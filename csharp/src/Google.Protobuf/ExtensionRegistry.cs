--- conflicted
+++ resolved
@@ -80,15 +80,9 @@
         /// </summary>
         bool ICollection<Extension>.IsReadOnly => false;
 
-<<<<<<< HEAD
-        internal bool ContainsInputField(CodedInputStream stream, Type target, out Extension extension)
-        {
-            return extensions.TryGetValue(new ObjectIntPair<Type>(target, WireFormat.GetTagFieldNumber(stream.LastTag)), out extension);
-=======
         internal bool ContainsInputField(uint lastTag, Type target, out Extension extension)
         {
             return extensions.TryGetValue(new ObjectIntPair<Type>(target, WireFormat.GetTagFieldNumber(lastTag)), out extension);
->>>>>>> 1dc63ea5
         }
 
         /// <summary>
@@ -102,21 +96,14 @@
         }
 
         /// <summary>
-<<<<<<< HEAD
-        /// Adds the specified extensions to the reigstry
-=======
         /// Adds the specified extensions to the registry
->>>>>>> 1dc63ea5
         /// </summary>
         public void AddRange(IEnumerable<Extension> extensions)
         {
             ProtoPreconditions.CheckNotNull(extensions, nameof(extensions));
 
             foreach (var extension in extensions)
-<<<<<<< HEAD
-=======
             {
->>>>>>> 1dc63ea5
                 Add(extension);
             }
         }

--- conflicted
+++ resolved
@@ -456,11 +456,7 @@
 
         private static IEnumerable<Extension> GetAllExtensions(FileDescriptor[] dependencies, GeneratedClrTypeInfo generatedInfo)
         {
-<<<<<<< HEAD
-            registry.AddRange(dependencies.SelectMany(GetAllDependedExtensions).Concat(GetAllGeneratedExtensions(generatedInfo)).ToArray());
-=======
             return dependencies.SelectMany(GetAllDependedExtensions).Distinct(ExtensionRegistry.ExtensionComparer.Instance).Concat(GetAllGeneratedExtensions(generatedInfo));
->>>>>>> fb6f8da0
         }
 
         private static IEnumerable<Extension> GetAllGeneratedExtensions(GeneratedClrTypeInfo generated)

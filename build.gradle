/*
 * Copyright (C) 2013 The Android Open Source Project
 *
 * Licensed under the Apache License, Version 2.0 (the "License");
 * you may not use this file except in compliance with the License.
 * You may obtain a copy of the License at
 *
 *      http://www.apache.org/licenses/LICENSE-2.0
 *
 * Unless required by applicable law or agreed to in writing, software
 * distributed under the License is distributed on an "AS IS" BASIS,
 * WITHOUT WARRANTIES OR CONDITIONS OF ANY KIND, either express or implied.
 * See the License for the specific language governing permissions and
 * limitations under the License.
 */

apply plugin: 'java'

configurations {
    micro
    nano
}

sourceSets {
    micro {
        java {
            srcDirs = ['java/src/main/java/']
            include("com/google/protobuf/micro/*")
        }
    }

    nano {
        java {
<<<<<<< HEAD
            srcDirs = ['java/src/main/java/']
            include("com/google/protobuf/nano/*")
=======
            srcDirs = [
                    'java/src/main/java/',
                    'java/src/device/main/java/'
            ]
            include("com/google/protobuf/nano/**")
>>>>>>> 592b6078
        }
    }
}

if (project == rootProject) {
    ext.getAndroidPrebuilt = { apiLevel ->
        files("$rootDir/../../prebuilts/sdk/$apiLevel/android.jar")
    }
}

dependencies {
    compile getAndroidPrebuilt('8')
    nanoCompile getAndroidPrebuilt('8')
}

jar {
    from sourceSets.nano.output, sourceSets.micro.output
    baseName "libprotobuf"
    appendix "java"
    version "2.3"
    classifier "micronano"
}

task nanoJar(type: Jar) {
    from sourceSets.nano.output
    dependsOn nanoClasses
    baseName "libprotobuf"
    appendix "java"
    version "2.3"
    classifier "nano"
}

task microJar(type: Jar) {
    from sourceSets.micro.output
    dependsOn microClasses
    baseName "libprotobuf"
    appendix "java"
    version "2.3"
    classifier "micro"
}

artifacts {
    micro microJar
    nano nanoJar
}
<|MERGE_RESOLUTION|>--- conflicted
+++ resolved
@@ -31,16 +31,11 @@
 
     nano {
         java {
-<<<<<<< HEAD
-            srcDirs = ['java/src/main/java/']
-            include("com/google/protobuf/nano/*")
-=======
             srcDirs = [
                     'java/src/main/java/',
                     'java/src/device/main/java/'
             ]
             include("com/google/protobuf/nano/**")
->>>>>>> 592b6078
         }
     }
 }

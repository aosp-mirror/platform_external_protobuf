--- conflicted
+++ resolved
@@ -25,12 +25,8 @@
         ":rust_alloc_for_cpp_api",  # buildcleaner: keep
         "//src/google/protobuf",
         "//src/google/protobuf:protobuf_lite",
-<<<<<<< HEAD
-        "@com_google_absl//absl/strings:string_view",
-=======
         "@com_google_absl//absl/log:absl_check",
         "@com_google_absl//absl/log:absl_log",
->>>>>>> 3a748ad9
     ],
 )
 

--- conflicted
+++ resolved
@@ -1,19 +1,4 @@
 {
-<<<<<<< HEAD
-    "26.x": {
-        "protoc_version": "26.2-dev",
-        "lts": false,
-        "date": "2024-03-27",
-        "languages": {
-            "cpp": "5.26.2-dev",
-            "csharp": "3.26.2-dev",
-            "java": "4.26.2-dev",
-            "javascript": "3.26.2-dev",
-            "objectivec": "3.26.2-dev",
-            "php": "4.26.2-dev",
-            "python": "5.26.2-dev",
-            "ruby": "4.26.2-dev"
-=======
     "28.x": {
         "protoc_version": "28.4-dev",
         "lts": false,
@@ -27,7 +12,6 @@
             "php": "4.28.4-dev",
             "python": "5.28.4-dev",
             "ruby": "4.28.4-dev"
->>>>>>> 3a748ad9
         }
     }
 }
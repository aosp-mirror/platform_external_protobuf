--- conflicted
+++ resolved
@@ -134,17 +134,10 @@
     echo "mkdir include\\${INCLUDE_DIR//\//\\}"
     INCLUDE_DIR=$(dirname "$INCLUDE_DIR")
   done
-<<<<<<< HEAD
-done | sort | uniq | sed "s/^/mkdir include\\\\/" >> $EXTRACT_INCLUDES_BAT
-for HEADER in $PUBLIC_HEADERS; do
-  WINPATH=$(echo $HEADER | sed 's;/;\\;g')
-  echo "copy \${PROTOBUF_SOURCE_WIN32_PATH}\\..\\src\\$WINPATH include\\$WINPATH" >> $EXTRACT_INCLUDES_BAT
-=======
 done | sort | uniq >> $EXTRACT_INCLUDES_BAT
 for INCLUDE in $PUBLIC_HEADERS $WKT_PROTOS; do
   WINPATH=${INCLUDE//\//\\}
   echo "copy \"\${PROTOBUF_SOURCE_WIN32_PATH}\\..\\src\\$WINPATH\" include\\$WINPATH" >> $EXTRACT_INCLUDES_BAT
->>>>>>> 1ee15bae
 done
 
 ################################################################################

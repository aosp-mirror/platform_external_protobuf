// Protocol Buffers - Google's data interchange format
// Copyright 2008 Google Inc.  All rights reserved.
// https://developers.google.com/protocol-buffers/
//
// Redistribution and use in source and binary forms, with or without
// modification, are permitted provided that the following conditions are
// met:
//
//     * Redistributions of source code must retain the above copyright
// notice, this list of conditions and the following disclaimer.
//     * Redistributions in binary form must reproduce the above
// copyright notice, this list of conditions and the following disclaimer
// in the documentation and/or other materials provided with the
// distribution.
//     * Neither the name of Google Inc. nor the names of its
// contributors may be used to endorse or promote products derived from
// this software without specific prior written permission.
//
// THIS SOFTWARE IS PROVIDED BY THE COPYRIGHT HOLDERS AND CONTRIBUTORS
// "AS IS" AND ANY EXPRESS OR IMPLIED WARRANTIES, INCLUDING, BUT NOT
// LIMITED TO, THE IMPLIED WARRANTIES OF MERCHANTABILITY AND FITNESS FOR
// A PARTICULAR PURPOSE ARE DISCLAIMED. IN NO EVENT SHALL THE COPYRIGHT
// OWNER OR CONTRIBUTORS BE LIABLE FOR ANY DIRECT, INDIRECT, INCIDENTAL,
// SPECIAL, EXEMPLARY, OR CONSEQUENTIAL DAMAGES (INCLUDING, BUT NOT
// LIMITED TO, PROCUREMENT OF SUBSTITUTE GOODS OR SERVICES; LOSS OF USE,
// DATA, OR PROFITS; OR BUSINESS INTERRUPTION) HOWEVER CAUSED AND ON ANY
// THEORY OF LIABILITY, WHETHER IN CONTRACT, STRICT LIABILITY, OR TORT
// (INCLUDING NEGLIGENCE OR OTHERWISE) ARISING IN ANY WAY OUT OF THE USE
// OF THIS SOFTWARE, EVEN IF ADVISED OF THE POSSIBILITY OF SUCH DAMAGE.

// Author: kenton@google.com (Kenton Varda)
//  Based on original Protocol Buffers design by
//  Sanjay Ghemawat, Jeff Dean, and others.
//
// This file contains common implementations of the interfaces defined in
// zero_copy_stream.h which are only included in the full (non-lite)
// protobuf library.  These implementations include Unix file descriptors
// and C++ iostreams.  See also:  zero_copy_stream_impl_lite.h

#ifndef GOOGLE_PROTOBUF_IO_ZERO_COPY_STREAM_IMPL_H__
#define GOOGLE_PROTOBUF_IO_ZERO_COPY_STREAM_IMPL_H__

#include <string>
#include <iosfwd>
#include <google/protobuf/io/zero_copy_stream.h>
#include <google/protobuf/io/zero_copy_stream_impl_lite.h>
#include <google/protobuf/stubs/common.h>


#include <google/protobuf/port_def.inc>

namespace google {
namespace protobuf {
namespace io {


// ===================================================================

// A ZeroCopyInputStream which reads from a file descriptor.
//
// FileInputStream is preferred over using an ifstream with IstreamInputStream.
// The latter will introduce an extra layer of buffering, harming performance.
// Also, it's conceivable that FileInputStream could someday be enhanced
// to use zero-copy file descriptors on OSs which support them.
class PROTOBUF_EXPORT FileInputStream : public ZeroCopyInputStream {
 public:
  // Creates a stream that reads from the given Unix file descriptor.
  // If a block_size is given, it specifies the number of bytes that
  // should be read and returned with each call to Next().  Otherwise,
  // a reasonable default is used.
  explicit FileInputStream(int file_descriptor, int block_size = -1);
  ~FileInputStream();

  // Flushes any buffers and closes the underlying file.  Returns false if
  // an error occurs during the process; use GetErrno() to examine the error.
  // Even if an error occurs, the file descriptor is closed when this returns.
  bool Close();

  // By default, the file descriptor is not closed when the stream is
  // destroyed.  Call SetCloseOnDelete(true) to change that.  WARNING:
  // This leaves no way for the caller to detect if close() fails.  If
  // detecting close() errors is important to you, you should arrange
  // to close the descriptor yourself.
  void SetCloseOnDelete(bool value) { copying_input_.SetCloseOnDelete(value); }

  // If an I/O error has occurred on this file descriptor, this is the
  // errno from that error.  Otherwise, this is zero.  Once an error
  // occurs, the stream is broken and all subsequent operations will
  // fail.
  int GetErrno() { return copying_input_.GetErrno(); }

  // implements ZeroCopyInputStream ----------------------------------
  bool Next(const void** data, int* size) override;
  void BackUp(int count) override;
  bool Skip(int count) override;
  int64 ByteCount() const override;

 private:
  class PROTOBUF_EXPORT CopyingFileInputStream : public CopyingInputStream {
   public:
    CopyingFileInputStream(int file_descriptor);
    ~CopyingFileInputStream() override;

    bool Close();
    void SetCloseOnDelete(bool value) { close_on_delete_ = value; }
    int GetErrno() { return errno_; }

    // implements CopyingInputStream ---------------------------------
    int Read(void* buffer, int size) override;
    int Skip(int count) override;

   private:
    // The file descriptor.
    const int file_;
    bool close_on_delete_;
    bool is_closed_;

    // The errno of the I/O error, if one has occurred.  Otherwise, zero.
    int errno_;

    // Did we try to seek once and fail?  If so, we assume this file descriptor
    // doesn't support seeking and won't try again.
    bool previous_seek_failed_;

    GOOGLE_DISALLOW_EVIL_CONSTRUCTORS(CopyingFileInputStream);
  };

  CopyingFileInputStream copying_input_;
  CopyingInputStreamAdaptor impl_;

  GOOGLE_DISALLOW_EVIL_CONSTRUCTORS(FileInputStream);
};

// ===================================================================

// A ZeroCopyOutputStream which writes to a file descriptor.
//
// FileOutputStream is preferred over using an ofstream with
// OstreamOutputStream.  The latter will introduce an extra layer of buffering,
// harming performance.  Also, it's conceivable that FileOutputStream could
// someday be enhanced to use zero-copy file descriptors on OSs which
// support them.
class PROTOBUF_EXPORT FileOutputStream : public ZeroCopyOutputStream {
 public:
  // Creates a stream that writes to the given Unix file descriptor.
  // If a block_size is given, it specifies the size of the buffers
  // that should be returned by Next().  Otherwise, a reasonable default
  // is used.
  explicit FileOutputStream(int file_descriptor, int block_size = -1);
  ~FileOutputStream() override;

  // Flushes any buffers and closes the underlying file.  Returns false if
  // an error occurs during the process; use GetErrno() to examine the error.
  // Even if an error occurs, the file descriptor is closed when this returns.
  bool Close();

  // Flushes FileOutputStream's buffers but does not close the
  // underlying file. No special measures are taken to ensure that
  // underlying operating system file object is synchronized to disk.
  bool Flush();

  // By default, the file descriptor is not closed when the stream is
  // destroyed.  Call SetCloseOnDelete(true) to change that.  WARNING:
  // This leaves no way for the caller to detect if close() fails.  If
  // detecting close() errors is important to you, you should arrange
  // to close the descriptor yourself.
  void SetCloseOnDelete(bool value) { copying_output_.SetCloseOnDelete(value); }

  // If an I/O error has occurred on this file descriptor, this is the
  // errno from that error.  Otherwise, this is zero.  Once an error
  // occurs, the stream is broken and all subsequent operations will
  // fail.
  int GetErrno() { return copying_output_.GetErrno(); }

  // implements ZeroCopyOutputStream ---------------------------------
  bool Next(void** data, int* size) override;
  void BackUp(int count) override;
  int64 ByteCount() const override;

 private:
  class PROTOBUF_EXPORT CopyingFileOutputStream : public CopyingOutputStream {
   public:
    CopyingFileOutputStream(int file_descriptor);
    ~CopyingFileOutputStream() override;

    bool Close();
    void SetCloseOnDelete(bool value) { close_on_delete_ = value; }
    int GetErrno() { return errno_; }

    // implements CopyingOutputStream --------------------------------
    bool Write(const void* buffer, int size) override;

   private:
    // The file descriptor.
    const int file_;
    bool close_on_delete_;
    bool is_closed_;

    // The errno of the I/O error, if one has occurred.  Otherwise, zero.
    int errno_;

    GOOGLE_DISALLOW_EVIL_CONSTRUCTORS(CopyingFileOutputStream);
  };

  CopyingFileOutputStream copying_output_;
  CopyingOutputStreamAdaptor impl_;

  GOOGLE_DISALLOW_EVIL_CONSTRUCTORS(FileOutputStream);
};

// ===================================================================

// A ZeroCopyInputStream which reads from a C++ istream.
//
// Note that for reading files (or anything represented by a file descriptor),
// FileInputStream is more efficient.
class PROTOBUF_EXPORT IstreamInputStream : public ZeroCopyInputStream {
 public:
  // Creates a stream that reads from the given C++ istream.
  // If a block_size is given, it specifies the number of bytes that
  // should be read and returned with each call to Next().  Otherwise,
  // a reasonable default is used.
  explicit IstreamInputStream(istream* stream, int block_size = -1);
  ~IstreamInputStream();

  // implements ZeroCopyInputStream ----------------------------------
  bool Next(const void** data, int* size) override;
  void BackUp(int count) override;
  bool Skip(int count) override;
  int64 ByteCount() const override;

 private:
  class PROTOBUF_EXPORT CopyingIstreamInputStream : public CopyingInputStream {
   public:
<<<<<<< HEAD
    CopyingIstreamInputStream(istream* input);
    ~CopyingIstreamInputStream();
=======
    CopyingIstreamInputStream(std::istream* input);
    ~CopyingIstreamInputStream() override;
>>>>>>> 1ee15bae

    // implements CopyingInputStream ---------------------------------
    int Read(void* buffer, int size) override;
    // (We use the default implementation of Skip().)

   private:
    // The stream.
    istream* input_;

    GOOGLE_DISALLOW_EVIL_CONSTRUCTORS(CopyingIstreamInputStream);
  };

  CopyingIstreamInputStream copying_input_;
  CopyingInputStreamAdaptor impl_;

  GOOGLE_DISALLOW_EVIL_CONSTRUCTORS(IstreamInputStream);
};

// ===================================================================

// A ZeroCopyOutputStream which writes to a C++ ostream.
//
// Note that for writing files (or anything represented by a file descriptor),
// FileOutputStream is more efficient.
class PROTOBUF_EXPORT OstreamOutputStream : public ZeroCopyOutputStream {
 public:
  // Creates a stream that writes to the given C++ ostream.
  // If a block_size is given, it specifies the size of the buffers
  // that should be returned by Next().  Otherwise, a reasonable default
  // is used.
<<<<<<< HEAD
  explicit OstreamOutputStream(ostream* stream, int block_size = -1);
  ~OstreamOutputStream();
=======
  explicit OstreamOutputStream(std::ostream* stream, int block_size = -1);
  ~OstreamOutputStream() override;
>>>>>>> 1ee15bae

  // implements ZeroCopyOutputStream ---------------------------------
  bool Next(void** data, int* size) override;
  void BackUp(int count) override;
  int64 ByteCount() const override;

 private:
  class PROTOBUF_EXPORT CopyingOstreamOutputStream
      : public CopyingOutputStream {
   public:
<<<<<<< HEAD
    CopyingOstreamOutputStream(ostream* output);
    ~CopyingOstreamOutputStream();
=======
    CopyingOstreamOutputStream(std::ostream* output);
    ~CopyingOstreamOutputStream() override;
>>>>>>> 1ee15bae

    // implements CopyingOutputStream --------------------------------
    bool Write(const void* buffer, int size) override;

   private:
    // The stream.
    ostream* output_;

    GOOGLE_DISALLOW_EVIL_CONSTRUCTORS(CopyingOstreamOutputStream);
  };

  CopyingOstreamOutputStream copying_output_;
  CopyingOutputStreamAdaptor impl_;

  GOOGLE_DISALLOW_EVIL_CONSTRUCTORS(OstreamOutputStream);
};

// ===================================================================

// A ZeroCopyInputStream which reads from several other streams in sequence.
// ConcatenatingInputStream is unable to distinguish between end-of-stream
// and read errors in the underlying streams, so it assumes any errors mean
// end-of-stream.  So, if the underlying streams fail for any other reason,
// ConcatenatingInputStream may do odd things.  It is suggested that you do
// not use ConcatenatingInputStream on streams that might produce read errors
// other than end-of-stream.
class PROTOBUF_EXPORT ConcatenatingInputStream : public ZeroCopyInputStream {
 public:
  // All streams passed in as well as the array itself must remain valid
  // until the ConcatenatingInputStream is destroyed.
  ConcatenatingInputStream(ZeroCopyInputStream* const streams[], int count);
<<<<<<< HEAD
  ~ConcatenatingInputStream();
=======
  ~ConcatenatingInputStream() override = default;
>>>>>>> 1ee15bae

  // implements ZeroCopyInputStream ----------------------------------
  bool Next(const void** data, int* size) override;
  void BackUp(int count) override;
  bool Skip(int count) override;
  int64 ByteCount() const override;


 private:
  // As streams are retired, streams_ is incremented and count_ is
  // decremented.
  ZeroCopyInputStream* const* streams_;
  int stream_count_;
  int64 bytes_retired_;  // Bytes read from previous streams.

  GOOGLE_DISALLOW_EVIL_CONSTRUCTORS(ConcatenatingInputStream);
};

// ===================================================================

// A ZeroCopyInputStream which wraps some other stream and limits it to
// a particular byte count.
class PROTOBUF_EXPORT LimitingInputStream : public ZeroCopyInputStream {
 public:
  LimitingInputStream(ZeroCopyInputStream* input, int64 limit);
  ~LimitingInputStream() override;

  // implements ZeroCopyInputStream ----------------------------------
  bool Next(const void** data, int* size) override;
  void BackUp(int count) override;
  bool Skip(int count) override;
  int64 ByteCount() const override;


 private:
  ZeroCopyInputStream* input_;
  int64 limit_;  // Decreases as we go, becomes negative if we overshoot.
  int64 prior_bytes_read_;  // Bytes read on underlying stream at construction

  GOOGLE_DISALLOW_EVIL_CONSTRUCTORS(LimitingInputStream);
};

// ===================================================================

}  // namespace io
}  // namespace protobuf
}  // namespace google

#include <google/protobuf/port_undef.inc>

#endif  // GOOGLE_PROTOBUF_IO_ZERO_COPY_STREAM_IMPL_H__<|MERGE_RESOLUTION|>--- conflicted
+++ resolved
@@ -69,7 +69,6 @@
   // should be read and returned with each call to Next().  Otherwise,
   // a reasonable default is used.
   explicit FileInputStream(int file_descriptor, int block_size = -1);
-  ~FileInputStream();
 
   // Flushes any buffers and closes the underlying file.  Returns false if
   // an error occurs during the process; use GetErrno() to examine the error.
@@ -220,8 +219,7 @@
   // If a block_size is given, it specifies the number of bytes that
   // should be read and returned with each call to Next().  Otherwise,
   // a reasonable default is used.
-  explicit IstreamInputStream(istream* stream, int block_size = -1);
-  ~IstreamInputStream();
+  explicit IstreamInputStream(std::istream* stream, int block_size = -1);
 
   // implements ZeroCopyInputStream ----------------------------------
   bool Next(const void** data, int* size) override;
@@ -232,13 +230,8 @@
  private:
   class PROTOBUF_EXPORT CopyingIstreamInputStream : public CopyingInputStream {
    public:
-<<<<<<< HEAD
-    CopyingIstreamInputStream(istream* input);
-    ~CopyingIstreamInputStream();
-=======
     CopyingIstreamInputStream(std::istream* input);
     ~CopyingIstreamInputStream() override;
->>>>>>> 1ee15bae
 
     // implements CopyingInputStream ---------------------------------
     int Read(void* buffer, int size) override;
@@ -246,7 +239,7 @@
 
    private:
     // The stream.
-    istream* input_;
+    std::istream* input_;
 
     GOOGLE_DISALLOW_EVIL_CONSTRUCTORS(CopyingIstreamInputStream);
   };
@@ -269,13 +262,8 @@
   // If a block_size is given, it specifies the size of the buffers
   // that should be returned by Next().  Otherwise, a reasonable default
   // is used.
-<<<<<<< HEAD
-  explicit OstreamOutputStream(ostream* stream, int block_size = -1);
-  ~OstreamOutputStream();
-=======
   explicit OstreamOutputStream(std::ostream* stream, int block_size = -1);
   ~OstreamOutputStream() override;
->>>>>>> 1ee15bae
 
   // implements ZeroCopyOutputStream ---------------------------------
   bool Next(void** data, int* size) override;
@@ -286,20 +274,15 @@
   class PROTOBUF_EXPORT CopyingOstreamOutputStream
       : public CopyingOutputStream {
    public:
-<<<<<<< HEAD
-    CopyingOstreamOutputStream(ostream* output);
-    ~CopyingOstreamOutputStream();
-=======
     CopyingOstreamOutputStream(std::ostream* output);
     ~CopyingOstreamOutputStream() override;
->>>>>>> 1ee15bae
 
     // implements CopyingOutputStream --------------------------------
     bool Write(const void* buffer, int size) override;
 
    private:
     // The stream.
-    ostream* output_;
+    std::ostream* output_;
 
     GOOGLE_DISALLOW_EVIL_CONSTRUCTORS(CopyingOstreamOutputStream);
   };
@@ -324,11 +307,7 @@
   // All streams passed in as well as the array itself must remain valid
   // until the ConcatenatingInputStream is destroyed.
   ConcatenatingInputStream(ZeroCopyInputStream* const streams[], int count);
-<<<<<<< HEAD
-  ~ConcatenatingInputStream();
-=======
   ~ConcatenatingInputStream() override = default;
->>>>>>> 1ee15bae
 
   // implements ZeroCopyInputStream ----------------------------------
   bool Next(const void** data, int* size) override;

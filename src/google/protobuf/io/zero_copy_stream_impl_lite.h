--- conflicted
+++ resolved
@@ -50,7 +50,6 @@
 #include <google/protobuf/io/zero_copy_stream.h>
 #include <google/protobuf/stubs/callback.h>
 #include <google/protobuf/stubs/common.h>
-#include <google/protobuf/stubs/scoped_ptr.h>
 #include <google/protobuf/stubs/stl_util.h>
 
 
@@ -73,11 +72,7 @@
   // useful for testing; in production you would probably never want to set
   // it.
   ArrayInputStream(const void* data, int size, int block_size = -1);
-<<<<<<< HEAD
-  ~ArrayInputStream();
-=======
   ~ArrayInputStream() override = default;
->>>>>>> 1ee15bae
 
   // implements ZeroCopyInputStream ----------------------------------
   bool Next(const void** data, int* size) override;
@@ -111,11 +106,7 @@
   // useful for testing; in production you would probably never want to set
   // it.
   ArrayOutputStream(void* data, int size, int block_size = -1);
-<<<<<<< HEAD
-  ~ArrayOutputStream();
-=======
   ~ArrayOutputStream() override = default;
->>>>>>> 1ee15bae
 
   // implements ZeroCopyOutputStream ---------------------------------
   bool Next(void** data, int* size) override;
@@ -148,13 +139,8 @@
   // Hint:  If you call target->reserve(n) before creating the stream,
   //   the first call to Next() will return at least n bytes of buffer
   //   space.
-<<<<<<< HEAD
-  explicit StringOutputStream(string* target);
-  ~StringOutputStream();
-=======
   explicit StringOutputStream(std::string* target);
   ~StringOutputStream() override = default;
->>>>>>> 1ee15bae
 
   // implements ZeroCopyOutputStream ---------------------------------
   bool Next(void** data, int* size) override;
@@ -170,27 +156,6 @@
   std::string* target_;
 
   GOOGLE_DISALLOW_EVIL_CONSTRUCTORS(StringOutputStream);
-};
-
-// LazyStringOutputStream is a StringOutputStream with lazy acquisition of
-// the output string from a callback. The string is owned externally, and not
-// deleted in the stream destructor.
-class LIBPROTOBUF_EXPORT LazyStringOutputStream : public StringOutputStream {
- public:
-  // Callback should be permanent (non-self-deleting). Ownership is transferred
-  // to the LazyStringOutputStream.
-  explicit LazyStringOutputStream(ResultCallback<string*>* callback);
-  ~LazyStringOutputStream();
-
-  // implements ZeroCopyOutputStream, overriding StringOutputStream -----------
-  bool Next(void** data, int* size);
-  int64 ByteCount() const;
-
- private:
-  const google::protobuf::scoped_ptr<ResultCallback<string*> > callback_;
-  bool string_is_set_;
-
-  GOOGLE_DISALLOW_EVIL_CONSTRUCTORS(LazyStringOutputStream);
 };
 
 // Note:  There is no StringInputStream.  Instead, just create an
@@ -212,7 +177,7 @@
 // in large blocks.
 class PROTOBUF_EXPORT CopyingInputStream {
  public:
-  virtual ~CopyingInputStream();
+  virtual ~CopyingInputStream() {}
 
   // Reads up to "size" bytes into the given buffer.  Returns the number of
   // bytes read.  Read() waits until at least one byte is available, or
@@ -306,7 +271,7 @@
 // in large blocks.
 class PROTOBUF_EXPORT CopyingOutputStream {
  public:
-  virtual ~CopyingOutputStream();
+  virtual ~CopyingOutputStream() {}
 
   // Writes "size" bytes from the given buffer to the output.  Returns true
   // if successful, false on a write error.
@@ -412,7 +377,7 @@
 #ifdef LANG_CXX11
   return std::make_pair(p, true);
 #else
-  return make_pair(p, p != NULL);
+  return std::make_pair(p, p != NULL);
 #endif
 }
 

--- conflicted
+++ resolved
@@ -33,13 +33,11 @@
 
 #include <string>
 
-#include <google/protobuf/stubs/logging.h>
+#include <google/protobuf/arena.h>
 #include <google/protobuf/stubs/common.h>
 #include <google/protobuf/stubs/fastmem.h>
-#include <google/protobuf/arena.h>
-#include <google/protobuf/generated_message_util.h>
-
-
+#include <google/protobuf/stubs/logging.h>
+#include <google/protobuf/stubs/port.h>
 
 #include <google/protobuf/port_def.inc>
 
@@ -77,10 +75,14 @@
     }
   }
 
+  inline void SetLite(const ::std::string* default_value,
+                      const ::std::string& value,
+                      ::google::protobuf::Arena* arena) {
+    Set(default_value, value, arena);
+  }
+
   // Basic accessors.
-  inline const ::std::string& Get(const ::std::string* /* default_value */) const {
-    return *ptr_;
-  }
+  inline const ::std::string& Get() const { return *ptr_; }
 
   inline ::std::string* Mutable(const ::std::string* default_value,
                            ::google::protobuf::Arena* arena) {
@@ -108,8 +110,9 @@
     GOOGLE_DCHECK(!IsDefault(default_value));
     ::std::string* released = NULL;
     if (arena != NULL) {
-      // ptr_ is owned by the arena -- we need to return a copy.
-      released = new ::std::string(*ptr_);
+      // ptr_ is owned by the arena.
+      released = new ::std::string;
+      released->swap(*ptr_);
     } else {
       released = ptr_;
     }
@@ -167,11 +170,7 @@
   // Swaps internal pointers. Arena-safety semantics: this is guarded by the
   // logic in Swap()/UnsafeArenaSwap() at the message level, so this method is
   // 'unsafe' if called directly.
-<<<<<<< HEAD
-  GOOGLE_ATTRIBUTE_ALWAYS_INLINE void Swap(ArenaStringPtr* other) {
-=======
   PROTOBUF_ALWAYS_INLINE void Swap(ArenaStringPtr* other) {
->>>>>>> 1ee15bae
     std::swap(ptr_, other->ptr_);
   }
   PROTOBUF_ALWAYS_INLINE void Swap(ArenaStringPtr* other,
@@ -199,13 +198,12 @@
 #endif
   }
 
-  // Frees storage (if not on an arena) and sets field to default value.
+  // Frees storage (if not on an arena).
   inline void Destroy(const ::std::string* default_value,
                       ::google::protobuf::Arena* arena) {
     if (arena == NULL && ptr_ != default_value) {
       delete ptr_;
     }
-    ptr_ = const_cast< ::std::string* >(default_value);
   }
 
   // Clears content, but keeps allocated string if arena != NULL, to avoid the
@@ -272,11 +270,19 @@
     }
   }
 
+#if LANG_CXX11
+  void SetNoArena(const ::std::string* default_value, ::std::string&& value) {
+    if (IsDefault(default_value)) {
+      ptr_ = new ::std::string(std::move(value));
+    } else {
+      *ptr_ = std::move(value);
+    }
+  }
+#endif
+
   void AssignWithDefault(const ::std::string* default_value, ArenaStringPtr value);
 
-  inline const ::std::string& GetNoArena(const ::std::string* /* default_value */) const {
-    return *ptr_;
-  }
+  inline const ::std::string& GetNoArena() const { return *ptr_; }
 
   inline ::std::string* MutableNoArena(const ::std::string* default_value) {
     if (ptr_ == default_value) {
@@ -318,7 +324,6 @@
     if (ptr_ != default_value) {
       delete ptr_;
     }
-    ptr_ = NULL;
   }
 
   inline void ClearToEmptyNoArena(const ::std::string* default_value) {
@@ -346,29 +351,6 @@
     return &ptr_;
   }
 
-<<<<<<< HEAD
- private:
-  ::std::string* ptr_;
-
-  GOOGLE_ATTRIBUTE_NOINLINE void CreateInstance(::google::protobuf::Arena* arena,
-                                         const ::std::string* initial_value) {
-    // Assumes ptr_ is not NULL.
-    if (initial_value != NULL) {
-      ptr_ = new ::std::string(*initial_value);
-    } else {
-      ptr_ = new ::std::string();
-    }
-    if (arena != NULL) {
-      arena->Own(ptr_);
-    }
-  }
-  GOOGLE_ATTRIBUTE_NOINLINE void CreateInstanceNoArena(const ::std::string* initial_value) {
-    if (initial_value != NULL) {
-      ptr_ = new ::std::string(*initial_value);
-    } else {
-      ptr_ = new ::std::string();
-    }
-=======
   inline bool IsDefault(const ::std::string* default_value) const {
     return ptr_ == default_value;
   }
@@ -396,7 +378,6 @@
   void CreateInstanceNoArena(const ::std::string* initial_value) {
     GOOGLE_DCHECK(initial_value != NULL);
     ptr_ = new ::std::string(*initial_value);
->>>>>>> 1ee15bae
   }
 };
 
@@ -405,8 +386,6 @@
 
 
 
-<<<<<<< HEAD
-=======
 namespace protobuf {
 namespace internal {
 
@@ -422,7 +401,6 @@
 
 }  // namespace internal
 }  // namespace protobuf
->>>>>>> 1ee15bae
 }  // namespace google
 
 #include <google/protobuf/port_undef.inc>

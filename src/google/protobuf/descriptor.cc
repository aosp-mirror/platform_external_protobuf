// Protocol Buffers - Google's data interchange format
// Copyright 2008 Google Inc.  All rights reserved.
//
// Use of this source code is governed by a BSD-style
// license that can be found in the LICENSE file or at
// https://developers.google.com/open-source/licenses/bsd

// Author: kenton@google.com (Kenton Varda)
//  Based on original Protocol Buffers design by
//  Sanjay Ghemawat, Jeff Dean, and others.

#include "google/protobuf/descriptor.h"

#include <fcntl.h>
#include <limits.h>

#include <algorithm>
#include <array>
#include <atomic>
#include <cstdint>
#include <cstdlib>
#include <cstring>
#include <initializer_list>
#include <iostream>
#include <iterator>
#include <limits>
#include <memory>
#include <new>  // IWYU pragma: keep
#include <sstream>
#include <string>
#include <tuple>
#include <type_traits>
#include <utility>
#include <vector>

#include "absl/base/attributes.h"
#include "absl/base/call_once.h"
#include "absl/base/casts.h"
#include "absl/base/const_init.h"
#include "absl/base/dynamic_annotations.h"
#include "absl/base/thread_annotations.h"
#include "absl/container/btree_map.h"
#include "absl/container/flat_hash_map.h"
#include "absl/container/flat_hash_set.h"
#include "absl/functional/function_ref.h"
#include "absl/hash/hash.h"
#include "absl/log/absl_check.h"
#include "absl/log/absl_log.h"
#include "absl/memory/memory.h"
#include "absl/status/status.h"
#include "absl/status/statusor.h"
#include "absl/strings/ascii.h"
#include "absl/strings/escaping.h"
#include "absl/strings/match.h"
#include "absl/strings/str_cat.h"
#include "absl/strings/str_format.h"
#include "absl/strings/str_join.h"
#include "absl/strings/str_split.h"
#include "absl/strings/string_view.h"
#include "absl/strings/strip.h"
#include "absl/strings/substitute.h"
#include "absl/synchronization/mutex.h"
#include "absl/types/optional.h"
#include "absl/types/span.h"
#include "google/protobuf/any.h"
#include "google/protobuf/cpp_edition_defaults.h"
#include "google/protobuf/cpp_features.pb.h"
#include "google/protobuf/descriptor.pb.h"
#include "google/protobuf/descriptor_database.h"
#include "google/protobuf/descriptor_lite.h"
#include "google/protobuf/descriptor_visitor.h"
#include "google/protobuf/dynamic_message.h"
#include "google/protobuf/feature_resolver.h"
#include "google/protobuf/generated_message_util.h"
#include "google/protobuf/io/strtod.h"
#include "google/protobuf/io/tokenizer.h"
#include "google/protobuf/message.h"
#include "google/protobuf/message_lite.h"
#include "google/protobuf/parse_context.h"
#include "google/protobuf/port.h"
#include "google/protobuf/repeated_ptr_field.h"
#include "google/protobuf/text_format.h"
#include "google/protobuf/unknown_field_set.h"


// Must be included last.
#include "google/protobuf/port_def.inc"

namespace google {
namespace protobuf {
namespace {
using ::google::protobuf::internal::DownCast;

const int kPackageLimit = 100;


std::string ToCamelCase(const std::string& input, bool lower_first) {
  bool capitalize_next = !lower_first;
  std::string result;
  result.reserve(input.size());

  for (char character : input) {
    if (character == '_') {
      capitalize_next = true;
    } else if (capitalize_next) {
      result.push_back(absl::ascii_toupper(character));
      capitalize_next = false;
    } else {
      result.push_back(character);
    }
  }

  // Lower-case the first letter.
  if (lower_first && !result.empty()) {
    result[0] = absl::ascii_tolower(result[0]);
  }

  return result;
}

std::string ToJsonName(const std::string& input) {
  bool capitalize_next = false;
  std::string result;
  result.reserve(input.size());

  for (char character : input) {
    if (character == '_') {
      capitalize_next = true;
    } else if (capitalize_next) {
      result.push_back(absl::ascii_toupper(character));
      capitalize_next = false;
    } else {
      result.push_back(character);
    }
  }

  return result;
}

template <typename OptionsT>
bool IsLegacyJsonFieldConflictEnabled(const OptionsT& options) {
#ifdef __GNUC__
#pragma GCC diagnostic push
#pragma GCC diagnostic ignored "-Wdeprecated-declarations"
#endif
  return options.deprecated_legacy_json_field_conflicts();
#ifdef __GNUC__
#pragma GCC diagnostic pop
#endif
}

// Backport of fold expressions for the comma operator to C++11.
// Usage:  Fold({expr...});
// Guaranteed to evaluate left-to-right
struct ExpressionEater {
  template <typename T>
  ExpressionEater(T&&) {}  // NOLINT
};
void Fold(std::initializer_list<ExpressionEater>) {}

template <int R>
constexpr size_t RoundUpTo(size_t n) {
  static_assert((R & (R - 1)) == 0, "Must be power of two");
  return (n + (R - 1)) & ~(R - 1);
}

constexpr size_t Max(size_t a, size_t b) { return a > b ? a : b; }
template <typename T, typename... Ts>
constexpr size_t Max(T a, Ts... b) {
  return Max(a, Max(b...));
}

template <typename T>
constexpr size_t EffectiveAlignof() {
  // `char` is special in that it gets aligned to 8. It is where we drop the
  // trivial structs.
  return std::is_same<T, char>::value ? 8 : alignof(T);
}

template <int align, typename U, typename... T>
using AppendIfAlign =
    typename std::conditional<EffectiveAlignof<U>() == align, void (*)(T..., U),
                              void (*)(T...)>::type;

// Metafunction to sort types in descending order of alignment.
// Useful for the flat allocator to ensure proper alignment of all elements
// without having to add padding.
// Instead of implementing a proper sort metafunction we just do a
// filter+merge, which is much simpler to write as a metafunction.
// We have a fixed set of alignments we can filter on.
// For simplicity we use a function pointer as a type list.
template <typename In, typename T16, typename T8, typename T4, typename T2,
          typename T1>
struct TypeListSortImpl;

template <typename... T16, typename... T8, typename... T4, typename... T2,
          typename... T1>
struct TypeListSortImpl<void (*)(), void (*)(T16...), void (*)(T8...),
                        void (*)(T4...), void (*)(T2...), void (*)(T1...)> {
  using type = void (*)(T16..., T8..., T4..., T2..., T1...);
};

template <typename First, typename... Rest, typename... T16, typename... T8,
          typename... T4, typename... T2, typename... T1>
struct TypeListSortImpl<void (*)(First, Rest...), void (*)(T16...),
                        void (*)(T8...), void (*)(T4...), void (*)(T2...),
                        void (*)(T1...)> {
  using type = typename TypeListSortImpl<
      void (*)(Rest...), AppendIfAlign<16, First, T16...>,
      AppendIfAlign<8, First, T8...>, AppendIfAlign<4, First, T4...>,
      AppendIfAlign<2, First, T2...>, AppendIfAlign<1, First, T1...>>::type;
};

template <typename... T>
using SortByAlignment =
    typename TypeListSortImpl<void (*)(T...), void (*)(), void (*)(),
                              void (*)(), void (*)(), void (*)()>::type;

template <template <typename...> class C, typename... T>
auto ApplyTypeList(void (*)(T...)) -> C<T...>;

template <typename T>
constexpr int FindTypeIndex() {
  return -1;
}

template <typename T, typename T1, typename... Ts>
constexpr int FindTypeIndex() {
  return std::is_same<T, T1>::value ? 0 : FindTypeIndex<T, Ts...>() + 1;
}

// A type to value map, where the possible keys as specified in `Keys...`.
// The values for key `K` is `ValueT<K>`
template <template <typename> class ValueT, typename... Keys>
class TypeMap {
 public:
  template <typename K>
  ValueT<K>& Get() {
    return static_cast<Base<K>&>(payload_).value;
  }

  template <typename K>
  const ValueT<K>& Get() const {
    return static_cast<const Base<K>&>(payload_).value;
  }

 private:
  template <typename K>
  struct Base {
    ValueT<K> value{};
  };
  struct Payload : Base<Keys>... {};
  Payload payload_;
};

template <typename T>
using IntT = int;
template <typename T>
using PointerT = T*;

// Manages an allocation of sequential arrays of type `T...`.
// It is more space efficient than storing N (ptr, size) pairs, by storing only
// the pointer to the head and the boundaries between the arrays.
template <typename... T>
class FlatAllocation {
 public:
  static constexpr size_t kMaxAlign = Max(alignof(T)...);

  explicit FlatAllocation(const TypeMap<IntT, T...>& ends) : ends_(ends) {
    // The arrays start just after FlatAllocation, so adjust the ends.
    Fold({(ends_.template Get<T>() +=
           RoundUpTo<kMaxAlign>(sizeof(FlatAllocation)))...});
    Fold({Init<T>()...});
  }

  void Destroy() {
    Fold({Destroy<T>()...});
    internal::SizedDelete(this, total_bytes());
  }

  template <int I>
  using type = typename std::tuple_element<I, std::tuple<T...>>::type;

  // Gets a tuple of the head pointers for the arrays
  TypeMap<PointerT, T...> Pointers() const {
    TypeMap<PointerT, T...> out;
    Fold({(out.template Get<T>() = Begin<T>())...});
    return out;
  }


 private:
  // Total number of bytes used by all arrays.
  int total_bytes() const {
    // Get the last end.
    return ends_.template Get<typename std::tuple_element<
        sizeof...(T) - 1, std::tuple<T...>>::type>();
  }


  template <typename U>
  int BeginOffset() const {
    constexpr int type_index = FindTypeIndex<U, T...>();
    // Avoid a negative value here to keep it compiling when type_index == 0
    constexpr int prev_type_index = type_index == 0 ? 0 : type_index - 1;
    using PrevType =
        typename std::tuple_element<prev_type_index, std::tuple<T...>>::type;
    // Ensure the types are properly aligned.
    static_assert(EffectiveAlignof<PrevType>() >= EffectiveAlignof<U>(), "");
    return type_index == 0 ? RoundUpTo<kMaxAlign>(sizeof(FlatAllocation))
                           : ends_.template Get<PrevType>();
  }

  template <typename U>
  int EndOffset() const {
    return ends_.template Get<U>();
  }

  // Avoid the reinterpret_cast if the array is empty.
  // Clang's Control Flow Integrity does not like the cast pointing to memory
  // that is not yet initialized to be of that type.
  // (from -fsanitize=cfi-unrelated-cast)
  template <typename U>
  U* Begin() const {
    int begin = BeginOffset<U>(), end = EndOffset<U>();
    if (begin == end) return nullptr;
    return reinterpret_cast<U*>(data() + begin);
  }

  template <typename U>
  U* End() const {
    int begin = BeginOffset<U>(), end = EndOffset<U>();
    if (begin == end) return nullptr;
    return reinterpret_cast<U*>(data() + end);
  }

  template <typename U>
  bool Init() {
    // Skip for the `char` block. No need to zero initialize it.
    if (std::is_same<U, char>::value) return true;
    for (char *p = data() + BeginOffset<U>(), *end = data() + EndOffset<U>();
         p != end; p += sizeof(U)) {
      ::new (p) U{};
    }
    return true;
  }

  template <typename U>
  bool Destroy() {
    if (std::is_trivially_destructible<U>::value) return true;
    for (U *it = Begin<U>(), *end = End<U>(); it != end; ++it) {
      it->~U();
    }
    return true;
  }

  char* data() const {
    return const_cast<char*>(reinterpret_cast<const char*>(this));
  }

  TypeMap<IntT, T...> ends_;
};

template <typename... T>
TypeMap<IntT, T...> CalculateEnds(const TypeMap<IntT, T...>& sizes) {
  int total = 0;
  TypeMap<IntT, T...> out;
  Fold({(out.template Get<T>() = total +=
         sizeof(T) * sizes.template Get<T>())...});
  return out;
}

// The implementation for FlatAllocator below.
// This separate class template makes it easier to have methods that fold on
// `T...`.
template <typename... T>
class FlatAllocatorImpl {
 public:
  using Allocation = FlatAllocation<T...>;

  template <typename U>
  void PlanArray(int array_size) {
    // We can't call PlanArray after FinalizePlanning has been called.
    ABSL_CHECK(!has_allocated());
    if (std::is_trivially_destructible<U>::value) {
      // Trivial types are aligned to 8 bytes.
      static_assert(alignof(U) <= 8, "");
      total_.template Get<char>() += RoundUpTo<8>(array_size * sizeof(U));
    } else {
      // Since we can't use `if constexpr`, just make the expression compile
      // when this path is not taken.
      using TypeToUse =
          typename std::conditional<std::is_trivially_destructible<U>::value,
                                    char, U>::type;
      total_.template Get<TypeToUse>() += array_size;
    }
  }

  template <typename U>
  U* AllocateArray(int array_size) {
    constexpr bool trivial = std::is_trivially_destructible<U>::value;
    using TypeToUse = typename std::conditional<trivial, char, U>::type;

    // We can only allocate after FinalizePlanning has been called.
    ABSL_CHECK(has_allocated());

    TypeToUse*& data = pointers_.template Get<TypeToUse>();
    int& used = used_.template Get<TypeToUse>();
    U* res = reinterpret_cast<U*>(data + used);
    used += trivial ? RoundUpTo<8>(array_size * sizeof(U)) : array_size;
    ABSL_CHECK_LE(used, total_.template Get<TypeToUse>());
    return res;
  }

  template <typename... In>
  const std::string* AllocateStrings(In&&... in) {
    std::string* strings = AllocateArray<std::string>(sizeof...(in));
    std::string* res = strings;
    Fold({(*strings++ = std::string(std::forward<In>(in)))...});
    return res;
  }

  // Allocate all 5 names of the field:
  // name, full name, lowercase, camelcase and json.
  // It will dedup the strings when possible.
  // The resulting array contains `name` at index 0, `full_name` at index 1
  // and the other 3 indices are specified in the result.
  void PlanFieldNames(const std::string& name,
                      const std::string* opt_json_name) {
    ABSL_CHECK(!has_allocated());

    // Fast path for snake_case names, which follow the style guide.
    if (opt_json_name == nullptr) {
      switch (GetFieldNameCase(name)) {
        case FieldNameCase::kAllLower:
          // Case 1: they are all the same.
          return PlanArray<std::string>(2);
        case FieldNameCase::kSnakeCase:
          // Case 2: name==lower, camel==json
          return PlanArray<std::string>(3);
        default:
          break;
      }
    }

    std::string lowercase_name = name;
    absl::AsciiStrToLower(&lowercase_name);

    std::string camelcase_name = ToCamelCase(name, /* lower_first = */ true);
    std::string json_name =
        opt_json_name != nullptr ? *opt_json_name : ToJsonName(name);

    absl::string_view all_names[] = {name, lowercase_name, camelcase_name,
                                     json_name};
    std::sort(all_names, all_names + 4);
    int unique =
        static_cast<int>(std::unique(all_names, all_names + 4) - all_names);

    PlanArray<std::string>(unique + 1);
  }

  struct FieldNamesResult {
    const std::string* array;
    int lowercase_index;
    int camelcase_index;
    int json_index;
  };
  FieldNamesResult AllocateFieldNames(const std::string& name,
                                      const std::string& scope,
                                      const std::string* opt_json_name) {
    ABSL_CHECK(has_allocated());

    std::string full_name =
        scope.empty() ? name : absl::StrCat(scope, ".", name);

    // Fast path for snake_case names, which follow the style guide.
    if (opt_json_name == nullptr) {
      switch (GetFieldNameCase(name)) {
        case FieldNameCase::kAllLower:
          // Case 1: they are all the same.
          return {AllocateStrings(name, std::move(full_name)), 0, 0, 0};
        case FieldNameCase::kSnakeCase:
          // Case 2: name==lower, camel==json
          return {AllocateStrings(name, std::move(full_name),
                                  ToCamelCase(name, /* lower_first = */ true)),
                  0, 2, 2};
        default:
          break;
      }
    }

    std::vector<std::string> names;
    names.push_back(name);
    names.push_back(std::move(full_name));

    const auto push_name = [&](std::string new_name) {
      for (size_t i = 0; i < names.size(); ++i) {
        // Do not compare the full_name. It is unlikely to match, except in
        // custom json_name. We are not taking this into account in
        // PlanFieldNames so better to not try it.
        if (i == 1) continue;
        if (names[i] == new_name) return i;
      }
      names.push_back(std::move(new_name));
      return names.size() - 1;
    };

    FieldNamesResult result{nullptr, 0, 0, 0};

    std::string lowercase_name = name;
    absl::AsciiStrToLower(&lowercase_name);
    result.lowercase_index = push_name(std::move(lowercase_name));
    result.camelcase_index =
        push_name(ToCamelCase(name, /* lower_first = */ true));
    result.json_index =
        push_name(opt_json_name != nullptr ? *opt_json_name : ToJsonName(name));

    std::string* all_names = AllocateArray<std::string>(names.size());
    result.array = all_names;
    std::move(names.begin(), names.end(), all_names);

    return result;
  }

  template <typename Alloc>
  void FinalizePlanning(Alloc& alloc) {
    ABSL_CHECK(!has_allocated());

    pointers_ = alloc->CreateFlatAlloc(total_)->Pointers();

    ABSL_CHECK(has_allocated());
  }

  void ExpectConsumed() const {
    // We verify that we consumed all the memory requested if there was no
    // error in processing.
    Fold({ExpectConsumed<T>()...});
  }

 private:
  bool has_allocated() const {
    return pointers_.template Get<char>() != nullptr;
  }

  static bool IsLower(char c) { return 'a' <= c && c <= 'z'; }
  static bool IsDigit(char c) { return '0' <= c && c <= '9'; }
  static bool IsLowerOrDigit(char c) { return IsLower(c) || IsDigit(c); }

  enum class FieldNameCase { kAllLower, kSnakeCase, kOther };
  FieldNameCase GetFieldNameCase(const std::string& name) {
    if (!IsLower(name[0])) return FieldNameCase::kOther;
    FieldNameCase best = FieldNameCase::kAllLower;
    for (char c : name) {
      if (IsLowerOrDigit(c)) {
        // nothing to do
      } else if (c == '_') {
        best = FieldNameCase::kSnakeCase;
      } else {
        return FieldNameCase::kOther;
      }
    }
    return best;
  }

  template <typename U>
  bool ExpectConsumed() const {
    ABSL_CHECK_EQ(total_.template Get<U>(), used_.template Get<U>());
    return true;
  }

  TypeMap<PointerT, T...> pointers_;
  TypeMap<IntT, T...> total_;
  TypeMap<IntT, T...> used_;
};

}  // namespace

class Symbol {
 public:
  enum Type {
    NULL_SYMBOL,
    MESSAGE,
    FIELD,
    ONEOF,
    ENUM,
    ENUM_VALUE,
    ENUM_VALUE_OTHER_PARENT,
    SERVICE,
    METHOD,
    FULL_PACKAGE,
    SUB_PACKAGE,
  };

  Symbol() {
    static constexpr internal::SymbolBase null_symbol{};
    static_assert(null_symbol.symbol_type_ == NULL_SYMBOL, "");
    // Initialize with a sentinel to make sure `ptr_` is never null.
    ptr_ = &null_symbol;
  }

  // Every object we store derives from internal::SymbolBase, where we store the
  // symbol type enum.
  // Storing in the object can be done without using more space in most cases,
  // while storing it in the Symbol type would require 8 bytes.
#define DEFINE_MEMBERS(TYPE, TYPE_CONSTANT, FIELD)                             \
  explicit Symbol(TYPE* value) : ptr_(value) {                                 \
    value->symbol_type_ = TYPE_CONSTANT;                                       \
  }                                                                            \
  const TYPE* FIELD() const {                                                  \
    return type() == TYPE_CONSTANT ? static_cast<const TYPE*>(ptr_) : nullptr; \
  }

  DEFINE_MEMBERS(Descriptor, MESSAGE, descriptor)
  DEFINE_MEMBERS(FieldDescriptor, FIELD, field_descriptor)
  DEFINE_MEMBERS(OneofDescriptor, ONEOF, oneof_descriptor)
  DEFINE_MEMBERS(EnumDescriptor, ENUM, enum_descriptor)
  DEFINE_MEMBERS(ServiceDescriptor, SERVICE, service_descriptor)
  DEFINE_MEMBERS(MethodDescriptor, METHOD, method_descriptor)
  DEFINE_MEMBERS(FileDescriptor, FULL_PACKAGE, file_descriptor)

  // We use a special node for subpackage FileDescriptor.
  // It is potentially added to the table with multiple different names, so we
  // need a separate place to put the name.
  struct Subpackage : internal::SymbolBase {
    int name_size;
    const FileDescriptor* file;
  };
  DEFINE_MEMBERS(Subpackage, SUB_PACKAGE, sub_package_file_descriptor)

  // Enum values have two different parents.
  // We use two different identitied for the same object to determine the two
  // different insertions in the map.
  static Symbol EnumValue(EnumValueDescriptor* value, int n) {
    Symbol s;
    internal::SymbolBase* ptr;
    if (n == 0) {
      ptr = static_cast<internal::SymbolBaseN<0>*>(value);
      ptr->symbol_type_ = ENUM_VALUE;
    } else {
      ptr = static_cast<internal::SymbolBaseN<1>*>(value);
      ptr->symbol_type_ = ENUM_VALUE_OTHER_PARENT;
    }
    s.ptr_ = ptr;
    return s;
  }

  const EnumValueDescriptor* enum_value_descriptor() const {
    return type() == ENUM_VALUE
               ? static_cast<const EnumValueDescriptor*>(
                     static_cast<const internal::SymbolBaseN<0>*>(ptr_))
           : type() == ENUM_VALUE_OTHER_PARENT
               ? static_cast<const EnumValueDescriptor*>(
                     static_cast<const internal::SymbolBaseN<1>*>(ptr_))
               : nullptr;
  }

#undef DEFINE_MEMBERS

  Type type() const { return static_cast<Type>(ptr_->symbol_type_); }
  bool IsNull() const { return type() == NULL_SYMBOL; }
  bool IsType() const { return type() == MESSAGE || type() == ENUM; }
  bool IsAggregate() const {
    return IsType() || IsPackage() || type() == SERVICE;
  }
  bool IsPackage() const {
    return type() == FULL_PACKAGE || type() == SUB_PACKAGE;
  }

  const FileDescriptor* GetFile() const {
    switch (type()) {
      case MESSAGE:
        return descriptor()->file();
      case FIELD:
        return field_descriptor()->file();
      case ONEOF:
        return oneof_descriptor()->containing_type()->file();
      case ENUM:
        return enum_descriptor()->file();
      case ENUM_VALUE:
        return enum_value_descriptor()->type()->file();
      case SERVICE:
        return service_descriptor()->file();
      case METHOD:
        return method_descriptor()->service()->file();
      case FULL_PACKAGE:
        return file_descriptor();
      case SUB_PACKAGE:
        return sub_package_file_descriptor()->file;
      default:
        return nullptr;
    }
  }

  absl::string_view full_name() const {
    switch (type()) {
      case MESSAGE:
        return descriptor()->full_name();
      case FIELD:
        return field_descriptor()->full_name();
      case ONEOF:
        return oneof_descriptor()->full_name();
      case ENUM:
        return enum_descriptor()->full_name();
      case ENUM_VALUE:
        return enum_value_descriptor()->full_name();
      case SERVICE:
        return service_descriptor()->full_name();
      case METHOD:
        return method_descriptor()->full_name();
      case FULL_PACKAGE:
        return file_descriptor()->package();
      case SUB_PACKAGE:
        return absl::string_view(sub_package_file_descriptor()->file->package())
            .substr(0, sub_package_file_descriptor()->name_size);
      default:
        ABSL_CHECK(false);
    }
    return "";
  }

  std::pair<const void*, absl::string_view> parent_name_key() const {
    const auto or_file = [&](const void* p) { return p ? p : GetFile(); };
    switch (type()) {
      case MESSAGE:
        return {or_file(descriptor()->containing_type()), descriptor()->name()};
      case FIELD: {
        auto* field = field_descriptor();
        return {or_file(field->is_extension() ? field->extension_scope()
                                              : field->containing_type()),
                field->name()};
      }
      case ONEOF:
        return {oneof_descriptor()->containing_type(),
                oneof_descriptor()->name()};
      case ENUM:
        return {or_file(enum_descriptor()->containing_type()),
                enum_descriptor()->name()};
      case ENUM_VALUE:
        return {or_file(enum_value_descriptor()->type()->containing_type()),
                enum_value_descriptor()->name()};
      case ENUM_VALUE_OTHER_PARENT:
        return {enum_value_descriptor()->type(),
                enum_value_descriptor()->name()};
      case SERVICE:
        return {GetFile(), service_descriptor()->name()};
      case METHOD:
        return {method_descriptor()->service(), method_descriptor()->name()};
      default:
        ABSL_CHECK(false);
    }
    return {};
  }

 private:
  const internal::SymbolBase* ptr_;
};

const FieldDescriptor::CppType
    FieldDescriptor::kTypeToCppTypeMap[MAX_TYPE + 1] = {
        static_cast<CppType>(0),  // 0 is reserved for errors

        CPPTYPE_DOUBLE,   // TYPE_DOUBLE
        CPPTYPE_FLOAT,    // TYPE_FLOAT
        CPPTYPE_INT64,    // TYPE_INT64
        CPPTYPE_UINT64,   // TYPE_UINT64
        CPPTYPE_INT32,    // TYPE_INT32
        CPPTYPE_UINT64,   // TYPE_FIXED64
        CPPTYPE_UINT32,   // TYPE_FIXED32
        CPPTYPE_BOOL,     // TYPE_BOOL
        CPPTYPE_STRING,   // TYPE_STRING
        CPPTYPE_MESSAGE,  // TYPE_GROUP
        CPPTYPE_MESSAGE,  // TYPE_MESSAGE
        CPPTYPE_STRING,   // TYPE_BYTES
        CPPTYPE_UINT32,   // TYPE_UINT32
        CPPTYPE_ENUM,     // TYPE_ENUM
        CPPTYPE_INT32,    // TYPE_SFIXED32
        CPPTYPE_INT64,    // TYPE_SFIXED64
        CPPTYPE_INT32,    // TYPE_SINT32
        CPPTYPE_INT64,    // TYPE_SINT64
};

const char* const FieldDescriptor::kTypeToName[MAX_TYPE + 1] = {
    "ERROR",  // 0 is reserved for errors

    "double",    // TYPE_DOUBLE
    "float",     // TYPE_FLOAT
    "int64",     // TYPE_INT64
    "uint64",    // TYPE_UINT64
    "int32",     // TYPE_INT32
    "fixed64",   // TYPE_FIXED64
    "fixed32",   // TYPE_FIXED32
    "bool",      // TYPE_BOOL
    "string",    // TYPE_STRING
    "group",     // TYPE_GROUP
    "message",   // TYPE_MESSAGE
    "bytes",     // TYPE_BYTES
    "uint32",    // TYPE_UINT32
    "enum",      // TYPE_ENUM
    "sfixed32",  // TYPE_SFIXED32
    "sfixed64",  // TYPE_SFIXED64
    "sint32",    // TYPE_SINT32
    "sint64",    // TYPE_SINT64
};

const char* const FieldDescriptor::kCppTypeToName[MAX_CPPTYPE + 1] = {
    "ERROR",  // 0 is reserved for errors

    "int32",    // CPPTYPE_INT32
    "int64",    // CPPTYPE_INT64
    "uint32",   // CPPTYPE_UINT32
    "uint64",   // CPPTYPE_UINT64
    "double",   // CPPTYPE_DOUBLE
    "float",    // CPPTYPE_FLOAT
    "bool",     // CPPTYPE_BOOL
    "enum",     // CPPTYPE_ENUM
    "string",   // CPPTYPE_STRING
    "message",  // CPPTYPE_MESSAGE
};

const char* const FieldDescriptor::kLabelToName[MAX_LABEL + 1] = {
    "ERROR",  // 0 is reserved for errors

    "optional",  // LABEL_OPTIONAL
    "required",  // LABEL_REQUIRED
    "repeated",  // LABEL_REPEATED
};

static const char* const kNonLinkedWeakMessageReplacementName = "google.protobuf.Empty";

#if !defined(_MSC_VER) || (_MSC_VER >= 1900 && _MSC_VER < 1912)
const int FieldDescriptor::kMaxNumber;
const int FieldDescriptor::kFirstReservedNumber;
const int FieldDescriptor::kLastReservedNumber;
#endif

namespace {

std::string EnumValueToPascalCase(const std::string& input) {
  bool next_upper = true;
  std::string result;
  result.reserve(input.size());

  for (char character : input) {
    if (character == '_') {
      next_upper = true;
    } else {
      if (next_upper) {
        result.push_back(absl::ascii_toupper(character));
      } else {
        result.push_back(absl::ascii_tolower(character));
      }
      next_upper = false;
    }
  }

  return result;
}

// Class to remove an enum prefix from enum values.
class PrefixRemover {
 public:
  explicit PrefixRemover(absl::string_view prefix) {
    // Strip underscores and lower-case the prefix.
    for (char character : prefix) {
      if (character != '_') {
        prefix_ += absl::ascii_tolower(character);
      }
    }
  }

  // Tries to remove the enum prefix from this enum value.
  // If this is not possible, returns the input verbatim.
  std::string MaybeRemove(absl::string_view str) {
    // We can't just lowercase and strip str and look for a prefix.
    // We need to properly recognize the difference between:
    //
    //   enum Foo {
    //     FOO_BAR_BAZ = 0;
    //     FOO_BARBAZ = 1;
    //   }
    //
    // This is acceptable (though perhaps not advisable) because even when
    // we PascalCase, these two will still be distinct (BarBaz vs. Barbaz).
    size_t i, j;

    // Skip past prefix_ in str if we can.
    for (i = 0, j = 0; i < str.size() && j < prefix_.size(); i++) {
      if (str[i] == '_') {
        continue;
      }

      if (absl::ascii_tolower(str[i]) != prefix_[j++]) {
        return std::string(str);
      }
    }

    // If we didn't make it through the prefix, we've failed to strip the
    // prefix.
    if (j < prefix_.size()) {
      return std::string(str);
    }

    // Skip underscores between prefix and further characters.
    while (i < str.size() && str[i] == '_') {
      i++;
    }

    // Enum label can't be the empty string.
    if (i == str.size()) {
      return std::string(str);
    }

    // We successfully stripped the prefix.
    str.remove_prefix(i);
    return std::string(str);
  }

 private:
  std::string prefix_;
};

// A DescriptorPool contains a bunch of hash-maps to implement the
// various Find*By*() methods.  Since hashtable lookups are O(1), it's
// most efficient to construct a fixed set of large hash-maps used by
// all objects in the pool rather than construct one or more small
// hash-maps for each object.
//
// The keys to these hash-maps are (parent, name) or (parent, number) pairs.
struct FullNameQuery {
  absl::string_view query;
  absl::string_view full_name() const { return query; }
};
struct SymbolByFullNameHash {
  using is_transparent = void;

  template <typename T>
  size_t operator()(const T& s) const {
    return absl::HashOf(s.full_name());
  }
};
struct SymbolByFullNameEq {
  using is_transparent = void;

  template <typename T, typename U>
  bool operator()(const T& a, const U& b) const {
    return a.full_name() == b.full_name();
  }
};
using SymbolsByNameSet =
    absl::flat_hash_set<Symbol, SymbolByFullNameHash, SymbolByFullNameEq>;

struct ParentNameQuery {
  std::pair<const void*, absl::string_view> query;
  std::pair<const void*, absl::string_view> parent_name_key() const {
    return query;
  }
};
struct SymbolByParentHash {
  using is_transparent = void;

  template <typename T>
  size_t operator()(const T& s) const {
    return absl::HashOf(s.parent_name_key());
  }
};
struct SymbolByParentEq {
  using is_transparent = void;

  template <typename T, typename U>
  bool operator()(const T& a, const U& b) const {
    return a.parent_name_key() == b.parent_name_key();
  }
};
using SymbolsByParentSet =
    absl::flat_hash_set<Symbol, SymbolByParentHash, SymbolByParentEq>;

template <typename DescriptorT>
struct DescriptorsByNameHash {
  using is_transparent = void;

  size_t operator()(absl::string_view name) const { return absl::HashOf(name); }

  size_t operator()(const DescriptorT* file) const {
    return absl::HashOf(file->name());
  }
};

template <typename DescriptorT>
struct DescriptorsByNameEq {
  using is_transparent = void;

  bool operator()(absl::string_view lhs, absl::string_view rhs) const {
    return lhs == rhs;
  }
  bool operator()(absl::string_view lhs, const DescriptorT* rhs) const {
    return lhs == rhs->name();
  }
  bool operator()(const DescriptorT* lhs, absl::string_view rhs) const {
    return lhs->name() == rhs;
  }
  bool operator()(const DescriptorT* lhs, const DescriptorT* rhs) const {
    return lhs == rhs || lhs->name() == rhs->name();
  }
};

template <typename DescriptorT>
using DescriptorsByNameSet =
    absl::flat_hash_set<const DescriptorT*, DescriptorsByNameHash<DescriptorT>,
                        DescriptorsByNameEq<DescriptorT>>;

using FieldsByNameMap =
    absl::flat_hash_map<std::pair<const void*, absl::string_view>,
                        const FieldDescriptor*>;

struct ParentNumberQuery {
  std::pair<const void*, int> query;
};
std::pair<const void*, int> ObjectToParentNumber(const FieldDescriptor* field) {
  return {field->containing_type(), field->number()};
}
std::pair<const void*, int> ObjectToParentNumber(
    const EnumValueDescriptor* enum_value) {
  return {enum_value->type(), enum_value->number()};
}
std::pair<const void*, int> ObjectToParentNumber(ParentNumberQuery query) {
  return query.query;
}
struct ParentNumberHash {
  using is_transparent = void;

  template <typename T>
  size_t operator()(const T& t) const {
    return absl::HashOf(ObjectToParentNumber(t));
  }
};
struct ParentNumberEq {
  using is_transparent = void;

  template <typename T, typename U>
  bool operator()(const T& a, const U& b) const {
    return ObjectToParentNumber(a) == ObjectToParentNumber(b);
  }
};
using FieldsByNumberSet = absl::flat_hash_set<const FieldDescriptor*,
                                              ParentNumberHash, ParentNumberEq>;
using EnumValuesByNumberSet =
    absl::flat_hash_set<const EnumValueDescriptor*, ParentNumberHash,
                        ParentNumberEq>;

// This is a map rather than a hash-map, since we use it to iterate
// through all the extensions that extend a given Descriptor, and an
// ordered data structure that implements lower_bound is convenient
// for that.
using ExtensionsGroupedByDescriptorMap =
    absl::btree_map<std::pair<const Descriptor*, int>, const FieldDescriptor*>;
using LocationsByPathMap =
    absl::flat_hash_map<std::string, const SourceCodeInfo_Location*>;

absl::flat_hash_set<std::string>* NewAllowedProto3Extendee() {
  const char* kOptionNames[] = {
      "FileOptions",   "MessageOptions",   "FieldOptions",
      "EnumOptions",   "EnumValueOptions", "ServiceOptions",
      "MethodOptions", "OneofOptions",     "ExtensionRangeOptions"};
  auto allowed_proto3_extendees = new absl::flat_hash_set<std::string>();
  allowed_proto3_extendees->reserve(sizeof(kOptionNames) /
                                    sizeof(kOptionNames[0]));

  for (const char* option_name : kOptionNames) {
    // descriptor.proto has a different package name in opensource. We allow
    // both so the opensource protocol compiler can also compile internal
    // proto3 files with custom options. See: b/27567912
    allowed_proto3_extendees->insert(std::string("google.protobuf.") +
                                     option_name);
    // Split the word to trick the opensource processing scripts so they
    // will keep the original package name.
    allowed_proto3_extendees->insert(std::string("proto2.") + option_name);
  }
  return allowed_proto3_extendees;
}

// Checks whether the extendee type is allowed in proto3.
// Only extensions to descriptor options are allowed. We use name comparison
// instead of comparing the descriptor directly because the extensions may be
// defined in a different pool.
bool AllowedExtendeeInProto3(const std::string& name) {
  static auto allowed_proto3_extendees =
      internal::OnShutdownDelete(NewAllowedProto3Extendee());
  return allowed_proto3_extendees->find(name) !=
         allowed_proto3_extendees->end();
}

const FeatureSetDefaults& GetCppFeatureSetDefaults() {
  static const FeatureSetDefaults* default_spec =
      internal::OnShutdownDelete([] {
        auto* defaults = new FeatureSetDefaults();
        internal::ParseNoReflection(
            absl::string_view{
                PROTOBUF_INTERNAL_CPP_EDITION_DEFAULTS,
                sizeof(PROTOBUF_INTERNAL_CPP_EDITION_DEFAULTS) - 1},
            *defaults);
        return defaults;
      }());
  return *default_spec;
}

template <typename ProtoT>
void RestoreFeaturesToOptions(const FeatureSet* features, ProtoT* proto) {
  if (features != &FeatureSet::default_instance()) {
    *proto->mutable_options()->mutable_features() = *features;
  }
}

template <typename DescriptorT>
absl::string_view GetFullName(const DescriptorT& desc) {
  return desc.full_name();
}

absl::string_view GetFullName(const FileDescriptor& desc) {
  return desc.name();
}

template <typename DescriptorT>
const FileDescriptor* GetFile(const DescriptorT& desc) {
  return desc.file();
}

const FileDescriptor* GetFile(const FileDescriptor& desc) { return &desc; }

const FeatureSet& GetParentFeatures(const FileDescriptor* file) {
  return FeatureSet::default_instance();
}

const FeatureSet& GetParentFeatures(const Descriptor* message) {
  if (message->containing_type() == nullptr) {
    return internal::InternalFeatureHelper::GetFeatures(*message->file());
  }
  return internal::InternalFeatureHelper::GetFeatures(
      *message->containing_type());
}

const FeatureSet& GetParentFeatures(const OneofDescriptor* oneof) {
  return internal::InternalFeatureHelper::GetFeatures(
      *oneof->containing_type());
}

const FeatureSet& GetParentFeatures(const Descriptor::ExtensionRange* range) {
  return internal::InternalFeatureHelper::GetFeatures(
      *range->containing_type());
}

const FeatureSet& GetParentFeatures(const FieldDescriptor* field) {
  if (field->containing_oneof() != nullptr) {
    return internal::InternalFeatureHelper::GetFeatures(
        *field->containing_oneof());
  } else if (field->is_extension()) {
    if (field->extension_scope() == nullptr) {
      return internal::InternalFeatureHelper::GetFeatures(*field->file());
    }
    return internal::InternalFeatureHelper::GetFeatures(
        *field->extension_scope());
  }
  return internal::InternalFeatureHelper::GetFeatures(
      *field->containing_type());
}

const FeatureSet& GetParentFeatures(const EnumDescriptor* enm) {
  if (enm->containing_type() == nullptr) {
    return internal::InternalFeatureHelper::GetFeatures(*enm->file());
  }
  return internal::InternalFeatureHelper::GetFeatures(*enm->containing_type());
}

const FeatureSet& GetParentFeatures(const EnumValueDescriptor* value) {
  return internal::InternalFeatureHelper::GetFeatures(*value->type());
}

const FeatureSet& GetParentFeatures(const ServiceDescriptor* service) {
  return internal::InternalFeatureHelper::GetFeatures(*service->file());
}

const FeatureSet& GetParentFeatures(const MethodDescriptor* method) {
  return internal::InternalFeatureHelper::GetFeatures(*method->service());
}

bool IsLegacyEdition(Edition edition) {
  return edition < Edition::EDITION_2023;
}

}  // anonymous namespace

// Contains tables specific to a particular file.  These tables are not
// modified once the file has been constructed, so they need not be
// protected by a mutex.  This makes operations that depend only on the
// contents of a single file -- e.g. Descriptor::FindFieldByName() --
// lock-free.
//
// For historical reasons, the definitions of the methods of
// FileDescriptorTables and DescriptorPool::Tables are interleaved below.
// These used to be a single class.
class FileDescriptorTables {
 public:
  FileDescriptorTables();
  ~FileDescriptorTables();

  // Empty table, used with placeholder files.
  inline static const FileDescriptorTables& GetEmptyInstance();

  // -----------------------------------------------------------------
  // Finding items.

  // Returns a null Symbol (symbol.IsNull() is true) if not found.
  // TODO: All callers to this function know the type they are looking
  // for. If we propagate that information statically we can make the query
  // faster.
  inline Symbol FindNestedSymbol(const void* parent,
                                 absl::string_view name) const;

  // These return nullptr if not found.
  inline const FieldDescriptor* FindFieldByNumber(const Descriptor* parent,
                                                  int number) const;
  inline const FieldDescriptor* FindFieldByLowercaseName(
      const void* parent, absl::string_view lowercase_name) const;
  inline const FieldDescriptor* FindFieldByCamelcaseName(
      const void* parent, absl::string_view camelcase_name) const;
  inline const EnumValueDescriptor* FindEnumValueByNumber(
      const EnumDescriptor* parent, int number) const;
  // This creates a new EnumValueDescriptor if not found, in a thread-safe way.
  inline const EnumValueDescriptor* FindEnumValueByNumberCreatingIfUnknown(
      const EnumDescriptor* parent, int number) const;

  // -----------------------------------------------------------------
  // Adding items.

  // These add items to the corresponding tables.  They return false if
  // the key already exists in the table.
  bool AddAliasUnderParent(const void* parent, absl::string_view name,
                           Symbol symbol);
  bool AddFieldByNumber(FieldDescriptor* field);
  bool AddEnumValueByNumber(EnumValueDescriptor* value);

  // Populates p->first->locations_by_path_ from p->second.
  // Unusual signature dictated by absl::call_once.
  static void BuildLocationsByPath(
      std::pair<const FileDescriptorTables*, const SourceCodeInfo*>* p);

  // Returns the location denoted by the specified path through info,
  // or nullptr if not found.
  // The value of info must be that of the corresponding FileDescriptor.
  // (Conceptually a pure function, but stateful as an optimisation.)
  const SourceCodeInfo_Location* GetSourceLocation(
      const std::vector<int>& path, const SourceCodeInfo* info) const;

  // Must be called after BuildFileImpl(), even if the build failed and
  // we are going to roll back to the last checkpoint.
  void FinalizeTables();

 private:
  const void* FindParentForFieldsByMap(const FieldDescriptor* field) const;
  static void FieldsByLowercaseNamesLazyInitStatic(
      const FileDescriptorTables* tables);
  void FieldsByLowercaseNamesLazyInitInternal() const;
  static void FieldsByCamelcaseNamesLazyInitStatic(
      const FileDescriptorTables* tables);
  void FieldsByCamelcaseNamesLazyInitInternal() const;

  SymbolsByParentSet symbols_by_parent_;
  mutable absl::once_flag fields_by_lowercase_name_once_;
  mutable absl::once_flag fields_by_camelcase_name_once_;
  // Make these fields atomic to avoid race conditions with
  // GetEstimatedOwnedMemoryBytesSize. Once the pointer is set the map won't
  // change anymore.
  mutable std::atomic<const FieldsByNameMap*> fields_by_lowercase_name_{};
  mutable std::atomic<const FieldsByNameMap*> fields_by_camelcase_name_{};
  FieldsByNumberSet fields_by_number_;  // Not including extensions.
  EnumValuesByNumberSet enum_values_by_number_;
  mutable EnumValuesByNumberSet unknown_enum_values_by_number_
      ABSL_GUARDED_BY(unknown_enum_values_mu_);

  // Populated on first request to save space, hence constness games.
  mutable absl::once_flag locations_by_path_once_;
  mutable LocationsByPathMap locations_by_path_;

  // Mutex to protect the unknown-enum-value map due to dynamic
  // EnumValueDescriptor creation on unknown values.
  mutable absl::Mutex unknown_enum_values_mu_;
};

namespace internal {

// Small sequential allocator to be used within a single file.
// Most of the memory for a single FileDescriptor and everything under it is
// allocated in a single block of memory, with the FlatAllocator giving it out
// in parts later.
// The code first plans the total number of bytes needed by calling PlanArray
// with all the allocations that will happen afterwards, then calls
// FinalizePlanning passing the underlying allocator (the DescriptorPool::Tables
// instance), and then proceeds to get the memory via
// `AllocateArray`/`AllocateString` calls. The calls to PlanArray and
// The calls have to match between planning and allocating, though not
// necessarily in the same order.
class FlatAllocator
    : public decltype(ApplyTypeList<FlatAllocatorImpl>(
          SortByAlignment<char, std::string, SourceCodeInfo,
                          FileDescriptorTables, FeatureSet,
                          // Option types
                          MessageOptions, FieldOptions, EnumOptions,
                          EnumValueOptions, ExtensionRangeOptions, OneofOptions,
                          ServiceOptions, MethodOptions, FileOptions>())) {};

}  // namespace internal

// ===================================================================
// DescriptorPool::DeferredValidation

// This class stores information required to defer validation until we're
// outside the mutex lock.  These are reflective checks that also require us to
// acquire the lock.
class DescriptorPool::DeferredValidation {
 public:
  DeferredValidation(const DescriptorPool* pool,
                     ErrorCollector* error_collector)
      : pool_(pool), error_collector_(error_collector) {}
  explicit DeferredValidation(const DescriptorPool* pool)
      : pool_(pool), error_collector_(pool->default_error_collector_) {}

  DeferredValidation(const DeferredValidation&) = delete;
  DeferredValidation& operator=(const DeferredValidation&) = delete;
  DeferredValidation(DeferredValidation&&) = delete;
  DeferredValidation& operator=(DeferredValidation&&) = delete;

  ~DeferredValidation() {
    ABSL_CHECK(lifetimes_info_map_.empty())
        << "DeferredValidation destroyed with unvalidated features";
  }

  struct LifetimesInfo {
    const FeatureSet* proto_features;
    const Message* proto;
    absl::string_view full_name;
    absl::string_view filename;
  };
  void ValidateFeatureLifetimes(const FileDescriptor* file,
                                LifetimesInfo info) {
    lifetimes_info_map_[file].emplace_back(std::move(info));
  }

  void RollbackFile(const FileDescriptor* file) {
    lifetimes_info_map_.erase(file);
  }

  // Create a new file proto with an extended lifetime for deferred error
  // reporting.  If any temporary file protos don't outlive this object, the
  // reported errors won't be able to safely reference a location in the
  // original proto file.
  FileDescriptorProto& CreateProto() {
    owned_protos_.push_back(Arena::Create<FileDescriptorProto>(&arena_));
    return *owned_protos_.back();
  }

  bool Validate() {
    if (lifetimes_info_map_.empty()) return true;

    static absl::string_view feature_set_name = "google.protobuf.FeatureSet";
    const Descriptor* feature_set =
        pool_->FindMessageTypeByName(feature_set_name);

    bool has_errors = false;
    for (const auto& it : lifetimes_info_map_) {
      const FileDescriptor* file = it.first;

      for (const auto& info : it.second) {
        auto results = FeatureResolver::ValidateFeatureLifetimes(
            file->edition(), *info.proto_features, feature_set);
        for (const auto& error : results.errors) {
          has_errors = true;
          if (error_collector_ == nullptr) {
            ABSL_LOG(ERROR)
                << info.filename << " " << info.full_name << ": " << error;
          } else {
            error_collector_->RecordError(
                info.filename, info.full_name, info.proto,
                DescriptorPool::ErrorCollector::NAME, error);
          }
        }
        for (const auto& warning : results.warnings) {
          if (error_collector_ == nullptr) {
            ABSL_LOG(WARNING)
                << info.filename << " " << info.full_name << ": " << warning;
          } else {
            error_collector_->RecordWarning(
                info.filename, info.full_name, info.proto,
                DescriptorPool::ErrorCollector::NAME, warning);
          }
        }
      }
    }
    lifetimes_info_map_.clear();
    return !has_errors;
  }

 private:
  Arena arena_;
  const DescriptorPool* pool_;
  ErrorCollector* error_collector_;
  absl::flat_hash_map<const FileDescriptor*, std::vector<LifetimesInfo>>
      lifetimes_info_map_;
  std::vector<FileDescriptorProto*> owned_protos_;
};

// ===================================================================
// DescriptorPool::Tables

class DescriptorPool::Tables {
 public:
  Tables();
  ~Tables();

  // Record the current state of the tables to the stack of checkpoints.
  // Each call to AddCheckpoint() must be paired with exactly one call to either
  // ClearLastCheckpoint() or RollbackToLastCheckpoint().
  //
  // This is used when building files, since some kinds of validation errors
  // cannot be detected until the file's descriptors have already been added to
  // the tables.
  //
  // This supports recursive checkpoints, since building a file may trigger
  // recursive building of other files. Note that recursive checkpoints are not
  // normally necessary; explicit dependencies are built prior to checkpointing.
  // So although we recursively build transitive imports, there is at most one
  // checkpoint in the stack during dependency building.
  //
  // Recursive checkpoints only arise during cross-linking of the descriptors.
  // Symbol references must be resolved, via DescriptorBuilder::FindSymbol and
  // friends. If the pending file references an unknown symbol
  // (e.g., it is not defined in the pending file's explicit dependencies), and
  // the pool is using a fallback database, and that database contains a file
  // defining that symbol, and that file has not yet been built by the pool,
  // the pool builds the file during cross-linking, leading to another
  // checkpoint.
  void AddCheckpoint();

  // Mark the last checkpoint as having cleared successfully, removing it from
  // the stack. If the stack is empty, all pending symbols will be committed.
  //
  // Note that this does not guarantee that the symbols added since the last
  // checkpoint won't be rolled back: if a checkpoint gets rolled back,
  // everything past that point gets rolled back, including symbols added after
  // checkpoints that were pushed onto the stack after it and marked as cleared.
  void ClearLastCheckpoint();

  // Roll back the Tables to the state of the checkpoint at the top of the
  // stack, removing everything that was added after that point.
  void RollbackToLastCheckpoint(DeferredValidation& deferred_validation);

  // The stack of files which are currently being built.  Used to detect
  // cyclic dependencies when loading files from a DescriptorDatabase.  Not
  // used when fallback_database_ == nullptr.
  std::vector<std::string> pending_files_;

  // A set of files which we have tried to load from the fallback database
  // and encountered errors.  We will not attempt to load them again during
  // execution of the current public API call, but for compatibility with
  // legacy clients, this is cleared at the beginning of each public API call.
  // Not used when fallback_database_ == nullptr.
  absl::flat_hash_set<std::string> known_bad_files_;

  // A set of symbols which we have tried to load from the fallback database
  // and encountered errors. We will not attempt to load them again during
  // execution of the current public API call, but for compatibility with
  // legacy clients, this is cleared at the beginning of each public API call.
  absl::flat_hash_set<std::string> known_bad_symbols_;

  // The set of descriptors for which we've already loaded the full
  // set of extensions numbers from fallback_database_.
  absl::flat_hash_set<const Descriptor*> extensions_loaded_from_db_;

  // Maps type name to Descriptor::WellKnownType.  This is logically global
  // and const, but we make it a member here to simplify its construction and
  // destruction.  This only has 20-ish entries and is one per DescriptorPool,
  // so the overhead is small.
  absl::flat_hash_map<std::string, Descriptor::WellKnownType> well_known_types_;

  // -----------------------------------------------------------------
  // Finding items.

  // Find symbols.  This returns a null Symbol (symbol.IsNull() is true)
  // if not found.
  inline Symbol FindSymbol(absl::string_view key) const;

  // This implements the body of DescriptorPool::Find*ByName().  It should
  // really be a private method of DescriptorPool, but that would require
  // declaring Symbol in descriptor.h, which would drag all kinds of other
  // stuff into the header.  Yay C++.
  Symbol FindByNameHelper(const DescriptorPool* pool, absl::string_view name);

  // These return nullptr if not found.
  inline const FileDescriptor* FindFile(absl::string_view key) const;
  inline const FieldDescriptor* FindExtension(const Descriptor* extendee,
                                              int number) const;
  inline void FindAllExtensions(const Descriptor* extendee,
                                std::vector<const FieldDescriptor*>* out) const;

  // -----------------------------------------------------------------
  // Adding items.

  // These add items to the corresponding tables.  They return false if
  // the key already exists in the table.  For AddSymbol(), the string passed
  // in must be one that was constructed using AllocateString(), as it will
  // be used as a key in the symbols_by_name_ map without copying.
  bool AddSymbol(absl::string_view full_name, Symbol symbol);
  bool AddFile(const FileDescriptor* file);
  bool AddExtension(const FieldDescriptor* field);

  // Caches a feature set and returns a stable reference to the cached
  // allocation owned by the pool.
  const FeatureSet* InternFeatureSet(FeatureSet&& features);

  // -----------------------------------------------------------------
  // Allocating memory.

  // Allocate an object which will be reclaimed when the pool is
  // destroyed.  Note that the object's destructor will never be called,
  // so its fields must be plain old data (primitive data types and
  // pointers).  All of the descriptor types are such objects.
  template <typename Type>
  Type* Allocate();

  // Allocate some bytes which will be reclaimed when the pool is
  // destroyed. Memory is aligned to 8 bytes.
  void* AllocateBytes(int size);

  // Create a FlatAllocation for the corresponding sizes.
  // All objects within it will be default constructed.
  // The whole allocation, including the non-trivial objects within, will be
  // destroyed with the pool.
  template <typename... T>
  internal::FlatAllocator::Allocation* CreateFlatAlloc(
      const TypeMap<IntT, T...>& sizes);


 private:
  // All memory allocated in the pool.  Must be first as other objects can
  // point into these.
  struct MiscDeleter {
    void operator()(int* p) const { internal::SizedDelete(p, *p + 8); }
  };
  // Miscellaneous allocations are length prefixed. The paylaod is 8 bytes after
  // the `int` that contains the size. This keeps the payload aligned.
  std::vector<std::unique_ptr<int, MiscDeleter>> misc_allocs_;
  struct FlatAllocDeleter {
    void operator()(internal::FlatAllocator::Allocation* p) const {
      p->Destroy();
    }
  };
  std::vector<
      std::unique_ptr<internal::FlatAllocator::Allocation, FlatAllocDeleter>>
      flat_allocs_;

  SymbolsByNameSet symbols_by_name_;
  DescriptorsByNameSet<FileDescriptor> files_by_name_;
  ExtensionsGroupedByDescriptorMap extensions_;

  // A cache of all unique feature sets seen.  Since we expect this number to be
  // relatively low compared to descriptors, it's significantly cheaper to share
  // these within the pool than have each file create its own feature sets.
  absl::flat_hash_map<std::string, std::unique_ptr<FeatureSet>>
      feature_set_cache_;

  struct CheckPoint {
    explicit CheckPoint(const Tables* tables)
        : flat_allocations_before_checkpoint(
              static_cast<int>(tables->flat_allocs_.size())),
          misc_allocations_before_checkpoint(
              static_cast<int>(tables->misc_allocs_.size())),
          pending_symbols_before_checkpoint(
              tables->symbols_after_checkpoint_.size()),
          pending_files_before_checkpoint(
              tables->files_after_checkpoint_.size()),
          pending_extensions_before_checkpoint(
              tables->extensions_after_checkpoint_.size()) {}
    int flat_allocations_before_checkpoint;
    int misc_allocations_before_checkpoint;
    int pending_symbols_before_checkpoint;
    int pending_files_before_checkpoint;
    int pending_extensions_before_checkpoint;
  };
  std::vector<CheckPoint> checkpoints_;
  std::vector<Symbol> symbols_after_checkpoint_;
  std::vector<const FileDescriptor*> files_after_checkpoint_;
  std::vector<std::pair<const Descriptor*, int>> extensions_after_checkpoint_;
};

DescriptorPool::Tables::Tables() {
  well_known_types_.insert({
      {"google.protobuf.DoubleValue", Descriptor::WELLKNOWNTYPE_DOUBLEVALUE},
      {"google.protobuf.FloatValue", Descriptor::WELLKNOWNTYPE_FLOATVALUE},
      {"google.protobuf.Int64Value", Descriptor::WELLKNOWNTYPE_INT64VALUE},
      {"google.protobuf.UInt64Value", Descriptor::WELLKNOWNTYPE_UINT64VALUE},
      {"google.protobuf.Int32Value", Descriptor::WELLKNOWNTYPE_INT32VALUE},
      {"google.protobuf.UInt32Value", Descriptor::WELLKNOWNTYPE_UINT32VALUE},
      {"google.protobuf.StringValue", Descriptor::WELLKNOWNTYPE_STRINGVALUE},
      {"google.protobuf.BytesValue", Descriptor::WELLKNOWNTYPE_BYTESVALUE},
      {"google.protobuf.BoolValue", Descriptor::WELLKNOWNTYPE_BOOLVALUE},
      {"google.protobuf.Any", Descriptor::WELLKNOWNTYPE_ANY},
      {"google.protobuf.FieldMask", Descriptor::WELLKNOWNTYPE_FIELDMASK},
      {"google.protobuf.Duration", Descriptor::WELLKNOWNTYPE_DURATION},
      {"google.protobuf.Timestamp", Descriptor::WELLKNOWNTYPE_TIMESTAMP},
      {"google.protobuf.Value", Descriptor::WELLKNOWNTYPE_VALUE},
      {"google.protobuf.ListValue", Descriptor::WELLKNOWNTYPE_LISTVALUE},
      {"google.protobuf.Struct", Descriptor::WELLKNOWNTYPE_STRUCT},
  });
}

DescriptorPool::Tables::~Tables() { ABSL_DCHECK(checkpoints_.empty()); }

FileDescriptorTables::FileDescriptorTables() = default;

FileDescriptorTables::~FileDescriptorTables() {
  delete fields_by_lowercase_name_.load(std::memory_order_acquire);
  delete fields_by_camelcase_name_.load(std::memory_order_acquire);
}

inline const FileDescriptorTables& FileDescriptorTables::GetEmptyInstance() {
  static auto file_descriptor_tables =
      internal::OnShutdownDelete(new FileDescriptorTables());
  return *file_descriptor_tables;
}

void DescriptorPool::Tables::AddCheckpoint() {
  checkpoints_.emplace_back(this);
}

void DescriptorPool::Tables::ClearLastCheckpoint() {
  ABSL_DCHECK(!checkpoints_.empty());
  checkpoints_.pop_back();
  if (checkpoints_.empty()) {
    // All checkpoints have been cleared: we can now commit all of the pending
    // data.
    symbols_after_checkpoint_.clear();
    files_after_checkpoint_.clear();
    extensions_after_checkpoint_.clear();
  }
}

void DescriptorPool::Tables::RollbackToLastCheckpoint(
    DeferredValidation& deferred_validation) {
  ABSL_DCHECK(!checkpoints_.empty());
  const CheckPoint& checkpoint = checkpoints_.back();

  for (size_t i = checkpoint.pending_symbols_before_checkpoint;
       i < symbols_after_checkpoint_.size(); i++) {
    symbols_by_name_.erase(symbols_after_checkpoint_[i]);
  }
  for (size_t i = checkpoint.pending_files_before_checkpoint;
       i < files_after_checkpoint_.size(); i++) {
    deferred_validation.RollbackFile(files_after_checkpoint_[i]);
    files_by_name_.erase(files_after_checkpoint_[i]);
  }
  for (size_t i = checkpoint.pending_extensions_before_checkpoint;
       i < extensions_after_checkpoint_.size(); i++) {
    extensions_.erase(extensions_after_checkpoint_[i]);
  }

  symbols_after_checkpoint_.resize(
      checkpoint.pending_symbols_before_checkpoint);
  files_after_checkpoint_.resize(checkpoint.pending_files_before_checkpoint);
  extensions_after_checkpoint_.resize(
      checkpoint.pending_extensions_before_checkpoint);

  flat_allocs_.resize(checkpoint.flat_allocations_before_checkpoint);
  misc_allocs_.resize(checkpoint.misc_allocations_before_checkpoint);
  checkpoints_.pop_back();
}

// -------------------------------------------------------------------

inline Symbol DescriptorPool::Tables::FindSymbol(absl::string_view key) const {
  auto it = symbols_by_name_.find(FullNameQuery{key});
  return it == symbols_by_name_.end() ? Symbol() : *it;
}

inline Symbol FileDescriptorTables::FindNestedSymbol(
    const void* parent, absl::string_view name) const {
  auto it = symbols_by_parent_.find(ParentNameQuery{{parent, name}});
  return it == symbols_by_parent_.end() ? Symbol() : *it;
}

Symbol DescriptorPool::Tables::FindByNameHelper(const DescriptorPool* pool,
                                                absl::string_view name) {
  if (pool->mutex_ != nullptr) {
    // Fast path: the Symbol is already cached.  This is just a hash lookup.
    absl::ReaderMutexLock lock(pool->mutex_);
    if (known_bad_symbols_.empty() && known_bad_files_.empty()) {
      Symbol result = FindSymbol(name);
      if (!result.IsNull()) return result;
    }
  }
  DescriptorPool::DeferredValidation deferred_validation(pool);
  Symbol result;
  {
    absl::MutexLockMaybe lock(pool->mutex_);
    if (pool->fallback_database_ != nullptr) {
      known_bad_symbols_.clear();
      known_bad_files_.clear();
    }
    result = FindSymbol(name);

    if (result.IsNull() && pool->underlay_ != nullptr) {
      // Symbol not found; check the underlay.
      result =
          pool->underlay_->tables_->FindByNameHelper(pool->underlay_, name);
    }

    if (result.IsNull()) {
      // Symbol still not found, so check fallback database.
      if (pool->TryFindSymbolInFallbackDatabase(name, deferred_validation)) {
        result = FindSymbol(name);
      }
    }
  }

  if (!deferred_validation.Validate()) {
    return Symbol();
  }
  return result;
}

inline const FileDescriptor* DescriptorPool::Tables::FindFile(
    absl::string_view key) const {
  auto it = files_by_name_.find(key);
  if (it == files_by_name_.end()) return nullptr;
  return *it;
}

inline const FieldDescriptor* FileDescriptorTables::FindFieldByNumber(
    const Descriptor* parent, int number) const {
  // If `number` is within the sequential range, just index into the parent
  // without doing a table lookup.
  if (parent != nullptr &&  //
      1 <= number && number <= parent->sequential_field_limit_) {
    return parent->field(number - 1);
  }

  auto it = fields_by_number_.find(ParentNumberQuery{{parent, number}});
  return it == fields_by_number_.end() ? nullptr : *it;
}

const void* FileDescriptorTables::FindParentForFieldsByMap(
    const FieldDescriptor* field) const {
  if (field->is_extension()) {
    if (field->extension_scope() == nullptr) {
      return field->file();
    } else {
      return field->extension_scope();
    }
  } else {
    return field->containing_type();
  }
}

void FileDescriptorTables::FieldsByLowercaseNamesLazyInitStatic(
    const FileDescriptorTables* tables) {
  tables->FieldsByLowercaseNamesLazyInitInternal();
}

void FileDescriptorTables::FieldsByLowercaseNamesLazyInitInternal() const {
  auto* map = new FieldsByNameMap;
  for (Symbol symbol : symbols_by_parent_) {
    const FieldDescriptor* field = symbol.field_descriptor();
    if (!field) continue;
    (*map)[{FindParentForFieldsByMap(field), field->lowercase_name().c_str()}] =
        field;
  }
  fields_by_lowercase_name_.store(map, std::memory_order_release);
}

inline const FieldDescriptor* FileDescriptorTables::FindFieldByLowercaseName(
    const void* parent, absl::string_view lowercase_name) const {
  absl::call_once(fields_by_lowercase_name_once_,
                  &FileDescriptorTables::FieldsByLowercaseNamesLazyInitStatic,
                  this);
  const auto* fields =
      fields_by_lowercase_name_.load(std::memory_order_acquire);
  auto it = fields->find({parent, lowercase_name});
  if (it == fields->end()) return nullptr;
  return it->second;
}

void FileDescriptorTables::FieldsByCamelcaseNamesLazyInitStatic(
    const FileDescriptorTables* tables) {
  tables->FieldsByCamelcaseNamesLazyInitInternal();
}

void FileDescriptorTables::FieldsByCamelcaseNamesLazyInitInternal() const {
  auto* map = new FieldsByNameMap;
  for (Symbol symbol : symbols_by_parent_) {
    const FieldDescriptor* field = symbol.field_descriptor();
    if (!field) continue;
    const void* parent = FindParentForFieldsByMap(field);
    // If we already have a field with this camelCase name, keep the field with
    // the smallest field number. This way we get a deterministic mapping.
    const FieldDescriptor*& found =
        (*map)[{parent, field->camelcase_name().c_str()}];
    if (found == nullptr || found->number() > field->number()) {
      found = field;
    }
  }
  fields_by_camelcase_name_.store(map, std::memory_order_release);
}

inline const FieldDescriptor* FileDescriptorTables::FindFieldByCamelcaseName(
    const void* parent, absl::string_view camelcase_name) const {
  absl::call_once(fields_by_camelcase_name_once_,
                  FileDescriptorTables::FieldsByCamelcaseNamesLazyInitStatic,
                  this);
  auto* fields = fields_by_camelcase_name_.load(std::memory_order_acquire);
  auto it = fields->find({parent, camelcase_name});
  if (it == fields->end()) return nullptr;
  return it->second;
}

inline const EnumValueDescriptor* FileDescriptorTables::FindEnumValueByNumber(
    const EnumDescriptor* parent, int number) const {
  // If `number` is within the sequential range, just index into the parent
  // without doing a table lookup.
  const int base = parent->value(0)->number();
  if (base <= number &&
      number <= static_cast<int64_t>(base) + parent->sequential_value_limit_) {
    return parent->value(number - base);
  }

  auto it = enum_values_by_number_.find(ParentNumberQuery{{parent, number}});
  return it == enum_values_by_number_.end() ? nullptr : *it;
}

inline const EnumValueDescriptor*
FileDescriptorTables::FindEnumValueByNumberCreatingIfUnknown(
    const EnumDescriptor* parent, int number) const {
  // First try, with map of compiled-in values.
  {
    const auto* value = FindEnumValueByNumber(parent, number);
    if (value != nullptr) {
      return value;
    }
  }

  const ParentNumberQuery query{{parent, number}};

  // Second try, with reader lock held on unknown enum values: common case.
  {
    absl::ReaderMutexLock l(&unknown_enum_values_mu_);
    auto it = unknown_enum_values_by_number_.find(query);
    if (it != unknown_enum_values_by_number_.end()) {
      return *it;
    }
  }
  // If not found, try again with writer lock held, and create new descriptor if
  // necessary.
  {
    absl::WriterMutexLock l(&unknown_enum_values_mu_);
    auto it = unknown_enum_values_by_number_.find(query);
    if (it != unknown_enum_values_by_number_.end()) {
      return *it;
    }

    // Create an EnumValueDescriptor dynamically. We don't insert it into the
    // EnumDescriptor (it's not a part of the enum as originally defined), but
    // we do insert it into the table so that we can return the same pointer
    // later.
    std::string enum_value_name = absl::StrFormat(
        "UNKNOWN_ENUM_VALUE_%s_%d", parent->name().c_str(), number);
    auto* pool = DescriptorPool::generated_pool();
    auto* tables = const_cast<DescriptorPool::Tables*>(pool->tables_.get());
    internal::FlatAllocator alloc;
    alloc.PlanArray<EnumValueDescriptor>(1);
    alloc.PlanArray<std::string>(2);

    {
      // Must lock the pool because we will do allocations in the shared arena.
      absl::MutexLockMaybe l2(pool->mutex_);
      alloc.FinalizePlanning(tables);
    }
    EnumValueDescriptor* result = alloc.AllocateArray<EnumValueDescriptor>(1);
    result->all_names_ = alloc.AllocateStrings(
        enum_value_name,
        absl::StrCat(parent->full_name(), ".", enum_value_name));
    result->number_ = number;
    result->type_ = parent;
    result->options_ = &EnumValueOptions::default_instance();
    unknown_enum_values_by_number_.insert(result);
    return result;
  }
}

inline const FieldDescriptor* DescriptorPool::Tables::FindExtension(
    const Descriptor* extendee, int number) const {
  auto it = extensions_.find({extendee, number});
  if (it == extensions_.end()) return nullptr;
  return it->second;
}

inline void DescriptorPool::Tables::FindAllExtensions(
    const Descriptor* extendee,
    std::vector<const FieldDescriptor*>* out) const {
  ExtensionsGroupedByDescriptorMap::const_iterator it =
      extensions_.lower_bound(std::make_pair(extendee, 0));
  for (; it != extensions_.end() && it->first.first == extendee; ++it) {
    out->push_back(it->second);
  }
}

// -------------------------------------------------------------------

bool DescriptorPool::Tables::AddSymbol(absl::string_view full_name,
                                       Symbol symbol) {
  ABSL_DCHECK_EQ(full_name, symbol.full_name());
  if (symbols_by_name_.insert(symbol).second) {
    symbols_after_checkpoint_.push_back(symbol);
    return true;
  } else {
    return false;
  }
}

bool FileDescriptorTables::AddAliasUnderParent(const void* parent,
                                               absl::string_view name,
                                               Symbol symbol) {
  ABSL_DCHECK_EQ(name, symbol.parent_name_key().second);
  ABSL_DCHECK_EQ(parent, symbol.parent_name_key().first);
  return symbols_by_parent_.insert(symbol).second;
}

bool DescriptorPool::Tables::AddFile(const FileDescriptor* file) {
  if (files_by_name_.insert(file).second) {
    files_after_checkpoint_.push_back(file);
    return true;
  } else {
    return false;
  }
}

void FileDescriptorTables::FinalizeTables() {}

bool FileDescriptorTables::AddFieldByNumber(FieldDescriptor* field) {
  // Skip fields that are at the start of the sequence.
  if (field->containing_type() != nullptr && field->number() >= 1 &&
      field->number() <= field->containing_type()->sequential_field_limit_) {
    if (field->is_extension()) {
      // Conflicts with the field that already exists in the sequential range.
      return false;
    }
    // Only return true if the field at that index matches. Otherwise it
    // conflicts with the existing field in the sequential range.
    return field->containing_type()->field(field->number() - 1) == field;
  }

  return fields_by_number_.insert(field).second;
}

bool FileDescriptorTables::AddEnumValueByNumber(EnumValueDescriptor* value) {
  // Skip values that are at the start of the sequence.
  const int base = value->type()->value(0)->number();
  if (base <= value->number() &&
      value->number() <=
          static_cast<int64_t>(base) + value->type()->sequential_value_limit_)
    return true;
  return enum_values_by_number_.insert(value).second;
}

bool DescriptorPool::Tables::AddExtension(const FieldDescriptor* field) {
  auto it_inserted =
      extensions_.insert({{field->containing_type(), field->number()}, field});
  if (it_inserted.second) {
    extensions_after_checkpoint_.push_back(it_inserted.first->first);
    return true;
  } else {
    return false;
  }
}

const FeatureSet* DescriptorPool::Tables::InternFeatureSet(
    FeatureSet&& features) {
  // Use the serialized feature set as the cache key.  If multiple equivalent
  // feature sets serialize to different strings, that just bloats the cache a
  // little.
  auto& result = feature_set_cache_[features.SerializeAsString()];
  if (result == nullptr) {
    result = absl::make_unique<FeatureSet>(std::move(features));
  }
  return result.get();
}

// -------------------------------------------------------------------

template <typename Type>
Type* DescriptorPool::Tables::Allocate() {
  static_assert(std::is_trivially_destructible<Type>::value, "");
  static_assert(alignof(Type) <= 8, "");
  return ::new (AllocateBytes(sizeof(Type))) Type{};
}

void* DescriptorPool::Tables::AllocateBytes(int size) {
  if (size == 0) return nullptr;
  void* p = ::operator new(size + RoundUpTo<8>(sizeof(int)));
  int* sizep = static_cast<int*>(p);
  misc_allocs_.emplace_back(sizep);
  *sizep = size;
  return static_cast<char*>(p) + RoundUpTo<8>(sizeof(int));
}

template <typename... T>
internal::FlatAllocator::Allocation* DescriptorPool::Tables::CreateFlatAlloc(
    const TypeMap<IntT, T...>& sizes) {
  auto ends = CalculateEnds(sizes);
  using FlatAlloc = internal::FlatAllocator::Allocation;

  int last_end = ends.template Get<
      typename std::tuple_element<sizeof...(T) - 1, std::tuple<T...>>::type>();
  size_t total_size =
      last_end + RoundUpTo<FlatAlloc::kMaxAlign>(sizeof(FlatAlloc));
  char* data = static_cast<char*>(::operator new(total_size));
  auto* res = ::new (data) FlatAlloc(ends);
  flat_allocs_.emplace_back(res);

  return res;
}

void FileDescriptorTables::BuildLocationsByPath(
    std::pair<const FileDescriptorTables*, const SourceCodeInfo*>* p) {
  for (int i = 0, len = p->second->location_size(); i < len; ++i) {
    const SourceCodeInfo_Location* loc = &p->second->location().Get(i);
    p->first->locations_by_path_[absl::StrJoin(loc->path(), ",")] = loc;
  }
}

const SourceCodeInfo_Location* FileDescriptorTables::GetSourceLocation(
    const std::vector<int>& path, const SourceCodeInfo* info) const {
  std::pair<const FileDescriptorTables*, const SourceCodeInfo*> p(
      std::make_pair(this, info));
  absl::call_once(locations_by_path_once_,
                  FileDescriptorTables::BuildLocationsByPath, &p);
  auto it = locations_by_path_.find(absl::StrJoin(path, ","));
  if (it == locations_by_path_.end()) return nullptr;
  return it->second;
}

// ===================================================================
// DescriptorPool

DescriptorPool::ErrorCollector::~ErrorCollector() = default;

absl::string_view DescriptorPool::ErrorCollector::ErrorLocationName(
    ErrorLocation location) {
  switch (location) {
    case NAME:
      return "NAME";
    case NUMBER:
      return "NUMBER";
    case TYPE:
      return "TYPE";
    case EXTENDEE:
      return "EXTENDEE";
    case DEFAULT_VALUE:
      return "DEFAULT_VALUE";
    case OPTION_NAME:
      return "OPTION_NAME";
    case OPTION_VALUE:
      return "OPTION_VALUE";
    case INPUT_TYPE:
      return "INPUT_TYPE";
    case OUTPUT_TYPE:
      return "OUTPUT_TYPE";
    case IMPORT:
      return "IMPORT";
    case EDITIONS:
      return "EDITIONS";
    case OTHER:
      return "OTHER";
  }
  return "UNKNOWN";
}

DescriptorPool::DescriptorPool()
    : mutex_(nullptr),
      fallback_database_(nullptr),
      default_error_collector_(nullptr),
      underlay_(nullptr),
      tables_(new Tables),
      enforce_dependencies_(true),
      lazily_build_dependencies_(false),
      allow_unknown_(false),
      enforce_weak_(false),
      enforce_extension_declarations_(false),
      disallow_enforce_utf8_(false),
      deprecated_legacy_json_field_conflicts_(false) {}

DescriptorPool::DescriptorPool(DescriptorDatabase* fallback_database,
                               ErrorCollector* error_collector)
    : mutex_(new absl::Mutex),
      fallback_database_(fallback_database),
      default_error_collector_(error_collector),
      underlay_(nullptr),
      tables_(new Tables),
      enforce_dependencies_(true),
      lazily_build_dependencies_(false),
      allow_unknown_(false),
      enforce_weak_(false),
      enforce_extension_declarations_(false),
      disallow_enforce_utf8_(false),
      deprecated_legacy_json_field_conflicts_(false) {}

DescriptorPool::DescriptorPool(const DescriptorPool* underlay)
    : mutex_(nullptr),
      fallback_database_(nullptr),
      default_error_collector_(nullptr),
      underlay_(underlay),
      tables_(new Tables),
      enforce_dependencies_(true),
      lazily_build_dependencies_(false),
      allow_unknown_(false),
      enforce_weak_(false),
      enforce_extension_declarations_(false),
      disallow_enforce_utf8_(false),
      deprecated_legacy_json_field_conflicts_(false) {}

DescriptorPool::~DescriptorPool() {
  if (mutex_ != nullptr) delete mutex_;
}

// DescriptorPool::BuildFile() defined later.
// DescriptorPool::BuildFileCollectingErrors() defined later.

void DescriptorPool::InternalDontEnforceDependencies() {
  enforce_dependencies_ = false;
}

void DescriptorPool::AddUnusedImportTrackFile(absl::string_view file_name,
                                              bool is_error) {
  unused_import_track_files_[file_name] = is_error;
}

bool DescriptorPool::IsReadyForCheckingDescriptorExtDecl(
    absl::string_view message_name) const {
  static const auto& kDescriptorTypes = *new absl::flat_hash_set<std::string>({
      "google.protobuf.EnumOptions",
      "google.protobuf.EnumValueOptions",
      "google.protobuf.ExtensionRangeOptions",
      "google.protobuf.FieldOptions",
      "google.protobuf.FileOptions",
      "google.protobuf.MessageOptions",
      "google.protobuf.MethodOptions",
      "google.protobuf.OneofOptions",
      "google.protobuf.ServiceOptions",
      "google.protobuf.StreamOptions",
  });
  return kDescriptorTypes.contains(message_name);
}


void DescriptorPool::ClearUnusedImportTrackFiles() {
  unused_import_track_files_.clear();
}

bool DescriptorPool::InternalIsFileLoaded(absl::string_view filename) const {
  absl::MutexLockMaybe lock(mutex_);
  return tables_->FindFile(filename) != nullptr;
}

// generated_pool ====================================================

namespace {


EncodedDescriptorDatabase* GeneratedDatabase() {
  static auto generated_database =
      internal::OnShutdownDelete(new EncodedDescriptorDatabase());
  return generated_database;
}

DescriptorPool* NewGeneratedPool() {
  auto generated_pool = new DescriptorPool(GeneratedDatabase());
  generated_pool->InternalSetLazilyBuildDependencies();
  return generated_pool;
}

}  // anonymous namespace

DescriptorDatabase* DescriptorPool::internal_generated_database() {
  return GeneratedDatabase();
}

DescriptorPool* DescriptorPool::internal_generated_pool() {
  static DescriptorPool* generated_pool =
      internal::OnShutdownDelete(NewGeneratedPool());
  return generated_pool;
}

const DescriptorPool* DescriptorPool::generated_pool() {
  const DescriptorPool* pool = internal_generated_pool();
  // Ensure that descriptor.proto and cpp_features.proto get registered in the
  // generated pool. They're special cases because they're included in the full
  // runtime. We have to avoid registering it pre-main, because we need to
  // ensure that the linker --gc-sections step can strip out the full runtime if
  // it is unused.
  DescriptorProto::descriptor();
  pb::CppFeatures::descriptor();
  return pool;
}


void DescriptorPool::InternalAddGeneratedFile(
    const void* encoded_file_descriptor, int size) {
  // So, this function is called in the process of initializing the
  // descriptors for generated proto classes.  Each generated .pb.cc file
  // has an internal procedure called AddDescriptors() which is called at
  // process startup, and that function calls this one in order to register
  // the raw bytes of the FileDescriptorProto representing the file.
  //
  // We do not actually construct the descriptor objects right away.  We just
  // hang on to the bytes until they are actually needed.  We actually construct
  // the descriptor the first time one of the following things happens:
  // * Someone calls a method like descriptor(), GetDescriptor(), or
  //   GetReflection() on the generated types, which requires returning the
  //   descriptor or an object based on it.
  // * Someone looks up the descriptor in DescriptorPool::generated_pool().
  //
  // Once one of these happens, the DescriptorPool actually parses the
  // FileDescriptorProto and generates a FileDescriptor (and all its children)
  // based on it.
  //
  // Note that FileDescriptorProto is itself a generated protocol message.
  // Therefore, when we parse one, we have to be very careful to avoid using
  // any descriptor-based operations, since this might cause infinite recursion
  // or deadlock.
  absl::MutexLockMaybe lock(internal_generated_pool()->mutex_);
  ABSL_CHECK(GeneratedDatabase()->Add(encoded_file_descriptor, size));
}


// Find*By* methods ==================================================

// TODO:  There's a lot of repeated code here, but I'm not sure if
//   there's any good way to factor it out.  Think about this some time when
//   there's nothing more important to do (read: never).

const FileDescriptor* DescriptorPool::FindFileByName(
    absl::string_view name) const {
  DeferredValidation deferred_validation(this);
  const FileDescriptor* result = nullptr;
  {
    absl::MutexLockMaybe lock(mutex_);
    if (fallback_database_ != nullptr) {
      tables_->known_bad_symbols_.clear();
      tables_->known_bad_files_.clear();
    }
    result = tables_->FindFile(name);
    if (result != nullptr) return result;
    if (underlay_ != nullptr) {
      result = underlay_->FindFileByName(name);
      if (result != nullptr) return result;
    }
    if (TryFindFileInFallbackDatabase(name, deferred_validation)) {
      result = tables_->FindFile(name);
    }
  }
  if (!deferred_validation.Validate()) {
    return nullptr;
  }
  return result;
}

const FileDescriptor* DescriptorPool::FindFileContainingSymbol(
    absl::string_view symbol_name) const {
  const FileDescriptor* file_result = nullptr;
  DeferredValidation deferred_validation(this);
  {
    absl::MutexLockMaybe lock(mutex_);
    if (fallback_database_ != nullptr) {
      tables_->known_bad_symbols_.clear();
      tables_->known_bad_files_.clear();
    }
    Symbol result = tables_->FindSymbol(symbol_name);
    if (!result.IsNull()) return result.GetFile();
    if (underlay_ != nullptr) {
      file_result = underlay_->FindFileContainingSymbol(symbol_name);
      if (file_result != nullptr) return file_result;
    }
    if (TryFindSymbolInFallbackDatabase(symbol_name, deferred_validation)) {
      result = tables_->FindSymbol(symbol_name);
      if (!result.IsNull()) file_result = result.GetFile();
    }
  }
  if (!deferred_validation.Validate()) {
    return nullptr;
  }
  return file_result;
}

const Descriptor* DescriptorPool::FindMessageTypeByName(
    absl::string_view name) const {
  return tables_->FindByNameHelper(this, name).descriptor();
}

const FieldDescriptor* DescriptorPool::FindFieldByName(
    absl::string_view name) const {
  if (const FieldDescriptor* field =
          tables_->FindByNameHelper(this, name).field_descriptor()) {
    if (!field->is_extension()) {
      return field;
    }
  }
  return nullptr;
}

const FieldDescriptor* DescriptorPool::FindExtensionByName(
    absl::string_view name) const {
  if (const FieldDescriptor* field =
          tables_->FindByNameHelper(this, name).field_descriptor()) {
    if (field->is_extension()) {
      return field;
    }
  }
  return nullptr;
}

const OneofDescriptor* DescriptorPool::FindOneofByName(
    absl::string_view name) const {
  return tables_->FindByNameHelper(this, name).oneof_descriptor();
}

const EnumDescriptor* DescriptorPool::FindEnumTypeByName(
    absl::string_view name) const {
  return tables_->FindByNameHelper(this, name).enum_descriptor();
}

const EnumValueDescriptor* DescriptorPool::FindEnumValueByName(
    absl::string_view name) const {
  return tables_->FindByNameHelper(this, name).enum_value_descriptor();
}

const ServiceDescriptor* DescriptorPool::FindServiceByName(
    absl::string_view name) const {
  return tables_->FindByNameHelper(this, name).service_descriptor();
}

const MethodDescriptor* DescriptorPool::FindMethodByName(
    absl::string_view name) const {
  return tables_->FindByNameHelper(this, name).method_descriptor();
}

const FieldDescriptor* DescriptorPool::FindExtensionByNumber(
    const Descriptor* extendee, int number) const {
  if (extendee->extension_range_count() == 0) return nullptr;
  // A faster path to reduce lock contention in finding extensions, assuming
  // most extensions will be cache hit.
  if (mutex_ != nullptr) {
    absl::ReaderMutexLock lock(mutex_);
    const FieldDescriptor* result = tables_->FindExtension(extendee, number);
    if (result != nullptr) {
      return result;
    }
  }
  const FieldDescriptor* result = nullptr;
  DeferredValidation deferred_validation(this);
  {
    absl::MutexLockMaybe lock(mutex_);
    if (fallback_database_ != nullptr) {
      tables_->known_bad_symbols_.clear();
      tables_->known_bad_files_.clear();
    }
    result = tables_->FindExtension(extendee, number);
    if (result != nullptr) {
      return result;
    }
    if (underlay_ != nullptr) {
      result = underlay_->FindExtensionByNumber(extendee, number);
      if (result != nullptr) return result;
    }
    if (TryFindExtensionInFallbackDatabase(extendee, number,
                                           deferred_validation)) {
      result = tables_->FindExtension(extendee, number);
    }
  }
  if (!deferred_validation.Validate()) {
    return nullptr;
  }
  return result;
}

const FieldDescriptor* DescriptorPool::InternalFindExtensionByNumberNoLock(
    const Descriptor* extendee, int number) const {
  if (extendee->extension_range_count() == 0) return nullptr;

  const FieldDescriptor* result = tables_->FindExtension(extendee, number);
  if (result != nullptr) {
    return result;
  }

  if (underlay_ != nullptr) {
    result = underlay_->InternalFindExtensionByNumberNoLock(extendee, number);
    if (result != nullptr) return result;
  }

  return nullptr;
}

const FieldDescriptor* DescriptorPool::FindExtensionByPrintableName(
    const Descriptor* extendee, absl::string_view printable_name) const {
  if (extendee->extension_range_count() == 0) return nullptr;
  const FieldDescriptor* result = FindExtensionByName(printable_name);
  if (result != nullptr && result->containing_type() == extendee) {
    return result;
  }
  if (extendee->options().message_set_wire_format()) {
    // MessageSet extensions may be identified by type name.
    const Descriptor* type = FindMessageTypeByName(printable_name);
    if (type != nullptr) {
      // Look for a matching extension in the foreign type's scope.
      const int type_extension_count = type->extension_count();
      for (int i = 0; i < type_extension_count; i++) {
        const FieldDescriptor* extension = type->extension(i);
        if (extension->containing_type() == extendee &&
            extension->type() == FieldDescriptor::TYPE_MESSAGE &&
            extension->is_optional() && extension->message_type() == type) {
          // Found it.
          return extension;
        }
      }
    }
  }
  return nullptr;
}

void DescriptorPool::FindAllExtensions(
    const Descriptor* extendee,
    std::vector<const FieldDescriptor*>* out) const {
  DeferredValidation deferred_validation(this);
  std::vector<const FieldDescriptor*> extensions;
  {
    absl::MutexLockMaybe lock(mutex_);
    if (fallback_database_ != nullptr) {
      tables_->known_bad_symbols_.clear();
      tables_->known_bad_files_.clear();
    }

    // Initialize tables_->extensions_ from the fallback database first
    // (but do this only once per descriptor).
    if (fallback_database_ != nullptr &&
        tables_->extensions_loaded_from_db_.count(extendee) == 0) {
      std::vector<int> numbers;
      if (fallback_database_->FindAllExtensionNumbers(extendee->full_name(),
                                                      &numbers)) {
        for (int number : numbers) {
          if (tables_->FindExtension(extendee, number) == nullptr) {
            TryFindExtensionInFallbackDatabase(extendee, number,
                                               deferred_validation);
          }
        }
        tables_->extensions_loaded_from_db_.insert(extendee);
      }
    }

    tables_->FindAllExtensions(extendee, &extensions);
    if (underlay_ != nullptr) {
      underlay_->FindAllExtensions(extendee, &extensions);
    }
  }
  if (deferred_validation.Validate()) {
    out->insert(out->end(), extensions.begin(), extensions.end());
  }
}


// -------------------------------------------------------------------

const FieldDescriptor* Descriptor::FindFieldByNumber(int number) const {
  const FieldDescriptor* result =
      file()->tables_->FindFieldByNumber(this, number);
  if (result == nullptr || result->is_extension()) {
    return nullptr;
  } else {
    return result;
  }
}

const FieldDescriptor* Descriptor::FindFieldByLowercaseName(
    absl::string_view lowercase_name) const {
  const FieldDescriptor* result =
      file()->tables_->FindFieldByLowercaseName(this, lowercase_name);
  if (result == nullptr || result->is_extension()) {
    return nullptr;
  } else {
    return result;
  }
}

const FieldDescriptor* Descriptor::FindFieldByCamelcaseName(
    absl::string_view camelcase_name) const {
  const FieldDescriptor* result =
      file()->tables_->FindFieldByCamelcaseName(this, camelcase_name);
  if (result == nullptr || result->is_extension()) {
    return nullptr;
  } else {
    return result;
  }
}

const FieldDescriptor* Descriptor::FindFieldByName(
    absl::string_view name) const {
  const FieldDescriptor* field =
      file()->tables_->FindNestedSymbol(this, name).field_descriptor();
  return field != nullptr && !field->is_extension() ? field : nullptr;
}

const OneofDescriptor* Descriptor::FindOneofByName(
    absl::string_view name) const {
  return file()->tables_->FindNestedSymbol(this, name).oneof_descriptor();
}

const FieldDescriptor* Descriptor::FindExtensionByName(
    absl::string_view name) const {
  const FieldDescriptor* field =
      file()->tables_->FindNestedSymbol(this, name).field_descriptor();
  return field != nullptr && field->is_extension() ? field : nullptr;
}

const FieldDescriptor* Descriptor::FindExtensionByLowercaseName(
    absl::string_view name) const {
  const FieldDescriptor* result =
      file()->tables_->FindFieldByLowercaseName(this, name);
  if (result == nullptr || !result->is_extension()) {
    return nullptr;
  } else {
    return result;
  }
}

const FieldDescriptor* Descriptor::FindExtensionByCamelcaseName(
    absl::string_view name) const {
  const FieldDescriptor* result =
      file()->tables_->FindFieldByCamelcaseName(this, name);
  if (result == nullptr || !result->is_extension()) {
    return nullptr;
  } else {
    return result;
  }
}

const Descriptor* Descriptor::FindNestedTypeByName(
    absl::string_view name) const {
  return file()->tables_->FindNestedSymbol(this, name).descriptor();
}

const EnumDescriptor* Descriptor::FindEnumTypeByName(
    absl::string_view name) const {
  return file()->tables_->FindNestedSymbol(this, name).enum_descriptor();
}

const EnumValueDescriptor* Descriptor::FindEnumValueByName(
    absl::string_view name) const {
  return file()->tables_->FindNestedSymbol(this, name).enum_value_descriptor();
}

const FieldDescriptor* Descriptor::map_key() const {
  if (!options().map_entry()) return nullptr;
  ABSL_DCHECK_EQ(field_count(), 2);
  return field(0);
}

const FieldDescriptor* Descriptor::map_value() const {
  if (!options().map_entry()) return nullptr;
  ABSL_DCHECK_EQ(field_count(), 2);
  return field(1);
}

const EnumValueDescriptor* EnumDescriptor::FindValueByName(
    absl::string_view name) const {
  return file()->tables_->FindNestedSymbol(this, name).enum_value_descriptor();
}

const EnumValueDescriptor* EnumDescriptor::FindValueByNumber(int number) const {
  return file()->tables_->FindEnumValueByNumber(this, number);
}

const EnumValueDescriptor* EnumDescriptor::FindValueByNumberCreatingIfUnknown(
    int number) const {
  return file()->tables_->FindEnumValueByNumberCreatingIfUnknown(this, number);
}

const MethodDescriptor* ServiceDescriptor::FindMethodByName(
    absl::string_view name) const {
  return file()->tables_->FindNestedSymbol(this, name).method_descriptor();
}

const Descriptor* FileDescriptor::FindMessageTypeByName(
    absl::string_view name) const {
  return tables_->FindNestedSymbol(this, name).descriptor();
}

const EnumDescriptor* FileDescriptor::FindEnumTypeByName(
    absl::string_view name) const {
  return tables_->FindNestedSymbol(this, name).enum_descriptor();
}

const EnumValueDescriptor* FileDescriptor::FindEnumValueByName(
    absl::string_view name) const {
  return tables_->FindNestedSymbol(this, name).enum_value_descriptor();
}

const ServiceDescriptor* FileDescriptor::FindServiceByName(
    absl::string_view name) const {
  return tables_->FindNestedSymbol(this, name).service_descriptor();
}

const FieldDescriptor* FileDescriptor::FindExtensionByName(
    absl::string_view name) const {
  const FieldDescriptor* field =
      tables_->FindNestedSymbol(this, name).field_descriptor();
  return field != nullptr && field->is_extension() ? field : nullptr;
}

const FieldDescriptor* FileDescriptor::FindExtensionByLowercaseName(
    absl::string_view name) const {
  const FieldDescriptor* result = tables_->FindFieldByLowercaseName(this, name);
  if (result == nullptr || !result->is_extension()) {
    return nullptr;
  } else {
    return result;
  }
}

const FieldDescriptor* FileDescriptor::FindExtensionByCamelcaseName(
    absl::string_view name) const {
  const FieldDescriptor* result = tables_->FindFieldByCamelcaseName(this, name);
  if (result == nullptr || !result->is_extension()) {
    return nullptr;
  } else {
    return result;
  }
}

void Descriptor::ExtensionRange::CopyTo(
    DescriptorProto_ExtensionRange* proto) const {
  proto->set_start(start_);
  proto->set_end(end_);
  if (options_ != &ExtensionRangeOptions::default_instance()) {
    *proto->mutable_options() = *options_;
  }
  RestoreFeaturesToOptions(proto_features_, proto);
}

const Descriptor::ExtensionRange*
Descriptor::FindExtensionRangeContainingNumber(int number) const {
  // Linear search should be fine because we don't expect a message to have
  // more than a couple extension ranges.
  for (int i = 0; i < extension_range_count(); i++) {
    if (number >= extension_range(i)->start_number() &&
        number < extension_range(i)->end_number()) {
      return extension_range(i);
    }
  }
  return nullptr;
}

const Descriptor::ReservedRange* Descriptor::FindReservedRangeContainingNumber(
    int number) const {
  // TODO: Consider a non-linear search.
  for (int i = 0; i < reserved_range_count(); i++) {
    if (number >= reserved_range(i)->start && number < reserved_range(i)->end) {
      return reserved_range(i);
    }
  }
  return nullptr;
}

const EnumDescriptor::ReservedRange*
EnumDescriptor::FindReservedRangeContainingNumber(int number) const {
  // TODO: Consider a non-linear search.
  for (int i = 0; i < reserved_range_count(); i++) {
    if (number >= reserved_range(i)->start &&
        number <= reserved_range(i)->end) {
      return reserved_range(i);
    }
  }
  return nullptr;
}

// -------------------------------------------------------------------

bool DescriptorPool::TryFindFileInFallbackDatabase(
    absl::string_view name, DeferredValidation& deferred_validation) const {
  if (fallback_database_ == nullptr) return false;

  if (tables_->known_bad_files_.contains(name)) return false;

  // NOINLINE to reduce the stack cost of the operation in the caller.
  const auto find_file = [](DescriptorDatabase& database,
                            absl::string_view filename,
                            FileDescriptorProto& output) PROTOBUF_NOINLINE {
    return database.FindFileByName(std::string(filename), &output);
  };

  auto& file_proto = deferred_validation.CreateProto();
  if (!find_file(*fallback_database_, name, file_proto) ||
      BuildFileFromDatabase(file_proto, deferred_validation) == nullptr) {
    tables_->known_bad_files_.emplace(name);
    return false;
  }
  return true;
}

bool DescriptorPool::IsSubSymbolOfBuiltType(absl::string_view name) const {
  for (size_t pos = name.find('.'); pos != name.npos;
       pos = name.find('.', pos + 1)) {
    auto prefix = name.substr(0, pos);
    Symbol symbol = tables_->FindSymbol(prefix);
    if (symbol.IsNull()) {
      break;
    }
    if (!symbol.IsPackage()) {
      // If the symbol type is anything other than PACKAGE, then its complete
      // definition is already known.
      return true;
    }
  }
  if (underlay_ != nullptr) {
    // Check to see if any prefix of this symbol exists in the underlay.
    return underlay_->IsSubSymbolOfBuiltType(name);
  }
  return false;
}

bool DescriptorPool::TryFindSymbolInFallbackDatabase(
    absl::string_view name, DeferredValidation& deferred_validation) const {
  if (fallback_database_ == nullptr) return false;

  if (tables_->known_bad_symbols_.contains(name)) return false;

  std::string name_string(name);
  auto& file_proto = deferred_validation.CreateProto();
  if (  // We skip looking in the fallback database if the name is a sub-symbol
        // of any descriptor that already exists in the descriptor pool (except
        // for package descriptors).  This is valid because all symbols except
        // for packages are defined in a single file, so if the symbol exists
        // then we should already have its definition.
        //
        // The other reason to do this is to support "overriding" type
        // definitions by merging two databases that define the same type. (Yes,
        // people do this.)  The main difficulty with making this work is that
        // FindFileContainingSymbol() is allowed to return both false positives
        // (e.g., SimpleDescriptorDatabase, UpgradedDescriptorDatabase) and
        // false negatives (e.g. ProtoFileParser, SourceTreeDescriptorDatabase).
        // When two such databases are merged, looking up a non-existent
        // sub-symbol of a type that already exists in the descriptor pool can
        // result in an attempt to load multiple definitions of the same type.
        // The check below avoids this.
      IsSubSymbolOfBuiltType(name)

      // Look up file containing this symbol in fallback database.
      || !fallback_database_->FindFileContainingSymbol(name_string, &file_proto)

      // Check if we've already built this file. If so, it apparently doesn't
      // contain the symbol we're looking for.  Some DescriptorDatabases
      // return false positives.
      || tables_->FindFile(file_proto.name()) != nullptr

      // Build the file.
      || BuildFileFromDatabase(file_proto, deferred_validation) == nullptr) {
    tables_->known_bad_symbols_.insert(std::move(name_string));
    return false;
  }

  return true;
}

bool DescriptorPool::TryFindExtensionInFallbackDatabase(
    const Descriptor* containing_type, int field_number,
    DeferredValidation& deferred_validation) const {
  if (fallback_database_ == nullptr) return false;

  auto& file_proto = deferred_validation.CreateProto();
  if (!fallback_database_->FindFileContainingExtension(
          containing_type->full_name(), field_number, &file_proto)) {
    return false;
  }

  if (tables_->FindFile(file_proto.name()) != nullptr) {
    // We've already loaded this file, and it apparently doesn't contain the
    // extension we're looking for.  Some DescriptorDatabases return false
    // positives.
    return false;
  }

  if (BuildFileFromDatabase(file_proto, deferred_validation) == nullptr) {
    return false;
  }

  return true;
}

// ===================================================================

bool FieldDescriptor::is_map_message_type() const {
  return message_type()->options().map_entry();
}

std::string FieldDescriptor::DefaultValueAsString(
    bool quote_string_type) const {
  ABSL_CHECK(has_default_value()) << "No default value";
  switch (cpp_type()) {
    case CPPTYPE_INT32:
      return absl::StrCat(default_value_int32_t());
    case CPPTYPE_INT64:
      return absl::StrCat(default_value_int64_t());
    case CPPTYPE_UINT32:
      return absl::StrCat(default_value_uint32_t());
    case CPPTYPE_UINT64:
      return absl::StrCat(default_value_uint64_t());
    case CPPTYPE_FLOAT:
      return io::SimpleFtoa(default_value_float());
    case CPPTYPE_DOUBLE:
      return io::SimpleDtoa(default_value_double());
    case CPPTYPE_BOOL:
      return default_value_bool() ? "true" : "false";
    case CPPTYPE_STRING:
      if (quote_string_type) {
        return absl::StrCat("\"", absl::CEscape(default_value_string()), "\"");
      } else {
        if (type() == TYPE_BYTES) {
          return absl::CEscape(default_value_string());
        } else {
          return default_value_string();
        }
      }
    case CPPTYPE_ENUM:
      return default_value_enum()->name();
    case CPPTYPE_MESSAGE:
      ABSL_DLOG(FATAL) << "Messages can't have default values!";
      break;
  }
  ABSL_LOG(FATAL) << "Can't get here: failed to get default value as string";
  return "";
}

// Out-of-line constructor definitions ==============================
// When using constructor type homing in Clang, debug info for a type
// is only emitted when a constructor definition is emitted, as an
// optimization. These constructors are never called, so we define them
// out of line to make sure the debug info is emitted somewhere.

Descriptor::Descriptor() = default;
FieldDescriptor::FieldDescriptor() {}
OneofDescriptor::OneofDescriptor() = default;
EnumDescriptor::EnumDescriptor() = default;
EnumValueDescriptor::EnumValueDescriptor() = default;
ServiceDescriptor::ServiceDescriptor() = default;
MethodDescriptor::MethodDescriptor() = default;
FileDescriptor::FileDescriptor() = default;

// CopyTo methods ====================================================

void FileDescriptor::CopyTo(FileDescriptorProto* proto) const {
  CopyHeadingTo(proto);

  for (int i = 0; i < dependency_count(); i++) {
    proto->add_dependency(dependency(i)->name());
  }

  for (int i = 0; i < public_dependency_count(); i++) {
    proto->add_public_dependency(public_dependencies_[i]);
  }

  for (int i = 0; i < weak_dependency_count(); i++) {
    proto->add_weak_dependency(weak_dependencies_[i]);
  }

  for (int i = 0; i < message_type_count(); i++) {
    message_type(i)->CopyTo(proto->add_message_type());
  }
  for (int i = 0; i < enum_type_count(); i++) {
    enum_type(i)->CopyTo(proto->add_enum_type());
  }
  for (int i = 0; i < service_count(); i++) {
    service(i)->CopyTo(proto->add_service());
  }
  for (int i = 0; i < extension_count(); i++) {
    extension(i)->CopyTo(proto->add_extension());
  }
}

void FileDescriptor::CopyHeadingTo(FileDescriptorProto* proto) const {
  proto->set_name(name());
  if (!package().empty()) {
    proto->set_package(package());
  }

  if (edition() == Edition::EDITION_PROTO3) {
    proto->set_syntax("proto3");
  } else if (!IsLegacyEdition(edition())) {
    proto->set_syntax("editions");
    proto->set_edition(edition());
  }

  if (&options() != &FileOptions::default_instance()) {
    *proto->mutable_options() = options();
  }
  RestoreFeaturesToOptions(proto_features_, proto);
}

void FileDescriptor::CopyJsonNameTo(FileDescriptorProto* proto) const {
  if (message_type_count() != proto->message_type_size() ||
      extension_count() != proto->extension_size()) {
    ABSL_LOG(ERROR) << "Cannot copy json_name to a proto of a different size.";
    return;
  }
  for (int i = 0; i < message_type_count(); i++) {
    message_type(i)->CopyJsonNameTo(proto->mutable_message_type(i));
  }
  for (int i = 0; i < extension_count(); i++) {
    extension(i)->CopyJsonNameTo(proto->mutable_extension(i));
  }
}

void FileDescriptor::CopySourceCodeInfoTo(FileDescriptorProto* proto) const {
  if (source_code_info_ &&
      source_code_info_ != &SourceCodeInfo::default_instance()) {
    *proto->mutable_source_code_info() = *source_code_info_;
  }
}

void Descriptor::CopyTo(DescriptorProto* proto) const {
  CopyHeadingTo(proto);

  for (int i = 0; i < field_count(); i++) {
    field(i)->CopyTo(proto->add_field());
  }
  for (int i = 0; i < oneof_decl_count(); i++) {
    oneof_decl(i)->CopyTo(proto->add_oneof_decl());
  }
  for (int i = 0; i < nested_type_count(); i++) {
    nested_type(i)->CopyTo(proto->add_nested_type());
  }
  for (int i = 0; i < enum_type_count(); i++) {
    enum_type(i)->CopyTo(proto->add_enum_type());
  }
  for (int i = 0; i < extension_range_count(); i++) {
    extension_range(i)->CopyTo(proto->add_extension_range());
  }
  for (int i = 0; i < extension_count(); i++) {
    extension(i)->CopyTo(proto->add_extension());
  }
}

void Descriptor::CopyHeadingTo(DescriptorProto* proto) const {
  proto->set_name(name());

  for (int i = 0; i < reserved_range_count(); i++) {
    DescriptorProto::ReservedRange* range = proto->add_reserved_range();
    range->set_start(reserved_range(i)->start);
    range->set_end(reserved_range(i)->end);
  }
  for (int i = 0; i < reserved_name_count(); i++) {
    proto->add_reserved_name(reserved_name(i));
  }

  if (&options() != &MessageOptions::default_instance()) {
    *proto->mutable_options() = options();
  }

  RestoreFeaturesToOptions(proto_features_, proto);
}

void Descriptor::CopyJsonNameTo(DescriptorProto* proto) const {
  if (field_count() != proto->field_size() ||
      nested_type_count() != proto->nested_type_size() ||
      extension_count() != proto->extension_size()) {
    ABSL_LOG(ERROR) << "Cannot copy json_name to a proto of a different size.";
    return;
  }
  for (int i = 0; i < field_count(); i++) {
    field(i)->CopyJsonNameTo(proto->mutable_field(i));
  }
  for (int i = 0; i < nested_type_count(); i++) {
    nested_type(i)->CopyJsonNameTo(proto->mutable_nested_type(i));
  }
  for (int i = 0; i < extension_count(); i++) {
    extension(i)->CopyJsonNameTo(proto->mutable_extension(i));
  }
}

void FieldDescriptor::CopyTo(FieldDescriptorProto* proto) const {
  proto->set_name(name());
  proto->set_number(number());
  if (has_json_name_) {
    proto->set_json_name(json_name());
  }
  if (proto3_optional_) {
    proto->set_proto3_optional(true);
  }
  // Some compilers do not allow static_cast directly between two enum types,
  // so we must cast to int first.
  if (is_required() && !IsLegacyEdition(file()->edition())) {
    // Editions files have no required keyword, and we only set this label
    // during descriptor build.
    proto->set_label(static_cast<FieldDescriptorProto::Label>(
        absl::implicit_cast<int>(LABEL_OPTIONAL)));
  } else {
    proto->set_label(static_cast<FieldDescriptorProto::Label>(
        absl::implicit_cast<int>(label())));
  }
  if (type() == TYPE_GROUP && !IsLegacyEdition(file()->edition())) {
    // Editions files have no group keyword, and we only set this label
    // during descriptor build.
    proto->set_type(static_cast<FieldDescriptorProto::Type>(
        absl::implicit_cast<int>(TYPE_MESSAGE)));
  } else {
    proto->set_type(static_cast<FieldDescriptorProto::Type>(
        absl::implicit_cast<int>(type())));
  }

  if (is_extension()) {
    if (!containing_type()->is_unqualified_placeholder_) {
      proto->set_extendee(".");
    }
    proto->mutable_extendee()->append(containing_type()->full_name());
  }

  if (cpp_type() == CPPTYPE_MESSAGE) {
    if (message_type()->is_placeholder_) {
      // We don't actually know if the type is a message type.  It could be
      // an enum.
      proto->clear_type();
    }

    if (!message_type()->is_unqualified_placeholder_) {
      proto->set_type_name(".");
    }
    proto->mutable_type_name()->append(message_type()->full_name());
  } else if (cpp_type() == CPPTYPE_ENUM) {
    if (!enum_type()->is_unqualified_placeholder_) {
      proto->set_type_name(".");
    }
    proto->mutable_type_name()->append(enum_type()->full_name());
  }

  if (has_default_value()) {
    proto->set_default_value(DefaultValueAsString(false));
  }

  if (containing_oneof() != nullptr && !is_extension()) {
    proto->set_oneof_index(containing_oneof()->index());
  }

  if (&options() != &FieldOptions::default_instance()) {
    *proto->mutable_options() = options();
    if (proto_features_->GetExtension(pb::cpp).has_string_type()) {
      // ctype must have been set in InferLegacyProtoFeatures so avoid copying.
      proto->mutable_options()->clear_ctype();
    }
  }

  RestoreFeaturesToOptions(proto_features_, proto);
}

void FieldDescriptor::CopyJsonNameTo(FieldDescriptorProto* proto) const {
  proto->set_json_name(json_name());
}

void OneofDescriptor::CopyTo(OneofDescriptorProto* proto) const {
  proto->set_name(name());
  if (&options() != &OneofOptions::default_instance()) {
    *proto->mutable_options() = options();
  }
  RestoreFeaturesToOptions(proto_features_, proto);
}

void EnumDescriptor::CopyTo(EnumDescriptorProto* proto) const {
  proto->set_name(name());

  for (int i = 0; i < value_count(); i++) {
    value(i)->CopyTo(proto->add_value());
  }
  for (int i = 0; i < reserved_range_count(); i++) {
    EnumDescriptorProto::EnumReservedRange* range = proto->add_reserved_range();
    range->set_start(reserved_range(i)->start);
    range->set_end(reserved_range(i)->end);
  }
  for (int i = 0; i < reserved_name_count(); i++) {
    proto->add_reserved_name(reserved_name(i));
  }

  if (&options() != &EnumOptions::default_instance()) {
    *proto->mutable_options() = options();
  }
  RestoreFeaturesToOptions(proto_features_, proto);
}

void EnumValueDescriptor::CopyTo(EnumValueDescriptorProto* proto) const {
  proto->set_name(name());
  proto->set_number(number());

  if (&options() != &EnumValueOptions::default_instance()) {
    *proto->mutable_options() = options();
  }
  RestoreFeaturesToOptions(proto_features_, proto);
}

void ServiceDescriptor::CopyTo(ServiceDescriptorProto* proto) const {
  proto->set_name(name());

  for (int i = 0; i < method_count(); i++) {
    method(i)->CopyTo(proto->add_method());
  }

  if (&options() != &ServiceOptions::default_instance()) {
    *proto->mutable_options() = options();
  }
  RestoreFeaturesToOptions(proto_features_, proto);
}

void MethodDescriptor::CopyTo(MethodDescriptorProto* proto) const {
  proto->set_name(name());

  if (!input_type()->is_unqualified_placeholder_) {
    proto->set_input_type(".");
  }
  proto->mutable_input_type()->append(input_type()->full_name());

  if (!output_type()->is_unqualified_placeholder_) {
    proto->set_output_type(".");
  }
  proto->mutable_output_type()->append(output_type()->full_name());

  if (&options() != &MethodOptions::default_instance()) {
    *proto->mutable_options() = options();
  }

  if (client_streaming_) {
    proto->set_client_streaming(true);
  }
  if (server_streaming_) {
    proto->set_server_streaming(true);
  }
  RestoreFeaturesToOptions(proto_features_, proto);
}

// DebugString methods ===============================================

namespace {

bool IsGroupSyntax(Edition edition, const FieldDescriptor* desc) {
  return IsLegacyEdition(edition) &&
         desc->type() == FieldDescriptor::TYPE_GROUP;
}

template <typename OptionsT>
void CopyFeaturesToOptions(const FeatureSet* features, OptionsT* options) {
  if (features != &FeatureSet::default_instance()) {
    *options->mutable_features() = *features;
  }
}

bool RetrieveOptionsAssumingRightPool(
    int depth, const Message& options,
    std::vector<std::string>* option_entries) {
  option_entries->clear();
  const Reflection* reflection = options.GetReflection();
  std::vector<const FieldDescriptor*> fields;
  reflection->ListFields(options, &fields);
  for (const FieldDescriptor* field : fields) {
    int count = 1;
    bool repeated = false;
    if (field->is_repeated()) {
      count = reflection->FieldSize(options, field);
      repeated = true;
    }
    for (int j = 0; j < count; j++) {
      std::string fieldval;
      if (field->cpp_type() == FieldDescriptor::CPPTYPE_MESSAGE) {
        std::string tmp;
        TextFormat::Printer printer;
        printer.SetExpandAny(true);
        printer.SetInitialIndentLevel(depth + 1);
        printer.PrintFieldValueToString(options, field, repeated ? j : -1,
                                        &tmp);
        fieldval.append("{\n");
        fieldval.append(tmp);
        fieldval.append(depth * 2, ' ');
        fieldval.append("}");
      } else {
        TextFormat::PrintFieldValueToString(options, field, repeated ? j : -1,
                                            &fieldval);
      }
      std::string name;
      if (field->is_extension()) {
        name = absl::StrCat("(.", field->full_name(), ")");
      } else {
        name = field->name();
      }
      option_entries->push_back(absl::StrCat(name, " = ", fieldval));
    }
  }
  return !option_entries->empty();
}

// Used by each of the option formatters.
bool RetrieveOptions(int depth, const Message& options,
                     const DescriptorPool* pool,
                     std::vector<std::string>* option_entries) {
  // When printing custom options for a descriptor, we must use an options
  // message built on top of the same DescriptorPool where the descriptor
  // is coming from. This is to ensure we are interpreting custom options
  // against the right pool.
  if (options.GetDescriptor()->file()->pool() == pool) {
    return RetrieveOptionsAssumingRightPool(depth, options, option_entries);
  } else {
    const Descriptor* option_descriptor =
        pool->FindMessageTypeByName(options.GetDescriptor()->full_name());
    if (option_descriptor == nullptr) {
      // descriptor.proto is not in the pool. This means no custom options are
      // used so we are safe to proceed with the compiled options message type.
      return RetrieveOptionsAssumingRightPool(depth, options, option_entries);
    }
    DynamicMessageFactory factory;
    std::unique_ptr<Message> dynamic_options(
        factory.GetPrototype(option_descriptor)->New());
    std::string serialized = options.SerializeAsString();
    io::CodedInputStream input(
        reinterpret_cast<const uint8_t*>(serialized.c_str()),
        serialized.size());
    input.SetExtensionRegistry(pool, &factory);
    if (dynamic_options->ParseFromCodedStream(&input)) {
      return RetrieveOptionsAssumingRightPool(depth, *dynamic_options,
                                              option_entries);
    } else {
      ABSL_LOG(ERROR) << "Found invalid proto option data for: "
                      << options.GetDescriptor()->full_name();
      return RetrieveOptionsAssumingRightPool(depth, options, option_entries);
    }
  }
}

// Formats options that all appear together in brackets. Does not include
// brackets.
bool FormatBracketedOptions(int depth, const Message& options,
                            const DescriptorPool* pool, std::string* output) {
  std::vector<std::string> all_options;
  if (RetrieveOptions(depth, options, pool, &all_options)) {
    output->append(absl::StrJoin(all_options, ", "));
  }
  return !all_options.empty();
}

// Formats options one per line
bool FormatLineOptions(int depth, const Message& options,
                       const DescriptorPool* pool, std::string* output) {
  std::string prefix(depth * 2, ' ');
  std::vector<std::string> all_options;
  if (RetrieveOptions(depth, options, pool, &all_options)) {
    for (const std::string& option : all_options) {
      absl::SubstituteAndAppend(output, "$0option $1;\n", prefix, option);
    }
  }
  return !all_options.empty();
}

static std::string GetLegacySyntaxName(Edition edition) {
  if (edition == Edition::EDITION_PROTO3) {
    return "proto3";
  }
  return "proto2";
}


class SourceLocationCommentPrinter {
 public:
  template <typename DescType>
  SourceLocationCommentPrinter(const DescType* desc, const std::string& prefix,
                               const DebugStringOptions& options)
      : options_(options), prefix_(prefix) {
    // Perform the SourceLocation lookup only if we're including user comments,
    // because the lookup is fairly expensive.
    have_source_loc_ =
        options.include_comments && desc->GetSourceLocation(&source_loc_);
  }
  SourceLocationCommentPrinter(const FileDescriptor* file,
                               const std::vector<int>& path,
                               const std::string& prefix,
                               const DebugStringOptions& options)
      : options_(options), prefix_(prefix) {
    // Perform the SourceLocation lookup only if we're including user comments,
    // because the lookup is fairly expensive.
    have_source_loc_ =
        options.include_comments && file->GetSourceLocation(path, &source_loc_);
  }
  void AddPreComment(std::string* output) {
    if (have_source_loc_) {
      // Detached leading comments.
      for (const std::string& leading_detached_comment :
           source_loc_.leading_detached_comments) {
        absl::StrAppend(output, FormatComment(leading_detached_comment), "\n");
      }
      // Attached leading comments.
      if (!source_loc_.leading_comments.empty()) {
        absl::StrAppend(output, FormatComment(source_loc_.leading_comments));
      }
    }
  }
  void AddPostComment(std::string* output) {
    if (have_source_loc_ && source_loc_.trailing_comments.size() > 0) {
      absl::StrAppend(output, FormatComment(source_loc_.trailing_comments));
    }
  }

  // Format comment such that each line becomes a full-line C++-style comment in
  // the DebugString() output.
  std::string FormatComment(const std::string& comment_text) {
    std::string stripped_comment = comment_text;
    absl::StripAsciiWhitespace(&stripped_comment);
    std::string output;
    for (absl::string_view line : absl::StrSplit(stripped_comment, '\n')) {
      absl::SubstituteAndAppend(&output, "$0// $1\n", prefix_, line);
    }
    return output;
  }

 private:

  bool have_source_loc_;
  SourceLocation source_loc_;
  DebugStringOptions options_;
  std::string prefix_;
};

}  // anonymous namespace

std::string FileDescriptor::DebugString() const {
  DebugStringOptions options;  // default options
  return DebugStringWithOptions(options);
}

std::string FileDescriptor::DebugStringWithOptions(
    const DebugStringOptions& debug_string_options) const {
  std::string contents;
  {
    std::vector<int> path;
    path.push_back(FileDescriptorProto::kSyntaxFieldNumber);
    SourceLocationCommentPrinter syntax_comment(this, path, "",
                                                debug_string_options);
    syntax_comment.AddPreComment(&contents);
    if (IsLegacyEdition(edition())) {
      absl::SubstituteAndAppend(&contents, "syntax = \"$0\";\n\n",
                                GetLegacySyntaxName(edition()));
    } else {
      absl::SubstituteAndAppend(&contents, "edition = \"$0\";\n\n", edition());
    }
    syntax_comment.AddPostComment(&contents);
  }

  SourceLocationCommentPrinter comment_printer(this, "", debug_string_options);
  comment_printer.AddPreComment(&contents);

  absl::flat_hash_set<int> public_dependencies(
      public_dependencies_, public_dependencies_ + public_dependency_count_);
  absl::flat_hash_set<int> weak_dependencies(
      weak_dependencies_, weak_dependencies_ + weak_dependency_count_);

  for (int i = 0; i < dependency_count(); i++) {
    if (public_dependencies.contains(i)) {
      absl::SubstituteAndAppend(&contents, "import public \"$0\";\n",
                                dependency(i)->name());
    } else if (weak_dependencies.contains(i)) {
      absl::SubstituteAndAppend(&contents, "import weak \"$0\";\n",
                                dependency(i)->name());
    } else {
      absl::SubstituteAndAppend(&contents, "import \"$0\";\n",
                                dependency(i)->name());
    }
  }

  if (!package().empty()) {
    std::vector<int> path;
    path.push_back(FileDescriptorProto::kPackageFieldNumber);
    SourceLocationCommentPrinter package_comment(this, path, "",
                                                 debug_string_options);
    package_comment.AddPreComment(&contents);
    absl::SubstituteAndAppend(&contents, "package $0;\n\n", package());
    package_comment.AddPostComment(&contents);
  }

  FileOptions full_options = options();
  CopyFeaturesToOptions(proto_features_, &full_options);
  if (FormatLineOptions(0, full_options, pool(), &contents)) {
    contents.append("\n");  // add some space if we had options
  }

  for (int i = 0; i < enum_type_count(); i++) {
    enum_type(i)->DebugString(0, &contents, debug_string_options);
    contents.append("\n");
  }

  // Find all the 'group' type extensions; we will not output their nested
  // definitions (those will be done with their group field descriptor).
  absl::flat_hash_set<const Descriptor*> groups;
  for (int i = 0; i < extension_count(); i++) {
    if (IsGroupSyntax(edition(), extension(i))) {
      groups.insert(extension(i)->message_type());
    }
  }

  for (int i = 0; i < message_type_count(); i++) {
    if (!groups.contains(message_type(i))) {
      message_type(i)->DebugString(0, &contents, debug_string_options,
                                   /* include_opening_clause */ true);
      contents.append("\n");
    }
  }

  for (int i = 0; i < service_count(); i++) {
    service(i)->DebugString(&contents, debug_string_options);
    contents.append("\n");
  }

  const Descriptor* containing_type = nullptr;
  for (int i = 0; i < extension_count(); i++) {
    if (extension(i)->containing_type() != containing_type) {
      if (i > 0) contents.append("}\n\n");
      containing_type = extension(i)->containing_type();
      absl::SubstituteAndAppend(&contents, "extend .$0 {\n",
                                containing_type->full_name());
    }
    extension(i)->DebugString(1, &contents, debug_string_options);
  }
  if (extension_count() > 0) contents.append("}\n\n");

  comment_printer.AddPostComment(&contents);

  return contents;
}

std::string Descriptor::DebugString() const {
  DebugStringOptions options;  // default options
  return DebugStringWithOptions(options);
}

std::string Descriptor::DebugStringWithOptions(
    const DebugStringOptions& options) const {
  std::string contents;
  DebugString(0, &contents, options, /* include_opening_clause */ true);
  return contents;
}

void Descriptor::DebugString(int depth, std::string* contents,
                             const DebugStringOptions& debug_string_options,
                             bool include_opening_clause) const {
  if (options().map_entry()) {
    // Do not generate debug string for auto-generated map-entry type.
    return;
  }
  std::string prefix(depth * 2, ' ');
  ++depth;

  SourceLocationCommentPrinter comment_printer(this, prefix,
                                               debug_string_options);
  comment_printer.AddPreComment(contents);

  if (include_opening_clause) {
    absl::SubstituteAndAppend(contents, "$0message $1", prefix, name());
  }
  contents->append(" {\n");

  MessageOptions full_options = options();
  CopyFeaturesToOptions(proto_features_, &full_options);
  FormatLineOptions(depth, full_options, file()->pool(), contents);

  // Find all the 'group' types for fields and extensions; we will not output
  // their nested definitions (those will be done with their group field
  // descriptor).
  absl::flat_hash_set<const Descriptor*> groups;
  for (int i = 0; i < field_count(); i++) {
    if (IsGroupSyntax(file()->edition(), field(i))) {
      groups.insert(field(i)->message_type());
    }
  }
  for (int i = 0; i < extension_count(); i++) {
    if (IsGroupSyntax(file()->edition(), extension(i))) {
      groups.insert(extension(i)->message_type());
    }
  }

  for (int i = 0; i < nested_type_count(); i++) {
    if (!groups.contains(nested_type(i))) {
      nested_type(i)->DebugString(depth, contents, debug_string_options,
                                  /* include_opening_clause */ true);
    }
  }
  for (int i = 0; i < enum_type_count(); i++) {
    enum_type(i)->DebugString(depth, contents, debug_string_options);
  }
  for (int i = 0; i < field_count(); i++) {
    if (field(i)->real_containing_oneof() == nullptr) {
      field(i)->DebugString(depth, contents, debug_string_options);
    } else if (field(i)->containing_oneof()->field(0) == field(i)) {
      // This is the first field in this oneof, so print the whole oneof.
      field(i)->containing_oneof()->DebugString(depth, contents,
                                                debug_string_options);
    }
  }

  for (int i = 0; i < extension_range_count(); i++) {
    absl::SubstituteAndAppend(contents, "$0  extensions $1", prefix,
                              extension_range(i)->start_number());
    if (extension_range(i)->end_number() >
        extension_range(i)->start_number() + 1) {
      absl::SubstituteAndAppend(contents, " to $0",
                                extension_range(i)->end_number() - 1);
    }
    ExtensionRangeOptions range_options = extension_range(i)->options();
    CopyFeaturesToOptions(extension_range(i)->proto_features_, &range_options);
    std::string formatted_options;
    if (FormatBracketedOptions(depth, range_options, file()->pool(),
                               &formatted_options)) {
      absl::StrAppend(contents, " [", formatted_options, "]");
    }
    absl::StrAppend(contents, ";\n");
  }

  // Group extensions by what they extend, so they can be printed out together.
  const Descriptor* containing_type = nullptr;
  for (int i = 0; i < extension_count(); i++) {
    if (extension(i)->containing_type() != containing_type) {
      if (i > 0) absl::SubstituteAndAppend(contents, "$0  }\n", prefix);
      containing_type = extension(i)->containing_type();
      absl::SubstituteAndAppend(contents, "$0  extend .$1 {\n", prefix,
                                containing_type->full_name());
    }
    extension(i)->DebugString(depth + 1, contents, debug_string_options);
  }
  if (extension_count() > 0)
    absl::SubstituteAndAppend(contents, "$0  }\n", prefix);

  if (reserved_range_count() > 0) {
    absl::SubstituteAndAppend(contents, "$0  reserved ", prefix);
    for (int i = 0; i < reserved_range_count(); i++) {
      const Descriptor::ReservedRange* range = reserved_range(i);
      if (range->end == range->start + 1) {
        absl::SubstituteAndAppend(contents, "$0, ", range->start);
      } else if (range->end > FieldDescriptor::kMaxNumber) {
        absl::SubstituteAndAppend(contents, "$0 to max, ", range->start);
      } else {
        absl::SubstituteAndAppend(contents, "$0 to $1, ", range->start,
                                  range->end - 1);
      }
    }
    contents->replace(contents->size() - 2, 2, ";\n");
  }

  if (reserved_name_count() > 0) {
    absl::SubstituteAndAppend(contents, "$0  reserved ", prefix);
    for (int i = 0; i < reserved_name_count(); i++) {
      absl::SubstituteAndAppend(
          contents,
          file()->edition() < Edition::EDITION_2023 ? "\"$0\", " : "$0, ",
          absl::CEscape(reserved_name(i)));
    }
    contents->replace(contents->size() - 2, 2, ";\n");
  }

  absl::SubstituteAndAppend(contents, "$0}\n", prefix);
  comment_printer.AddPostComment(contents);
}

std::string FieldDescriptor::DebugString() const {
  DebugStringOptions options;  // default options
  return DebugStringWithOptions(options);
}

std::string FieldDescriptor::DebugStringWithOptions(
    const DebugStringOptions& debug_string_options) const {
  std::string contents;
  int depth = 0;
  if (is_extension()) {
    absl::SubstituteAndAppend(&contents, "extend .$0 {\n",
                              containing_type()->full_name());
    depth = 1;
  }
  DebugString(depth, &contents, debug_string_options);
  if (is_extension()) {
    contents.append("}\n");
  }
  return contents;
}

// The field type string used in FieldDescriptor::DebugString()
std::string FieldDescriptor::FieldTypeNameDebugString() const {
  switch (type()) {
    case TYPE_MESSAGE:
    case TYPE_GROUP:
      if (IsGroupSyntax(file()->edition(), this)) {
        return kTypeToName[type()];
      }
      return absl::StrCat(".", message_type()->full_name());
    case TYPE_ENUM:
      return absl::StrCat(".", enum_type()->full_name());
    default:
      return kTypeToName[type()];
  }
}

void FieldDescriptor::DebugString(
    int depth, std::string* contents,
    const DebugStringOptions& debug_string_options) const {
  std::string prefix(depth * 2, ' ');
  std::string field_type;

  // Special case map fields.
  if (is_map()) {
    absl::SubstituteAndAppend(
        &field_type, "map<$0, $1>",
        message_type()->field(0)->FieldTypeNameDebugString(),
        message_type()->field(1)->FieldTypeNameDebugString());
  } else {
    field_type = FieldTypeNameDebugString();
  }

  std::string label = absl::StrCat(kLabelToName[this->label()], " ");

  // Label is omitted for maps, oneof, and plain proto3 fields.
  if (is_map() || real_containing_oneof() ||
      (is_optional() && !has_optional_keyword())) {
    label.clear();
  }
  // Label is omitted for optional and required fields under editions.
  if ((is_optional() || is_required()) && !IsLegacyEdition(file()->edition())) {
    label.clear();
  }

  SourceLocationCommentPrinter comment_printer(this, prefix,
                                               debug_string_options);
  comment_printer.AddPreComment(contents);

  absl::SubstituteAndAppend(
      contents, "$0$1$2 $3 = $4", prefix, label, field_type,
      IsGroupSyntax(file()->edition(), this) ? message_type()->name() : name(),
      number());

  bool bracketed = false;
  if (has_default_value()) {
    bracketed = true;
    absl::SubstituteAndAppend(contents, " [default = $0",
                              DefaultValueAsString(true));
  }
  if (has_json_name_) {
    if (!bracketed) {
      bracketed = true;
      contents->append(" [");
    } else {
      contents->append(", ");
    }
    contents->append("json_name = \"");
    contents->append(absl::CEscape(json_name()));
    contents->append("\"");
  }

  FieldOptions full_options = options();
  CopyFeaturesToOptions(proto_features_, &full_options);
  std::string formatted_options;
  if (FormatBracketedOptions(depth, full_options, file()->pool(),
                             &formatted_options)) {
    contents->append(bracketed ? ", " : " [");
    bracketed = true;
    contents->append(formatted_options);
  }

  if (bracketed) {
    contents->append("]");
  }

  if (IsGroupSyntax(file()->edition(), this)) {
    if (debug_string_options.elide_group_body) {
      contents->append(" { ... };\n");
    } else {
      message_type()->DebugString(depth, contents, debug_string_options,
                                  /* include_opening_clause */ false);
    }
  } else {
    contents->append(";\n");
  }

  comment_printer.AddPostComment(contents);
}

std::string OneofDescriptor::DebugString() const {
  DebugStringOptions options;  // default values
  return DebugStringWithOptions(options);
}

std::string OneofDescriptor::DebugStringWithOptions(
    const DebugStringOptions& options) const {
  std::string contents;
  DebugString(0, &contents, options);
  return contents;
}

void OneofDescriptor::DebugString(
    int depth, std::string* contents,
    const DebugStringOptions& debug_string_options) const {
  std::string prefix(depth * 2, ' ');
  ++depth;
  SourceLocationCommentPrinter comment_printer(this, prefix,
                                               debug_string_options);
  comment_printer.AddPreComment(contents);
  absl::SubstituteAndAppend(contents, "$0oneof $1 {", prefix, name());

  OneofOptions full_options = options();
  CopyFeaturesToOptions(proto_features_, &full_options);
  FormatLineOptions(depth, full_options, containing_type()->file()->pool(),
                    contents);

  if (debug_string_options.elide_oneof_body) {
    contents->append(" ... }\n");
  } else {
    contents->append("\n");
    for (int i = 0; i < field_count(); i++) {
      field(i)->DebugString(depth, contents, debug_string_options);
    }
    absl::SubstituteAndAppend(contents, "$0}\n", prefix);
  }
  comment_printer.AddPostComment(contents);
}

std::string EnumDescriptor::DebugString() const {
  DebugStringOptions options;  // default values
  return DebugStringWithOptions(options);
}

std::string EnumDescriptor::DebugStringWithOptions(
    const DebugStringOptions& options) const {
  std::string contents;
  DebugString(0, &contents, options);
  return contents;
}

void EnumDescriptor::DebugString(
    int depth, std::string* contents,
    const DebugStringOptions& debug_string_options) const {
  std::string prefix(depth * 2, ' ');
  ++depth;

  SourceLocationCommentPrinter comment_printer(this, prefix,
                                               debug_string_options);
  comment_printer.AddPreComment(contents);

  absl::SubstituteAndAppend(contents, "$0enum $1 {\n", prefix, name());

  EnumOptions full_options = options();
  CopyFeaturesToOptions(proto_features_, &full_options);
  FormatLineOptions(depth, full_options, file()->pool(), contents);

  for (int i = 0; i < value_count(); i++) {
    value(i)->DebugString(depth, contents, debug_string_options);
  }

  if (reserved_range_count() > 0) {
    absl::SubstituteAndAppend(contents, "$0  reserved ", prefix);
    for (int i = 0; i < reserved_range_count(); i++) {
      const EnumDescriptor::ReservedRange* range = reserved_range(i);
      if (range->end == range->start) {
        absl::SubstituteAndAppend(contents, "$0, ", range->start);
      } else if (range->end == INT_MAX) {
        absl::SubstituteAndAppend(contents, "$0 to max, ", range->start);
      } else {
        absl::SubstituteAndAppend(contents, "$0 to $1, ", range->start,
                                  range->end);
      }
    }
    contents->replace(contents->size() - 2, 2, ";\n");
  }

  if (reserved_name_count() > 0) {
    absl::SubstituteAndAppend(contents, "$0  reserved ", prefix);
    for (int i = 0; i < reserved_name_count(); i++) {
      absl::SubstituteAndAppend(
          contents,
          file()->edition() < Edition::EDITION_2023 ? "\"$0\", " : "$0, ",
          absl::CEscape(reserved_name(i)));
    }
    contents->replace(contents->size() - 2, 2, ";\n");
  }

  absl::SubstituteAndAppend(contents, "$0}\n", prefix);

  comment_printer.AddPostComment(contents);
}

std::string EnumValueDescriptor::DebugString() const {
  DebugStringOptions options;  // default values
  return DebugStringWithOptions(options);
}

std::string EnumValueDescriptor::DebugStringWithOptions(
    const DebugStringOptions& options) const {
  std::string contents;
  DebugString(0, &contents, options);
  return contents;
}

void EnumValueDescriptor::DebugString(
    int depth, std::string* contents,
    const DebugStringOptions& debug_string_options) const {
  std::string prefix(depth * 2, ' ');

  SourceLocationCommentPrinter comment_printer(this, prefix,
                                               debug_string_options);
  comment_printer.AddPreComment(contents);

  absl::SubstituteAndAppend(contents, "$0$1 = $2", prefix, name(), number());

  EnumValueOptions full_options = options();
  CopyFeaturesToOptions(proto_features_, &full_options);
  std::string formatted_options;
  if (FormatBracketedOptions(depth, full_options, type()->file()->pool(),
                             &formatted_options)) {
    absl::SubstituteAndAppend(contents, " [$0]", formatted_options);
  }
  contents->append(";\n");

  comment_printer.AddPostComment(contents);
}

std::string ServiceDescriptor::DebugString() const {
  DebugStringOptions options;  // default values
  return DebugStringWithOptions(options);
}

std::string ServiceDescriptor::DebugStringWithOptions(
    const DebugStringOptions& options) const {
  std::string contents;
  DebugString(&contents, options);
  return contents;
}

void ServiceDescriptor::DebugString(
    std::string* contents,
    const DebugStringOptions& debug_string_options) const {
  SourceLocationCommentPrinter comment_printer(this, /* prefix */ "",
                                               debug_string_options);
  comment_printer.AddPreComment(contents);

  absl::SubstituteAndAppend(contents, "service $0 {\n", name());

  ServiceOptions full_options = options();
  CopyFeaturesToOptions(proto_features_, &full_options);
  FormatLineOptions(1, full_options, file()->pool(), contents);

  for (int i = 0; i < method_count(); i++) {
    method(i)->DebugString(1, contents, debug_string_options);
  }

  contents->append("}\n");

  comment_printer.AddPostComment(contents);
}

std::string MethodDescriptor::DebugString() const {
  DebugStringOptions options;  // default values
  return DebugStringWithOptions(options);
}

std::string MethodDescriptor::DebugStringWithOptions(
    const DebugStringOptions& options) const {
  std::string contents;
  DebugString(0, &contents, options);
  return contents;
}

void MethodDescriptor::DebugString(
    int depth, std::string* contents,
    const DebugStringOptions& debug_string_options) const {
  std::string prefix(depth * 2, ' ');
  ++depth;

  SourceLocationCommentPrinter comment_printer(this, prefix,
                                               debug_string_options);
  comment_printer.AddPreComment(contents);

  absl::SubstituteAndAppend(
      contents, "$0rpc $1($4.$2) returns ($5.$3)", prefix, name(),
      input_type()->full_name(), output_type()->full_name(),
      client_streaming() ? "stream " : "", server_streaming() ? "stream " : "");

  MethodOptions full_options = options();
  CopyFeaturesToOptions(proto_features_, &full_options);
  std::string formatted_options;
  if (FormatLineOptions(depth, full_options, service()->file()->pool(),
                        &formatted_options)) {
    absl::SubstituteAndAppend(contents, " {\n$0$1}\n", formatted_options,
                              prefix);
  } else {
    contents->append(";\n");
  }

  comment_printer.AddPostComment(contents);
}

// Feature methods ===============================================

bool EnumDescriptor::is_closed() const {
  return features().enum_type() == FeatureSet::CLOSED;
}

bool FieldDescriptor::is_packed() const {
  if (!is_packable()) return false;
  return features().repeated_field_encoding() == FeatureSet::PACKED;
}

static bool IsStrictUtf8(const FieldDescriptor* field) {
  return internal::InternalFeatureHelper::GetFeatures(*field)
             .utf8_validation() == FeatureSet::VERIFY;
}

bool FieldDescriptor::requires_utf8_validation() const {
  return type() == TYPE_STRING && IsStrictUtf8(this);
}

bool FieldDescriptor::has_presence() const {
  if (is_repeated()) return false;
  return cpp_type() == CPPTYPE_MESSAGE || is_extension() ||
         containing_oneof() ||
         features().field_presence() != FeatureSet::IMPLICIT;
}

bool FieldDescriptor::is_required() const {
  return features().field_presence() == FeatureSet::LEGACY_REQUIRED;
}

bool FieldDescriptor::legacy_enum_field_treated_as_closed() const {
  return type() == TYPE_ENUM &&
         (features().GetExtension(pb::cpp).legacy_closed_enum() ||
          enum_type()->is_closed());
}

bool FieldDescriptor::has_optional_keyword() const {
  return proto3_optional_ || (file()->edition() == Edition::EDITION_PROTO2 &&
                              is_optional() && !containing_oneof());
}

FieldDescriptor::CppStringType FieldDescriptor::cpp_string_type() const {
  ABSL_DCHECK(cpp_type() == FieldDescriptor::CPPTYPE_STRING);
  switch (features().GetExtension(pb::cpp).string_type()) {
    case pb::CppFeatures::VIEW:
      return CppStringType::kView;
    case pb::CppFeatures::CORD:
      // In open-source, protobuf CORD is only supported for singular bytes
      // fields.
      if (type() != FieldDescriptor::TYPE_BYTES || is_repeated() ||
          is_extension()) {
        return CppStringType::kString;
      }
      return CppStringType::kCord;
    case pb::CppFeatures::STRING:
      return CppStringType::kString;
    default:
      // If features haven't been resolved, this is a dynamic build not for C++
      // codegen.  Just use string type.
      ABSL_DCHECK(!features().GetExtension(pb::cpp).has_string_type());
      return CppStringType::kString;
  }
}

// Location methods ===============================================

bool FileDescriptor::GetSourceLocation(const std::vector<int>& path,
                                       SourceLocation* out_location) const {
  ABSL_CHECK(out_location != nullptr);
  if (source_code_info_) {
    if (const SourceCodeInfo_Location* loc =
            tables_->GetSourceLocation(path, source_code_info_)) {
      const RepeatedField<int32_t>& span = loc->span();
      if (span.size() == 3 || span.size() == 4) {
        out_location->start_line = span.Get(0);
        out_location->start_column = span.Get(1);
        out_location->end_line = span.Get(span.size() == 3 ? 0 : 2);
        out_location->end_column = span.Get(span.size() - 1);

        out_location->leading_comments = loc->leading_comments();
        out_location->trailing_comments = loc->trailing_comments();
        out_location->leading_detached_comments.assign(
            loc->leading_detached_comments().begin(),
            loc->leading_detached_comments().end());
        return true;
      }
    }
  }
  return false;
}

bool FileDescriptor::GetSourceLocation(SourceLocation* out_location) const {
  std::vector<int> path;  // empty path for root FileDescriptor
  return GetSourceLocation(path, out_location);
}

bool Descriptor::GetSourceLocation(SourceLocation* out_location) const {
  std::vector<int> path;
  GetLocationPath(&path);
  return file()->GetSourceLocation(path, out_location);
}

bool FieldDescriptor::GetSourceLocation(SourceLocation* out_location) const {
  std::vector<int> path;
  GetLocationPath(&path);
  return file()->GetSourceLocation(path, out_location);
}

bool OneofDescriptor::GetSourceLocation(SourceLocation* out_location) const {
  std::vector<int> path;
  GetLocationPath(&path);
  return containing_type()->file()->GetSourceLocation(path, out_location);
}

bool EnumDescriptor::GetSourceLocation(SourceLocation* out_location) const {
  std::vector<int> path;
  GetLocationPath(&path);
  return file()->GetSourceLocation(path, out_location);
}

bool MethodDescriptor::GetSourceLocation(SourceLocation* out_location) const {
  std::vector<int> path;
  GetLocationPath(&path);
  return service()->file()->GetSourceLocation(path, out_location);
}

bool ServiceDescriptor::GetSourceLocation(SourceLocation* out_location) const {
  std::vector<int> path;
  GetLocationPath(&path);
  return file()->GetSourceLocation(path, out_location);
}

bool EnumValueDescriptor::GetSourceLocation(
    SourceLocation* out_location) const {
  std::vector<int> path;
  GetLocationPath(&path);
  return type()->file()->GetSourceLocation(path, out_location);
}

void Descriptor::GetLocationPath(std::vector<int>* output) const {
  if (containing_type()) {
    containing_type()->GetLocationPath(output);
    output->push_back(DescriptorProto::kNestedTypeFieldNumber);
    output->push_back(index());
  } else {
    output->push_back(FileDescriptorProto::kMessageTypeFieldNumber);
    output->push_back(index());
  }
}

void FieldDescriptor::GetLocationPath(std::vector<int>* output) const {
  if (is_extension()) {
    if (extension_scope() == nullptr) {
      output->push_back(FileDescriptorProto::kExtensionFieldNumber);
      output->push_back(index());
    } else {
      extension_scope()->GetLocationPath(output);
      output->push_back(DescriptorProto::kExtensionFieldNumber);
      output->push_back(index());
    }
  } else {
    containing_type()->GetLocationPath(output);
    output->push_back(DescriptorProto::kFieldFieldNumber);
    output->push_back(index());
  }
}

void OneofDescriptor::GetLocationPath(std::vector<int>* output) const {
  containing_type()->GetLocationPath(output);
  output->push_back(DescriptorProto::kOneofDeclFieldNumber);
  output->push_back(index());
}

void Descriptor::ExtensionRange::GetLocationPath(
    std::vector<int>* output) const {
  containing_type()->GetLocationPath(output);
  output->push_back(DescriptorProto::kExtensionRangeFieldNumber);
  output->push_back(index());
}

void EnumDescriptor::GetLocationPath(std::vector<int>* output) const {
  if (containing_type()) {
    containing_type()->GetLocationPath(output);
    output->push_back(DescriptorProto::kEnumTypeFieldNumber);
    output->push_back(index());
  } else {
    output->push_back(FileDescriptorProto::kEnumTypeFieldNumber);
    output->push_back(index());
  }
}

void EnumValueDescriptor::GetLocationPath(std::vector<int>* output) const {
  type()->GetLocationPath(output);
  output->push_back(EnumDescriptorProto::kValueFieldNumber);
  output->push_back(index());
}

void ServiceDescriptor::GetLocationPath(std::vector<int>* output) const {
  output->push_back(FileDescriptorProto::kServiceFieldNumber);
  output->push_back(index());
}

void MethodDescriptor::GetLocationPath(std::vector<int>* output) const {
  service()->GetLocationPath(output);
  output->push_back(ServiceDescriptorProto::kMethodFieldNumber);
  output->push_back(index());
}

// ===================================================================

namespace {

// Represents an options message to interpret. Extension names in the option
// name are resolved relative to name_scope. element_name and orig_opt are
// used only for error reporting (since the parser records locations against
// pointers in the original options, not the mutable copy). The Message must be
// one of the Options messages in descriptor.proto.
struct OptionsToInterpret {
  OptionsToInterpret(absl::string_view ns, absl::string_view el,
                     absl::Span<const int> path, const Message* orig_opt,
                     Message* opt)
      : name_scope(ns),
        element_name(el),
        element_path(path.begin(), path.end()),
        original_options(orig_opt),
        options(opt) {}
  std::string name_scope;
  std::string element_name;
  std::vector<int> element_path;
  const Message* original_options;
  Message* options;
};

}  // namespace

class DescriptorBuilder {
 public:
  static std::unique_ptr<DescriptorBuilder> New(
      const DescriptorPool* pool, DescriptorPool::Tables* tables,
      DescriptorPool::DeferredValidation& deferred_validation,
      DescriptorPool::ErrorCollector* error_collector) {
    return std::unique_ptr<DescriptorBuilder>(new DescriptorBuilder(
        pool, tables, deferred_validation, error_collector));
  }

  ~DescriptorBuilder();

  const FileDescriptor* BuildFile(const FileDescriptorProto& proto);

 private:
  DescriptorBuilder(const DescriptorPool* pool, DescriptorPool::Tables* tables,
                    DescriptorPool::DeferredValidation& deferred_validation,
                    DescriptorPool::ErrorCollector* error_collector);

  friend class OptionInterpreter;

  // Non-recursive part of BuildFile functionality.
  FileDescriptor* BuildFileImpl(const FileDescriptorProto& proto,
                                internal::FlatAllocator& alloc);

  const DescriptorPool* pool_;
  DescriptorPool::Tables* tables_;  // for convenience
  DescriptorPool::DeferredValidation& deferred_validation_;
  DescriptorPool::ErrorCollector* error_collector_;

  absl::optional<FeatureResolver> feature_resolver_ = absl::nullopt;

  // As we build descriptors we store copies of the options messages in
  // them. We put pointers to those copies in this vector, as we build, so we
  // can later (after cross-linking) interpret those options.
  std::vector<OptionsToInterpret> options_to_interpret_;

  bool had_errors_;
  std::string filename_;
  FileDescriptor* file_;
  FileDescriptorTables* file_tables_;
  absl::flat_hash_set<const FileDescriptor*> dependencies_;

  struct MessageHints {
    int fields_to_suggest = 0;
    const Message* first_reason = nullptr;
    DescriptorPool::ErrorCollector::ErrorLocation first_reason_location =
        DescriptorPool::ErrorCollector::ErrorLocation::OTHER;

    void RequestHintOnFieldNumbers(
        const Message& reason,
        DescriptorPool::ErrorCollector::ErrorLocation reason_location,
        int range_start = 0, int range_end = 1) {
      auto fit = [](int value) {
        return std::min(std::max(value, 0), FieldDescriptor::kMaxNumber);
      };
      fields_to_suggest =
          fit(fields_to_suggest + fit(fit(range_end) - fit(range_start)));
      if (first_reason) return;
      first_reason = &reason;
      first_reason_location = reason_location;
    }
  };

  absl::flat_hash_map<const Descriptor*, MessageHints> message_hints_;

  // unused_dependency_ is used to record the unused imported files.
  // Note: public import is not considered.
  absl::flat_hash_set<const FileDescriptor*> unused_dependency_;

  // If LookupSymbol() finds a symbol that is in a file which is not a declared
  // dependency of this file, it will fail, but will set
  // possible_undeclared_dependency_ to point at that file.  This is only used
  // by AddNotDefinedError() to report a more useful error message.
  // possible_undeclared_dependency_name_ is the name of the symbol that was
  // actually found in possible_undeclared_dependency_, which may be a parent
  // of the symbol actually looked for.
  const FileDescriptor* possible_undeclared_dependency_;
  std::string possible_undeclared_dependency_name_;

  // If LookupSymbol() could resolve a symbol which is not defined,
  // record the resolved name.  This is only used by AddNotDefinedError()
  // to report a more useful error message.
  std::string undefine_resolved_name_;

  // Tracker for current recursion depth to implement recursion protection.
  //
  // Counts down to 0 when there is no depth remaining.
  //
  // Maximum recursion depth corresponds to 32 nested message declarations.
  int recursion_depth_ = internal::cpp::MaxMessageDeclarationNestingDepth();

  // Note: Both AddError and AddWarning functions are extremely sensitive to
  // the *caller* stack space used. We call these functions many times in
  // complex code paths that are hot and likely to be inlined heavily. However,
  // these calls themselves are cold error paths. But stack space used by the
  // code that sets up the call in many cases is paid for even when the call
  // isn't reached. To optimize this, we use `const std::string &` to reuse
  // string objects where possible for the inputs and for the error message
  // itself we use a closure to build the error message inside these routines.
  // The routines themselves are marked to prevent inlining and this lets us
  // move the large code sometimes required to produce a useful error message
  // entirely into a helper closure rather than the immediate caller.
  //
  // The `const char*` overload should only be used for string literal messages
  // where this is a frustrating amount of overhead and there is no harm in
  // directly using the literal.
  void AddError(const std::string& element_name, const Message& descriptor,
                DescriptorPool::ErrorCollector::ErrorLocation location,
                absl::FunctionRef<std::string()> make_error);
  void AddError(const std::string& element_name, const Message& descriptor,
                DescriptorPool::ErrorCollector::ErrorLocation location,
                const char* error);
  void AddRecursiveImportError(const FileDescriptorProto& proto, int from_here);
  void AddTwiceListedError(const FileDescriptorProto& proto, int index);
  void AddImportError(const FileDescriptorProto& proto, int index);

  // Adds an error indicating that undefined_symbol was not defined.  Must
  // only be called after LookupSymbol() fails.
  void AddNotDefinedError(
      const std::string& element_name, const Message& descriptor,
      DescriptorPool::ErrorCollector::ErrorLocation location,
      const std::string& undefined_symbol);

  void AddWarning(const std::string& element_name, const Message& descriptor,
                  DescriptorPool::ErrorCollector::ErrorLocation location,
                  absl::FunctionRef<std::string()> make_error);
  void AddWarning(const std::string& element_name, const Message& descriptor,
                  DescriptorPool::ErrorCollector::ErrorLocation location,
                  const char* error);

  // Silly helper which determines if the given file is in the given package.
  // I.e., either file->package() == package_name or file->package() is a
  // nested package within package_name.
  bool IsInPackage(const FileDescriptor* file, absl::string_view package_name);

  // Helper function which finds all public dependencies of the given file, and
  // stores the them in the dependencies_ set in the builder.
  void RecordPublicDependencies(const FileDescriptor* file);

  // Like tables_->FindSymbol(), but additionally:
  // - Search the pool's underlay if not found in tables_.
  // - Insure that the resulting Symbol is from one of the file's declared
  //   dependencies.
  Symbol FindSymbol(const std::string& name, bool build_it = true);

  // Like FindSymbol() but does not require that the symbol is in one of the
  // file's declared dependencies.
  Symbol FindSymbolNotEnforcingDeps(const std::string& name,
                                    bool build_it = true);

  // This implements the body of FindSymbolNotEnforcingDeps().
  Symbol FindSymbolNotEnforcingDepsHelper(const DescriptorPool* pool,
                                          const std::string& name,
                                          bool build_it = true);

  // Like FindSymbol(), but looks up the name relative to some other symbol
  // name.  This first searches siblings of relative_to, then siblings of its
  // parents, etc.  For example, LookupSymbol("foo.bar", "baz.moo.corge") makes
  // the following calls, returning the first non-null result:
  // FindSymbol("baz.moo.foo.bar"), FindSymbol("baz.foo.bar"),
  // FindSymbol("foo.bar").  If AllowUnknownDependencies() has been called
  // on the DescriptorPool, this will generate a placeholder type if
  // the name is not found (unless the name itself is malformed).  The
  // placeholder_type parameter indicates what kind of placeholder should be
  // constructed in this case.  The resolve_mode parameter determines whether
  // any symbol is returned, or only symbols that are types.  Note, however,
  // that LookupSymbol may still return a non-type symbol in LOOKUP_TYPES mode,
  // if it believes that's all it could refer to.  The caller should always
  // check that it receives the type of symbol it was expecting.
  enum ResolveMode { LOOKUP_ALL, LOOKUP_TYPES };
  Symbol LookupSymbol(const std::string& name, const std::string& relative_to,
                      DescriptorPool::PlaceholderType placeholder_type =
                          DescriptorPool::PLACEHOLDER_MESSAGE,
                      ResolveMode resolve_mode = LOOKUP_ALL,
                      bool build_it = true);

  // Like LookupSymbol() but will not return a placeholder even if
  // AllowUnknownDependencies() has been used.
  Symbol LookupSymbolNoPlaceholder(const std::string& name,
                                   const std::string& relative_to,
                                   ResolveMode resolve_mode = LOOKUP_ALL,
                                   bool build_it = true);

  // Calls tables_->AddSymbol() and records an error if it fails.  Returns
  // true if successful or false if failed, though most callers can ignore
  // the return value since an error has already been recorded.
  bool AddSymbol(const std::string& full_name, const void* parent,
                 const std::string& name, const Message& proto, Symbol symbol);

  // Like AddSymbol(), but succeeds if the symbol is already defined as long
  // as the existing definition is also a package (because it's OK to define
  // the same package in two different files).  Also adds all parents of the
  // package to the symbol table (e.g. AddPackage("foo.bar", ...) will add
  // "foo.bar" and "foo" to the table).
  void AddPackage(const std::string& name, const Message& proto,
                  FileDescriptor* file);

  // Checks that the symbol name contains only alphanumeric characters and
  // underscores.  Records an error otherwise.
  void ValidateSymbolName(const std::string& name, const std::string& full_name,
                          const Message& proto);

  // Allocates a copy of orig_options in tables_ and stores it in the
  // descriptor. Remembers its uninterpreted options, to be interpreted
  // later. DescriptorT must be one of the Descriptor messages from
  // descriptor.proto.
  template <class DescriptorT>
  void AllocateOptions(const typename DescriptorT::Proto& proto,
                       DescriptorT* descriptor, int options_field_tag,
                       absl::string_view option_name,
                       internal::FlatAllocator& alloc);
  // Specialization for FileOptions.
  void AllocateOptions(const FileDescriptorProto& proto,
                       FileDescriptor* descriptor,
                       internal::FlatAllocator& alloc);

  // Implementation for AllocateOptions(). Don't call this directly.
  template <class DescriptorT>
  const typename DescriptorT::OptionsType* AllocateOptionsImpl(
      absl::string_view name_scope, absl::string_view element_name,
      const typename DescriptorT::Proto& proto,
      absl::Span<const int> options_path, absl::string_view option_name,
      internal::FlatAllocator& alloc);

  // Allocates and resolves any feature sets that need to be owned by a given
  // descriptor. This also strips features out of the mutable options message to
  // prevent leaking of unresolved features.
  // Note: This must be used during a pre-order traversal of the
  // descriptor tree, so that each descriptor's parent has a fully resolved
  // feature set already.
  template <class DescriptorT>
  void ResolveFeatures(const typename DescriptorT::Proto& proto,
                       DescriptorT* descriptor,
                       typename DescriptorT::OptionsType* options,
                       internal::FlatAllocator& alloc);
  void ResolveFeatures(const FileDescriptorProto& proto,
                       FileDescriptor* descriptor, FileOptions* options,
                       internal::FlatAllocator& alloc);
  template <class DescriptorT>
  void ResolveFeaturesImpl(
      Edition edition, const typename DescriptorT::Proto& proto,
      DescriptorT* descriptor, typename DescriptorT::OptionsType* options,
      internal::FlatAllocator& alloc,
      DescriptorPool::ErrorCollector::ErrorLocation error_location,
      bool force_merge = false);

  void PostProcessFieldFeatures(FieldDescriptor& field,
                                const FieldDescriptorProto& proto);

  // Allocates an array of two strings, the first one is a copy of
  // `proto_name`, and the second one is the full name. Full proto name is
  // "scope.proto_name" if scope is non-empty and "proto_name" otherwise.
  const std::string* AllocateNameStrings(const std::string& scope,
                                         const std::string& proto_name,
                                         internal::FlatAllocator& alloc);

  // These methods all have the same signature for the sake of the BUILD_ARRAY
  // macro, below.
  void BuildMessage(const DescriptorProto& proto, const Descriptor* parent,
                    Descriptor* result, internal::FlatAllocator& alloc);
  void BuildFieldOrExtension(const FieldDescriptorProto& proto,
                             Descriptor* parent, FieldDescriptor* result,
                             bool is_extension, internal::FlatAllocator& alloc);
  void BuildField(const FieldDescriptorProto& proto, Descriptor* parent,
                  FieldDescriptor* result, internal::FlatAllocator& alloc) {
    BuildFieldOrExtension(proto, parent, result, false, alloc);
  }
  void BuildExtension(const FieldDescriptorProto& proto, Descriptor* parent,
                      FieldDescriptor* result, internal::FlatAllocator& alloc) {
    BuildFieldOrExtension(proto, parent, result, true, alloc);
  }
  void BuildExtensionRange(const DescriptorProto::ExtensionRange& proto,
                           const Descriptor* parent,
                           Descriptor::ExtensionRange* result,
                           internal::FlatAllocator& alloc);
  void BuildReservedRange(const DescriptorProto::ReservedRange& proto,
                          const Descriptor* parent,
                          Descriptor::ReservedRange* result,
                          internal::FlatAllocator& alloc);
  void BuildReservedRange(const EnumDescriptorProto::EnumReservedRange& proto,
                          const EnumDescriptor* parent,
                          EnumDescriptor::ReservedRange* result,
                          internal::FlatAllocator& alloc);
  void BuildOneof(const OneofDescriptorProto& proto, Descriptor* parent,
                  OneofDescriptor* result, internal::FlatAllocator& alloc);
  void BuildEnum(const EnumDescriptorProto& proto, const Descriptor* parent,
                 EnumDescriptor* result, internal::FlatAllocator& alloc);
  void BuildEnumValue(const EnumValueDescriptorProto& proto,
                      const EnumDescriptor* parent, EnumValueDescriptor* result,
                      internal::FlatAllocator& alloc);
  void BuildService(const ServiceDescriptorProto& proto, const void* dummy,
                    ServiceDescriptor* result, internal::FlatAllocator& alloc);
  void BuildMethod(const MethodDescriptorProto& proto,
                   const ServiceDescriptor* parent, MethodDescriptor* result,
                   internal::FlatAllocator& alloc);

  void CheckFieldJsonNameUniqueness(const DescriptorProto& proto,
                                    const Descriptor* result);
  void CheckFieldJsonNameUniqueness(const std::string& message_name,
                                    const DescriptorProto& message,
                                    const Descriptor* descriptor,
                                    bool use_custom_names);
  void CheckEnumValueUniqueness(const EnumDescriptorProto& proto,
                                const EnumDescriptor* result);

  void LogUnusedDependency(const FileDescriptorProto& proto,
                           const FileDescriptor* result);

  // Must be run only after building.
  //
  // NOTE: Options will not be available during cross-linking, as they
  // have not yet been interpreted. Defer any handling of options to the
  // Validate*Options methods.
  void CrossLinkFile(FileDescriptor* file, const FileDescriptorProto& proto);
  void CrossLinkMessage(Descriptor* message, const DescriptorProto& proto);
  void CrossLinkField(FieldDescriptor* field,
                      const FieldDescriptorProto& proto);
  void CrossLinkService(ServiceDescriptor* service,
                        const ServiceDescriptorProto& proto);
  void CrossLinkMethod(MethodDescriptor* method,
                       const MethodDescriptorProto& proto);
  void SuggestFieldNumbers(FileDescriptor* file,
                           const FileDescriptorProto& proto);

  // Checks that the extension field matches what is declared.
  void CheckExtensionDeclaration(const FieldDescriptor& field,
                                 const FieldDescriptorProto& proto,
                                 absl::string_view declared_full_name,
                                 absl::string_view declared_type_name,
                                 bool is_repeated);
  // Checks that the extension field type matches the declared type. It also
  // handles message types that look like non-message types such as "fixed64" vs
  // ".fixed64".
  void CheckExtensionDeclarationFieldType(const FieldDescriptor& field,
                                          const FieldDescriptorProto& proto,
                                          absl::string_view type);

  // A helper class for interpreting options.
  class OptionInterpreter {
   public:
    // Creates an interpreter that operates in the context of the pool of the
    // specified builder, which must not be nullptr. We don't take ownership of
    // the builder.
    explicit OptionInterpreter(DescriptorBuilder* builder);
    OptionInterpreter(const OptionInterpreter&) = delete;
    OptionInterpreter& operator=(const OptionInterpreter&) = delete;

    ~OptionInterpreter();

    // Interprets the uninterpreted options in the specified Options message.
    // On error, calls AddError() on the underlying builder and returns false.
    // Otherwise returns true.
    bool InterpretOptionExtensions(OptionsToInterpret* options_to_interpret);

    // Interprets the uninterpreted feature options in the specified Options
    // message. On error, calls AddError() on the underlying builder and returns
    // false. Otherwise returns true.
    bool InterpretNonExtensionOptions(OptionsToInterpret* options_to_interpret);

    // Updates the given source code info by re-writing uninterpreted option
    // locations to refer to the corresponding interpreted option.
    void UpdateSourceCodeInfo(SourceCodeInfo* info);

    class AggregateOptionFinder;

   private:
    bool InterpretOptionsImpl(OptionsToInterpret* options_to_interpret,
                              bool skip_extensions);

    // Interprets uninterpreted_option_ on the specified message, which
    // must be the mutable copy of the original options message to which
    // uninterpreted_option_ belongs. The given src_path is the source
    // location path to the uninterpreted option, and options_path is the
    // source location path to the options message. The location paths are
    // recorded and then used in UpdateSourceCodeInfo.
    // The features boolean controls whether or not we should only interpret
    // feature options or skip them entirely.
    bool InterpretSingleOption(Message* options,
                               const std::vector<int>& src_path,
                               const std::vector<int>& options_path,
                               bool skip_extensions);

    // Adds the uninterpreted_option to the given options message verbatim.
    // Used when AllowUnknownDependencies() is in effect and we can't find
    // the option's definition.
    void AddWithoutInterpreting(const UninterpretedOption& uninterpreted_option,
                                Message* options);

    // A recursive helper function that drills into the intermediate fields
    // in unknown_fields to check if field innermost_field is set on the
    // innermost message. Returns false and sets an error if so.
    bool ExamineIfOptionIsSet(
        std::vector<const FieldDescriptor*>::const_iterator
            intermediate_fields_iter,
        std::vector<const FieldDescriptor*>::const_iterator
            intermediate_fields_end,
        const FieldDescriptor* innermost_field,
        const std::string& debug_msg_name,
        const UnknownFieldSet& unknown_fields);

    // Validates the value for the option field of the currently interpreted
    // option and then sets it on the unknown_field.
    bool SetOptionValue(const FieldDescriptor* option_field,
                        UnknownFieldSet* unknown_fields);

    // Parses an aggregate value for a CPPTYPE_MESSAGE option and
    // saves it into *unknown_fields.
    bool SetAggregateOption(const FieldDescriptor* option_field,
                            UnknownFieldSet* unknown_fields);

    // Convenience functions to set an int field the right way, depending on
    // its wire type (a single int CppType can represent multiple wire types).
    void SetInt32(int number, int32_t value, FieldDescriptor::Type type,
                  UnknownFieldSet* unknown_fields);
    void SetInt64(int number, int64_t value, FieldDescriptor::Type type,
                  UnknownFieldSet* unknown_fields);
    void SetUInt32(int number, uint32_t value, FieldDescriptor::Type type,
                   UnknownFieldSet* unknown_fields);
    void SetUInt64(int number, uint64_t value, FieldDescriptor::Type type,
                   UnknownFieldSet* unknown_fields);

    // A helper function that adds an error at the specified location of the
    // option we're currently interpreting, and returns false.
    bool AddOptionError(DescriptorPool::ErrorCollector::ErrorLocation location,
                        absl::FunctionRef<std::string()> make_error) {
      builder_->AddError(options_to_interpret_->element_name,
                         *uninterpreted_option_, location, make_error);
      return false;
    }

    // A helper function that adds an error at the location of the option name
    // and returns false.
    bool AddNameError(absl::FunctionRef<std::string()> make_error) {
#ifdef PROTOBUF_INTERNAL_IGNORE_FIELD_NAME_ERRORS_
      return true;
#else   // PROTOBUF_INTERNAL_IGNORE_FIELD_NAME_ERRORS_
      return AddOptionError(DescriptorPool::ErrorCollector::OPTION_NAME,
                            make_error);
#endif  // PROTOBUF_INTERNAL_IGNORE_FIELD_NAME_ERRORS_
    }

    // A helper function that adds an error at the location of the option name
    // and returns false.
    bool AddValueError(absl::FunctionRef<std::string()> make_error) {
      return AddOptionError(DescriptorPool::ErrorCollector::OPTION_VALUE,
                            make_error);
    }

    // We interpret against this builder's pool. Is never nullptr. We don't own
    // this pointer.
    DescriptorBuilder* builder_;

    // The options we're currently interpreting, or nullptr if we're not in a
    // call to InterpretOptions.
    const OptionsToInterpret* options_to_interpret_;

    // The option we're currently interpreting within options_to_interpret_, or
    // nullptr if we're not in a call to InterpretOptions(). This points to a
    // submessage of the original option, not the mutable copy. Therefore we
    // can use it to find locations recorded by the parser.
    const UninterpretedOption* uninterpreted_option_;

    // This maps the element path of uninterpreted options to the element path
    // of the resulting interpreted option. This is used to modify a file's
    // source code info to account for option interpretation.
    absl::flat_hash_map<std::vector<int>, std::vector<int>> interpreted_paths_;

    // This maps the path to a repeated option field to the known number of
    // elements the field contains. This is used to track the compute the
    // index portion of the element path when interpreting a single option.
    absl::flat_hash_map<std::vector<int>, int> repeated_option_counts_;

    // Factory used to create the dynamic messages we need to parse
    // any aggregate option values we encounter.
    DynamicMessageFactory dynamic_factory_;
  };

  // Work-around for broken compilers:  According to the C++ standard,
  // OptionInterpreter should have access to the private members of any class
  // which has declared DescriptorBuilder as a friend.  Unfortunately some old
  // versions of GCC and other compilers do not implement this correctly.  So,
  // we have to have these intermediate methods to provide access.  We also
  // redundantly declare OptionInterpreter a friend just to make things extra
  // clear for these bad compilers.
  friend class OptionInterpreter;
  friend class OptionInterpreter::AggregateOptionFinder;

  static inline bool get_allow_unknown(const DescriptorPool* pool) {
    return pool->allow_unknown_;
  }
  static inline bool get_enforce_weak(const DescriptorPool* pool) {
    return pool->enforce_weak_;
  }
  static inline bool get_is_placeholder(const Descriptor* descriptor) {
    return descriptor != nullptr && descriptor->is_placeholder_;
  }
  static inline void assert_mutex_held(const DescriptorPool* pool) {
    if (pool->mutex_ != nullptr) {
      pool->mutex_->AssertHeld();
    }
  }

  // Must be run only after options have been interpreted.
  //
  // NOTE: Validation code must only reference the options in the mutable
  // descriptors, which are the ones that have been interpreted. The const
  // proto references are passed in only so they can be provided to calls to
  // AddError(). Do not look at their options, which have not been interpreted.
  void ValidateOptions(const FileDescriptor* file,
                       const FileDescriptorProto& proto);
  void ValidateFileFeatures(const FileDescriptor* file,
                            const FileDescriptorProto& proto);
  void ValidateOptions(const Descriptor* message, const DescriptorProto& proto);
  void ValidateOptions(const OneofDescriptor* oneof,
                       const OneofDescriptorProto& proto);
  void ValidateOptions(const FieldDescriptor* field,
                       const FieldDescriptorProto& proto);
  void ValidateFieldFeatures(const FieldDescriptor* field,
                             const FieldDescriptorProto& proto);
  void ValidateOptions(const EnumDescriptor* enm,
                       const EnumDescriptorProto& proto);
  void ValidateOptions(const EnumValueDescriptor* enum_value,
                       const EnumValueDescriptorProto& proto);
  void ValidateOptions(const Descriptor::ExtensionRange* range,
                       const DescriptorProto::ExtensionRange& proto) {}
  void ValidateExtensionRangeOptions(const DescriptorProto& proto,
                                     const Descriptor& message);
  void ValidateExtensionDeclaration(
      const std::string& full_name,
      const RepeatedPtrField<ExtensionRangeOptions_Declaration>& declarations,
      const DescriptorProto_ExtensionRange& proto,
      absl::flat_hash_set<absl::string_view>& full_name_set);
  void ValidateOptions(const ServiceDescriptor* service,
                       const ServiceDescriptorProto& proto);
  void ValidateOptions(const MethodDescriptor* method,
                       const MethodDescriptorProto& proto);
  void ValidateProto3(const FileDescriptor* file,
                      const FileDescriptorProto& proto);
  void ValidateProto3Message(const Descriptor* message,
                             const DescriptorProto& proto);
  void ValidateProto3Field(const FieldDescriptor* field,
                           const FieldDescriptorProto& proto);

  // Returns true if the map entry message is compatible with the
  // auto-generated entry message from map fields syntax.
  bool ValidateMapEntry(const FieldDescriptor* field,
                        const FieldDescriptorProto& proto);

  // Recursively detects naming conflicts with map entry types for a
  // better error message.
  void DetectMapConflicts(const Descriptor* message,
                          const DescriptorProto& proto);

  void ValidateJSType(const FieldDescriptor* field,
                      const FieldDescriptorProto& proto);
};

const FileDescriptor* DescriptorPool::BuildFile(
    const FileDescriptorProto& proto) {
  return BuildFileCollectingErrors(proto, nullptr);
}

const FileDescriptor* DescriptorPool::BuildFileCollectingErrors(
    const FileDescriptorProto& proto, ErrorCollector* error_collector) {
  ABSL_CHECK(fallback_database_ == nullptr)
      << "Cannot call BuildFile on a DescriptorPool that uses a "
         "DescriptorDatabase.  You must instead find a way to get your file "
         "into the underlying database.";
  ABSL_CHECK(mutex_ == nullptr);  // Implied by the above ABSL_CHECK.
  tables_->known_bad_symbols_.clear();
  tables_->known_bad_files_.clear();
  build_started_ = true;
  DeferredValidation deferred_validation(this, error_collector);
  const FileDescriptor* file =
      DescriptorBuilder::New(this, tables_.get(), deferred_validation,
                             error_collector)
          ->BuildFile(proto);
  if (deferred_validation.Validate()) {
    return file;
  }
  return nullptr;
}

const FileDescriptor* DescriptorPool::BuildFileFromDatabase(
    const FileDescriptorProto& proto,
    DeferredValidation& deferred_validation) const {
  mutex_->AssertHeld();
  build_started_ = true;
  if (tables_->known_bad_files_.contains(proto.name())) {
    return nullptr;
  }
  const FileDescriptor* result;
  const auto build_file = [&] {
    result = DescriptorBuilder::New(this, tables_.get(), deferred_validation,
                                    default_error_collector_)
                 ->BuildFile(proto);
  };
  if (dispatcher_ != nullptr) {
    (*dispatcher_)(build_file);
  } else {
    build_file();
  }
  if (result == nullptr) {
    tables_->known_bad_files_.insert(proto.name());
  }
  return result;
}

absl::Status DescriptorPool::SetFeatureSetDefaults(FeatureSetDefaults spec) {
  if (build_started_) {
    return absl::FailedPreconditionError(
        "Feature set defaults can't be changed once the pool has started "
        "building.");
  }
  if (spec.minimum_edition() > spec.maximum_edition()) {
    return absl::InvalidArgumentError(
        absl::StrCat("Invalid edition range ", spec.minimum_edition(), " to ",
                     spec.maximum_edition(), "."));
  }
  Edition prev_edition = EDITION_UNKNOWN;
  for (const auto& edition_default : spec.defaults()) {
    if (edition_default.edition() == EDITION_UNKNOWN) {
      return absl::InvalidArgumentError(absl::StrCat(
          "Invalid edition ", edition_default.edition(), " specified."));
    }
    if (edition_default.edition() <= prev_edition) {
      return absl::InvalidArgumentError(absl::StrCat(
          "Feature set defaults are not strictly increasing.  Edition ",
          prev_edition, " is greater than or equal to edition ",
          edition_default.edition(), "."));
    }
    prev_edition = edition_default.edition();
  }
  feature_set_defaults_spec_ =
      absl::make_unique<FeatureSetDefaults>(std::move(spec));
  return absl::OkStatus();
}

DescriptorBuilder::DescriptorBuilder(
    const DescriptorPool* pool, DescriptorPool::Tables* tables,
    DescriptorPool::DeferredValidation& deferred_validation,
    DescriptorPool::ErrorCollector* error_collector)
    : pool_(pool),
      tables_(tables),
      deferred_validation_(deferred_validation),
      error_collector_(error_collector),
      had_errors_(false),
      possible_undeclared_dependency_(nullptr),
      undefine_resolved_name_("") {
  // Ensure that any lazily loaded static initializers from the generated pool
  // (e.g. from bootstrapped protos) are run before building any descriptors. We
  // have to avoid registering these pre-main, because we need to ensure that
  // the linker --gc-sections step can strip out the full runtime if it is
  // unused.
  PROTOBUF_UNUSED static std::true_type lazy_register =
      (internal::ExtensionSet::RegisterMessageExtension(
           &FeatureSet::default_instance(), pb::cpp.number(),
           FieldDescriptor::TYPE_MESSAGE, false, false,
           &pb::CppFeatures::default_instance(),
           nullptr,
           internal::LazyAnnotation::kUndefined),
       std::true_type{});
}

DescriptorBuilder::~DescriptorBuilder() = default;

PROTOBUF_NOINLINE void DescriptorBuilder::AddError(
    const std::string& element_name, const Message& descriptor,
    DescriptorPool::ErrorCollector::ErrorLocation location,
    absl::FunctionRef<std::string()> make_error) {
  std::string error = make_error();
  if (error_collector_ == nullptr) {
    if (!had_errors_) {
      ABSL_LOG(ERROR) << "Invalid proto descriptor for file \"" << filename_
                      << "\":";
    }
    ABSL_LOG(ERROR) << "  " << element_name << ": " << error;
  } else {
    error_collector_->RecordError(filename_, element_name, &descriptor,
                                  location, error);
  }
  had_errors_ = true;
}

PROTOBUF_NOINLINE void DescriptorBuilder::AddError(
    const std::string& element_name, const Message& descriptor,
    DescriptorPool::ErrorCollector::ErrorLocation location, const char* error) {
  AddError(element_name, descriptor, location, [error] { return error; });
}

PROTOBUF_NOINLINE void DescriptorBuilder::AddNotDefinedError(
    const std::string& element_name, const Message& descriptor,
    DescriptorPool::ErrorCollector::ErrorLocation location,
    const std::string& undefined_symbol) {
  if (possible_undeclared_dependency_ == nullptr &&
      undefine_resolved_name_.empty()) {
    AddError(element_name, descriptor, location, [&] {
      return absl::StrCat("\"", undefined_symbol, "\" is not defined.");
    });
  } else {
    if (possible_undeclared_dependency_ != nullptr) {
      AddError(element_name, descriptor, location, [&] {
        return absl::StrCat("\"", possible_undeclared_dependency_name_,
                            "\" seems to be defined in \"",
                            possible_undeclared_dependency_->name(),
                            "\", which is not "
                            "imported by \"",
                            filename_,
                            "\".  To use it here, please "
                            "add the necessary import.");
      });
    }
    if (!undefine_resolved_name_.empty()) {
      AddError(element_name, descriptor, location, [&] {
        return absl::StrCat(
            "\"", undefined_symbol, "\" is resolved to \"",
            undefine_resolved_name_,
            "\", which is not defined. "
            "The innermost scope is searched first in name resolution. "
            "Consider using a leading '.'(i.e., \".",
            undefined_symbol, "\") to start from the outermost scope.");
      });
    }
  }
}

PROTOBUF_NOINLINE void DescriptorBuilder::AddWarning(
    const std::string& element_name, const Message& descriptor,
    DescriptorPool::ErrorCollector::ErrorLocation location,
    absl::FunctionRef<std::string()> make_error) {
  std::string error = make_error();
  if (error_collector_ == nullptr) {
    ABSL_LOG(WARNING) << filename_ << " " << element_name << ": " << error;
  } else {
    error_collector_->RecordWarning(filename_, element_name, &descriptor,
                                    location, error);
  }
}

PROTOBUF_NOINLINE void DescriptorBuilder::AddWarning(
    const std::string& element_name, const Message& descriptor,
    DescriptorPool::ErrorCollector::ErrorLocation location, const char* error) {
  AddWarning(element_name, descriptor, location,
             [error]() -> std::string { return error; });
}

bool DescriptorBuilder::IsInPackage(const FileDescriptor* file,
                                    absl::string_view package_name) {
  return absl::StartsWith(file->package(), package_name) &&
         (file->package().size() == package_name.size() ||
          file->package()[package_name.size()] == '.');
}

void DescriptorBuilder::RecordPublicDependencies(const FileDescriptor* file) {
  if (file == nullptr || !dependencies_.insert(file).second) return;
  for (int i = 0; file != nullptr && i < file->public_dependency_count(); i++) {
    RecordPublicDependencies(file->public_dependency(i));
  }
}

Symbol DescriptorBuilder::FindSymbolNotEnforcingDepsHelper(
    const DescriptorPool* pool, const std::string& name, bool build_it) {
  // If we are looking at an underlay, we must lock its mutex_, since we are
  // accessing the underlay's tables_ directly.
  absl::MutexLockMaybe lock((pool == pool_) ? nullptr : pool->mutex_);

  Symbol result = pool->tables_->FindSymbol(name);
  if (result.IsNull() && pool->underlay_ != nullptr) {
    // Symbol not found; check the underlay.
    result = FindSymbolNotEnforcingDepsHelper(pool->underlay_, name);
  }

  if (result.IsNull()) {
    // With lazily_build_dependencies_, a symbol lookup at cross link time is
    // not guaranteed to be successful. In most cases, build_it will be false,
    // which intentionally prevents us from building an import until it's
    // actually needed. In some cases, like registering an extension, we want
    // to build the file containing the symbol, and build_it will be set.
    // Also, build_it will be true when !lazily_build_dependencies_, to provide
    // better error reporting of missing dependencies.
    if (build_it &&
        pool->TryFindSymbolInFallbackDatabase(name, deferred_validation_)) {
      result = pool->tables_->FindSymbol(name);
    }
  }

  return result;
}

Symbol DescriptorBuilder::FindSymbolNotEnforcingDeps(const std::string& name,
                                                     bool build_it) {
  Symbol result = FindSymbolNotEnforcingDepsHelper(pool_, name, build_it);
  // Only find symbols which were defined in this file or one of its
  // dependencies.
  const FileDescriptor* file = result.GetFile();
  if ((file == file_ || dependencies_.contains(file)) && !result.IsPackage()) {
    unused_dependency_.erase(file);
  }
  return result;
}

Symbol DescriptorBuilder::FindSymbol(const std::string& name, bool build_it) {
  Symbol result = FindSymbolNotEnforcingDeps(name, build_it);

  if (result.IsNull()) return result;

  if (!pool_->enforce_dependencies_) {
    // Hack for CompilerUpgrader, and also used for lazily_build_dependencies_
    return result;
  }

  // Only find symbols which were defined in this file or one of its
  // dependencies.
  const FileDescriptor* file = result.GetFile();
  if (file == file_ || dependencies_.contains(file)) {
    return result;
  }

  if (result.IsPackage()) {
    // Arg, this is overcomplicated.  The symbol is a package name.  It could
    // be that the package was defined in multiple files.  result.GetFile()
    // returns the first file we saw that used this package.  We've determined
    // that that file is not a direct dependency of the file we are currently
    // building, but it could be that some other file which *is* a direct
    // dependency also defines the same package.  We can't really rule out this
    // symbol unless none of the dependencies define it.
    if (IsInPackage(file_, name)) return result;
    for (const auto* dep : dependencies_) {
      // Note:  A dependency may be nullptr if it was not found or had errors.
      if (dep != nullptr && IsInPackage(dep, name)) return result;
    }
  }

  possible_undeclared_dependency_ = file;
  possible_undeclared_dependency_name_ = name;
  return Symbol();
}

Symbol DescriptorBuilder::LookupSymbolNoPlaceholder(
    const std::string& name, const std::string& relative_to,
    ResolveMode resolve_mode, bool build_it) {
  possible_undeclared_dependency_ = nullptr;
  undefine_resolved_name_.clear();

  if (!name.empty() && name[0] == '.') {
    // Fully-qualified name.
    return FindSymbol(name.substr(1), build_it);
  }

  // If name is something like "Foo.Bar.baz", and symbols named "Foo" are
  // defined in multiple parent scopes, we only want to find "Bar.baz" in the
  // innermost one.  E.g., the following should produce an error:
  //   message Bar { message Baz {} }
  //   message Foo {
  //     message Bar {
  //     }
  //     optional Bar.Baz baz = 1;
  //   }
  // So, we look for just "Foo" first, then look for "Bar.baz" within it if
  // found.
  std::string::size_type name_dot_pos = name.find_first_of('.');
  std::string first_part_of_name;
  if (name_dot_pos == std::string::npos) {
    first_part_of_name = name;
  } else {
    first_part_of_name = name.substr(0, name_dot_pos);
  }

  std::string scope_to_try(relative_to);

  while (true) {
    // Chop off the last component of the scope.
    std::string::size_type dot_pos = scope_to_try.find_last_of('.');
    if (dot_pos == std::string::npos) {
      return FindSymbol(name, build_it);
    } else {
      scope_to_try.erase(dot_pos);
    }

    // Append ".first_part_of_name" and try to find.
    std::string::size_type old_size = scope_to_try.size();
    scope_to_try.append(1, '.');
    scope_to_try.append(first_part_of_name);
    Symbol result = FindSymbol(scope_to_try, build_it);
    if (!result.IsNull()) {
      if (first_part_of_name.size() < name.size()) {
        // name is a compound symbol, of which we only found the first part.
        // Now try to look up the rest of it.
        if (result.IsAggregate()) {
          scope_to_try.append(name, first_part_of_name.size(),
                              name.size() - first_part_of_name.size());
          result = FindSymbol(scope_to_try, build_it);
          if (result.IsNull()) {
            undefine_resolved_name_ = scope_to_try;
          }
          return result;
        } else {
          // We found a symbol but it's not an aggregate.  Continue the loop.
        }
      } else {
        if (resolve_mode == LOOKUP_TYPES && !result.IsType()) {
          // We found a symbol but it's not a type.  Continue the loop.
        } else {
          return result;
        }
      }
    }

    // Not found.  Remove the name so we can try again.
    scope_to_try.erase(old_size);
  }
}

Symbol DescriptorBuilder::LookupSymbol(
    const std::string& name, const std::string& relative_to,
    DescriptorPool::PlaceholderType placeholder_type, ResolveMode resolve_mode,
    bool build_it) {
  Symbol result =
      LookupSymbolNoPlaceholder(name, relative_to, resolve_mode, build_it);
  if (result.IsNull() && pool_->allow_unknown_) {
    // Not found, but AllowUnknownDependencies() is enabled.  Return a
    // placeholder instead.
    result = pool_->NewPlaceholderWithMutexHeld(name, placeholder_type);
  }
  return result;
}

static bool ValidateQualifiedName(absl::string_view name) {
  bool last_was_period = false;

  for (char character : name) {
    // I don't trust isalnum() due to locales.  :(
    if (('a' <= character && character <= 'z') ||
        ('A' <= character && character <= 'Z') ||
        ('0' <= character && character <= '9') || (character == '_')) {
      last_was_period = false;
    } else if (character == '.') {
      if (last_was_period) return false;
      last_was_period = true;
    } else {
      return false;
    }
  }

  return !name.empty() && !last_was_period;
}

Symbol DescriptorPool::NewPlaceholder(absl::string_view name,
                                      PlaceholderType placeholder_type) const {
  absl::MutexLockMaybe lock(mutex_);
  return NewPlaceholderWithMutexHeld(name, placeholder_type);
}

Symbol DescriptorPool::NewPlaceholderWithMutexHeld(
    absl::string_view name, PlaceholderType placeholder_type) const {
  if (mutex_) {
    mutex_->AssertHeld();
  }
  // Compute names.
  absl::string_view placeholder_full_name;
  absl::string_view placeholder_name;
  const std::string* placeholder_package;

  if (!ValidateQualifiedName(name)) return Symbol();
  if (name[0] == '.') {
    // Fully-qualified.
    placeholder_full_name = name.substr(1);
  } else {
    placeholder_full_name = name;
  }

  // Create the placeholders.
  internal::FlatAllocator alloc;
  alloc.PlanArray<FileDescriptor>(1);
  alloc.PlanArray<std::string>(2);
  if (placeholder_type == PLACEHOLDER_ENUM) {
    alloc.PlanArray<EnumDescriptor>(1);
    alloc.PlanArray<EnumValueDescriptor>(1);
    alloc.PlanArray<std::string>(2);  // names for the descriptor.
    alloc.PlanArray<std::string>(2);  // names for the value.
  } else {
    alloc.PlanArray<Descriptor>(1);
    alloc.PlanArray<std::string>(2);  // names for the descriptor.
    if (placeholder_type == PLACEHOLDER_EXTENDABLE_MESSAGE) {
      alloc.PlanArray<Descriptor::ExtensionRange>(1);
    }
  }
  alloc.FinalizePlanning(tables_);

  const std::string::size_type dotpos = placeholder_full_name.find_last_of('.');
  if (dotpos != std::string::npos) {
    placeholder_package =
        alloc.AllocateStrings(placeholder_full_name.substr(0, dotpos));
    placeholder_name = placeholder_full_name.substr(dotpos + 1);
  } else {
    placeholder_package = alloc.AllocateStrings("");
    placeholder_name = placeholder_full_name;
  }

  FileDescriptor* placeholder_file = NewPlaceholderFileWithMutexHeld(
      absl::StrCat(placeholder_full_name, ".placeholder.proto"), alloc);
  placeholder_file->package_ = placeholder_package;

  if (placeholder_type == PLACEHOLDER_ENUM) {
    placeholder_file->enum_type_count_ = 1;
    placeholder_file->enum_types_ = alloc.AllocateArray<EnumDescriptor>(1);

    EnumDescriptor* placeholder_enum = &placeholder_file->enum_types_[0];
    memset(static_cast<void*>(placeholder_enum), 0, sizeof(*placeholder_enum));

    placeholder_enum->all_names_ =
        alloc.AllocateStrings(placeholder_name, placeholder_full_name);
    placeholder_enum->file_ = placeholder_file;
    placeholder_enum->options_ = &EnumOptions::default_instance();
    placeholder_enum->proto_features_ = &FeatureSet::default_instance();
    placeholder_enum->merged_features_ = &FeatureSet::default_instance();
    placeholder_enum->is_placeholder_ = true;
    placeholder_enum->is_unqualified_placeholder_ = (name[0] != '.');

    // Enums must have at least one value.
    placeholder_enum->value_count_ = 1;
    placeholder_enum->values_ = alloc.AllocateArray<EnumValueDescriptor>(1);
    // Disable fast-path lookup for this enum.
    placeholder_enum->sequential_value_limit_ = -1;

    EnumValueDescriptor* placeholder_value = &placeholder_enum->values_[0];
    memset(static_cast<void*>(placeholder_value), 0,
           sizeof(*placeholder_value));

    // Note that enum value names are siblings of their type, not children.
    placeholder_value->all_names_ = alloc.AllocateStrings(
        "PLACEHOLDER_VALUE",
        placeholder_package->empty()
            ? "PLACEHOLDER_VALUE"
            : absl::StrCat(*placeholder_package, ".PLACEHOLDER_VALUE"));

    placeholder_value->number_ = 0;
    placeholder_value->type_ = placeholder_enum;
    placeholder_value->options_ = &EnumValueOptions::default_instance();

    return Symbol(placeholder_enum);
  } else {
    placeholder_file->message_type_count_ = 1;
    placeholder_file->message_types_ = alloc.AllocateArray<Descriptor>(1);

    Descriptor* placeholder_message = &placeholder_file->message_types_[0];
    memset(static_cast<void*>(placeholder_message), 0,
           sizeof(*placeholder_message));

    placeholder_message->all_names_ =
        alloc.AllocateStrings(placeholder_name, placeholder_full_name);
    placeholder_message->file_ = placeholder_file;
    placeholder_message->options_ = &MessageOptions::default_instance();
    placeholder_message->proto_features_ = &FeatureSet::default_instance();
    placeholder_message->merged_features_ = &FeatureSet::default_instance();
    placeholder_message->is_placeholder_ = true;
    placeholder_message->is_unqualified_placeholder_ = (name[0] != '.');

    if (placeholder_type == PLACEHOLDER_EXTENDABLE_MESSAGE) {
      placeholder_message->extension_range_count_ = 1;
      placeholder_message->extension_ranges_ =
          alloc.AllocateArray<Descriptor::ExtensionRange>(1);
      placeholder_message->extension_ranges_[0].start_ = 1;
      // kMaxNumber + 1 because ExtensionRange::end is exclusive.
      placeholder_message->extension_ranges_[0].end_ =
          FieldDescriptor::kMaxNumber + 1;
      placeholder_message->extension_ranges_[0].options_ = nullptr;
      placeholder_message->extension_ranges_[0].proto_features_ =
          &FeatureSet::default_instance();
      placeholder_message->extension_ranges_[0].merged_features_ =
          &FeatureSet::default_instance();
    }

    return Symbol(placeholder_message);
  }
}

FileDescriptor* DescriptorPool::NewPlaceholderFile(
    absl::string_view name) const {
  absl::MutexLockMaybe lock(mutex_);
  internal::FlatAllocator alloc;
  alloc.PlanArray<FileDescriptor>(1);
  alloc.PlanArray<std::string>(1);
  alloc.FinalizePlanning(tables_);

  return NewPlaceholderFileWithMutexHeld(name, alloc);
}

FileDescriptor* DescriptorPool::NewPlaceholderFileWithMutexHeld(
    absl::string_view name, internal::FlatAllocator& alloc) const {
  if (mutex_) {
    mutex_->AssertHeld();
  }
  FileDescriptor* placeholder = alloc.AllocateArray<FileDescriptor>(1);
  memset(static_cast<void*>(placeholder), 0, sizeof(*placeholder));

  placeholder->name_ = alloc.AllocateStrings(name);
  placeholder->package_ = &internal::GetEmptyString();
  placeholder->pool_ = this;
  placeholder->options_ = &FileOptions::default_instance();
  placeholder->proto_features_ = &FeatureSet::default_instance();
  placeholder->merged_features_ = &FeatureSet::default_instance();
  placeholder->tables_ = &FileDescriptorTables::GetEmptyInstance();
  placeholder->source_code_info_ = &SourceCodeInfo::default_instance();
  placeholder->is_placeholder_ = true;
  placeholder->finished_building_ = true;
  // All other fields are zero or nullptr.

  return placeholder;
}

bool DescriptorBuilder::AddSymbol(const std::string& full_name,
                                  const void* parent, const std::string& name,
                                  const Message& proto, Symbol symbol) {
  // If the caller passed nullptr for the parent, the symbol is at file scope.
  // Use its file as the parent instead.
  if (parent == nullptr) parent = file_;

  if (absl::StrContains(full_name, '\0')) {
    AddError(full_name, proto, DescriptorPool::ErrorCollector::NAME, [&] {
      return absl::StrCat("\"", full_name, "\" contains null character.");
    });
    return false;
  }
  if (tables_->AddSymbol(full_name, symbol)) {
    if (!file_tables_->AddAliasUnderParent(parent, name, symbol)) {
      // This is only possible if there was already an error adding something of
      // the same name.
      if (!had_errors_) {
        ABSL_DLOG(FATAL) << "\"" << full_name
                         << "\" not previously defined in "
                            "symbols_by_name_, but was defined in "
                            "symbols_by_parent_; this shouldn't be possible.";
      }
      return false;
    }
    return true;
  } else {
    const FileDescriptor* other_file = tables_->FindSymbol(full_name).GetFile();
    if (other_file == file_) {
      std::string::size_type dot_pos = full_name.find_last_of('.');
      if (dot_pos == std::string::npos) {
        AddError(full_name, proto, DescriptorPool::ErrorCollector::NAME, [&] {
          return absl::StrCat("\"", full_name, "\" is already defined.");
        });
      } else {
        AddError(full_name, proto, DescriptorPool::ErrorCollector::NAME, [&] {
          return absl::StrCat("\"", full_name.substr(dot_pos + 1),
                              "\" is already defined in \"",
                              full_name.substr(0, dot_pos), "\".");
        });
      }
    } else {
      // Symbol seems to have been defined in a different file.
      AddError(full_name, proto, DescriptorPool::ErrorCollector::NAME, [&] {
        return absl::StrCat(
            "\"", full_name, "\" is already defined in file \"",
            (other_file == nullptr ? "null" : other_file->name()), "\".");
      });
    }
    return false;
  }
}

void DescriptorBuilder::AddPackage(const std::string& name,
                                   const Message& proto, FileDescriptor* file) {
  if (absl::StrContains(name, '\0')) {
    AddError(name, proto, DescriptorPool::ErrorCollector::NAME, [&] {
      return absl::StrCat("\"", name, "\" contains null character.");
    });
    return;
  }

  Symbol existing_symbol = tables_->FindSymbol(name);
  // It's OK to redefine a package.
  if (existing_symbol.IsNull()) {
    if (name.data() == file->package().data()) {
      // It is the toplevel package name, so insert the descriptor directly.
      tables_->AddSymbol(file->package(), Symbol(file));
    } else {
      auto* package = tables_->Allocate<Symbol::Subpackage>();
      // If the name is the package name, then it is already in the arena.
      // If not, copy it there. It came from the call to AddPackage below.
      package->name_size = static_cast<int>(name.size());
      package->file = file;
      tables_->AddSymbol(name, Symbol(package));
    }
    // Also add parent package, if any.
    std::string::size_type dot_pos = name.find_last_of('.');
    if (dot_pos == std::string::npos) {
      // No parents.
      ValidateSymbolName(name, name, proto);
    } else {
      // Has parent.
      AddPackage(name.substr(0, dot_pos), proto, file);
      ValidateSymbolName(name.substr(dot_pos + 1), name, proto);
    }
  } else if (!existing_symbol.IsPackage()) {
    // Symbol seems to have been defined in a different file.
    const FileDescriptor* other_file = existing_symbol.GetFile();
    AddError(name, proto, DescriptorPool::ErrorCollector::NAME, [&] {
      return absl::StrCat("\"", name,
                          "\" is already defined (as something other than "
                          "a package) in file \"",
                          (other_file == nullptr ? "null" : other_file->name()),
                          "\".");
    });
  }
}

void DescriptorBuilder::ValidateSymbolName(const std::string& name,
                                           const std::string& full_name,
                                           const Message& proto) {
  if (name.empty()) {
    AddError(full_name, proto, DescriptorPool::ErrorCollector::NAME,
             "Missing name.");
  } else {
    for (char character : name) {
      // I don't trust isalnum() due to locales.  :(
      if ((character < 'a' || 'z' < character) &&
          (character < 'A' || 'Z' < character) &&
          (character < '0' || '9' < character) && (character != '_')) {
        AddError(full_name, proto, DescriptorPool::ErrorCollector::NAME, [&] {
          return absl::StrCat("\"", name, "\" is not a valid identifier.");
        });
        return;
      }
    }
  }
}

// -------------------------------------------------------------------

// This generic implementation is good for all descriptors except
// FileDescriptor.
template <class DescriptorT>
void DescriptorBuilder::AllocateOptions(
    const typename DescriptorT::Proto& proto, DescriptorT* descriptor,
    int options_field_tag, absl::string_view option_name,
    internal::FlatAllocator& alloc) {
  std::vector<int> options_path;
  descriptor->GetLocationPath(&options_path);
  options_path.push_back(options_field_tag);
  auto options = AllocateOptionsImpl<DescriptorT>(
      descriptor->full_name(), descriptor->full_name(), proto, options_path,
      option_name, alloc);
  descriptor->options_ = options;
  descriptor->proto_features_ = &FeatureSet::default_instance();
  descriptor->merged_features_ = &FeatureSet::default_instance();
}

// We specialize for FileDescriptor.
void DescriptorBuilder::AllocateOptions(const FileDescriptorProto& proto,
                                        FileDescriptor* descriptor,
                                        internal::FlatAllocator& alloc) {
  std::vector<int> options_path;
  options_path.push_back(FileDescriptorProto::kOptionsFieldNumber);
  // We add the dummy token so that LookupSymbol does the right thing.
  auto options = AllocateOptionsImpl<FileDescriptor>(
      absl::StrCat(descriptor->package(), ".dummy"), descriptor->name(), proto,
      options_path, "google.protobuf.FileOptions", alloc);
  descriptor->options_ = options;
  descriptor->proto_features_ = &FeatureSet::default_instance();
  descriptor->merged_features_ = &FeatureSet::default_instance();
}

template <class DescriptorT>
const typename DescriptorT::OptionsType* DescriptorBuilder::AllocateOptionsImpl(
    absl::string_view name_scope, absl::string_view element_name,
    const typename DescriptorT::Proto& proto,
    absl::Span<const int> options_path, absl::string_view option_name,
    internal::FlatAllocator& alloc) {
  if (!proto.has_options()) {
    return &DescriptorT::OptionsType::default_instance();
  }
  const typename DescriptorT::OptionsType& orig_options = proto.options();

  auto* options = alloc.AllocateArray<typename DescriptorT::OptionsType>(1);

  if (!orig_options.IsInitialized()) {
    AddError(absl::StrCat(name_scope, ".", element_name), orig_options,
             DescriptorPool::ErrorCollector::OPTION_NAME,
             "Uninterpreted option is missing name or value.");
    return &DescriptorT::OptionsType::default_instance();
  }

  const bool parse_success =
      internal::ParseNoReflection(orig_options.SerializeAsString(), *options);
  ABSL_DCHECK(parse_success);

  // Don't add to options_to_interpret_ unless there were uninterpreted
  // options.  This not only avoids unnecessary work, but prevents a
  // bootstrapping problem when building descriptors for descriptor.proto.
  // descriptor.proto does not contain any uninterpreted options, but
  // attempting to interpret options anyway will cause
  // OptionsType::GetDescriptor() to be called which may then deadlock since
  // we're still trying to build it.
  if (options->uninterpreted_option_size() > 0) {
    options_to_interpret_.push_back(OptionsToInterpret(
        name_scope, element_name, options_path, &orig_options, options));
  }

  // If the custom option is in unknown fields, no need to interpret it.
  // Remove the dependency file from unused_dependency.
  const UnknownFieldSet& unknown_fields = orig_options.unknown_fields();
  if (!unknown_fields.empty()) {
    // Can not use options->GetDescriptor() which may case deadlock.
    Symbol msg_symbol = tables_->FindSymbol(option_name);
    if (msg_symbol.type() == Symbol::MESSAGE) {
      for (int i = 0; i < unknown_fields.field_count(); ++i) {
        assert_mutex_held(pool_);
        const FieldDescriptor* field =
            pool_->InternalFindExtensionByNumberNoLock(
                msg_symbol.descriptor(), unknown_fields.field(i).number());
        if (field) {
          unused_dependency_.erase(field->file());
        }
      }
    }
  }
  return options;
}

template <class ProtoT, class OptionsT>
static void InferLegacyProtoFeatures(const ProtoT& proto,
                                     const OptionsT& options, Edition edition,
                                     FeatureSet& features) {}

static void InferLegacyProtoFeatures(const FieldDescriptorProto& proto,
                                     const FieldOptions& options,
                                     Edition edition, FeatureSet& features) {
  if (!features.MutableExtension(pb::cpp)->has_string_type()) {
    if (options.ctype() == FieldOptions::CORD) {
      features.MutableExtension(pb::cpp)->set_string_type(
          pb::CppFeatures::CORD);
    }
  }

  // Everything below is specifically for proto2/proto.
  if (!IsLegacyEdition(edition)) return;

  if (proto.label() == FieldDescriptorProto::LABEL_REQUIRED) {
    features.set_field_presence(FeatureSet::LEGACY_REQUIRED);
  }
  if (proto.type() == FieldDescriptorProto::TYPE_GROUP) {
    features.set_message_encoding(FeatureSet::DELIMITED);
  }
  if (options.packed()) {
    features.set_repeated_field_encoding(FeatureSet::PACKED);
  }
  if (edition == Edition::EDITION_PROTO3) {
    if (options.has_packed() && !options.packed()) {
      features.set_repeated_field_encoding(FeatureSet::EXPANDED);
    }
  }
}

// TODO: we should update proto code to not need ctype to be set
// when string_type is set.
static void EnforceCTypeStringTypeConsistency(
    Edition edition, FieldDescriptor::CppType type,
    const pb::CppFeatures& cpp_features, FieldOptions& options) {
  if (&options == &FieldOptions::default_instance()) return;
  if (edition < Edition::EDITION_2024 &&
      type == FieldDescriptor::CPPTYPE_STRING) {
    switch (cpp_features.string_type()) {
      case pb::CppFeatures::CORD:
        options.set_ctype(FieldOptions::CORD);
        break;
      default:
        break;
    }
  }
}

template <class DescriptorT>
void DescriptorBuilder::ResolveFeaturesImpl(
    Edition edition, const typename DescriptorT::Proto& proto,
    DescriptorT* descriptor, typename DescriptorT::OptionsType* options,
    internal::FlatAllocator& alloc,
    DescriptorPool::ErrorCollector::ErrorLocation error_location,
    bool force_merge) {
  const FeatureSet& parent_features = GetParentFeatures(descriptor);
  descriptor->proto_features_ = &FeatureSet::default_instance();
  descriptor->merged_features_ = &FeatureSet::default_instance();

  ABSL_CHECK(feature_resolver_.has_value());

  if (options->has_features()) {
    // Remove the features from the child's options proto to avoid leaking
    // internal details.
    descriptor->proto_features_ =
        tables_->InternFeatureSet(std::move(*options->mutable_features()));
    options->clear_features();
  }

  FeatureSet base_features = *descriptor->proto_features_;

  // Handle feature inference from proto2/proto3.
  if (IsLegacyEdition(edition)) {
    if (descriptor->proto_features_ != &FeatureSet::default_instance()) {
      AddError(descriptor->name(), proto, error_location,
               "Features are only valid under editions.");
    }
  }
  InferLegacyProtoFeatures(proto, *options, edition, base_features);

  if (base_features.ByteSizeLong() == 0 && !force_merge) {
    // Nothing to merge, and we aren't forcing it.
    descriptor->merged_features_ = &parent_features;
    return;
  }

  // Calculate the merged features for this target.
  absl::StatusOr<FeatureSet> merged =
      feature_resolver_->MergeFeatures(parent_features, base_features);
  if (!merged.ok()) {
    AddError(descriptor->name(), proto, error_location,
             [&] { return std::string(merged.status().message()); });
    return;
  }

  descriptor->merged_features_ = tables_->InternFeatureSet(*std::move(merged));
}

template <class DescriptorT>
void DescriptorBuilder::ResolveFeatures(
    const typename DescriptorT::Proto& proto, DescriptorT* descriptor,
    typename DescriptorT::OptionsType* options,
    internal::FlatAllocator& alloc) {
  ResolveFeaturesImpl(descriptor->file()->edition(), proto, descriptor, options,
                      alloc, DescriptorPool::ErrorCollector::NAME);
}

void DescriptorBuilder::ResolveFeatures(const FileDescriptorProto& proto,
                                        FileDescriptor* descriptor,
                                        FileOptions* options,
                                        internal::FlatAllocator& alloc) {
  // File descriptors always need their own merged feature set, even without
  // any explicit features.
  ResolveFeaturesImpl(descriptor->edition(), proto, descriptor, options, alloc,
                      DescriptorPool::ErrorCollector::EDITIONS,
                      /*force_merge=*/true);
}

void DescriptorBuilder::PostProcessFieldFeatures(
    FieldDescriptor& field, const FieldDescriptorProto& proto) {
  // TODO This can be replace by a runtime check in `is_required`
  // once the `label` getter is hidden.
  if (field.features().field_presence() == FeatureSet::LEGACY_REQUIRED &&
      field.label_ == FieldDescriptor::LABEL_OPTIONAL) {
    field.label_ = FieldDescriptor::LABEL_REQUIRED;
  }
  // TODO This can be replace by a runtime check of `is_delimited`
  // once the `TYPE_GROUP` value is removed.
  if (field.type_ == FieldDescriptor::TYPE_MESSAGE &&
      !field.containing_type()->options().map_entry() &&
      field.features().message_encoding() == FeatureSet::DELIMITED) {
    Symbol type =
        LookupSymbol(proto.type_name(), field.full_name(),
                     DescriptorPool::PLACEHOLDER_MESSAGE, LOOKUP_TYPES, false);
    if (type.descriptor() == nullptr ||
        !type.descriptor()->options().map_entry()) {
      field.type_ = FieldDescriptor::TYPE_GROUP;
    }
  }
}

// A common pattern:  We want to convert a repeated field in the descriptor
// to an array of values, calling some method to build each value.
#define BUILD_ARRAY(INPUT, OUTPUT, NAME, METHOD, PARENT)               \
  OUTPUT->NAME##_count_ = INPUT.NAME##_size();                         \
  OUTPUT->NAME##s_ = alloc.AllocateArray<                              \
      typename std::remove_pointer<decltype(OUTPUT->NAME##s_)>::type>( \
      INPUT.NAME##_size());                                            \
  for (int i = 0; i < INPUT.NAME##_size(); i++) {                      \
    METHOD(INPUT.NAME(i), PARENT, OUTPUT->NAME##s_ + i, alloc);        \
  }

PROTOBUF_NOINLINE void DescriptorBuilder::AddRecursiveImportError(
    const FileDescriptorProto& proto, int from_here) {
  auto make_error = [&] {
    std::string error_message("File recursively imports itself: ");
    for (size_t i = from_here; i < tables_->pending_files_.size(); i++) {
      error_message.append(tables_->pending_files_[i]);
      error_message.append(" -> ");
    }
    error_message.append(proto.name());
    return error_message;
  };

  if (static_cast<size_t>(from_here) < tables_->pending_files_.size() - 1) {
    AddError(tables_->pending_files_[from_here + 1], proto,
             DescriptorPool::ErrorCollector::IMPORT, make_error);
  } else {
    AddError(proto.name(), proto, DescriptorPool::ErrorCollector::IMPORT,
             make_error);
  }
}

void DescriptorBuilder::AddTwiceListedError(const FileDescriptorProto& proto,
                                            int index) {
  AddError(proto.dependency(index), proto,
           DescriptorPool::ErrorCollector::IMPORT, [&] {
             return absl::StrCat("Import \"", proto.dependency(index),
                                 "\" was listed twice.");
           });
}

void DescriptorBuilder::AddImportError(const FileDescriptorProto& proto,
                                       int index) {
  auto make_error = [&] {
    if (pool_->fallback_database_ == nullptr) {
      return absl::StrCat("Import \"", proto.dependency(index),
                          "\" has not been loaded.");
    }
    return absl::StrCat("Import \"", proto.dependency(index),
                        "\" was not found or had errors.");
  };
  AddError(proto.dependency(index), proto,
           DescriptorPool::ErrorCollector::IMPORT, make_error);
}

PROTOBUF_NOINLINE static bool ExistingFileMatchesProto(
    Edition edition, const FileDescriptor* existing_file,
    const FileDescriptorProto& proto) {
  FileDescriptorProto existing_proto;
  existing_file->CopyTo(&existing_proto);
  if (edition == Edition::EDITION_PROTO2 && proto.has_syntax()) {
    existing_proto.set_syntax("proto2");
  }

  return existing_proto.SerializeAsString() == proto.SerializeAsString();
}

// These PlanAllocationSize functions will gather into the FlatAllocator all the
// necessary memory allocations that BuildXXX functions below will do on the
// Tables object.
// They *must* be kept in sync. If we miss some PlanArray call we won't have
// enough memory and will ABSL_CHECK-fail.
static void PlanAllocationSize(
    const RepeatedPtrField<EnumValueDescriptorProto>& values,
    internal::FlatAllocator& alloc) {
  alloc.PlanArray<EnumValueDescriptor>(values.size());
  alloc.PlanArray<std::string>(2 * values.size());  // name + full_name
  for (const auto& v : values) {
    if (v.has_options()) alloc.PlanArray<EnumValueOptions>(1);
  }
}

static void PlanAllocationSize(
    const RepeatedPtrField<EnumDescriptorProto>& enums,
    internal::FlatAllocator& alloc) {
  alloc.PlanArray<EnumDescriptor>(enums.size());
  alloc.PlanArray<std::string>(2 * enums.size());  // name + full_name
  for (const auto& e : enums) {
    if (e.has_options()) alloc.PlanArray<EnumOptions>(1);
    PlanAllocationSize(e.value(), alloc);
    alloc.PlanArray<EnumDescriptor::ReservedRange>(e.reserved_range_size());
    alloc.PlanArray<const std::string*>(e.reserved_name_size());
    alloc.PlanArray<std::string>(e.reserved_name_size());
  }
}

static void PlanAllocationSize(
    const RepeatedPtrField<OneofDescriptorProto>& oneofs,
    internal::FlatAllocator& alloc) {
  alloc.PlanArray<OneofDescriptor>(oneofs.size());
  alloc.PlanArray<std::string>(2 * oneofs.size());  // name + full_name
  for (const auto& oneof : oneofs) {
    if (oneof.has_options()) alloc.PlanArray<OneofOptions>(1);
  }
}

static void PlanAllocationSize(
    const RepeatedPtrField<FieldDescriptorProto>& fields,
    internal::FlatAllocator& alloc) {
  alloc.PlanArray<FieldDescriptor>(fields.size());
  for (const auto& field : fields) {
    if (field.has_options()) alloc.PlanArray<FieldOptions>(1);
    alloc.PlanFieldNames(field.name(),
                         field.has_json_name() ? &field.json_name() : nullptr);
    if (field.has_default_value() && field.has_type() &&
        (field.type() == FieldDescriptorProto::TYPE_STRING ||
         field.type() == FieldDescriptorProto::TYPE_BYTES)) {
      // For the default string value.
      alloc.PlanArray<std::string>(1);
    }
  }
}

static void PlanAllocationSize(
    const RepeatedPtrField<DescriptorProto::ExtensionRange>& ranges,
    internal::FlatAllocator& alloc) {
  alloc.PlanArray<Descriptor::ExtensionRange>(ranges.size());
  for (const auto& r : ranges) {
    if (r.has_options()) alloc.PlanArray<ExtensionRangeOptions>(1);
  }
}

static void PlanAllocationSize(
    const RepeatedPtrField<DescriptorProto>& messages,
    internal::FlatAllocator& alloc) {
  alloc.PlanArray<Descriptor>(messages.size());
  alloc.PlanArray<std::string>(2 * messages.size());  // name + full_name

  for (const auto& message : messages) {
    if (message.has_options()) alloc.PlanArray<MessageOptions>(1);
    PlanAllocationSize(message.nested_type(), alloc);
    PlanAllocationSize(message.field(), alloc);
    PlanAllocationSize(message.extension(), alloc);
    PlanAllocationSize(message.extension_range(), alloc);
    alloc.PlanArray<Descriptor::ReservedRange>(message.reserved_range_size());
    alloc.PlanArray<const std::string*>(message.reserved_name_size());
    alloc.PlanArray<std::string>(message.reserved_name_size());
    PlanAllocationSize(message.enum_type(), alloc);
    PlanAllocationSize(message.oneof_decl(), alloc);
  }
}

static void PlanAllocationSize(
    const RepeatedPtrField<MethodDescriptorProto>& methods,
    internal::FlatAllocator& alloc) {
  alloc.PlanArray<MethodDescriptor>(methods.size());
  alloc.PlanArray<std::string>(2 * methods.size());  // name + full_name
  for (const auto& m : methods) {
    if (m.has_options()) alloc.PlanArray<MethodOptions>(1);
  }
}

static void PlanAllocationSize(
    const RepeatedPtrField<ServiceDescriptorProto>& services,
    internal::FlatAllocator& alloc) {
  alloc.PlanArray<ServiceDescriptor>(services.size());
  alloc.PlanArray<std::string>(2 * services.size());  // name + full_name
  for (const auto& service : services) {
    if (service.has_options()) alloc.PlanArray<ServiceOptions>(1);
    PlanAllocationSize(service.method(), alloc);
  }
}

static void PlanAllocationSize(const FileDescriptorProto& proto,
                               internal::FlatAllocator& alloc) {
  alloc.PlanArray<FileDescriptor>(1);
  alloc.PlanArray<FileDescriptorTables>(1);
  alloc.PlanArray<std::string>(2);  // name + package
  if (proto.has_options()) alloc.PlanArray<FileOptions>(1);
  if (proto.has_source_code_info()) alloc.PlanArray<SourceCodeInfo>(1);

  PlanAllocationSize(proto.service(), alloc);
  PlanAllocationSize(proto.message_type(), alloc);
  PlanAllocationSize(proto.enum_type(), alloc);
  PlanAllocationSize(proto.extension(), alloc);

  alloc.PlanArray<int>(proto.weak_dependency_size());
  alloc.PlanArray<int>(proto.public_dependency_size());
  alloc.PlanArray<const FileDescriptor*>(proto.dependency_size());
}

const FileDescriptor* DescriptorBuilder::BuildFile(
    const FileDescriptorProto& proto) {
  // Ensure the generated pool has been lazily initialized.  This is most
  // important for protos that use C++-specific features, since that extension
  // is only registered lazily and we always parse options into the generated
  // pool.
  if (pool_ != DescriptorPool::internal_generated_pool()) {
    DescriptorPool::generated_pool();
  }

  filename_ = proto.name();

  // Check if the file already exists and is identical to the one being built.
  // Note:  This only works if the input is canonical -- that is, it
  //   fully-qualifies all type names, has no UninterpretedOptions, etc.
  //   This is fine, because this idempotency "feature" really only exists to
  //   accommodate one hack in the proto1->proto2 migration layer.
  const FileDescriptor* existing_file = tables_->FindFile(filename_);
  if (existing_file != nullptr) {
    // File already in pool.  Compare the existing one to the input.
    if (ExistingFileMatchesProto(existing_file->edition(), existing_file,
                                 proto)) {
      // They're identical.  Return the existing descriptor.
      return existing_file;
    }

    // Not a match.  The error will be detected and handled later.
  }

  // Check to see if this file is already on the pending files list.
  // TODO:  Allow recursive imports?  It may not work with some
  //   (most?) programming languages.  E.g., in C++, a forward declaration
  //   of a type is not sufficient to allow it to be used even in a
  //   generated header file due to inlining.  This could perhaps be
  //   worked around using tricks involving inserting #include statements
  //   mid-file, but that's pretty ugly, and I'm pretty sure there are
  //   some languages out there that do not allow recursive dependencies
  //   at all.
  for (size_t i = 0; i < tables_->pending_files_.size(); i++) {
    if (tables_->pending_files_[i] == proto.name()) {
      AddRecursiveImportError(proto, i);
      return nullptr;
    }
  }

  static const int kMaximumPackageLength = 511;
  if (proto.package().size() > kMaximumPackageLength) {
    AddError(proto.package(), proto, DescriptorPool::ErrorCollector::NAME,
             "Package name is too long");
    return nullptr;
  }

  // If we have a fallback_database_, and we aren't doing lazy import building,
  // attempt to load all dependencies now, before checkpointing tables_.  This
  // avoids confusion with recursive checkpoints.
  if (!pool_->lazily_build_dependencies_) {
    if (pool_->fallback_database_ != nullptr) {
      tables_->pending_files_.push_back(proto.name());
      for (int i = 0; i < proto.dependency_size(); i++) {
        if (tables_->FindFile(proto.dependency(i)) == nullptr &&
            (pool_->underlay_ == nullptr ||
             pool_->underlay_->FindFileByName(proto.dependency(i)) ==
                 nullptr)) {
          // We don't care what this returns since we'll find out below anyway.
          pool_->TryFindFileInFallbackDatabase(proto.dependency(i),
                                               deferred_validation_);
        }
      }
      tables_->pending_files_.pop_back();
    }
  }

  // Checkpoint the tables so that we can roll back if something goes wrong.
  tables_->AddCheckpoint();

  auto alloc = absl::make_unique<internal::FlatAllocator>();
  PlanAllocationSize(proto, *alloc);
  alloc->FinalizePlanning(tables_);
  FileDescriptor* result = BuildFileImpl(proto, *alloc);

  file_tables_->FinalizeTables();
  if (result) {
    tables_->ClearLastCheckpoint();
    result->finished_building_ = true;
    alloc->ExpectConsumed();
  } else {
    tables_->RollbackToLastCheckpoint(deferred_validation_);
  }

  return result;
}

FileDescriptor* DescriptorBuilder::BuildFileImpl(
    const FileDescriptorProto& proto, internal::FlatAllocator& alloc) {
  FileDescriptor* result = alloc.AllocateArray<FileDescriptor>(1);
  file_ = result;

  if (proto.has_edition()) {
    file_->edition_ = proto.edition();
  } else if (proto.syntax().empty() || proto.syntax() == "proto2") {
    file_->edition_ = Edition::EDITION_PROTO2;
  } else if (proto.syntax() == "proto3") {
    file_->edition_ = Edition::EDITION_PROTO3;
  } else {
    file_->edition_ = Edition::EDITION_UNKNOWN;
    AddError(proto.name(), proto, DescriptorPool::ErrorCollector::OTHER, [&] {
      return absl::StrCat("Unrecognized syntax: ", proto.syntax());
    });
  }

  const FeatureSetDefaults& defaults =
      pool_->feature_set_defaults_spec_ == nullptr
          ? GetCppFeatureSetDefaults()
          : *pool_->feature_set_defaults_spec_;

  absl::StatusOr<FeatureResolver> feature_resolver =
      FeatureResolver::Create(file_->edition_, defaults);
  if (!feature_resolver.ok()) {
    AddError(proto.name(), proto, DescriptorPool::ErrorCollector::EDITIONS,
             [&] { return std::string(feature_resolver.status().message()); });
  } else {
    feature_resolver_.emplace(std::move(feature_resolver).value());
  }

  result->is_placeholder_ = false;
  result->finished_building_ = false;
  SourceCodeInfo* info = nullptr;
  if (proto.has_source_code_info()) {
    info = alloc.AllocateArray<SourceCodeInfo>(1);
    *info = proto.source_code_info();
    result->source_code_info_ = info;
  } else {
    result->source_code_info_ = &SourceCodeInfo::default_instance();
  }

  file_tables_ = alloc.AllocateArray<FileDescriptorTables>(1);
  file_->tables_ = file_tables_;

  if (!proto.has_name()) {
    AddError("", proto, DescriptorPool::ErrorCollector::OTHER,
             "Missing field: FileDescriptorProto.name.");
  }

  result->name_ = alloc.AllocateStrings(proto.name());
  if (proto.has_package()) {
    result->package_ = alloc.AllocateStrings(proto.package());
  } else {
    // We cannot rely on proto.package() returning a valid string if
    // proto.has_package() is false, because we might be running at static
    // initialization time, in which case default values have not yet been
    // initialized.
    result->package_ = alloc.AllocateStrings("");
  }
  result->pool_ = pool_;

  if (absl::StrContains(result->name(), '\0')) {
    AddError(result->name(), proto, DescriptorPool::ErrorCollector::NAME, [&] {
      return absl::StrCat("\"", result->name(), "\" contains null character.");
    });
    return nullptr;
  }

  // Add to tables.
  if (!tables_->AddFile(result)) {
    AddError(proto.name(), proto, DescriptorPool::ErrorCollector::OTHER,
             "A file with this name is already in the pool.");
    // Bail out early so that if this is actually the exact same file, we
    // don't end up reporting that every single symbol is already defined.
    return nullptr;
  }
  if (!result->package().empty()) {
    if (std::count(result->package().begin(), result->package().end(), '.') >
        kPackageLimit) {
      AddError(result->package(), proto, DescriptorPool::ErrorCollector::NAME,
               "Exceeds Maximum Package Depth");
      return nullptr;
    }
    AddPackage(result->package(), proto, result);
  }

  // Make sure all dependencies are loaded.
  absl::flat_hash_set<absl::string_view> seen_dependencies;
  result->dependency_count_ = proto.dependency_size();
  result->dependencies_ =
      alloc.AllocateArray<const FileDescriptor*>(proto.dependency_size());
  result->dependencies_once_ = nullptr;
  unused_dependency_.clear();
  absl::flat_hash_set<int> weak_deps;
  for (int i = 0; i < proto.weak_dependency_size(); ++i) {
    weak_deps.insert(proto.weak_dependency(i));
  }

  bool need_lazy_deps = false;
  for (int i = 0; i < proto.dependency_size(); i++) {
    if (!seen_dependencies.insert(proto.dependency(i)).second) {
      AddTwiceListedError(proto, i);
    }

    const FileDescriptor* dependency = tables_->FindFile(proto.dependency(i));
    if (dependency == nullptr && pool_->underlay_ != nullptr) {
      dependency = pool_->underlay_->FindFileByName(proto.dependency(i));
    }

    if (dependency == result) {
      // Recursive import.  dependency/result is not fully initialized, and it's
      // dangerous to try to do anything with it.  The recursive import error
      // will be detected and reported in DescriptorBuilder::BuildFile().
      return nullptr;
    }

    if (dependency == nullptr) {
      if (!pool_->lazily_build_dependencies_) {
        if (pool_->allow_unknown_ ||
            (!pool_->enforce_weak_ && weak_deps.contains(i))) {
          internal::FlatAllocator lazy_dep_alloc;
          lazy_dep_alloc.PlanArray<FileDescriptor>(1);
          lazy_dep_alloc.PlanArray<std::string>(1);
          lazy_dep_alloc.FinalizePlanning(tables_);
          dependency = pool_->NewPlaceholderFileWithMutexHeld(
              proto.dependency(i), lazy_dep_alloc);
        } else {
          AddImportError(proto, i);
        }
      }
    } else {
      // Add to unused_dependency_ to track unused imported files.
      // Note: do not track unused imported files for public import.
      if (pool_->enforce_dependencies_ &&
          (pool_->unused_import_track_files_.find(proto.name()) !=
           pool_->unused_import_track_files_.end()) &&
          (dependency->public_dependency_count() == 0)) {
        unused_dependency_.insert(dependency);
      }
    }

    result->dependencies_[i] = dependency;
    if (pool_->lazily_build_dependencies_ && !dependency) {
      need_lazy_deps = true;
    }
  }
  if (need_lazy_deps) {
    int total_char_size = 0;
    for (int i = 0; i < proto.dependency_size(); i++) {
      if (result->dependencies_[i] == nullptr) {
        total_char_size += static_cast<int>(proto.dependency(i).size());
      }
      ++total_char_size;  // For NUL char
    }

    void* data = tables_->AllocateBytes(
        static_cast<int>(sizeof(absl::once_flag)) + total_char_size);
    result->dependencies_once_ = ::new (data) absl::once_flag{};
    char* name_data = reinterpret_cast<char*>(result->dependencies_once_ + 1);

    for (int i = 0; i < proto.dependency_size(); i++) {
      if (result->dependencies_[i] == nullptr) {
        memcpy(name_data, proto.dependency(i).c_str(),
               proto.dependency(i).size());
        name_data += proto.dependency(i).size();
      }
      *name_data++ = '\0';
    }
  }

  // Check public dependencies.
  int public_dependency_count = 0;
  result->public_dependencies_ =
      alloc.AllocateArray<int>(proto.public_dependency_size());
  for (int i = 0; i < proto.public_dependency_size(); i++) {
    // Only put valid public dependency indexes.
    int index = proto.public_dependency(i);
    if (index >= 0 && index < proto.dependency_size()) {
      result->public_dependencies_[public_dependency_count++] = index;
      // Do not track unused imported files for public import.
      // Calling dependency(i) builds that file when doing lazy imports,
      // need to avoid doing this. Unused dependency detection isn't done
      // when building lazily, anyways.
      if (!pool_->lazily_build_dependencies_) {
        unused_dependency_.erase(result->dependency(index));
      }
    } else {
      AddError(proto.name(), proto, DescriptorPool::ErrorCollector::OTHER,
               "Invalid public dependency index.");
    }
  }
  result->public_dependency_count_ = public_dependency_count;

  // Build dependency set
  dependencies_.clear();
  // We don't/can't do proper dependency error checking when
  // lazily_build_dependencies_, and calling dependency(i) will force
  // a dependency to be built, which we don't want.
  if (!pool_->lazily_build_dependencies_) {
    for (int i = 0; i < result->dependency_count(); i++) {
      RecordPublicDependencies(result->dependency(i));
    }
  }

  // Check weak dependencies.
  int weak_dependency_count = 0;
  result->weak_dependencies_ =
      alloc.AllocateArray<int>(proto.weak_dependency_size());
  for (int i = 0; i < proto.weak_dependency_size(); i++) {
    int index = proto.weak_dependency(i);
    if (index >= 0 && index < proto.dependency_size()) {
      result->weak_dependencies_[weak_dependency_count++] = index;
    } else {
      AddError(proto.name(), proto, DescriptorPool::ErrorCollector::OTHER,
               "Invalid weak dependency index.");
    }
  }
  result->weak_dependency_count_ = weak_dependency_count;

  // Convert children.
  BUILD_ARRAY(proto, result, message_type, BuildMessage, nullptr);
  BUILD_ARRAY(proto, result, enum_type, BuildEnum, nullptr);
  BUILD_ARRAY(proto, result, service, BuildService, nullptr);
  BUILD_ARRAY(proto, result, extension, BuildExtension, nullptr);

  // Copy options.
  AllocateOptions(proto, result, alloc);

  // Note that the following steps must occur in exactly the specified order.

  // Cross-link.
  CrossLinkFile(result, proto);

  if (!message_hints_.empty()) {
    SuggestFieldNumbers(result, proto);
  }

  // Interpret only the non-extension options first, including features and
  // their extensions.  This has to be done in two passes, since option
  // extensions defined in this file may have features attached to them.
  if (!had_errors_) {
    OptionInterpreter option_interpreter(this);
    for (std::vector<OptionsToInterpret>::iterator iter =
             options_to_interpret_.begin();
         iter != options_to_interpret_.end(); ++iter) {
      option_interpreter.InterpretNonExtensionOptions(&(*iter));
    }

    // TODO: move this check back to generator.cc once we no longer
    // need to set both ctype and string_type internally.
    internal::VisitDescriptors(
        *result, proto,
        [&](const FieldDescriptor& field, const FieldDescriptorProto& proto) {
          if (field.options_->has_ctype() && field.options_->features()
                                                 .GetExtension(pb::cpp)
                                                 .has_string_type()) {
            AddError(
                field.full_name(), proto, DescriptorPool::ErrorCollector::TYPE,
                absl::StrFormat("Field %s specifies both string_type and ctype "
                                "which is not supported.",
                                field.full_name())
                    .c_str());
          }
        });

    // Handle feature resolution.  This must occur after option interpretation,
    // but before validation.
    internal::VisitDescriptors(
        *result, proto, [&](const auto& descriptor, const auto& proto) {
          using OptionsT =
              typename std::remove_const<typename std::remove_pointer<
                  decltype(descriptor.options_)>::type>::type;
          using DescriptorT = typename std::remove_const<
              typename std::remove_reference<decltype(descriptor)>::type>::type;

          ResolveFeatures(
              proto, const_cast<DescriptorT*>(&descriptor),
              const_cast<  // NOLINT(google3-runtime-proto-const-cast)
                  OptionsT*>(descriptor.options_),
              alloc);
        });

    internal::VisitDescriptors(*result, [&](const FieldDescriptor& field) {
      EnforceCTypeStringTypeConsistency(
          field.file()->edition(), field.cpp_type(),
          field.merged_features_->GetExtension(pb::cpp),
          const_cast<  // NOLINT(google3-runtime-proto-const-cast)
              FieldOptions&>(*field.options_));
    });

    // Post-process cleanup for field features.
    internal::VisitDescriptors(
        *result, proto,
        [&](const FieldDescriptor& field, const FieldDescriptorProto& proto) {
          PostProcessFieldFeatures(const_cast<FieldDescriptor&>(field), proto);
        });

    // Interpret any remaining uninterpreted options gathered into
    // options_to_interpret_ during descriptor building.  Cross-linking has made
    // extension options known, so all interpretations should now succeed.
    for (std::vector<OptionsToInterpret>::iterator iter =
             options_to_interpret_.begin();
         iter != options_to_interpret_.end(); ++iter) {
      option_interpreter.InterpretOptionExtensions(&(*iter));
    }
    options_to_interpret_.clear();
    if (info != nullptr) {
      option_interpreter.UpdateSourceCodeInfo(info);
    }
  }

  // Validate options. See comments at InternalSetLazilyBuildDependencies about
  // error checking and lazy import building.
  if (!had_errors_ && !pool_->lazily_build_dependencies_) {
    internal::VisitDescriptors(
        *result, proto, [&](const auto& descriptor, const auto& desc_proto) {
          ValidateOptions(&descriptor, desc_proto);
        });
  }

  // Additional naming conflict check for map entry types. Only need to check
  // this if there are already errors.
  if (had_errors_) {
    for (int i = 0; i < proto.message_type_size(); ++i) {
      DetectMapConflicts(result->message_type(i), proto.message_type(i));
    }
  }


  // Again, see comments at InternalSetLazilyBuildDependencies about error
  // checking. Also, don't log unused dependencies if there were previous
  // errors, since the results might be inaccurate.
  if (!had_errors_ && !unused_dependency_.empty() &&
      !pool_->lazily_build_dependencies_) {
    LogUnusedDependency(proto, result);
  }

  // Store feature information for deferred validation outside of the database
  // mutex.
  if (!had_errors_ && !pool_->lazily_build_dependencies_) {
    internal::VisitDescriptors(
        *result, proto, [&](const auto& descriptor, const auto& desc_proto) {
          if (descriptor.proto_features_ != &FeatureSet::default_instance()) {
            deferred_validation_.ValidateFeatureLifetimes(
                GetFile(descriptor), {descriptor.proto_features_, &desc_proto,
                                      GetFullName(descriptor), proto.name()});
          }
        });
  }

  if (had_errors_) {
    return nullptr;
  } else {
    return result;
  }
}


const std::string* DescriptorBuilder::AllocateNameStrings(
    const std::string& scope, const std::string& proto_name,
    internal::FlatAllocator& alloc) {
  if (scope.empty()) {
    return alloc.AllocateStrings(proto_name, proto_name);
  } else {
    return alloc.AllocateStrings(proto_name,
                                 absl::StrCat(scope, ".", proto_name));
  }
}

namespace {

// Helper for BuildMessage below.
struct IncrementWhenDestroyed {
  ~IncrementWhenDestroyed() { ++to_increment; }
  int& to_increment;
};

}  // namespace

namespace {
bool IsNonMessageType(absl::string_view type) {
  static const auto* non_message_types =
      new absl::flat_hash_set<absl::string_view>(
          {"double", "float", "int64", "uint64", "int32", "fixed32", "fixed64",
           "bool", "string", "bytes", "uint32", "enum", "sfixed32", "sfixed64",
           "sint32", "sint64"});
  return non_message_types->contains(type);
}
}  // namespace


void DescriptorBuilder::BuildMessage(const DescriptorProto& proto,
                                     const Descriptor* parent,
                                     Descriptor* result,
                                     internal::FlatAllocator& alloc) {
  const std::string& scope =
      (parent == nullptr) ? file_->package() : parent->full_name();
  result->all_names_ = AllocateNameStrings(scope, proto.name(), alloc);
  ValidateSymbolName(proto.name(), result->full_name(), proto);

  result->file_ = file_;
  result->containing_type_ = parent;
  result->is_placeholder_ = false;
  result->is_unqualified_placeholder_ = false;
  result->well_known_type_ = Descriptor::WELLKNOWNTYPE_UNSPECIFIED;
  result->options_ = nullptr;  // Set to default_instance later if necessary.

  auto it = pool_->tables_->well_known_types_.find(result->full_name());
  if (it != pool_->tables_->well_known_types_.end()) {
    result->well_known_type_ = it->second;
  }

  // Calculate the continuous sequence of fields.
  // These can be fast-path'd during lookup and don't need to be added to the
  // tables.
  // We use uint16_t to save space for sequential_field_limit_, so stop before
  // overflowing it. Worst case, we are not taking full advantage on huge
  // messages, but it is unlikely.
  result->sequential_field_limit_ = 0;
  for (int i = 0; i < std::numeric_limits<uint16_t>::max() &&
                  i < proto.field_size() && proto.field(i).number() == i + 1;
       ++i) {
    result->sequential_field_limit_ = i + 1;
  }

  // Build oneofs first so that fields and extension ranges can refer to them.
  BUILD_ARRAY(proto, result, oneof_decl, BuildOneof, result);
  BUILD_ARRAY(proto, result, field, BuildField, result);
  BUILD_ARRAY(proto, result, enum_type, BuildEnum, result);
  BUILD_ARRAY(proto, result, extension_range, BuildExtensionRange, result);
  BUILD_ARRAY(proto, result, extension, BuildExtension, result);
  BUILD_ARRAY(proto, result, reserved_range, BuildReservedRange, result);

  // Copy options.
  AllocateOptions(proto, result, DescriptorProto::kOptionsFieldNumber,
                  "google.protobuf.MessageOptions", alloc);

  // Before building submessages, check recursion limit.
  --recursion_depth_;
  IncrementWhenDestroyed revert{recursion_depth_};
  if (recursion_depth_ <= 0) {
    AddError(result->full_name(), proto, DescriptorPool::ErrorCollector::OTHER,
             "Reached maximum recursion limit for nested messages.");
    result->nested_types_ = nullptr;
    result->nested_type_count_ = 0;
    return;
  }
  BUILD_ARRAY(proto, result, nested_type, BuildMessage, result);

  // Copy reserved names.
  int reserved_name_count = proto.reserved_name_size();
  result->reserved_name_count_ = reserved_name_count;
  result->reserved_names_ =
      alloc.AllocateArray<const std::string*>(reserved_name_count);
  for (int i = 0; i < reserved_name_count; ++i) {
    result->reserved_names_[i] = alloc.AllocateStrings(proto.reserved_name(i));
  }

  AddSymbol(result->full_name(), parent, result->name(), proto, Symbol(result));

  for (int i = 0; i < proto.reserved_range_size(); i++) {
    const DescriptorProto_ReservedRange& range1 = proto.reserved_range(i);
    for (int j = i + 1; j < proto.reserved_range_size(); j++) {
      const DescriptorProto_ReservedRange& range2 = proto.reserved_range(j);
      if (range1.end() > range2.start() && range2.end() > range1.start()) {
        AddError(result->full_name(), proto.reserved_range(i),
                 DescriptorPool::ErrorCollector::NUMBER, [&] {
                   return absl::Substitute(
                       "Reserved range $0 to $1 overlaps with "
                       "already-defined range $2 to $3.",
                       range2.start(), range2.end() - 1, range1.start(),
                       range1.end() - 1);
                 });
      }
    }
  }

  absl::flat_hash_set<absl::string_view> reserved_name_set;
  for (const std::string& name : proto.reserved_name()) {
    if (!reserved_name_set.insert(name).second) {
      AddError(name, proto, DescriptorPool::ErrorCollector::NAME, [&] {
        return absl::Substitute("Field name \"$0\" is reserved multiple times.",
                                name);
      });
    }
  }
  // Check that fields aren't using reserved names or numbers and that they
  // aren't using extension numbers.
  for (int i = 0; i < result->field_count(); i++) {
    const FieldDescriptor* field = result->field(i);
    for (int j = 0; j < result->extension_range_count(); j++) {
      const Descriptor::ExtensionRange* range = result->extension_range(j);
      if (range->start_number() <= field->number() &&
          field->number() < range->end_number()) {
        message_hints_[result].RequestHintOnFieldNumbers(
            proto.extension_range(j), DescriptorPool::ErrorCollector::NUMBER);
        AddError(field->full_name(), proto.extension_range(j),
                 DescriptorPool::ErrorCollector::NUMBER, [&] {
                   return absl::Substitute(
                       "Extension range $0 to $1 includes field \"$2\" ($3).",
                       range->start_number(), range->end_number() - 1,
                       field->name(), field->number());
                 });
      }
    }
    for (int j = 0; j < result->reserved_range_count(); j++) {
      const Descriptor::ReservedRange* range = result->reserved_range(j);
      if (range->start <= field->number() && field->number() < range->end) {
        message_hints_[result].RequestHintOnFieldNumbers(
            proto.reserved_range(j), DescriptorPool::ErrorCollector::NUMBER);
        AddError(field->full_name(), proto.reserved_range(j),
                 DescriptorPool::ErrorCollector::NUMBER, [&] {
                   return absl::Substitute(
                       "Field \"$0\" uses reserved number $1.", field->name(),
                       field->number());
                 });
      }
    }
    if (reserved_name_set.contains(field->name())) {
      AddError(field->full_name(), proto.field(i),
               DescriptorPool::ErrorCollector::NAME, [&] {
                 return absl::Substitute("Field name \"$0\" is reserved.",
                                         field->name());
               });
    }
  }

  // Check that extension ranges don't overlap and don't include
  // reserved field numbers or names.
  for (int i = 0; i < result->extension_range_count(); i++) {
    const Descriptor::ExtensionRange* range1 = result->extension_range(i);
    for (int j = 0; j < result->reserved_range_count(); j++) {
      const Descriptor::ReservedRange* range2 = result->reserved_range(j);
      if (range1->end_number() > range2->start &&
          range2->end > range1->start_number()) {
        AddError(result->full_name(), proto.extension_range(i),
                 DescriptorPool::ErrorCollector::NUMBER, [&] {
                   return absl::Substitute(
                       "Extension range $0 to $1 overlaps with "
                       "reserved range $2 to $3.",
                       range1->start_number(), range1->end_number() - 1,
                       range2->start, range2->end - 1);
                 });
      }
    }
    for (int j = i + 1; j < result->extension_range_count(); j++) {
      const Descriptor::ExtensionRange* range2 = result->extension_range(j);
      if (range1->end_number() > range2->start_number() &&
          range2->end_number() > range1->start_number()) {
        AddError(result->full_name(), proto.extension_range(i),
                 DescriptorPool::ErrorCollector::NUMBER, [&] {
                   return absl::Substitute(
                       "Extension range $0 to $1 overlaps with "
                       "already-defined range $2 to $3.",
                       range2->start_number(), range2->end_number() - 1,
                       range1->start_number(), range1->end_number() - 1);
                 });
      }
    }
  }
}

void DescriptorBuilder::CheckFieldJsonNameUniqueness(
    const DescriptorProto& proto, const Descriptor* result) {
  std::string message_name = result->full_name();
  if (!pool_->deprecated_legacy_json_field_conflicts_ &&
      !IsLegacyJsonFieldConflictEnabled(result->options())) {
    // Check both with and without taking json_name into consideration.  This is
    // needed for field masks, which don't use json_name.
    CheckFieldJsonNameUniqueness(message_name, proto, result, false);
    CheckFieldJsonNameUniqueness(message_name, proto, result, true);
  }
}

namespace {
// Helpers for function below

struct JsonNameDetails {
  const FieldDescriptorProto* field;
  std::string orig_name;
  bool is_custom;
};

JsonNameDetails GetJsonNameDetails(const FieldDescriptorProto* field,
                                   bool use_custom) {
  std::string default_json_name = ToJsonName(field->name());
  if (use_custom && field->has_json_name() &&
      field->json_name() != default_json_name) {
    return {field, field->json_name(), true};
  }
  return {field, std::move(default_json_name), false};
}

bool JsonNameLooksLikeExtension(std::string name) {
  return !name.empty() && name.front() == '[' && name.back() == ']';
}

}  // namespace

void DescriptorBuilder::CheckFieldJsonNameUniqueness(
    const std::string& message_name, const DescriptorProto& message,
    const Descriptor* descriptor, bool use_custom_names) {
  absl::flat_hash_map<std::string, JsonNameDetails> name_to_field;
  for (const FieldDescriptorProto& field : message.field()) {
    JsonNameDetails details = GetJsonNameDetails(&field, use_custom_names);
    if (details.is_custom && JsonNameLooksLikeExtension(details.orig_name)) {
      auto make_error = [&] {
        return absl::StrFormat(
            "The custom JSON name of field \"%s\" (\"%s\") is invalid: "
            "JSON names may not start with '[' and end with ']'.",
            field.name(), details.orig_name);
      };
      AddError(message_name, field, DescriptorPool::ErrorCollector::NAME,
               make_error);
      continue;
    }
    auto it_inserted = name_to_field.try_emplace(details.orig_name, details);
    if (it_inserted.second) {
      continue;
    }
    JsonNameDetails& match = it_inserted.first->second;
    if (use_custom_names && !details.is_custom && !match.is_custom) {
      // if this pass is considering custom JSON names, but neither of the
      // names involved in the conflict are custom, don't bother with a
      // message. That will have been reported from other pass (non-custom
      // JSON names).
      continue;
    }
    auto make_error = [&] {
      absl::string_view this_type = details.is_custom ? "custom" : "default";
      absl::string_view existing_type = match.is_custom ? "custom" : "default";
      // If the matched name differs (which it can only differ in case), include
      // it in the error message, for maximum clarity to user.
      std::string name_suffix = "";
      if (details.orig_name != match.orig_name) {
        name_suffix = absl::StrCat(" (\"", match.orig_name, "\")");
      }
      return absl::StrFormat(
          "The %s JSON name of field \"%s\" (\"%s\") conflicts "
          "with the %s JSON name of field \"%s\"%s.",
          this_type, field.name(), details.orig_name, existing_type,
          match.field->name(), name_suffix);
    };

    bool involves_default = !details.is_custom || !match.is_custom;
    if (descriptor->features().json_format() ==
            FeatureSet::LEGACY_BEST_EFFORT &&
        involves_default) {
      // TODO Upgrade this to an error once downstream protos
      // have been fixed.
      AddWarning(message_name, field, DescriptorPool::ErrorCollector::NAME,
                 make_error);
    } else {
      AddError(message_name, field, DescriptorPool::ErrorCollector::NAME,
               make_error);
    }
  }
}

void DescriptorBuilder::BuildFieldOrExtension(const FieldDescriptorProto& proto,
                                              Descriptor* parent,
                                              FieldDescriptor* result,
                                              bool is_extension,
                                              internal::FlatAllocator& alloc) {
  const std::string& scope =
      (parent == nullptr) ? file_->package() : parent->full_name();

  // We allocate all names in a single array, and dedup them.
  // We remember the indices for the potentially deduped values.
  auto all_names = alloc.AllocateFieldNames(
      proto.name(), scope,
      proto.has_json_name() ? &proto.json_name() : nullptr);
  result->all_names_ = all_names.array;
  result->lowercase_name_index_ = all_names.lowercase_index;
  result->camelcase_name_index_ = all_names.camelcase_index;
  result->json_name_index_ = all_names.json_index;

  ValidateSymbolName(proto.name(), result->full_name(), proto);

  result->file_ = file_;
  result->number_ = proto.number();
  result->is_extension_ = is_extension;
  result->is_oneof_ = false;
  result->in_real_oneof_ = false;
  result->proto3_optional_ = proto.proto3_optional();

  if (proto.proto3_optional() && file_->edition() != Edition::EDITION_PROTO3) {
    AddError(result->full_name(), proto, DescriptorPool::ErrorCollector::TYPE,
             [&] {
               return absl::StrCat(
                   "The [proto3_optional=true] option may only be set on proto3"
                   "fields, not ",
                   result->full_name());
             });
  }

  result->has_json_name_ = proto.has_json_name();

  result->type_ = proto.type();
  result->label_ = proto.label();
  result->is_repeated_ = result->label_ == FieldDescriptor::LABEL_REPEATED;

  if (result->label() == FieldDescriptor::LABEL_REQUIRED) {
    // An extension cannot have a required field (b/13365836).
    if (result->is_extension_) {
      AddError(result->full_name(), proto,
               // Error location `TYPE`: we would really like to indicate
               // `LABEL`, but the `ErrorLocation` enum has no entry for this,
               // and we don't necessarily know about all implementations of the
               // `ErrorCollector` interface to extend them to handle the new
               // error location type properly.
               DescriptorPool::ErrorCollector::TYPE, [&] {
                 return absl::StrCat("The extension ", result->full_name(),
                                     " cannot be required.");
               });
    }
  }

  // Some of these may be filled in when cross-linking.
  result->containing_type_ = nullptr;
  result->type_once_ = nullptr;
  result->default_value_enum_ = nullptr;

  result->has_default_value_ = proto.has_default_value();
  if (proto.has_default_value() && result->is_repeated()) {
    AddError(result->full_name(), proto,
             DescriptorPool::ErrorCollector::DEFAULT_VALUE,
             "Repeated fields can't have default values.");
  }

  if (proto.has_type()) {
    if (proto.has_default_value()) {
      char* end_pos = nullptr;
      switch (result->cpp_type()) {
        case FieldDescriptor::CPPTYPE_INT32:
          result->default_value_int32_t_ =
              std::strtol(proto.default_value().c_str(), &end_pos, 0);
          break;
        case FieldDescriptor::CPPTYPE_INT64:
          static_assert(sizeof(int64_t) == sizeof(long long),  // NOLINT
                        "sizeof int64_t is not sizeof long long");
          result->default_value_int64_t_ =
              std::strtoll(proto.default_value().c_str(), &end_pos, 0);
          break;
        case FieldDescriptor::CPPTYPE_UINT32:
          result->default_value_uint32_t_ =
              std::strtoul(proto.default_value().c_str(), &end_pos, 0);
          break;
        case FieldDescriptor::CPPTYPE_UINT64:
          static_assert(
              sizeof(uint64_t) == sizeof(unsigned long long),  // NOLINT
              "sizeof uint64_t is not sizeof unsigned long long");
          result->default_value_uint64_t_ =
              std::strtoull(proto.default_value().c_str(), &end_pos, 0);
          break;
        case FieldDescriptor::CPPTYPE_FLOAT:
          if (proto.default_value() == "inf") {
            result->default_value_float_ =
                std::numeric_limits<float>::infinity();
          } else if (proto.default_value() == "-inf") {
            result->default_value_float_ =
                -std::numeric_limits<float>::infinity();
          } else if (proto.default_value() == "nan") {
            result->default_value_float_ =
                std::numeric_limits<float>::quiet_NaN();
          } else {
            result->default_value_float_ = io::SafeDoubleToFloat(
                io::NoLocaleStrtod(proto.default_value().c_str(), &end_pos));
          }
          break;
        case FieldDescriptor::CPPTYPE_DOUBLE:
          if (proto.default_value() == "inf") {
            result->default_value_double_ =
                std::numeric_limits<double>::infinity();
          } else if (proto.default_value() == "-inf") {
            result->default_value_double_ =
                -std::numeric_limits<double>::infinity();
          } else if (proto.default_value() == "nan") {
            result->default_value_double_ =
                std::numeric_limits<double>::quiet_NaN();
          } else {
            result->default_value_double_ =
                io::NoLocaleStrtod(proto.default_value().c_str(), &end_pos);
          }
          break;
        case FieldDescriptor::CPPTYPE_BOOL:
          if (proto.default_value() == "true") {
            result->default_value_bool_ = true;
          } else if (proto.default_value() == "false") {
            result->default_value_bool_ = false;
          } else {
            AddError(result->full_name(), proto,
                     DescriptorPool::ErrorCollector::DEFAULT_VALUE,
                     "Boolean default must be true or false.");
          }
          break;
        case FieldDescriptor::CPPTYPE_ENUM:
          // This will be filled in when cross-linking.
          result->default_value_enum_ = nullptr;
          break;
        case FieldDescriptor::CPPTYPE_STRING:
          if (result->type() == FieldDescriptor::TYPE_BYTES) {
            std::string value;
            if (absl::CUnescape(proto.default_value(), &value)) {
              result->default_value_string_ = alloc.AllocateStrings(value);
            } else {
              AddError(result->full_name(), proto,
                       DescriptorPool::ErrorCollector::DEFAULT_VALUE,
                       "Invalid escaping in default value.");
            }
          } else {
            result->default_value_string_ =
                alloc.AllocateStrings(proto.default_value());
          }
          break;
        case FieldDescriptor::CPPTYPE_MESSAGE:
          AddError(result->full_name(), proto,
                   DescriptorPool::ErrorCollector::DEFAULT_VALUE,
                   "Messages can't have default values.");
          result->has_default_value_ = false;
          result->default_generated_instance_ = nullptr;
          break;
      }

      if (end_pos != nullptr) {
        // end_pos is only set non-null by the parsers for numeric types,
        // above. This checks that the default was non-empty and had no extra
        // junk after the end of the number.
        if (proto.default_value().empty() || *end_pos != '\0') {
          AddError(result->full_name(), proto,
                   DescriptorPool::ErrorCollector::DEFAULT_VALUE, [&] {
                     return absl::StrCat("Couldn't parse default value \"",
                                         proto.default_value(), "\".");
                   });
        }
      }
    } else {
      // No explicit default value
      switch (result->cpp_type()) {
        case FieldDescriptor::CPPTYPE_INT32:
          result->default_value_int32_t_ = 0;
          break;
        case FieldDescriptor::CPPTYPE_INT64:
          result->default_value_int64_t_ = 0;
          break;
        case FieldDescriptor::CPPTYPE_UINT32:
          result->default_value_uint32_t_ = 0;
          break;
        case FieldDescriptor::CPPTYPE_UINT64:
          result->default_value_uint64_t_ = 0;
          break;
        case FieldDescriptor::CPPTYPE_FLOAT:
          result->default_value_float_ = 0.0f;
          break;
        case FieldDescriptor::CPPTYPE_DOUBLE:
          result->default_value_double_ = 0.0;
          break;
        case FieldDescriptor::CPPTYPE_BOOL:
          result->default_value_bool_ = false;
          break;
        case FieldDescriptor::CPPTYPE_ENUM:
          // This will be filled in when cross-linking.
          result->default_value_enum_ = nullptr;
          break;
        case FieldDescriptor::CPPTYPE_STRING:
          result->default_value_string_ = &internal::GetEmptyString();
          break;
        case FieldDescriptor::CPPTYPE_MESSAGE:
          result->default_generated_instance_ = nullptr;
          break;
      }
    }
  }

  if (result->number() <= 0) {
    message_hints_[parent].RequestHintOnFieldNumbers(
        proto, DescriptorPool::ErrorCollector::NUMBER);
    AddError(result->full_name(), proto, DescriptorPool::ErrorCollector::NUMBER,
             "Field numbers must be positive integers.");
  } else if (!is_extension && result->number() > FieldDescriptor::kMaxNumber) {
    // Only validate that the number is within the valid field range if it is
    // not an extension. Since extension numbers are validated with the
    // extendee's valid set of extension numbers, and those are in turn
    // validated against the max allowed number, the check is unnecessary for
    // extension fields.
    // This avoids cross-linking issues that arise when attempting to check if
    // the extendee is a message_set_wire_format message, which has a higher max
    // on extension numbers.
    message_hints_[parent].RequestHintOnFieldNumbers(
        proto, DescriptorPool::ErrorCollector::NUMBER);
    AddError(result->full_name(), proto, DescriptorPool::ErrorCollector::NUMBER,
             [&] {
               return absl::Substitute(
                   "Field numbers cannot be greater than $0.",
                   FieldDescriptor::kMaxNumber);
             });
  }

  if (is_extension) {
    if (!proto.has_extendee()) {
      AddError(result->full_name(), proto,
               DescriptorPool::ErrorCollector::EXTENDEE,
               "FieldDescriptorProto.extendee not set for extension field.");
    }

    result->scope_.extension_scope = parent;

    if (proto.has_oneof_index()) {
      AddError(result->full_name(), proto, DescriptorPool::ErrorCollector::TYPE,
               "FieldDescriptorProto.oneof_index should not be set for "
               "extensions.");
    }
  } else {
    if (proto.has_extendee()) {
      AddError(result->full_name(), proto,
               DescriptorPool::ErrorCollector::EXTENDEE,
               "FieldDescriptorProto.extendee set for non-extension field.");
    }

    result->containing_type_ = parent;

    if (proto.has_oneof_index()) {
      if (proto.oneof_index() < 0 ||
          proto.oneof_index() >= parent->oneof_decl_count()) {
        AddError(result->full_name(), proto,
                 DescriptorPool::ErrorCollector::TYPE, [&] {
                   return absl::Substitute(
                       "FieldDescriptorProto.oneof_index $0 is "
                       "out of range for type \"$1\".",
                       proto.oneof_index(), parent->name());
                 });
      } else {
        result->is_oneof_ = true;
        result->scope_.containing_oneof =
            parent->oneof_decl(proto.oneof_index());
        result->in_real_oneof_ = !result->proto3_optional_;
      }
    }
  }

  // Copy options.
  AllocateOptions(proto, result, FieldDescriptorProto::kOptionsFieldNumber,
                  "google.protobuf.FieldOptions", alloc);

  AddSymbol(result->full_name(), parent, result->name(), proto, Symbol(result));
}

void DescriptorBuilder::BuildExtensionRange(
    const DescriptorProto::ExtensionRange& proto, const Descriptor* parent,
    Descriptor::ExtensionRange* result, internal::FlatAllocator& alloc) {
  result->start_ = proto.start();
  result->end_ = proto.end();
  result->containing_type_ = parent;

  if (result->start_number() <= 0) {
    message_hints_[parent].RequestHintOnFieldNumbers(
        proto, DescriptorPool::ErrorCollector::NUMBER, result->start_number(),
        result->end_number());
    AddError(parent->full_name(), proto, DescriptorPool::ErrorCollector::NUMBER,
             "Extension numbers must be positive integers.");
  }

  // Checking of the upper bound of the extension range is deferred until after
  // options interpreting. This allows messages with message_set_wire_format to
  // have extensions beyond FieldDescriptor::kMaxNumber, since the extension
  // numbers are actually used as int32s in the message_set_wire_format.

  if (result->start_number() >= result->end_number()) {
    AddError(parent->full_name(), proto, DescriptorPool::ErrorCollector::NUMBER,
             "Extension range end number must be greater than start number.");
  }

  // Copy options
  AllocateOptions(proto, result,
                  DescriptorProto_ExtensionRange::kOptionsFieldNumber,
                  "google.protobuf.ExtensionRangeOptions", alloc);
}

void DescriptorBuilder::BuildReservedRange(
    const DescriptorProto::ReservedRange& proto, const Descriptor* parent,
    Descriptor::ReservedRange* result, internal::FlatAllocator&) {
  result->start = proto.start();
  result->end = proto.end();
  if (result->start <= 0) {
    message_hints_[parent].RequestHintOnFieldNumbers(
        proto, DescriptorPool::ErrorCollector::NUMBER, result->start,
        result->end);
    AddError(parent->full_name(), proto, DescriptorPool::ErrorCollector::NUMBER,
             "Reserved numbers must be positive integers.");
  }
  if (result->start >= result->end) {
    AddError(parent->full_name(), proto, DescriptorPool::ErrorCollector::NUMBER,
             "Reserved range end number must be greater than start number.");
  }
}

void DescriptorBuilder::BuildReservedRange(
    const EnumDescriptorProto::EnumReservedRange& proto,
    const EnumDescriptor* parent, EnumDescriptor::ReservedRange* result,
    internal::FlatAllocator&) {
  result->start = proto.start();
  result->end = proto.end();

  if (result->start > result->end) {
    AddError(parent->full_name(), proto, DescriptorPool::ErrorCollector::NUMBER,
             "Reserved range end number must be greater than start number.");
  }
}

void DescriptorBuilder::BuildOneof(const OneofDescriptorProto& proto,
                                   Descriptor* parent, OneofDescriptor* result,
                                   internal::FlatAllocator& alloc) {
  result->all_names_ =
      AllocateNameStrings(parent->full_name(), proto.name(), alloc);
  ValidateSymbolName(proto.name(), result->full_name(), proto);

  result->containing_type_ = parent;

  // We need to fill these in later.
  result->field_count_ = 0;
  result->fields_ = nullptr;

  // Copy options.
  AllocateOptions(proto, result, OneofDescriptorProto::kOptionsFieldNumber,
                  "google.protobuf.OneofOptions", alloc);

  AddSymbol(result->full_name(), parent, result->name(), proto, Symbol(result));
}

void DescriptorBuilder::CheckEnumValueUniqueness(
    const EnumDescriptorProto& proto, const EnumDescriptor* result) {

  // Check that enum labels are still unique when we remove the enum prefix from
  // values that have it.
  //
  // This will fail for something like:
  //
  //   enum MyEnum {
  //     MY_ENUM_FOO = 0;
  //     FOO = 1;
  //   }
  //
  // By enforcing this reasonable constraint, we allow code generators to strip
  // the prefix and/or PascalCase it without creating conflicts.  This can lead
  // to much nicer language-specific enums like:
  //
  //   enum NameType {
  //     FirstName = 1,
  //     LastName = 2,
  //   }
  //
  // Instead of:
  //
  //   enum NameType {
  //     NAME_TYPE_FIRST_NAME = 1,
  //     NAME_TYPE_LAST_NAME = 2,
  //   }
  PrefixRemover remover(result->name());
  absl::flat_hash_map<std::string, const EnumValueDescriptor*> values;
  for (int i = 0; i < result->value_count(); i++) {
    const EnumValueDescriptor* value = result->value(i);
    std::string stripped =
        EnumValueToPascalCase(remover.MaybeRemove(value->name()));
    auto insert_result = values.try_emplace(stripped, value);
    bool inserted = insert_result.second;

    // We don't throw the error if the two conflicting symbols are identical, or
    // if they map to the same number.  In the former case, the normal symbol
    // duplication error will fire so we don't need to (and its error message
    // will make more sense). We allow the latter case so users can create
    // aliases which add or remove the prefix (code generators that do prefix
    // stripping should de-dup the labels in this case).
    if (!inserted && insert_result.first->second->name() != value->name() &&
        insert_result.first->second->number() != value->number()) {
      auto make_error = [&] {
        return absl::StrFormat(
            "Enum name %s has the same name as %s if you ignore case and strip "
            "out the enum name prefix (if any). (If you are using allow_alias, "
            "please assign the same number to each enum value name.)",
            value->name(), insert_result.first->second->name());
      };
      // There are proto2 enums out there with conflicting names, so to preserve
      // compatibility we issue only a warning for proto2.
      if ((pool_->deprecated_legacy_json_field_conflicts_ ||
           IsLegacyJsonFieldConflictEnabled(result->options())) &&
          result->file()->edition() == Edition::EDITION_PROTO2) {
        AddWarning(value->full_name(), proto.value(i),
                   DescriptorPool::ErrorCollector::NAME, make_error);
        continue;
      }
      AddError(value->full_name(), proto.value(i),
               DescriptorPool::ErrorCollector::NAME, make_error);
    }
  }
}

void DescriptorBuilder::BuildEnum(const EnumDescriptorProto& proto,
                                  const Descriptor* parent,
                                  EnumDescriptor* result,
                                  internal::FlatAllocator& alloc) {
  const std::string& scope =
      (parent == nullptr) ? file_->package() : parent->full_name();

  result->all_names_ = AllocateNameStrings(scope, proto.name(), alloc);
  ValidateSymbolName(proto.name(), result->full_name(), proto);
  result->file_ = file_;
  result->containing_type_ = parent;
  result->is_placeholder_ = false;
  result->is_unqualified_placeholder_ = false;

  if (proto.value_size() == 0) {
    // We cannot allow enums with no values because this would mean there
    // would be no valid default value for fields of this type.
    AddError(result->full_name(), proto, DescriptorPool::ErrorCollector::NAME,
             "Enums must contain at least one value.");
  }

  // Calculate the continuous sequence of the labels.
  // These can be fast-path'd during lookup and don't need to be added to the
  // tables.
  // We use uint16_t to save space for sequential_value_limit_, so stop before
  // overflowing it. Worst case, we are not taking full advantage on huge
  // enums, but it is unlikely.
  for (int i = 0;
       i < std::numeric_limits<uint16_t>::max() && i < proto.value_size() &&
       // We do the math in int64_t to avoid overflows.
       proto.value(i).number() ==
           static_cast<int64_t>(i) + proto.value(0).number();
       ++i) {
    result->sequential_value_limit_ = i;
  }

  BUILD_ARRAY(proto, result, value, BuildEnumValue, result);
  BUILD_ARRAY(proto, result, reserved_range, BuildReservedRange, result);

  // Copy reserved names.
  int reserved_name_count = proto.reserved_name_size();
  result->reserved_name_count_ = reserved_name_count;
  result->reserved_names_ =
      alloc.AllocateArray<const std::string*>(reserved_name_count);
  for (int i = 0; i < reserved_name_count; ++i) {
    result->reserved_names_[i] = alloc.AllocateStrings(proto.reserved_name(i));
  }

  // Copy options.
  AllocateOptions(proto, result, EnumDescriptorProto::kOptionsFieldNumber,
                  "google.protobuf.EnumOptions", alloc);

  AddSymbol(result->full_name(), parent, result->name(), proto, Symbol(result));

  for (int i = 0; i < proto.reserved_range_size(); i++) {
    const EnumDescriptorProto_EnumReservedRange& range1 =
        proto.reserved_range(i);
    for (int j = i + 1; j < proto.reserved_range_size(); j++) {
      const EnumDescriptorProto_EnumReservedRange& range2 =
          proto.reserved_range(j);
      if (range1.end() >= range2.start() && range2.end() >= range1.start()) {
        AddError(result->full_name(), proto.reserved_range(i),
                 DescriptorPool::ErrorCollector::NUMBER, [&] {
                   return absl::Substitute(
                       "Reserved range $0 to $1 overlaps with "
                       "already-defined range $2 to $3.",
                       range2.start(), range2.end(), range1.start(),
                       range1.end());
                 });
      }
    }
  }

  absl::flat_hash_set<absl::string_view> reserved_name_set;
  for (const std::string& name : proto.reserved_name()) {
    if (!reserved_name_set.insert(name).second) {
      AddError(name, proto, DescriptorPool::ErrorCollector::NAME, [&] {
        return absl::Substitute("Enum value \"$0\" is reserved multiple times.",
                                name);
      });
    }
  }

  for (int i = 0; i < result->value_count(); i++) {
    const EnumValueDescriptor* value = result->value(i);
    for (int j = 0; j < result->reserved_range_count(); j++) {
      const EnumDescriptor::ReservedRange* range = result->reserved_range(j);
      if (range->start <= value->number() && value->number() <= range->end) {
        AddError(value->full_name(), proto.reserved_range(j),
                 DescriptorPool::ErrorCollector::NUMBER, [&] {
                   return absl::Substitute(
                       "Enum value \"$0\" uses reserved number $1.",
                       value->name(), value->number());
                 });
      }
    }
    if (reserved_name_set.contains(value->name())) {
      AddError(value->full_name(), proto.value(i),
               DescriptorPool::ErrorCollector::NAME, [&] {
                 return absl::Substitute("Enum value \"$0\" is reserved.",
                                         value->name());
               });
    }
  }
}

void DescriptorBuilder::BuildEnumValue(const EnumValueDescriptorProto& proto,
                                       const EnumDescriptor* parent,
                                       EnumValueDescriptor* result,
                                       internal::FlatAllocator& alloc) {
  // Note:  full_name for enum values is a sibling to the parent's name, not a
  //   child of it.
  std::string full_name;
  size_t scope_len = parent->full_name().size() - parent->name().size();
  full_name.reserve(scope_len + proto.name().size());
  full_name.append(parent->full_name().data(), scope_len);
  full_name.append(proto.name());

  result->all_names_ =
      alloc.AllocateStrings(proto.name(), std::move(full_name));
  result->number_ = proto.number();
  result->type_ = parent;

  ValidateSymbolName(proto.name(), result->full_name(), proto);

  // Copy options.
  AllocateOptions(proto, result, EnumValueDescriptorProto::kOptionsFieldNumber,
                  "google.protobuf.EnumValueOptions", alloc);

  // Again, enum values are weird because we makes them appear as siblings
  // of the enum type instead of children of it.  So, we use
  // parent->containing_type() as the value's parent.
  bool added_to_outer_scope =
      AddSymbol(result->full_name(), parent->containing_type(), result->name(),
                proto, Symbol::EnumValue(result, 0));

  // However, we also want to be able to search for values within a single
  // enum type, so we add it as a child of the enum type itself, too.
  // Note:  This could fail, but if it does, the error has already been
  //   reported by the above AddSymbol() call, so we ignore the return code.
  bool added_to_inner_scope = file_tables_->AddAliasUnderParent(
      parent, result->name(), Symbol::EnumValue(result, 1));

  if (added_to_inner_scope && !added_to_outer_scope) {
    // This value did not conflict with any values defined in the same enum,
    // but it did conflict with some other symbol defined in the enum type's
    // scope.  Let's print an additional error to explain this.
    std::string outer_scope;
    if (parent->containing_type() == nullptr) {
      outer_scope = file_->package();
    } else {
      outer_scope = parent->containing_type()->full_name();
    }

    if (outer_scope.empty()) {
      outer_scope = "the global scope";
    } else {
      outer_scope = absl::StrCat("\"", outer_scope, "\"");
    }

    AddError(
        result->full_name(), proto, DescriptorPool::ErrorCollector::NAME, [&] {
          return absl::StrCat(
              "Note that enum values use C++ scoping rules, meaning that "
              "enum values are siblings of their type, not children of it.  "
              "Therefore, \"",
              result->name(), "\" must be unique within ", outer_scope,
              ", not just within \"", parent->name(), "\".");
        });
  }

  // An enum is allowed to define two numbers that refer to the same value.
  // FindValueByNumber() should return the first such value, so we simply
  // ignore AddEnumValueByNumber()'s return code.
  file_tables_->AddEnumValueByNumber(result);
}

void DescriptorBuilder::BuildService(const ServiceDescriptorProto& proto,
                                     const void* /* dummy */,
                                     ServiceDescriptor* result,
                                     internal::FlatAllocator& alloc) {
  result->all_names_ =
      AllocateNameStrings(file_->package(), proto.name(), alloc);
  result->file_ = file_;
  ValidateSymbolName(proto.name(), result->full_name(), proto);

  BUILD_ARRAY(proto, result, method, BuildMethod, result);

  // Copy options.
  AllocateOptions(proto, result, ServiceDescriptorProto::kOptionsFieldNumber,
                  "google.protobuf.ServiceOptions", alloc);

  AddSymbol(result->full_name(), nullptr, result->name(), proto,
            Symbol(result));
}

void DescriptorBuilder::BuildMethod(const MethodDescriptorProto& proto,
                                    const ServiceDescriptor* parent,
                                    MethodDescriptor* result,
                                    internal::FlatAllocator& alloc) {
  result->service_ = parent;
  result->all_names_ =
      AllocateNameStrings(parent->full_name(), proto.name(), alloc);

  ValidateSymbolName(proto.name(), result->full_name(), proto);

  // These will be filled in when cross-linking.
  result->input_type_.Init();
  result->output_type_.Init();

  // Copy options.
  AllocateOptions(proto, result, MethodDescriptorProto::kOptionsFieldNumber,
                  "google.protobuf.MethodOptions", alloc);

  result->client_streaming_ = proto.client_streaming();
  result->server_streaming_ = proto.server_streaming();

  AddSymbol(result->full_name(), parent, result->name(), proto, Symbol(result));
}

#undef BUILD_ARRAY

// -------------------------------------------------------------------

void DescriptorBuilder::CrossLinkFile(FileDescriptor* file,
                                      const FileDescriptorProto& proto) {
  for (int i = 0; i < file->message_type_count(); i++) {
    CrossLinkMessage(&file->message_types_[i], proto.message_type(i));
  }

  for (int i = 0; i < file->extension_count(); i++) {
    CrossLinkField(&file->extensions_[i], proto.extension(i));
  }

  for (int i = 0; i < file->service_count(); i++) {
    CrossLinkService(&file->services_[i], proto.service(i));
  }
}

void DescriptorBuilder::CrossLinkMessage(Descriptor* message,
                                         const DescriptorProto& proto) {
  for (int i = 0; i < message->nested_type_count(); i++) {
    CrossLinkMessage(&message->nested_types_[i], proto.nested_type(i));
  }

  for (int i = 0; i < message->field_count(); i++) {
    CrossLinkField(&message->fields_[i], proto.field(i));
  }

  for (int i = 0; i < message->extension_count(); i++) {
    CrossLinkField(&message->extensions_[i], proto.extension(i));
  }

  // Set up field array for each oneof.

  // First count the number of fields per oneof.
  for (int i = 0; i < message->field_count(); i++) {
    const OneofDescriptor* oneof_decl = message->field(i)->containing_oneof();
    if (oneof_decl != nullptr) {
      // Make sure fields belonging to the same oneof are defined consecutively.
      // This enables optimizations in codegens and reflection libraries to
      // skip fields in the oneof group, as only one of the field can be set.
      // Note that field_count() returns how many fields in this oneof we have
      // seen so far. field_count() > 0 guarantees that i > 0, so field(i-1) is
      // safe.
      if (oneof_decl->field_count() > 0 &&
          message->field(i - 1)->containing_oneof() != oneof_decl) {
        AddError(
            absl::StrCat(message->full_name(), ".",
                         message->field(i - 1)->name()),
            proto.field(i - 1), DescriptorPool::ErrorCollector::TYPE, [&] {
              return absl::Substitute(
                  "Fields in the same oneof must be defined consecutively. "
                  "\"$0\" cannot be defined before the completion of the "
                  "\"$1\" oneof definition.",
                  message->field(i - 1)->name(), oneof_decl->name());
            });
      }
      // Must go through oneof_decls_ array to get a non-const version of the
      // OneofDescriptor.
      auto& out_oneof_decl = message->oneof_decls_[oneof_decl->index()];
      if (out_oneof_decl.field_count_ == 0) {
        out_oneof_decl.fields_ = message->field(i);
      }

      if (!had_errors_) {
        // Verify that they are contiguous.
        // This is assumed by OneofDescriptor::field(i).
        // But only if there are no errors.
        ABSL_CHECK_EQ(out_oneof_decl.fields_ + out_oneof_decl.field_count_,
                      message->field(i));
      }
      ++out_oneof_decl.field_count_;
    }
  }

  // Then verify the sizes.
  for (int i = 0; i < message->oneof_decl_count(); i++) {
    OneofDescriptor* oneof_decl = &message->oneof_decls_[i];

    if (oneof_decl->field_count() == 0) {
      AddError(absl::StrCat(message->full_name(), ".", oneof_decl->name()),
               proto.oneof_decl(i), DescriptorPool::ErrorCollector::NAME,
               "Oneof must have at least one field.");
    }
  }

  for (int i = 0; i < message->field_count(); i++) {
    const FieldDescriptor* field = message->field(i);
    if (field->proto3_optional_) {
      if (!field->containing_oneof() ||
          !field->containing_oneof()->is_synthetic()) {
        AddError(message->full_name(), proto.field(i),
                 DescriptorPool::ErrorCollector::OTHER,
                 "Fields with proto3_optional set must be "
                 "a member of a one-field oneof");
      }
    }
  }

  // Synthetic oneofs must be last.
  int first_synthetic = -1;
  for (int i = 0; i < message->oneof_decl_count(); i++) {
    if (message->oneof_decl(i)->is_synthetic()) {
      if (first_synthetic == -1) {
        first_synthetic = i;
      }
    } else {
      if (first_synthetic != -1) {
        AddError(message->full_name(), proto.oneof_decl(i),
                 DescriptorPool::ErrorCollector::OTHER,
                 "Synthetic oneofs must be after all other oneofs");
      }
    }
  }

  if (first_synthetic == -1) {
    message->real_oneof_decl_count_ = message->oneof_decl_count_;
  } else {
    message->real_oneof_decl_count_ = first_synthetic;
  }
}

void DescriptorBuilder::CheckExtensionDeclarationFieldType(
    const FieldDescriptor& field, const FieldDescriptorProto& proto,
    absl::string_view type) {
  if (had_errors_) return;
  std::string actual_type = field.type_name();
  std::string expected_type(type);
  if (field.message_type() || field.enum_type()) {
    // Field message type descriptor can be in a partial state which will cause
    // segmentation fault if it is being accessed.
    if (had_errors_) return;
    absl::string_view full_name = field.message_type() != nullptr
                                      ? field.message_type()->full_name()
                                      : field.enum_type()->full_name();
    actual_type = absl::StrCat(".", full_name);
  }
  if (!IsNonMessageType(type) && !absl::StartsWith(type, ".")) {
    expected_type = absl::StrCat(".", type);
  }
  if (expected_type != actual_type) {
    AddError(field.full_name(), proto, DescriptorPool::ErrorCollector::EXTENDEE,
             [&] {
               return absl::Substitute(
                   "\"$0\" extension field $1 is expected to be type "
                   "\"$2\", not \"$3\".",
                   field.containing_type()->full_name(), field.number(),
                   expected_type, actual_type);
             });
  }
}


void DescriptorBuilder::CheckExtensionDeclaration(
    const FieldDescriptor& field, const FieldDescriptorProto& proto,
    absl::string_view declared_full_name, absl::string_view declared_type_name,
    bool is_repeated) {
  if (!declared_type_name.empty()) {
    CheckExtensionDeclarationFieldType(field, proto, declared_type_name);
  }
  if (!declared_full_name.empty()) {
    std::string actual_full_name = absl::StrCat(".", field.full_name());
    if (declared_full_name != actual_full_name) {
      AddError(field.full_name(), proto,
               DescriptorPool::ErrorCollector::EXTENDEE, [&] {
                 return absl::Substitute(
                     "\"$0\" extension field $1 is expected to have field name "
                     "\"$2\", not \"$3\".",
                     field.containing_type()->full_name(), field.number(),
                     declared_full_name, actual_full_name);
               });
    }
  }

  if (is_repeated != field.is_repeated()) {
    AddError(field.full_name(), proto, DescriptorPool::ErrorCollector::EXTENDEE,
             [&] {
               return absl::Substitute(
                   "\"$0\" extension field $1 is expected to be $2.",
                   field.containing_type()->full_name(), field.number(),
                   is_repeated ? "repeated" : "optional");
             });
  }
}

void DescriptorBuilder::CrossLinkField(FieldDescriptor* field,
                                       const FieldDescriptorProto& proto) {
  if (proto.has_extendee()) {
    Symbol extendee =
        LookupSymbol(proto.extendee(), field->full_name(),
                     DescriptorPool::PLACEHOLDER_EXTENDABLE_MESSAGE);
    if (extendee.IsNull()) {
      AddNotDefinedError(field->full_name(), proto,
                         DescriptorPool::ErrorCollector::EXTENDEE,
                         proto.extendee());
      return;
    } else if (extendee.type() != Symbol::MESSAGE) {
      AddError(field->full_name(), proto,
               DescriptorPool::ErrorCollector::EXTENDEE, [&] {
                 return absl::StrCat("\"", proto.extendee(),
                                     "\" is not a message type.");
               });
      return;
    }
    field->containing_type_ = extendee.descriptor();

    const Descriptor::ExtensionRange* extension_range =
        field->containing_type()->FindExtensionRangeContainingNumber(
            field->number());

    if (extension_range == nullptr) {
      AddError(field->full_name(), proto,
               DescriptorPool::ErrorCollector::NUMBER, [&] {
                 return absl::Substitute(
                     "\"$0\" does not declare $1 as an "
                     "extension number.",
                     field->containing_type()->full_name(), field->number());
               });
    }
  }

  if (field->containing_oneof() != nullptr) {
    if (field->label() != FieldDescriptor::LABEL_OPTIONAL) {
      // Note that this error will never happen when parsing .proto files.
      // It can only happen if you manually construct a FileDescriptorProto
      // that is incorrect.
      AddError(field->full_name(), proto, DescriptorPool::ErrorCollector::NAME,
               "Fields of oneofs must themselves have label LABEL_OPTIONAL.");
    }
  }

  if (proto.has_type_name()) {
    // Assume we are expecting a message type unless the proto contains some
    // evidence that it expects an enum type.  This only makes a difference if
    // we end up creating a placeholder.
    bool expecting_enum = (proto.type() == FieldDescriptorProto::TYPE_ENUM) ||
                          proto.has_default_value();

    // In case of weak fields we force building the dependency. We need to know
    // if the type exist or not. If it doesn't exist we substitute Empty which
    // should only be done if the type can't be found in the generated pool.
    // TODO Ideally we should query the database directly to check
    // if weak fields exist or not so that we don't need to force building
    // weak dependencies. However the name lookup rules for symbols are
    // somewhat complicated, so I defer it too another CL.
    bool is_weak = !pool_->enforce_weak_ && proto.options().weak();
    bool is_lazy = pool_->lazily_build_dependencies_ && !is_weak;

    Symbol type =
        LookupSymbol(proto.type_name(), field->full_name(),
                     expecting_enum ? DescriptorPool::PLACEHOLDER_ENUM
                                    : DescriptorPool::PLACEHOLDER_MESSAGE,
                     LOOKUP_TYPES, !is_lazy);

    if (type.IsNull()) {
      if (is_lazy) {
        ABSL_CHECK(field->type_ == FieldDescriptor::TYPE_MESSAGE ||
                   field->type_ == FieldDescriptor::TYPE_GROUP ||
                   field->type_ == FieldDescriptor::TYPE_ENUM)
            << proto;
        // Save the symbol names for later for lookup, and allocate the once
        // object needed for the accessors.
        const std::string& name = proto.type_name();

        int name_sizes = static_cast<int>(name.size() + 1 +
                                          proto.default_value().size() + 1);

        field->type_once_ = ::new (tables_->AllocateBytes(
            static_cast<int>(sizeof(absl::once_flag)) + name_sizes))
            absl::once_flag{};
        char* names = reinterpret_cast<char*>(field->type_once_ + 1);

        memcpy(names, name.c_str(), name.size() + 1);
        memcpy(names + name.size() + 1, proto.default_value().c_str(),
               proto.default_value().size() + 1);

        // AddFieldByNumber and AddExtension are done later in this function,
        // and can/must be done if the field type was not found. The related
        // error checking is not necessary when in lazily_build_dependencies_
        // mode, and can't be done without building the type's descriptor,
        // which we don't want to do.
        file_tables_->AddFieldByNumber(field);
        if (field->is_extension()) {
          tables_->AddExtension(field);
        }
        return;
      } else {
        // If the type is a weak type, we change the type to a google.protobuf.Empty
        // field.
        if (is_weak) {
          type = FindSymbol(kNonLinkedWeakMessageReplacementName);
        }
        if (type.IsNull()) {
          AddNotDefinedError(field->full_name(), proto,
                             DescriptorPool::ErrorCollector::TYPE,
                             proto.type_name());
          return;
        }
      }
    }

    if (!proto.has_type()) {
      // Choose field type based on symbol.
      if (type.type() == Symbol::MESSAGE) {
        field->type_ = FieldDescriptor::TYPE_MESSAGE;
      } else if (type.type() == Symbol::ENUM) {
        field->type_ = FieldDescriptor::TYPE_ENUM;
      } else {
        AddError(field->full_name(), proto,
                 DescriptorPool::ErrorCollector::TYPE, [&] {
                   return absl::StrCat("\"", proto.type_name(),
                                       "\" is not a type.");
                 });
        return;
      }
    }

    if (field->cpp_type() == FieldDescriptor::CPPTYPE_MESSAGE) {
      field->type_descriptor_.message_type = type.descriptor();
      if (field->type_descriptor_.message_type == nullptr) {
        AddError(field->full_name(), proto,
                 DescriptorPool::ErrorCollector::TYPE, [&] {
                   return absl::StrCat("\"", proto.type_name(),
                                       "\" is not a message type.");
                 });
        return;
      }

      if (field->has_default_value()) {
        AddError(field->full_name(), proto,
                 DescriptorPool::ErrorCollector::DEFAULT_VALUE,
                 "Messages can't have default values.");
      }
    } else if (field->cpp_type() == FieldDescriptor::CPPTYPE_ENUM) {
      field->type_descriptor_.enum_type = type.enum_descriptor();
      if (field->type_descriptor_.enum_type == nullptr) {
        AddError(field->full_name(), proto,
                 DescriptorPool::ErrorCollector::TYPE, [&] {
                   return absl::StrCat("\"", proto.type_name(),
                                       "\" is not an enum type.");
                 });
        return;
      }

      if (field->enum_type()->is_placeholder_) {
        // We can't look up default values for placeholder types.  We'll have
        // to just drop them.
        field->has_default_value_ = false;
      }

      if (field->has_default_value()) {
        // Ensure that the default value is an identifier. Parser cannot always
        // verify this because it does not have complete type information.
        // N.B. that this check yields better error messages but is not
        // necessary for correctness (an enum symbol must be a valid identifier
        // anyway), only for better errors.
        if (!io::Tokenizer::IsIdentifier(proto.default_value())) {
          AddError(field->full_name(), proto,
                   DescriptorPool::ErrorCollector::DEFAULT_VALUE,
                   "Default value for an enum field must be an identifier.");
        } else {
          // We can't just use field->enum_type()->FindValueByName() here
          // because that locks the pool's mutex, which we have already locked
          // at this point.
          const EnumValueDescriptor* default_value =
              LookupSymbolNoPlaceholder(proto.default_value(),
                                        field->enum_type()->full_name())
                  .enum_value_descriptor();

          if (default_value != nullptr &&
              default_value->type() == field->enum_type()) {
            field->default_value_enum_ = default_value;
          } else {
            AddError(field->full_name(), proto,
                     DescriptorPool::ErrorCollector::DEFAULT_VALUE, [&] {
                       return absl::StrCat("Enum type \"",
                                           field->enum_type()->full_name(),
                                           "\" has no value named \"",
                                           proto.default_value(), "\".");
                     });
          }
        }
      } else if (field->enum_type()->value_count() > 0) {
        // All enums must have at least one value, or we would have reported
        // an error elsewhere.  We use the first defined value as the default
        // if a default is not explicitly defined.
        field->default_value_enum_ = field->enum_type()->value(0);
      }
    } else {
      AddError(field->full_name(), proto, DescriptorPool::ErrorCollector::TYPE,
               "Field with primitive type has type_name.");
    }
  } else {
    if (field->cpp_type() == FieldDescriptor::CPPTYPE_MESSAGE ||
        field->cpp_type() == FieldDescriptor::CPPTYPE_ENUM) {
      AddError(field->full_name(), proto, DescriptorPool::ErrorCollector::TYPE,
               "Field with message or enum type missing type_name.");
    }
  }

  // Add the field to the fields-by-number table.
  // Note:  We have to do this *after* cross-linking because extensions do not
  // know their containing type until now. If we're in
  // lazily_build_dependencies_ mode, we're guaranteed there's no errors, so no
  // risk to calling containing_type() or other accessors that will build
  // dependencies.
  if (!file_tables_->AddFieldByNumber(field)) {
    const FieldDescriptor* conflicting_field = file_tables_->FindFieldByNumber(
        field->containing_type(), field->number());
    std::string containing_type_name =
        field->containing_type() == nullptr
            ? "unknown"
            : field->containing_type()->full_name();
    if (field->is_extension()) {
      AddError(field->full_name(), proto,
               DescriptorPool::ErrorCollector::NUMBER, [&] {
                 return absl::Substitute(
                     "Extension number $0 has already been used "
                     "in \"$1\" by extension \"$2\".",
                     field->number(), containing_type_name,
                     conflicting_field->full_name());
               });
    } else {
      AddError(field->full_name(), proto,
               DescriptorPool::ErrorCollector::NUMBER, [&] {
                 return absl::Substitute(
                     "Field number $0 has already been used in "
                     "\"$1\" by field \"$2\".",
                     field->number(), containing_type_name,
                     conflicting_field->name());
               });
    }
  } else {
    if (field->is_extension()) {
      if (!tables_->AddExtension(field)) {
        auto make_error = [&] {
          const FieldDescriptor* conflicting_field =
              tables_->FindExtension(field->containing_type(), field->number());
          std::string containing_type_name =
              field->containing_type() == nullptr
                  ? "unknown"
                  : field->containing_type()->full_name();
          return absl::Substitute(
              "Extension number $0 has already been used in \"$1\" by "
              "extension "
              "\"$2\" defined in $3.",
              field->number(), containing_type_name,
              conflicting_field->full_name(),
              conflicting_field->file()->name());
        };
        // Conflicting extension numbers should be an error. However, before
        // turning this into an error we need to fix all existing broken
        // protos first.
        // TODO: Change this to an error.
        AddWarning(field->full_name(), proto,
                   DescriptorPool::ErrorCollector::NUMBER, make_error);
      }
    }
  }
}

void DescriptorBuilder::CrossLinkService(ServiceDescriptor* service,
                                         const ServiceDescriptorProto& proto) {
  for (int i = 0; i < service->method_count(); i++) {
    CrossLinkMethod(&service->methods_[i], proto.method(i));
  }
}

void DescriptorBuilder::CrossLinkMethod(MethodDescriptor* method,
                                        const MethodDescriptorProto& proto) {
  Symbol input_type =
      LookupSymbol(proto.input_type(), method->full_name(),
                   DescriptorPool::PLACEHOLDER_MESSAGE, LOOKUP_ALL,
                   !pool_->lazily_build_dependencies_);
  if (input_type.IsNull()) {
    if (!pool_->lazily_build_dependencies_) {
      AddNotDefinedError(method->full_name(), proto,
                         DescriptorPool::ErrorCollector::INPUT_TYPE,
                         proto.input_type());
    } else {
      method->input_type_.SetLazy(proto.input_type(), file_);
    }
  } else if (input_type.type() != Symbol::MESSAGE) {
    AddError(method->full_name(), proto,
             DescriptorPool::ErrorCollector::INPUT_TYPE, [&] {
               return absl::StrCat("\"", proto.input_type(),
                                   "\" is not a message type.");
             });
  } else {
    method->input_type_.Set(input_type.descriptor());
  }

  Symbol output_type =
      LookupSymbol(proto.output_type(), method->full_name(),
                   DescriptorPool::PLACEHOLDER_MESSAGE, LOOKUP_ALL,
                   !pool_->lazily_build_dependencies_);
  if (output_type.IsNull()) {
    if (!pool_->lazily_build_dependencies_) {
      AddNotDefinedError(method->full_name(), proto,
                         DescriptorPool::ErrorCollector::OUTPUT_TYPE,
                         proto.output_type());
    } else {
      method->output_type_.SetLazy(proto.output_type(), file_);
    }
  } else if (output_type.type() != Symbol::MESSAGE) {
    AddError(method->full_name(), proto,
             DescriptorPool::ErrorCollector::OUTPUT_TYPE, [&] {
               return absl::StrCat("\"", proto.output_type(),
                                   "\" is not a message type.");
             });
  } else {
    method->output_type_.Set(output_type.descriptor());
  }
}

void DescriptorBuilder::SuggestFieldNumbers(FileDescriptor* file,
                                            const FileDescriptorProto& proto) {
  for (int message_index = 0; message_index < file->message_type_count();
       message_index++) {
    const Descriptor* message = &file->message_types_[message_index];
    auto hints_it = message_hints_.find(message);
    if (hints_it == message_hints_.end()) continue;
    auto* hints = &hints_it->second;
    constexpr int kMaxSuggestions = 3;
    int fields_to_suggest = std::min(kMaxSuggestions, hints->fields_to_suggest);
    if (fields_to_suggest <= 0) continue;
    struct Range {
      int from;
      int to;
    };
    std::vector<Range> used_ordinals;
    auto add_ordinal = [&](int ordinal) {
      if (ordinal <= 0 || ordinal > FieldDescriptor::kMaxNumber) return;
      if (!used_ordinals.empty() && ordinal == used_ordinals.back().to) {
        used_ordinals.back().to = ordinal + 1;
      } else {
        used_ordinals.push_back({ordinal, ordinal + 1});
      }
    };
    auto add_range = [&](int from, int to) {
      from = std::max(0, std::min(FieldDescriptor::kMaxNumber + 1, from));
      to = std::max(0, std::min(FieldDescriptor::kMaxNumber + 1, to));
      if (from >= to) return;
      used_ordinals.push_back({from, to});
    };
    for (int i = 0; i < message->field_count(); i++) {
      add_ordinal(message->field(i)->number());
    }
    for (int i = 0; i < message->extension_count(); i++) {
      add_ordinal(message->extension(i)->number());
    }
    for (int i = 0; i < message->reserved_range_count(); i++) {
      auto range = message->reserved_range(i);
      add_range(range->start, range->end);
    }
    for (int i = 0; i < message->extension_range_count(); i++) {
      auto range = message->extension_range(i);
      add_range(range->start_number(), range->end_number());
    }
    used_ordinals.push_back(
        {FieldDescriptor::kMaxNumber, FieldDescriptor::kMaxNumber + 1});
    used_ordinals.push_back({FieldDescriptor::kFirstReservedNumber,
                             FieldDescriptor::kLastReservedNumber});
    std::sort(used_ordinals.begin(), used_ordinals.end(),
              [](Range lhs, Range rhs) {
                return std::tie(lhs.from, lhs.to) < std::tie(rhs.from, rhs.to);
              });
    int current_ordinal = 1;
    if (hints->first_reason) {
      auto make_error = [&] {
        std::stringstream id_list;
        id_list << "Suggested field numbers for " << message->full_name()
                << ": ";
        const char* separator = "";
        for (auto& current_range : used_ordinals) {
          while (current_ordinal < current_range.from &&
                 fields_to_suggest > 0) {
            id_list << separator << current_ordinal++;
            separator = ", ";
            fields_to_suggest--;
          }
          if (fields_to_suggest == 0) break;
          current_ordinal = std::max(current_ordinal, current_range.to);
        }
        return id_list.str();
      };
      AddError(message->full_name(), *hints->first_reason,
               hints->first_reason_location, make_error);
    }
  }
}

// -------------------------------------------------------------------

// Determine if the file uses optimize_for = LITE_RUNTIME, being careful to
// avoid problems that exist at init time.
static bool IsLite(const FileDescriptor* file) {
  // TODO:  I don't even remember how many of these conditions are
  //   actually possible.  I'm just being super-safe.
  return file != nullptr &&
         &file->options() != &FileOptions::default_instance() &&
         file->options().optimize_for() == FileOptions::LITE_RUNTIME;
}

void DescriptorBuilder::ValidateOptions(const FileDescriptor* file,
                                        const FileDescriptorProto& proto) {
  ValidateFileFeatures(file, proto);

  // Lite files can only be imported by other Lite files.
  if (!IsLite(file)) {
    for (int i = 0; i < file->dependency_count(); i++) {
      if (IsLite(file->dependency(i))) {
        AddError(file->dependency(i)->name(), proto,
                 DescriptorPool::ErrorCollector::IMPORT, [&] {
                   return absl::StrCat(
                       "Files that do not use optimize_for = LITE_RUNTIME "
                       "cannot import files which do use this option.  This "
                       "file is not lite, but it imports \"",
                       file->dependency(i)->name(), "\" which is.");
                 });
        break;
      }
    }
  }
  if (file->edition() == Edition::EDITION_PROTO3) {
    ValidateProto3(file, proto);
  }
}

void DescriptorBuilder::ValidateProto3(const FileDescriptor* file,
                                       const FileDescriptorProto& proto) {
  for (int i = 0; i < file->extension_count(); ++i) {
    ValidateProto3Field(file->extensions_ + i, proto.extension(i));
  }
  for (int i = 0; i < file->message_type_count(); ++i) {
    ValidateProto3Message(file->message_types_ + i, proto.message_type(i));
  }
}

void DescriptorBuilder::ValidateProto3Message(const Descriptor* message,
                                              const DescriptorProto& proto) {
  for (int i = 0; i < message->nested_type_count(); ++i) {
    ValidateProto3Message(message->nested_types_ + i, proto.nested_type(i));
  }
  for (int i = 0; i < message->field_count(); ++i) {
    ValidateProto3Field(message->fields_ + i, proto.field(i));
  }
  for (int i = 0; i < message->extension_count(); ++i) {
    ValidateProto3Field(message->extensions_ + i, proto.extension(i));
  }
  if (message->extension_range_count() > 0) {
    AddError(message->full_name(), proto.extension_range(0),
             DescriptorPool::ErrorCollector::NUMBER,
             "Extension ranges are not allowed in proto3.");
  }
  if (message->options().message_set_wire_format()) {
    // Using MessageSet doesn't make sense since we disallow extensions.
    AddError(message->full_name(), proto, DescriptorPool::ErrorCollector::NAME,
             "MessageSet is not supported in proto3.");
  }
}

void DescriptorBuilder::ValidateProto3Field(const FieldDescriptor* field,
                                            const FieldDescriptorProto& proto) {
  if (field->is_extension() &&
      !AllowedExtendeeInProto3(field->containing_type()->full_name())) {
    AddError(field->full_name(), proto,
             DescriptorPool::ErrorCollector::EXTENDEE,
             "Extensions in proto3 are only allowed for defining options.");
  }
  if (field->is_required()) {
    AddError(field->full_name(), proto, DescriptorPool::ErrorCollector::TYPE,
             "Required fields are not allowed in proto3.");
  }
  if (field->has_default_value()) {
    AddError(field->full_name(), proto,
             DescriptorPool::ErrorCollector::DEFAULT_VALUE,
             "Explicit default values are not allowed in proto3.");
  }
  if (field->cpp_type() == FieldDescriptor::CPPTYPE_ENUM &&
      field->enum_type() && field->enum_type()->is_closed()) {
    // Proto3 messages can only use open enum types; otherwise we can't
    // guarantee that the default value is zero.
    AddError(
        field->full_name(), proto, DescriptorPool::ErrorCollector::TYPE, [&] {
          return absl::StrCat("Enum type \"", field->enum_type()->full_name(),
                              "\" is not an open enum, but is used in \"",
                              field->containing_type()->full_name(),
                              "\" which is a proto3 message type.");
        });
  }
  if (field->type() == FieldDescriptor::TYPE_GROUP) {
    AddError(field->full_name(), proto, DescriptorPool::ErrorCollector::TYPE,
             "Groups are not supported in proto3 syntax.");
  }
}

void DescriptorBuilder::ValidateOptions(const Descriptor* message,
                                        const DescriptorProto& proto) {
  CheckFieldJsonNameUniqueness(proto, message);
  ValidateExtensionRangeOptions(proto, *message);
}

void DescriptorBuilder::ValidateOptions(const OneofDescriptor* /*oneof*/,
                                        const OneofDescriptorProto& /*proto*/) {
}


void DescriptorBuilder::ValidateOptions(const FieldDescriptor* field,
                                        const FieldDescriptorProto& proto) {
  if (pool_->lazily_build_dependencies_ && (!field || !field->message_type())) {
    return;
  }

  ValidateFieldFeatures(field, proto);

<<<<<<< HEAD
  // The following check is temporarily OSS only till we fix all affected
  // google3 TAP tests.
  if (field->file()->edition() >= Edition::EDITION_2023 &&
      field->options().has_ctype()) {
    if (field->cpp_type() != FieldDescriptor::CPPTYPE_STRING) {
      AddError(
          field->full_name(), proto, DescriptorPool::ErrorCollector::TYPE,
          absl::StrFormat(
              "Field %s specifies ctype, but is not a string nor bytes field.",
              field->full_name())
              .c_str());
    }
    if (field->options().ctype() == FieldOptions::CORD) {
      if (field->is_extension()) {
        AddError(field->full_name(), proto,
                 DescriptorPool::ErrorCollector::TYPE,
                 absl::StrFormat("Extension %s specifies ctype=CORD which is "
                                 "not supported for extensions.",
                                 field->full_name())
                     .c_str());
      }
=======
  auto edition = field->file()->edition();
  auto& field_options = field->options();

  if (field_options.has_ctype()) {
    if (edition >= Edition::EDITION_2024) {
      // "ctype" is no longer supported in edition 2024 and beyond.
      AddError(field->full_name(), proto, DescriptorPool::ErrorCollector::NAME,
               "ctype option is not allowed under edition 2024 and beyond. Use "
               "the feature string_type = VIEW|CORD|STRING|... instead.");
    } else if (edition == Edition::EDITION_2023) {
      if (field->cpp_type() != FieldDescriptor::CPPTYPE_STRING) {
        AddError(field->full_name(), proto,
                 DescriptorPool::ErrorCollector::TYPE,
                 absl::StrFormat("Field %s specifies ctype, but is not a "
                                 "string nor bytes field.",
                                 field->full_name())
                     .c_str());
      }
      if (field_options.ctype() == FieldOptions::CORD) {
        if (field->is_extension()) {
          AddError(field->full_name(), proto,
                   DescriptorPool::ErrorCollector::TYPE,
                   absl::StrFormat("Extension %s specifies ctype=CORD which is "
                                   "not supported for extensions.",
                                   field->full_name())
                       .c_str());
        }
      }
>>>>>>> 3a748ad9
    }
  }

  // Only message type fields may be lazy.
  if (field->options().lazy() || field->options().unverified_lazy()) {
    if (field->type() != FieldDescriptor::TYPE_MESSAGE) {
      AddError(field->full_name(), proto, DescriptorPool::ErrorCollector::TYPE,
               "[lazy = true] can only be specified for submessage fields.");
    }
  }

  // Only repeated primitive fields may be packed.
  if (field->options().packed() && !field->is_packable()) {
    AddError(
        field->full_name(), proto, DescriptorPool::ErrorCollector::TYPE,
        "[packed = true] can only be specified for repeated primitive fields.");
  }

  // Note:  Default instance may not yet be initialized here, so we have to
  //   avoid reading from it.
  if (field->containing_type_ != nullptr &&
      &field->containing_type()->options() !=
          &MessageOptions::default_instance() &&
      field->containing_type()->options().message_set_wire_format()) {
    if (field->is_extension()) {
      if (!field->is_optional() ||
          field->type() != FieldDescriptor::TYPE_MESSAGE) {
        AddError(field->full_name(), proto,
                 DescriptorPool::ErrorCollector::TYPE,
                 "Extensions of MessageSets must be optional messages.");
      }
    } else {
      AddError(field->full_name(), proto, DescriptorPool::ErrorCollector::NAME,
               "MessageSets cannot have fields, only extensions.");
    }
  }

  // Lite extensions can only be of Lite types.
  if (IsLite(field->file()) && field->containing_type_ != nullptr &&
      !IsLite(field->containing_type()->file())) {
    AddError(field->full_name(), proto,
             DescriptorPool::ErrorCollector::EXTENDEE,
             "Extensions to non-lite types can only be declared in non-lite "
             "files.  Note that you cannot extend a non-lite type to contain "
             "a lite type, but the reverse is allowed.");
  }

  // Validate map types.
  if (field->is_map()) {
    if (!ValidateMapEntry(field, proto)) {
      AddError(field->full_name(), proto, DescriptorPool::ErrorCollector::TYPE,
               "map_entry should not be set explicitly. Use map<KeyType, "
               "ValueType> instead.");
    }
  }

  ValidateJSType(field, proto);

  // json_name option is not allowed on extension fields. Note that the
  // json_name field in FieldDescriptorProto is always populated by protoc
  // when it sends descriptor data to plugins (calculated from field name if
  // the option is not explicitly set) so we can't rely on its presence to
  // determine whether the json_name option is set on the field. Here we
  // compare it against the default calculated json_name value and consider
  // the option set if they are different. This won't catch the case when
  // a user explicitly sets json_name to the default value, but should be
  // good enough to catch common misuses.
  if (field->is_extension() &&
      (field->has_json_name() &&
       field->json_name() != ToJsonName(field->name()))) {
    AddError(field->full_name(), proto,
             DescriptorPool::ErrorCollector::OPTION_NAME,
             "option json_name is not allowed on extension fields.");
  }

  if (absl::StrContains(field->json_name(), '\0')) {
    AddError(field->full_name(), proto,
             DescriptorPool::ErrorCollector::OPTION_NAME,
             "json_name cannot have embedded null characters.");
  }


  // If this is a declared extension, validate that the actual name and type
  // match the declaration.
  if (field->is_extension()) {
    if (pool_->IsReadyForCheckingDescriptorExtDecl(
            field->containing_type()->full_name())) {
      return;
    }
    const Descriptor::ExtensionRange* extension_range =
        field->containing_type()->FindExtensionRangeContainingNumber(
            field->number());

    if (extension_range->options_ == nullptr) {
      return;
    }

    if (pool_->enforce_extension_declarations_) {
      for (const auto& declaration : extension_range->options_->declaration()) {
        if (declaration.number() != field->number()) continue;
        if (declaration.reserved()) {
          AddError(
              field->full_name(), proto,
              DescriptorPool::ErrorCollector::EXTENDEE, [&] {
                return absl::Substitute(
                    "Cannot use number $0 for extension field $1, as it is "
                    "reserved in the extension declarations for message $2.",
                    field->number(), field->full_name(),
                    field->containing_type()->full_name());
              });
          return;
        }
        CheckExtensionDeclaration(*field, proto, declaration.full_name(),
                                  declaration.type(), declaration.repeated());
        return;
      }

      // Either no declarations, or there are but no matches. If there are no
      // declarations, we check its verification state. If there are other
      // non-matching declarations, we enforce that this extension must also be
      // declared.
      if (!extension_range->options_->declaration().empty() ||
          (extension_range->options_->verification() ==
           ExtensionRangeOptions::DECLARATION)) {
        AddError(
            field->full_name(), proto, DescriptorPool::ErrorCollector::EXTENDEE,
            [&] {
              return absl::Substitute(
                  "Missing extension declaration for field $0 with number $1 "
                  "in extendee message $2. An extension range must declare for "
                  "all extension fields if its verification state is "
                  "DECLARATION or there's any declaration in the range "
                  "already. Otherwise, consider splitting up the range.",
                  field->full_name(), field->number(),
                  field->containing_type()->full_name());
            });
        return;
      }
    }
  }
}

static bool IsStringMapType(const FieldDescriptor& field) {
  if (!field.is_map()) return false;
  for (int i = 0; i < field.message_type()->field_count(); ++i) {
    if (field.message_type()->field(i)->type() ==
        FieldDescriptor::TYPE_STRING) {
      return true;
    }
  }
  return false;
}

void DescriptorBuilder::ValidateFileFeatures(const FileDescriptor* file,
                                             const FileDescriptorProto& proto) {
  // Rely on our legacy validation for proto2/proto3 files.
  if (IsLegacyEdition(file->edition())) {
    return;
  }

  if (file->features().field_presence() == FeatureSet::LEGACY_REQUIRED) {
    AddError(file->name(), proto, DescriptorPool::ErrorCollector::EDITIONS,
             "Required presence can't be specified by default.");
  }
  if (file->options().java_string_check_utf8()) {
    AddError(
        file->name(), proto, DescriptorPool::ErrorCollector::EDITIONS,
        "File option java_string_check_utf8 is not allowed under editions. Use "
        "the (pb.java).utf8_validation feature to control this behavior.");
  }
}

void DescriptorBuilder::ValidateFieldFeatures(
    const FieldDescriptor* field, const FieldDescriptorProto& proto) {
  // Rely on our legacy validation for proto2/proto3 files.
  if (field->file()->edition() < Edition::EDITION_2023) {
    return;
  }

  // Double check proto descriptors in editions.  These would usually be caught
  // by the parser, but may not be for dynamically built descriptors.
  if (proto.label() == FieldDescriptorProto::LABEL_REQUIRED) {
    AddError(field->full_name(), proto, DescriptorPool::ErrorCollector::NAME,
             "Required label is not allowed under editions.  Use the feature "
             "field_presence = LEGACY_REQUIRED to control this behavior.");
  }
  if (proto.type() == FieldDescriptorProto::TYPE_GROUP) {
    AddError(field->full_name(), proto, DescriptorPool::ErrorCollector::NAME,
             "Group types are not allowed under editions.  Use the feature "
             "message_encoding = DELIMITED to control this behavior.");
  }

  auto& field_options = field->options();
  // Validate legacy options that have been migrated to features.
  if (field_options.has_packed()) {
    AddError(field->full_name(), proto, DescriptorPool::ErrorCollector::NAME,
             "Field option packed is not allowed under editions.  Use the "
             "repeated_field_encoding feature to control this behavior.");
  }

  // Validate fully resolved features.
  if (!field->is_repeated() && !field->has_presence()) {
    if (field->has_default_value()) {
      AddError(field->full_name(), proto, DescriptorPool::ErrorCollector::NAME,
               "Implicit presence fields can't specify defaults.");
    }
    if (field->enum_type() != nullptr &&
        field->enum_type()->features().enum_type() != FeatureSet::OPEN) {
      AddError(field->full_name(), proto, DescriptorPool::ErrorCollector::NAME,
               "Implicit presence enum fields must always be open.");
    }
  }
  if (field->is_extension() &&
      field->features().field_presence() == FeatureSet::LEGACY_REQUIRED) {
    AddError(field->full_name(), proto, DescriptorPool::ErrorCollector::NAME,
             "Extensions can't be required.");
  }

  if (field->containing_type() != nullptr &&
      field->containing_type()->options().map_entry()) {
    // Skip validation of explicit features on generated map fields.  These will
    // be blindly propagated from the original map field, and may violate a lot
    // of these conditions.  Note: we do still validate the user-specified map
    // field.
    return;
  }

  // Validate explicitly specified features on the field proto.
  if (field->proto_features_->has_field_presence()) {
    if (field->containing_oneof() != nullptr) {
      AddError(field->full_name(), proto, DescriptorPool::ErrorCollector::NAME,
               "Oneof fields can't specify field presence.");
    } else if (field->is_repeated()) {
      AddError(field->full_name(), proto, DescriptorPool::ErrorCollector::NAME,
               "Repeated fields can't specify field presence.");
    } else if (field->is_extension() &&
               field->proto_features_->field_presence() !=
                   FeatureSet::LEGACY_REQUIRED) {
      // Note: required extensions will fail elsewhere, so we skip reporting a
      // second error here.
      AddError(field->full_name(), proto, DescriptorPool::ErrorCollector::NAME,
               "Extensions can't specify field presence.");
    } else if (field->message_type() != nullptr &&
               field->proto_features_->field_presence() ==
                   FeatureSet::IMPLICIT) {
      AddError(field->full_name(), proto, DescriptorPool::ErrorCollector::NAME,
               "Message fields can't specify implicit presence.");
    }
  }
  if (!field->is_repeated() &&
      field->proto_features_->has_repeated_field_encoding()) {
    AddError(field->full_name(), proto, DescriptorPool::ErrorCollector::NAME,
             "Only repeated fields can specify repeated field encoding.");
  }
  if (field->type() != FieldDescriptor::TYPE_STRING &&
      !IsStringMapType(*field) &&
      field->proto_features_->has_utf8_validation()) {
    AddError(field->full_name(), proto, DescriptorPool::ErrorCollector::NAME,
             "Only string fields can specify utf8 validation.");
  }
  if (!field->is_packable() &&
      field->proto_features_->repeated_field_encoding() == FeatureSet::PACKED) {
    AddError(field->full_name(), proto, DescriptorPool::ErrorCollector::NAME,
             "Only repeated primitive fields can specify PACKED repeated field "
             "encoding.");
  }
  if ((field->cpp_type() != FieldDescriptor::CPPTYPE_MESSAGE ||
       field->is_map_message_type()) &&
      field->proto_features_->has_message_encoding()) {
    AddError(field->full_name(), proto, DescriptorPool::ErrorCollector::NAME,
             "Only message fields can specify message encoding.");
  }
}

void DescriptorBuilder::ValidateOptions(const EnumDescriptor* enm,
                                        const EnumDescriptorProto& proto) {
  CheckEnumValueUniqueness(proto, enm);

  if (!enm->is_closed() && enm->value_count() > 0 &&
      enm->value(0)->number() != 0) {
    AddError(enm->full_name(), proto.value(0),
             DescriptorPool::ErrorCollector::NUMBER,
             "The first enum value must be zero for open enums.");
  }

  if (!enm->options().has_allow_alias() || !enm->options().allow_alias()) {
    absl::flat_hash_map<int, std::string> used_values;
    for (int i = 0; i < enm->value_count(); ++i) {
      const EnumValueDescriptor* enum_value = enm->value(i);
      auto insert_result =
          used_values.emplace(enum_value->number(), enum_value->full_name());
      bool inserted = insert_result.second;
      if (!inserted) {
        if (!enm->options().allow_alias()) {
          // Generate error if duplicated enum values are explicitly disallowed.
          auto make_error = [&] {
            // Find the next free number.
            absl::flat_hash_set<int64_t> used;
            for (int j = 0; j < enm->value_count(); ++j) {
              used.insert(enm->value(j)->number());
            }
            int64_t next_value = static_cast<int64_t>(enum_value->number()) + 1;
            while (used.contains(next_value)) ++next_value;

            std::string error = absl::StrCat(
                "\"", enum_value->full_name(),
                "\" uses the same enum value as \"",
                insert_result.first->second,
                "\". If this is intended, set "
                "'option allow_alias = true;' to the enum definition.");
            if (next_value < std::numeric_limits<int32_t>::max()) {
              absl::StrAppend(&error, " The next available enum value is ",
                              next_value, ".");
            }
            return error;
          };
          AddError(enm->full_name(), proto.value(i),
                   DescriptorPool::ErrorCollector::NUMBER, make_error);
        }
      }
    }
  }
}

void DescriptorBuilder::ValidateOptions(
    const EnumValueDescriptor* /* enum_value */,
    const EnumValueDescriptorProto& /* proto */) {
  // Nothing to do so far.
}

namespace {
// Validates that a fully-qualified symbol for extension declaration must
// have a leading dot and valid identifiers.
absl::optional<std::string> ValidateSymbolForDeclaration(
    absl::string_view symbol) {
  if (!absl::StartsWith(symbol, ".")) {
    return absl::StrCat("\"", symbol,
                        "\" must have a leading dot to indicate the "
                        "fully-qualified scope.");
  }
  if (!ValidateQualifiedName(symbol)) {
    return absl::StrCat("\"", symbol, "\" contains invalid identifiers.");
  }
  return absl::nullopt;
}
}  // namespace


void DescriptorBuilder::ValidateExtensionDeclaration(
    const std::string& full_name,
    const RepeatedPtrField<ExtensionRangeOptions_Declaration>& declarations,
    const DescriptorProto_ExtensionRange& proto,
    absl::flat_hash_set<absl::string_view>& full_name_set) {
  absl::flat_hash_set<int> extension_number_set;
  for (const auto& declaration : declarations) {
    if (declaration.number() < proto.start() ||
        declaration.number() >= proto.end()) {
      AddError(full_name, proto, DescriptorPool::ErrorCollector::NUMBER, [&] {
        return absl::Substitute(
            "Extension declaration number $0 is not in the "
            "extension range.",
            declaration.number());
      });
    }

    if (!extension_number_set.insert(declaration.number()).second) {
      AddError(full_name, proto, DescriptorPool::ErrorCollector::NUMBER, [&] {
        return absl::Substitute(
            "Extension declaration number $0 is declared multiple times.",
            declaration.number());
      });
    }

    // Both full_name and type should be present. If none of them is set,
    // add an error unless reserved is set to true. If only one of them is set,
    // add an error whether or not reserved is set to true.
    if (!declaration.has_full_name() || !declaration.has_type()) {
      if (declaration.has_full_name() != declaration.has_type() ||
          !declaration.reserved()) {
        AddError(full_name, proto, DescriptorPool::ErrorCollector::EXTENDEE,
                 [&] {
                   return absl::StrCat(
                       "Extension declaration #", declaration.number(),
                       " should have both \"full_name\" and \"type\" set.");
                 });
      }
    } else {
      if (!full_name_set.insert(declaration.full_name()).second) {
        AddError(
            declaration.full_name(), proto,
            DescriptorPool::ErrorCollector::NAME, [&] {
              return absl::Substitute(
                  "Extension field name \"$0\" is declared multiple times.",
                  declaration.full_name());
            });
        return;
      }
      absl::optional<std::string> err =
          ValidateSymbolForDeclaration(declaration.full_name());
      if (err.has_value()) {
        AddError(full_name, proto, DescriptorPool::ErrorCollector::NAME,
                 [err] { return *err; });
      }
      if (!IsNonMessageType(declaration.type())) {
        err = ValidateSymbolForDeclaration(declaration.type());
        if (err.has_value()) {
          AddError(full_name, proto, DescriptorPool::ErrorCollector::NAME,
                   [err] { return *err; });
        }
      }
    }
  }
}

void DescriptorBuilder::ValidateExtensionRangeOptions(
    const DescriptorProto& proto, const Descriptor& message) {
  const int64_t max_extension_range =
      static_cast<int64_t>(message.options().message_set_wire_format()
                               ? std::numeric_limits<int32_t>::max()
                               : FieldDescriptor::kMaxNumber);

  size_t num_declarations = 0;
  for (int i = 0; i < message.extension_range_count(); i++) {
    if (message.extension_range(i)->options_ == nullptr) continue;
    num_declarations +=
        message.extension_range(i)->options_->declaration_size();
  }

  // Contains the full names from both "declaration" and "metadata".
  absl::flat_hash_set<absl::string_view> declaration_full_name_set;
  declaration_full_name_set.reserve(num_declarations);

  for (int i = 0; i < message.extension_range_count(); i++) {
    const auto& range = *message.extension_range(i);
    if (range.end_number() > max_extension_range + 1) {
      AddError(message.full_name(), proto,
               DescriptorPool::ErrorCollector::NUMBER, [&] {
                 return absl::Substitute(
                     "Extension numbers cannot be greater than $0.",
                     max_extension_range);
               });
    }
    const auto& range_options = *range.options_;


    if (!range_options.declaration().empty()) {
      // TODO: remove the "has_verification" check once the default
      // is flipped to DECLARATION.
      if (range_options.has_verification() &&
          range_options.verification() == ExtensionRangeOptions::UNVERIFIED) {
        AddError(message.full_name(), proto.extension_range(i),
                 DescriptorPool::ErrorCollector::EXTENDEE, [&] {
                   return "Cannot mark the extension range as UNVERIFIED when "
                          "it has extension(s) declared.";
                 });
        return;
      }
      ValidateExtensionDeclaration(
          message.full_name(), range_options.declaration(),
          proto.extension_range(i), declaration_full_name_set);
    }
  }
}

void DescriptorBuilder::ValidateOptions(const ServiceDescriptor* service,
                                        const ServiceDescriptorProto& proto) {
  if (IsLite(service->file()) &&
      (service->file()->options().cc_generic_services() ||
       service->file()->options().java_generic_services())) {
    AddError(service->full_name(), proto, DescriptorPool::ErrorCollector::NAME,
             "Files with optimize_for = LITE_RUNTIME cannot define services "
             "unless you set both options cc_generic_services and "
             "java_generic_services to false.");
  }
}

void DescriptorBuilder::ValidateOptions(
    const MethodDescriptor* /* method */,
    const MethodDescriptorProto& /* proto */) {
  // Nothing to do so far.
}

bool DescriptorBuilder::ValidateMapEntry(const FieldDescriptor* field,
                                         const FieldDescriptorProto& proto) {
  const Descriptor* message = field->message_type();
  if (  // Must not contain extensions, extension range or nested message or
        // enums
      message->extension_count() != 0 ||
      field->label() != FieldDescriptor::LABEL_REPEATED ||
      message->extension_range_count() != 0 ||
      message->nested_type_count() != 0 || message->enum_type_count() != 0 ||
      // Must contain exactly two fields
      message->field_count() != 2 ||
      // Field name and message name must match
      message->name() !=
          absl::StrCat(ToCamelCase(field->name(), false), "Entry") ||
      // Entry message must be in the same containing type of the field.
      field->containing_type() != message->containing_type()) {
    return false;
  }

  const FieldDescriptor* key = message->map_key();
  const FieldDescriptor* value = message->map_value();
  if (key->label() != FieldDescriptor::LABEL_OPTIONAL || key->number() != 1 ||
      key->name() != "key") {
    return false;
  }
  if (value->label() != FieldDescriptor::LABEL_OPTIONAL ||
      value->number() != 2 || value->name() != "value") {
    return false;
  }

  // Check key types are legal.
  switch (key->type()) {
    case FieldDescriptor::TYPE_ENUM:
      AddError(field->full_name(), proto, DescriptorPool::ErrorCollector::TYPE,
               "Key in map fields cannot be enum types.");
      break;
    case FieldDescriptor::TYPE_FLOAT:
    case FieldDescriptor::TYPE_DOUBLE:
    case FieldDescriptor::TYPE_MESSAGE:
    case FieldDescriptor::TYPE_GROUP:
    case FieldDescriptor::TYPE_BYTES:
      AddError(
          field->full_name(), proto, DescriptorPool::ErrorCollector::TYPE,
          "Key in map fields cannot be float/double, bytes or message types.");
      break;
    case FieldDescriptor::TYPE_BOOL:
    case FieldDescriptor::TYPE_INT32:
    case FieldDescriptor::TYPE_INT64:
    case FieldDescriptor::TYPE_SINT32:
    case FieldDescriptor::TYPE_SINT64:
    case FieldDescriptor::TYPE_STRING:
    case FieldDescriptor::TYPE_UINT32:
    case FieldDescriptor::TYPE_UINT64:
    case FieldDescriptor::TYPE_FIXED32:
    case FieldDescriptor::TYPE_FIXED64:
    case FieldDescriptor::TYPE_SFIXED32:
    case FieldDescriptor::TYPE_SFIXED64:
      // Legal cases
      break;
      // Do not add a default, so that the compiler will complain when new types
      // are added.
  }

  if (value->type() == FieldDescriptor::TYPE_ENUM) {
    if (value->enum_type()->value(0)->number() != 0) {
      AddError(field->full_name(), proto, DescriptorPool::ErrorCollector::TYPE,
               "Enum value in map must define 0 as the first value.");
    }
  }

  return true;
}

void DescriptorBuilder::DetectMapConflicts(const Descriptor* message,
                                           const DescriptorProto& proto) {
  DescriptorsByNameSet<Descriptor> seen_types;
  for (int i = 0; i < message->nested_type_count(); ++i) {
    const Descriptor* nested = message->nested_type(i);
    auto insert_result = seen_types.insert(nested);
    bool inserted = insert_result.second;
    if (!inserted) {
      if ((*insert_result.first)->options().map_entry() ||
          nested->options().map_entry()) {
        AddError(message->full_name(), proto,
                 DescriptorPool::ErrorCollector::NAME, [&] {
                   return absl::StrCat(
                       "Expanded map entry type ", nested->name(),
                       " conflicts with an existing nested message type.");
                 });
        break;
      }
    }
    // Recursively test on the nested types.
    DetectMapConflicts(message->nested_type(i), proto.nested_type(i));
  }
  // Check for conflicted field names.
  for (int i = 0; i < message->field_count(); ++i) {
    const FieldDescriptor* field = message->field(i);
    auto iter = seen_types.find(field->name());
    if (iter != seen_types.end() && (*iter)->options().map_entry()) {
      AddError(message->full_name(), proto,
               DescriptorPool::ErrorCollector::NAME, [&] {
                 return absl::StrCat("Expanded map entry type ",
                                     (*iter)->name(),
                                     " conflicts with an existing field.");
               });
    }
  }
  // Check for conflicted enum names.
  for (int i = 0; i < message->enum_type_count(); ++i) {
    const EnumDescriptor* enum_desc = message->enum_type(i);
    auto iter = seen_types.find(enum_desc->name());
    if (iter != seen_types.end() && (*iter)->options().map_entry()) {
      AddError(message->full_name(), proto,
               DescriptorPool::ErrorCollector::NAME, [&] {
                 return absl::StrCat("Expanded map entry type ",
                                     (*iter)->name(),
                                     " conflicts with an existing enum type.");
               });
    }
  }
  // Check for conflicted oneof names.
  for (int i = 0; i < message->oneof_decl_count(); ++i) {
    const OneofDescriptor* oneof_desc = message->oneof_decl(i);
    auto iter = seen_types.find(oneof_desc->name());
    if (iter != seen_types.end() && (*iter)->options().map_entry()) {
      AddError(message->full_name(), proto,
               DescriptorPool::ErrorCollector::NAME, [&] {
                 return absl::StrCat("Expanded map entry type ",
                                     (*iter)->name(),
                                     " conflicts with an existing oneof type.");
               });
    }
  }
}

void DescriptorBuilder::ValidateJSType(const FieldDescriptor* field,
                                       const FieldDescriptorProto& proto) {
  FieldOptions::JSType jstype = field->options().jstype();
  // The default is always acceptable.
  if (jstype == FieldOptions::JS_NORMAL) {
    return;
  }

  switch (field->type()) {
    // Integral 64-bit types may be represented as JavaScript numbers or
    // strings.
    case FieldDescriptor::TYPE_UINT64:
    case FieldDescriptor::TYPE_INT64:
    case FieldDescriptor::TYPE_SINT64:
    case FieldDescriptor::TYPE_FIXED64:
    case FieldDescriptor::TYPE_SFIXED64:
      if (jstype == FieldOptions::JS_STRING ||
          jstype == FieldOptions::JS_NUMBER) {
        return;
      }
      AddError(field->full_name(), proto, DescriptorPool::ErrorCollector::TYPE,
               [&] {
                 return absl::StrCat(
                     "Illegal jstype for int64, uint64, sint64, fixed64 "
                     "or sfixed64 field: ",
                     FieldOptions_JSType_descriptor()->value(jstype)->name());
               });
      break;

    // No other types permit a jstype option.
    default:
      AddError(field->full_name(), proto, DescriptorPool::ErrorCollector::TYPE,
               "jstype is only allowed on int64, uint64, sint64, fixed64 "
               "or sfixed64 fields.");
      break;
  }
}

// -------------------------------------------------------------------

DescriptorBuilder::OptionInterpreter::OptionInterpreter(
    DescriptorBuilder* builder)
    : builder_(builder) {
  ABSL_CHECK(builder_);
}

DescriptorBuilder::OptionInterpreter::~OptionInterpreter() = default;

bool DescriptorBuilder::OptionInterpreter::InterpretOptionExtensions(
    OptionsToInterpret* options_to_interpret) {
  return InterpretOptionsImpl(options_to_interpret, /*skip_extensions=*/false);
}
bool DescriptorBuilder::OptionInterpreter::InterpretNonExtensionOptions(
    OptionsToInterpret* options_to_interpret) {
  return InterpretOptionsImpl(options_to_interpret, /*skip_extensions=*/true);
}
bool DescriptorBuilder::OptionInterpreter::InterpretOptionsImpl(
    OptionsToInterpret* options_to_interpret, bool skip_extensions) {
  // Note that these may be in different pools, so we can't use the same
  // descriptor and reflection objects on both.
  Message* options = options_to_interpret->options;
  const Message* original_options = options_to_interpret->original_options;

  bool failed = false;
  options_to_interpret_ = options_to_interpret;

  // Find the uninterpreted_option field in the mutable copy of the options
  // and clear them, since we're about to interpret them.
  const FieldDescriptor* uninterpreted_options_field =
      options->GetDescriptor()->FindFieldByName("uninterpreted_option");
  ABSL_CHECK(uninterpreted_options_field != nullptr)
      << "No field named \"uninterpreted_option\" in the Options proto.";
  options->GetReflection()->ClearField(options, uninterpreted_options_field);

  std::vector<int> src_path = options_to_interpret->element_path;
  src_path.push_back(uninterpreted_options_field->number());

  // Find the uninterpreted_option field in the original options.
  const FieldDescriptor* original_uninterpreted_options_field =
      original_options->GetDescriptor()->FindFieldByName(
          "uninterpreted_option");
  ABSL_CHECK(original_uninterpreted_options_field != nullptr)
      << "No field named \"uninterpreted_option\" in the Options proto.";

  const int num_uninterpreted_options =
      original_options->GetReflection()->FieldSize(
          *original_options, original_uninterpreted_options_field);
  for (int i = 0; i < num_uninterpreted_options; ++i) {
    src_path.push_back(i);
    uninterpreted_option_ = DownCastMessage<UninterpretedOption>(
        &original_options->GetReflection()->GetRepeatedMessage(
            *original_options, original_uninterpreted_options_field, i));
    if (!InterpretSingleOption(options, src_path,
                               options_to_interpret->element_path,
                               skip_extensions)) {
      // Error already added by InterpretSingleOption().
      failed = true;
      break;
    }
    src_path.pop_back();
  }
  // Reset these, so we don't have any dangling pointers.
  uninterpreted_option_ = nullptr;
  options_to_interpret_ = nullptr;

  if (!failed) {
    // InterpretSingleOption() added the interpreted options in the
    // UnknownFieldSet, in case the option isn't yet known to us.  Now we
    // serialize the options message and deserialize it back.  That way, any
    // option fields that we do happen to know about will get moved from the
    // UnknownFieldSet into the real fields, and thus be available right away.
    // If they are not known, that's OK too. They will get reparsed into the
    // UnknownFieldSet and wait there until the message is parsed by something
    // that does know about the options.

    // Keep the unparsed options around in case the reparsing fails.
    std::unique_ptr<Message> unparsed_options(options->New());
    options->GetReflection()->Swap(unparsed_options.get(), options);

    std::string buf;
    if (!unparsed_options->AppendToString(&buf) ||
        !options->ParseFromString(buf)) {
      builder_->AddError(
          options_to_interpret->element_name, *original_options,
          DescriptorPool::ErrorCollector::OTHER, [&] {
            return absl::StrCat(
                "Some options could not be correctly parsed using the proto "
                "descriptors compiled into this binary.\n"
                "Unparsed options: ",
                unparsed_options->ShortDebugString(),
                "\n"
                "Parsing attempt:  ",
                options->ShortDebugString());
          });
      // Restore the unparsed options.
      options->GetReflection()->Swap(unparsed_options.get(), options);
    }
  }

  return !failed;
}

bool DescriptorBuilder::OptionInterpreter::InterpretSingleOption(
    Message* options, const std::vector<int>& src_path,
    const std::vector<int>& options_path, bool skip_extensions) {
  // First do some basic validation.
  if (uninterpreted_option_->name_size() == 0) {
    // This should never happen unless the parser has gone seriously awry or
    // someone has manually created the uninterpreted option badly.
    if (skip_extensions) {
      // Come back to it later.
      return true;
    }
    return AddNameError(
        []() -> std::string { return "Option must have a name."; });
  }
  if (uninterpreted_option_->name(0).name_part() == "uninterpreted_option") {
    if (skip_extensions) {
      // Come back to it later.
      return true;
    }
    return AddNameError([]() -> std::string {
      return "Option must not use reserved name \"uninterpreted_option\".";
    });
  }

  if (skip_extensions == uninterpreted_option_->name(0).is_extension()) {
    // Allow feature and option interpretation to occur in two phases.  This is
    // necessary because features *are* options and need to be interpreted
    // before resolving them.  However, options can also *have* features
    // attached to them.
    return true;
  }

  const Descriptor* options_descriptor = nullptr;
  // Get the options message's descriptor from the builder's pool, so that we
  // get the version that knows about any extension options declared in the file
  // we're currently building. The descriptor should be there as long as the
  // file we're building imported descriptor.proto.

  // Note that we use DescriptorBuilder::FindSymbolNotEnforcingDeps(), not
  // DescriptorPool::FindMessageTypeByName() because we're already holding the
  // pool's mutex, and the latter method locks it again.  We don't use
  // FindSymbol() because files that use custom options only need to depend on
  // the file that defines the option, not descriptor.proto itself.
  Symbol symbol = builder_->FindSymbolNotEnforcingDeps(
      options->GetDescriptor()->full_name());
  options_descriptor = symbol.descriptor();
  if (options_descriptor == nullptr) {
    // The options message's descriptor was not in the builder's pool, so use
    // the standard version from the generated pool. We're not holding the
    // generated pool's mutex, so we can search it the straightforward way.
    options_descriptor = options->GetDescriptor();
  }
  ABSL_CHECK(options_descriptor);

  // We iterate over the name parts to drill into the submessages until we find
  // the leaf field for the option. As we drill down we remember the current
  // submessage's descriptor in |descriptor| and the next field in that
  // submessage in |field|. We also track the fields we're drilling down
  // through in |intermediate_fields|. As we go, we reconstruct the full option
  // name in |debug_msg_name|, for use in error messages.
  const Descriptor* descriptor = options_descriptor;
  const FieldDescriptor* field = nullptr;
  std::vector<const FieldDescriptor*> intermediate_fields;
  std::string debug_msg_name = "";

  std::vector<int> dest_path = options_path;

  for (int i = 0; i < uninterpreted_option_->name_size(); ++i) {
    builder_->undefine_resolved_name_.clear();
    const std::string& name_part = uninterpreted_option_->name(i).name_part();
    if (!debug_msg_name.empty()) {
      absl::StrAppend(&debug_msg_name, ".");
    }
    if (uninterpreted_option_->name(i).is_extension()) {
      absl::StrAppend(&debug_msg_name, "(", name_part, ")");
      // Search for the extension's descriptor as an extension in the builder's
      // pool. Note that we use DescriptorBuilder::LookupSymbol(), not
      // DescriptorPool::FindExtensionByName(), for two reasons: 1) It allows
      // relative lookups, and 2) because we're already holding the pool's
      // mutex, and the latter method locks it again.
      symbol =
          builder_->LookupSymbol(name_part, options_to_interpret_->name_scope);
      field = symbol.field_descriptor();
      // If we don't find the field then the field's descriptor was not in the
      // builder's pool, but there's no point in looking in the generated
      // pool. We require that you import the file that defines any extensions
      // you use, so they must be present in the builder's pool.
    } else {
      absl::StrAppend(&debug_msg_name, name_part);
      // Search for the field's descriptor as a regular field.
      field = descriptor->FindFieldByName(name_part);
    }

    if (field == nullptr) {
      if (get_allow_unknown(builder_->pool_)) {
        // We can't find the option, but AllowUnknownDependencies() is enabled,
        // so we will just leave it as uninterpreted.
        AddWithoutInterpreting(*uninterpreted_option_, options);
        return true;
      } else if (!(builder_->undefine_resolved_name_).empty()) {
        // Option is resolved to a name which is not defined.
        return AddNameError([&] {
          return absl::StrCat(
              "Option \"", debug_msg_name, "\" is resolved to \"(",
              builder_->undefine_resolved_name_,
              ")\", which is not defined. The innermost scope is searched "
              "first "
              "in name resolution. Consider using a leading '.'(i.e., \"(.",
              debug_msg_name.substr(1),
              "\") to start from the outermost scope.");
        });
      } else {
        return AddNameError([&] {
          return absl::StrCat(
              "Option \"", debug_msg_name, "\" unknown. Ensure that your proto",
              " definition file imports the proto which defines the option.");
        });
      }
    } else if (field->containing_type() != descriptor) {
      if (get_is_placeholder(field->containing_type())) {
        // The field is an extension of a placeholder type, so we can't
        // reliably verify whether it is a valid extension to use here (e.g.
        // we don't know if it is an extension of the correct *Options message,
        // or if it has a valid field number, etc.).  Just leave it as
        // uninterpreted instead.
        AddWithoutInterpreting(*uninterpreted_option_, options);
        return true;
      } else {
        // This can only happen if, due to some insane misconfiguration of the
        // pools, we find the options message in one pool but the field in
        // another. This would probably imply a hefty bug somewhere.
        return AddNameError([&] {
          return absl::StrCat("Option field \"", debug_msg_name,
                              "\" is not a field or extension of message \"",
                              descriptor->name(), "\".");
        });
      }
    } else {
      // accumulate field numbers to form path to interpreted option
      dest_path.push_back(field->number());

      // Special handling to prevent feature use in the same file as the
      // definition.
      // TODO Add proper support for cases where this can work.
      if (field->file() == builder_->file_ &&
          uninterpreted_option_->name(0).name_part() == "features" &&
          !uninterpreted_option_->name(0).is_extension()) {
        return AddNameError([&] {
          return absl::StrCat(
              "Feature \"", debug_msg_name,
              "\" can't be used in the same file it's defined in.");
        });
      }

      if (i < uninterpreted_option_->name_size() - 1) {
        if (field->cpp_type() != FieldDescriptor::CPPTYPE_MESSAGE) {
          return AddNameError([&] {
            return absl::StrCat("Option \"", debug_msg_name,
                                "\" is an atomic type, not a message.");
          });
        } else if (field->is_repeated()) {
          return AddNameError([&] {
            return absl::StrCat("Option field \"", debug_msg_name,
                                "\" is a repeated message. Repeated message "
                                "options must be initialized using an "
                                "aggregate value.");
          });
        } else {
          // Drill down into the submessage.
          intermediate_fields.push_back(field);
          descriptor = field->message_type();
        }
      }
    }
  }

  // We've found the leaf field. Now we use UnknownFieldSets to set its value
  // on the options message. We do so because the message may not yet know
  // about its extension fields, so we may not be able to set the fields
  // directly. But the UnknownFieldSets will serialize to the same wire-format
  // message, so reading that message back in once the extension fields are
  // known will populate them correctly.

  // First see if the option is already set.
  if (!field->is_repeated() &&
      !ExamineIfOptionIsSet(
          intermediate_fields.begin(), intermediate_fields.end(), field,
          debug_msg_name,
          options->GetReflection()->GetUnknownFields(*options))) {
    return false;  // ExamineIfOptionIsSet() already added the error.
  }

  // First set the value on the UnknownFieldSet corresponding to the
  // innermost message.
  std::unique_ptr<UnknownFieldSet> unknown_fields(new UnknownFieldSet());
  if (!SetOptionValue(field, unknown_fields.get())) {
    return false;  // SetOptionValue() already added the error.
  }

  // Now wrap the UnknownFieldSet with UnknownFieldSets corresponding to all
  // the intermediate messages.
  for (std::vector<const FieldDescriptor*>::reverse_iterator iter =
           intermediate_fields.rbegin();
       iter != intermediate_fields.rend(); ++iter) {
    std::unique_ptr<UnknownFieldSet> parent_unknown_fields(
        new UnknownFieldSet());
    switch ((*iter)->type()) {
      case FieldDescriptor::TYPE_MESSAGE: {
        std::string* outstr =
            parent_unknown_fields->AddLengthDelimited((*iter)->number());
        ABSL_CHECK(unknown_fields->SerializeToString(outstr))
            << "Unexpected failure while serializing option submessage "
            << debug_msg_name << "\".";
        break;
      }

      case FieldDescriptor::TYPE_GROUP: {
        parent_unknown_fields->AddGroup((*iter)->number())
            ->MergeFrom(*unknown_fields);
        break;
      }

      default:
        ABSL_LOG(FATAL) << "Invalid wire type for CPPTYPE_MESSAGE: "
                        << (*iter)->type();
        return false;
    }
    unknown_fields = std::move(parent_unknown_fields);
  }

  // Now merge the UnknownFieldSet corresponding to the top-level message into
  // the options message.
  options->GetReflection()->MutableUnknownFields(options)->MergeFrom(
      *unknown_fields);

  // record the element path of the interpreted option
  if (field->is_repeated()) {
    int index = repeated_option_counts_[dest_path]++;
    dest_path.push_back(index);
  }
  interpreted_paths_[src_path] = dest_path;

  return true;
}

void DescriptorBuilder::OptionInterpreter::UpdateSourceCodeInfo(
    SourceCodeInfo* info) {
  if (interpreted_paths_.empty()) {
    // nothing to do!
    return;
  }

  // We find locations that match keys in interpreted_paths_ and
  // 1) replace the path with the corresponding value in interpreted_paths_
  // 2) remove any subsequent sub-locations (sub-location is one whose path
  //    has the parent path as a prefix)
  //
  // To avoid quadratic behavior of removing interior rows as we go,
  // we keep a copy. But we don't actually copy anything until we've
  // found the first match (so if the source code info has no locations
  // that need to be changed, there is zero copy overhead).

  RepeatedPtrField<SourceCodeInfo_Location>* locs = info->mutable_location();
  RepeatedPtrField<SourceCodeInfo_Location> new_locs;
  bool copying = false;

  std::vector<int> pathv;
  bool matched = false;

  for (RepeatedPtrField<SourceCodeInfo_Location>::iterator loc = locs->begin();
       loc != locs->end(); loc++) {
    if (matched) {
      // see if this location is in the range to remove
      bool loc_matches = true;
      if (loc->path_size() < static_cast<int64_t>(pathv.size())) {
        loc_matches = false;
      } else {
        for (size_t j = 0; j < pathv.size(); j++) {
          if (loc->path(j) != pathv[j]) {
            loc_matches = false;
            break;
          }
        }
      }

      if (loc_matches) {
        // don't copy this row since it is a sub-location that we're removing
        continue;
      }

      matched = false;
    }

    pathv.clear();
    for (int j = 0; j < loc->path_size(); j++) {
      pathv.push_back(loc->path(j));
    }

    auto entry = interpreted_paths_.find(pathv);

    if (entry == interpreted_paths_.end()) {
      // not a match
      if (copying) {
        *new_locs.Add() = *loc;
      }
      continue;
    }

    matched = true;

    if (!copying) {
      // initialize the copy we are building
      copying = true;
      new_locs.Reserve(locs->size());
      for (RepeatedPtrField<SourceCodeInfo_Location>::iterator it =
               locs->begin();
           it != loc; it++) {
        *new_locs.Add() = *it;
      }
    }

    // add replacement and update its path
    SourceCodeInfo_Location* replacement = new_locs.Add();
    *replacement = *loc;
    replacement->clear_path();
    for (std::vector<int>::iterator rit = entry->second.begin();
         rit != entry->second.end(); rit++) {
      replacement->add_path(*rit);
    }
  }

  // if we made a changed copy, put it in place
  if (copying) {
    *locs = std::move(new_locs);
  }
}

void DescriptorBuilder::OptionInterpreter::AddWithoutInterpreting(
    const UninterpretedOption& uninterpreted_option, Message* options) {
  const FieldDescriptor* field =
      options->GetDescriptor()->FindFieldByName("uninterpreted_option");
  ABSL_CHECK(field != nullptr);

  options->GetReflection()
      ->AddMessage(options, field)
      ->CopyFrom(uninterpreted_option);
}

bool DescriptorBuilder::OptionInterpreter::ExamineIfOptionIsSet(
    std::vector<const FieldDescriptor*>::const_iterator
        intermediate_fields_iter,
    std::vector<const FieldDescriptor*>::const_iterator intermediate_fields_end,
    const FieldDescriptor* innermost_field, const std::string& debug_msg_name,
    const UnknownFieldSet& unknown_fields) {
  // We do linear searches of the UnknownFieldSet and its sub-groups.  This
  // should be fine since it's unlikely that any one options structure will
  // contain more than a handful of options.

  if (intermediate_fields_iter == intermediate_fields_end) {
    // We're at the innermost submessage.
    for (int i = 0; i < unknown_fields.field_count(); i++) {
      if (unknown_fields.field(i).number() == innermost_field->number()) {
        return AddNameError([&] {
          return absl::StrCat("Option \"", debug_msg_name,
                              "\" was already set.");
        });
      }
    }
    return true;
  }

  for (int i = 0; i < unknown_fields.field_count(); i++) {
    if (unknown_fields.field(i).number() ==
        (*intermediate_fields_iter)->number()) {
      const UnknownField* unknown_field = &unknown_fields.field(i);
      FieldDescriptor::Type type = (*intermediate_fields_iter)->type();
      // Recurse into the next submessage.
      switch (type) {
        case FieldDescriptor::TYPE_MESSAGE:
          if (unknown_field->type() == UnknownField::TYPE_LENGTH_DELIMITED) {
            UnknownFieldSet intermediate_unknown_fields;
            if (intermediate_unknown_fields.ParseFromString(
                    unknown_field->length_delimited()) &&
                !ExamineIfOptionIsSet(intermediate_fields_iter + 1,
                                      intermediate_fields_end, innermost_field,
                                      debug_msg_name,
                                      intermediate_unknown_fields)) {
              return false;  // Error already added.
            }
          }
          break;

        case FieldDescriptor::TYPE_GROUP:
          if (unknown_field->type() == UnknownField::TYPE_GROUP) {
            if (!ExamineIfOptionIsSet(intermediate_fields_iter + 1,
                                      intermediate_fields_end, innermost_field,
                                      debug_msg_name, unknown_field->group())) {
              return false;  // Error already added.
            }
          }
          break;

        default:
          ABSL_LOG(FATAL) << "Invalid wire type for CPPTYPE_MESSAGE: " << type;
          return false;
      }
    }
  }
  return true;
}

namespace {
// Helpers for method below

template <typename T>
std::string ValueOutOfRange(absl::string_view type_name,
                            absl::string_view option_name) {
  return absl::StrFormat("Value out of range, %d to %d, for %s option \"%s\".",
                         std::numeric_limits<T>::min(),
                         std::numeric_limits<T>::max(), type_name, option_name);
}

template <typename T>
std::string ValueMustBeInt(absl::string_view type_name,
                           absl::string_view option_name) {
  return absl::StrFormat(
      "Value must be integer, from %d to %d, for %s option \"%s\".",
      std::numeric_limits<T>::min(), std::numeric_limits<T>::max(), type_name,
      option_name);
}

}  // namespace

bool DescriptorBuilder::OptionInterpreter::SetOptionValue(
    const FieldDescriptor* option_field, UnknownFieldSet* unknown_fields) {
  // We switch on the CppType to validate.
  switch (option_field->cpp_type()) {
    case FieldDescriptor::CPPTYPE_INT32:
      if (uninterpreted_option_->has_positive_int_value()) {
        if (uninterpreted_option_->positive_int_value() >
            static_cast<uint64_t>(std::numeric_limits<int32_t>::max())) {
          return AddValueError([&] {
            return ValueOutOfRange<int32_t>("int32", option_field->full_name());
          });
        } else {
          SetInt32(option_field->number(),
                   uninterpreted_option_->positive_int_value(),
                   option_field->type(), unknown_fields);
        }
      } else if (uninterpreted_option_->has_negative_int_value()) {
        if (uninterpreted_option_->negative_int_value() <
            static_cast<int64_t>(std::numeric_limits<int32_t>::min())) {
          return AddValueError([&] {
            return ValueOutOfRange<int32_t>("int32", option_field->full_name());
          });
        } else {
          SetInt32(option_field->number(),
                   uninterpreted_option_->negative_int_value(),
                   option_field->type(), unknown_fields);
        }
      } else {
        return AddValueError([&] {
          return ValueMustBeInt<int32_t>("int32", option_field->full_name());
        });
      }
      break;

    case FieldDescriptor::CPPTYPE_INT64:
      if (uninterpreted_option_->has_positive_int_value()) {
        if (uninterpreted_option_->positive_int_value() >
            static_cast<uint64_t>(std::numeric_limits<int64_t>::max())) {
          return AddValueError([&] {
            return ValueOutOfRange<int64_t>("int64", option_field->full_name());
          });
        } else {
          SetInt64(option_field->number(),
                   uninterpreted_option_->positive_int_value(),
                   option_field->type(), unknown_fields);
        }
      } else if (uninterpreted_option_->has_negative_int_value()) {
        SetInt64(option_field->number(),
                 uninterpreted_option_->negative_int_value(),
                 option_field->type(), unknown_fields);
      } else {
        return AddValueError([&] {
          return ValueMustBeInt<int64_t>("int64", option_field->full_name());
        });
      }
      break;

    case FieldDescriptor::CPPTYPE_UINT32:
      if (uninterpreted_option_->has_positive_int_value()) {
        if (uninterpreted_option_->positive_int_value() >
            std::numeric_limits<uint32_t>::max()) {
          return AddValueError([&] {
            return ValueOutOfRange<uint32_t>("uint32",
                                             option_field->full_name());
          });
        } else {
          SetUInt32(option_field->number(),
                    uninterpreted_option_->positive_int_value(),
                    option_field->type(), unknown_fields);
        }
      } else {
        return AddValueError([&] {
          return ValueMustBeInt<uint32_t>("uint32", option_field->full_name());
        });
      }
      break;

    case FieldDescriptor::CPPTYPE_UINT64:
      if (uninterpreted_option_->has_positive_int_value()) {
        SetUInt64(option_field->number(),
                  uninterpreted_option_->positive_int_value(),
                  option_field->type(), unknown_fields);
      } else {
        return AddValueError([&] {
          return ValueMustBeInt<uint64_t>("uint64", option_field->full_name());
        });
      }
      break;

    case FieldDescriptor::CPPTYPE_FLOAT: {
      float value;
      if (uninterpreted_option_->has_double_value()) {
        value = uninterpreted_option_->double_value();
      } else if (uninterpreted_option_->has_positive_int_value()) {
        value = uninterpreted_option_->positive_int_value();
      } else if (uninterpreted_option_->has_negative_int_value()) {
        value = uninterpreted_option_->negative_int_value();
      } else if (uninterpreted_option_->identifier_value() == "inf") {
        value = std::numeric_limits<float>::infinity();
      } else if (uninterpreted_option_->identifier_value() == "nan") {
        value = std::numeric_limits<float>::quiet_NaN();
      } else {
        return AddValueError([&] {
          return absl::StrCat("Value must be number for float option \"",
                              option_field->full_name(), "\".");
        });
      }
      unknown_fields->AddFixed32(option_field->number(),
                                 internal::WireFormatLite::EncodeFloat(value));
      break;
    }

    case FieldDescriptor::CPPTYPE_DOUBLE: {
      double value;
      if (uninterpreted_option_->has_double_value()) {
        value = uninterpreted_option_->double_value();
      } else if (uninterpreted_option_->has_positive_int_value()) {
        value = uninterpreted_option_->positive_int_value();
      } else if (uninterpreted_option_->has_negative_int_value()) {
        value = uninterpreted_option_->negative_int_value();
      } else if (uninterpreted_option_->identifier_value() == "inf") {
        value = std::numeric_limits<double>::infinity();
      } else if (uninterpreted_option_->identifier_value() == "nan") {
        value = std::numeric_limits<double>::quiet_NaN();
      } else {
        return AddValueError([&] {
          return absl::StrCat("Value must be number for double option \"",
                              option_field->full_name(), "\".");
        });
      }
      unknown_fields->AddFixed64(option_field->number(),
                                 internal::WireFormatLite::EncodeDouble(value));
      break;
    }

    case FieldDescriptor::CPPTYPE_BOOL:
      uint64_t value;
      if (!uninterpreted_option_->has_identifier_value()) {
        return AddValueError([&] {
          return absl::StrCat("Value must be identifier for boolean option \"",
                              option_field->full_name(), "\".");
        });
      }
      if (uninterpreted_option_->identifier_value() == "true") {
        value = 1;
      } else if (uninterpreted_option_->identifier_value() == "false") {
        value = 0;
      } else {
        return AddValueError([&] {
          return absl::StrCat(
              "Value must be \"true\" or \"false\" for boolean option \"",
              option_field->full_name(), "\".");
        });
      }
      unknown_fields->AddVarint(option_field->number(), value);
      break;

    case FieldDescriptor::CPPTYPE_ENUM: {
      if (!uninterpreted_option_->has_identifier_value()) {
        return AddValueError([&] {
          return absl::StrCat(
              "Value must be identifier for enum-valued option \"",
              option_field->full_name(), "\".");
        });
      }
      const EnumDescriptor* enum_type = option_field->enum_type();
      const std::string& value_name = uninterpreted_option_->identifier_value();
      const EnumValueDescriptor* enum_value = nullptr;

      if (enum_type->file()->pool() != DescriptorPool::generated_pool()) {
        // Note that the enum value's fully-qualified name is a sibling of the
        // enum's name, not a child of it.
        std::string fully_qualified_name = enum_type->full_name();
        fully_qualified_name.resize(fully_qualified_name.size() -
                                    enum_type->name().size());
        fully_qualified_name += value_name;

        // Search for the enum value's descriptor in the builder's pool. Note
        // that we use DescriptorBuilder::FindSymbolNotEnforcingDeps(), not
        // DescriptorPool::FindEnumValueByName() because we're already holding
        // the pool's mutex, and the latter method locks it again.
        Symbol symbol =
            builder_->FindSymbolNotEnforcingDeps(fully_qualified_name);
        if (auto* candicate_descriptor = symbol.enum_value_descriptor()) {
          if (candicate_descriptor->type() != enum_type) {
            return AddValueError([&] {
              return absl::StrCat(
                  "Enum type \"", enum_type->full_name(),
                  "\" has no value named \"", value_name, "\" for option \"",
                  option_field->full_name(),
                  "\". This appears to be a value from a sibling type.");
            });
          } else {
            enum_value = candicate_descriptor;
          }
        }
      } else {
        // The enum type is in the generated pool, so we can search for the
        // value there.
        enum_value = enum_type->FindValueByName(value_name);
      }

      if (enum_value == nullptr) {
        return AddValueError([&] {
          return absl::StrCat(
              "Enum type \"", option_field->enum_type()->full_name(),
              "\" has no value named \"", value_name, "\" for option \"",
              option_field->full_name(), "\".");
        });
      } else {
        // Sign-extension is not a problem, since we cast directly from int32_t
        // to uint64_t, without first going through uint32_t.
        unknown_fields->AddVarint(
            option_field->number(),
            static_cast<uint64_t>(static_cast<int64_t>(enum_value->number())));
      }
      break;
    }

    case FieldDescriptor::CPPTYPE_STRING:
      if (!uninterpreted_option_->has_string_value()) {
        return AddValueError([&] {
          return absl::StrCat(
              "Value must be quoted string for string option \"",
              option_field->full_name(), "\".");
        });
      }
      // The string has already been unquoted and unescaped by the parser.
      unknown_fields->AddLengthDelimited(option_field->number(),
                                         uninterpreted_option_->string_value());
      break;

    case FieldDescriptor::CPPTYPE_MESSAGE:
      if (!SetAggregateOption(option_field, unknown_fields)) {
        return false;
      }
      break;
  }

  return true;
}

class DescriptorBuilder::OptionInterpreter::AggregateOptionFinder
    : public TextFormat::Finder {
 public:
  DescriptorBuilder* builder_;

  const Descriptor* FindAnyType(const Message& /*message*/,
                                const std::string& prefix,
                                const std::string& name) const override {
    if (prefix != internal::kTypeGoogleApisComPrefix &&
        prefix != internal::kTypeGoogleProdComPrefix) {
      return nullptr;
    }
    assert_mutex_held(builder_->pool_);
    return builder_->FindSymbol(name).descriptor();
  }

  const FieldDescriptor* FindExtension(Message* message,
                                       const std::string& name) const override {
    assert_mutex_held(builder_->pool_);
    const Descriptor* descriptor = message->GetDescriptor();
    Symbol result =
        builder_->LookupSymbolNoPlaceholder(name, descriptor->full_name());
    if (auto* field = result.field_descriptor()) {
      return field;
    } else if (result.type() == Symbol::MESSAGE &&
               descriptor->options().message_set_wire_format()) {
      const Descriptor* foreign_type = result.descriptor();
      // The text format allows MessageSet items to be specified using
      // the type name, rather than the extension identifier. If the symbol
      // lookup returned a Message, and the enclosing Message has
      // message_set_wire_format = true, then return the message set
      // extension, if one exists.
      for (int i = 0; i < foreign_type->extension_count(); i++) {
        const FieldDescriptor* extension = foreign_type->extension(i);
        if (extension->containing_type() == descriptor &&
            extension->type() == FieldDescriptor::TYPE_MESSAGE &&
            extension->is_optional() &&
            extension->message_type() == foreign_type) {
          // Found it.
          return extension;
        }
      }
    }
    return nullptr;
  }
};

// A custom error collector to record any text-format parsing errors
namespace {
class AggregateErrorCollector : public io::ErrorCollector {
 public:
  std::string error_;

  void RecordError(int /* line */, int /* column */,
                   const absl::string_view message) override {
    if (!error_.empty()) {
      absl::StrAppend(&error_, "; ");
    }
    absl::StrAppend(&error_, message);
  }

  void RecordWarning(int /* line */, int /* column */,
                     const absl::string_view /* message */) override {
    // Ignore warnings
  }
};
}  // namespace

// We construct a dynamic message of the type corresponding to
// option_field, parse the supplied text-format string into this
// message, and serialize the resulting message to produce the value.
bool DescriptorBuilder::OptionInterpreter::SetAggregateOption(
    const FieldDescriptor* option_field, UnknownFieldSet* unknown_fields) {
  if (!uninterpreted_option_->has_aggregate_value()) {
    return AddValueError([&] {
      return absl::StrCat("Option \"", option_field->full_name(),
                          "\" is a message. "
                          "To set the entire message, use syntax like \"",
                          option_field->name(),
                          " = { <proto text format> }\". "
                          "To set fields within it, use syntax like \"",
                          option_field->name(), ".foo = value\".");
    });
  }

  const Descriptor* type = option_field->message_type();
  std::unique_ptr<Message> dynamic(dynamic_factory_.GetPrototype(type)->New());
  ABSL_CHECK(dynamic.get() != nullptr)
      << "Could not create an instance of " << option_field->DebugString();

  AggregateErrorCollector collector;
  AggregateOptionFinder finder;
  finder.builder_ = builder_;
  TextFormat::Parser parser;
  parser.RecordErrorsTo(&collector);
  parser.SetFinder(&finder);
  if (!parser.ParseFromString(uninterpreted_option_->aggregate_value(),
                              dynamic.get())) {
    AddValueError([&] {
      return absl::StrCat("Error while parsing option value for \"",
                          option_field->name(), "\": ", collector.error_);
    });
    return false;
  } else {
    std::string serial;
    dynamic->SerializeToString(&serial);  // Never fails
    if (option_field->type() == FieldDescriptor::TYPE_MESSAGE) {
      unknown_fields->AddLengthDelimited(option_field->number(), serial);
    } else {
      ABSL_CHECK_EQ(option_field->type(), FieldDescriptor::TYPE_GROUP);
      UnknownFieldSet* group = unknown_fields->AddGroup(option_field->number());
      group->ParseFromString(serial);
    }
    return true;
  }
}

void DescriptorBuilder::OptionInterpreter::SetInt32(
    int number, int32_t value, FieldDescriptor::Type type,
    UnknownFieldSet* unknown_fields) {
  switch (type) {
    case FieldDescriptor::TYPE_INT32:
      unknown_fields->AddVarint(
          number, static_cast<uint64_t>(static_cast<int64_t>(value)));
      break;

    case FieldDescriptor::TYPE_SFIXED32:
      unknown_fields->AddFixed32(number, static_cast<uint32_t>(value));
      break;

    case FieldDescriptor::TYPE_SINT32:
      unknown_fields->AddVarint(
          number, internal::WireFormatLite::ZigZagEncode32(value));
      break;

    default:
      ABSL_LOG(FATAL) << "Invalid wire type for CPPTYPE_INT32: " << type;
      break;
  }
}

void DescriptorBuilder::OptionInterpreter::SetInt64(
    int number, int64_t value, FieldDescriptor::Type type,
    UnknownFieldSet* unknown_fields) {
  switch (type) {
    case FieldDescriptor::TYPE_INT64:
      unknown_fields->AddVarint(number, static_cast<uint64_t>(value));
      break;

    case FieldDescriptor::TYPE_SFIXED64:
      unknown_fields->AddFixed64(number, static_cast<uint64_t>(value));
      break;

    case FieldDescriptor::TYPE_SINT64:
      unknown_fields->AddVarint(
          number, internal::WireFormatLite::ZigZagEncode64(value));
      break;

    default:
      ABSL_LOG(FATAL) << "Invalid wire type for CPPTYPE_INT64: " << type;
      break;
  }
}

void DescriptorBuilder::OptionInterpreter::SetUInt32(
    int number, uint32_t value, FieldDescriptor::Type type,
    UnknownFieldSet* unknown_fields) {
  switch (type) {
    case FieldDescriptor::TYPE_UINT32:
      unknown_fields->AddVarint(number, static_cast<uint64_t>(value));
      break;

    case FieldDescriptor::TYPE_FIXED32:
      unknown_fields->AddFixed32(number, static_cast<uint32_t>(value));
      break;

    default:
      ABSL_LOG(FATAL) << "Invalid wire type for CPPTYPE_UINT32: " << type;
      break;
  }
}

void DescriptorBuilder::OptionInterpreter::SetUInt64(
    int number, uint64_t value, FieldDescriptor::Type type,
    UnknownFieldSet* unknown_fields) {
  switch (type) {
    case FieldDescriptor::TYPE_UINT64:
      unknown_fields->AddVarint(number, value);
      break;

    case FieldDescriptor::TYPE_FIXED64:
      unknown_fields->AddFixed64(number, value);
      break;

    default:
      ABSL_LOG(FATAL) << "Invalid wire type for CPPTYPE_UINT64: " << type;
      break;
  }
}

void DescriptorBuilder::LogUnusedDependency(const FileDescriptorProto& proto,
                                            const FileDescriptor* result) {
  (void)result;  // Parameter is used by Google-internal code.

  if (!unused_dependency_.empty()) {
    auto itr = pool_->unused_import_track_files_.find(proto.name());
    bool is_error =
        itr != pool_->unused_import_track_files_.end() && itr->second;
    for (const auto* unused : unused_dependency_) {
      auto make_error = [&] {
        return absl::StrCat("Import ", unused->name(), " is unused.");
      };
      if (is_error) {
        AddError(unused->name(), proto, DescriptorPool::ErrorCollector::IMPORT,
                 make_error);
      } else {
        AddWarning(unused->name(), proto,
                   DescriptorPool::ErrorCollector::IMPORT, make_error);
      }
    }
  }
}

Symbol DescriptorPool::CrossLinkOnDemandHelper(absl::string_view name,
                                               bool expecting_enum) const {
  (void)expecting_enum;  // Parameter is used by Google-internal code.
  auto lookup_name = std::string(name);
  if (!lookup_name.empty() && lookup_name[0] == '.') {
    lookup_name = lookup_name.substr(1);
  }
  Symbol result = tables_->FindByNameHelper(this, lookup_name);
  return result;
}

// Handle the lazy import building for a message field whose type wasn't built
// at cross link time. If that was the case, we saved the name of the type to
// be looked up when the accessor for the type was called. Set type_,
// enum_type_, message_type_, and default_value_enum_ appropriately.
void FieldDescriptor::InternalTypeOnceInit() const {
  ABSL_CHECK(file()->finished_building_ == true);
  const EnumDescriptor* enum_type = nullptr;
  const char* lazy_type_name = reinterpret_cast<const char*>(type_once_ + 1);
  const char* lazy_default_value_enum_name =
      lazy_type_name + strlen(lazy_type_name) + 1;
  Symbol result = file()->pool()->CrossLinkOnDemandHelper(
      lazy_type_name, type_ == FieldDescriptor::TYPE_ENUM);
  if (result.type() == Symbol::MESSAGE) {
    ABSL_CHECK(type_ == FieldDescriptor::TYPE_MESSAGE ||
               type_ == FieldDescriptor::TYPE_GROUP);
    type_descriptor_.message_type = result.descriptor();
  } else if (result.type() == Symbol::ENUM) {
    ABSL_CHECK(type_ == FieldDescriptor::TYPE_ENUM);
    enum_type = type_descriptor_.enum_type = result.enum_descriptor();
  }

  if (enum_type) {
    if (lazy_default_value_enum_name[0] != '\0') {
      // Have to build the full name now instead of at CrossLink time,
      // because enum_type may not be known at the time.
      std::string name = enum_type->full_name();
      // Enum values reside in the same scope as the enum type.
      std::string::size_type last_dot = name.find_last_of('.');
      if (last_dot != std::string::npos) {
        name = absl::StrCat(name.substr(0, last_dot), ".",
                            lazy_default_value_enum_name);
      } else {
        name = lazy_default_value_enum_name;
      }
      Symbol result = file()->pool()->CrossLinkOnDemandHelper(name, true);
      default_value_enum_ = result.enum_value_descriptor();
    } else {
      default_value_enum_ = nullptr;
    }
    if (!default_value_enum_) {
      // We use the first defined value as the default
      // if a default is not explicitly defined.
      ABSL_CHECK(enum_type->value_count());
      default_value_enum_ = enum_type->value(0);
    }
  }
}

void FieldDescriptor::TypeOnceInit(const FieldDescriptor* to_init) {
  to_init->InternalTypeOnceInit();
}

// message_type(), enum_type(), default_value_enum(), and type()
// all share the same absl::call_once init path to do lazy
// import building and cross linking of a field of a message.
const Descriptor* FieldDescriptor::message_type() const {
  if (type_ == TYPE_MESSAGE || type_ == TYPE_GROUP) {
    if (type_once_) {
      absl::call_once(*type_once_, FieldDescriptor::TypeOnceInit, this);
    }
    return type_descriptor_.message_type;
  }
  return nullptr;
}

const EnumDescriptor* FieldDescriptor::enum_type() const {
  if (type_ == TYPE_ENUM) {
    if (type_once_) {
      absl::call_once(*type_once_, FieldDescriptor::TypeOnceInit, this);
    }
    return type_descriptor_.enum_type;
  }
  return nullptr;
}

const EnumValueDescriptor* FieldDescriptor::default_value_enum() const {
  if (type_once_) {
    absl::call_once(*type_once_, FieldDescriptor::TypeOnceInit, this);
  }
  return default_value_enum_;
}

const std::string& FieldDescriptor::PrintableNameForExtension() const {
  const bool is_message_set_extension =
      is_extension() &&
      containing_type()->options().message_set_wire_format() &&
      type() == FieldDescriptor::TYPE_MESSAGE && is_optional() &&
      extension_scope() == message_type();
  return is_message_set_extension ? message_type()->full_name() : full_name();
}

void FileDescriptor::InternalDependenciesOnceInit() const {
  ABSL_CHECK(finished_building_ == true);
  const char* names_ptr = reinterpret_cast<const char*>(dependencies_once_ + 1);
  for (int i = 0; i < dependency_count(); i++) {
    const char* name = names_ptr;
    names_ptr += strlen(name) + 1;
    if (name[0] != '\0') {
      dependencies_[i] = pool_->FindFileByName(name);
    }
  }
}

void FileDescriptor::DependenciesOnceInit(const FileDescriptor* to_init) {
  to_init->InternalDependenciesOnceInit();
}

const FileDescriptor* FileDescriptor::dependency(int index) const {
  if (dependencies_once_) {
    // Do once init for all indices, as it's unlikely only a single index would
    // be called, and saves on absl::call_once allocations.
    absl::call_once(*dependencies_once_, FileDescriptor::DependenciesOnceInit,
                    this);
  }
  return dependencies_[index];
}

const Descriptor* MethodDescriptor::input_type() const {
  return input_type_.Get(service());
}

const Descriptor* MethodDescriptor::output_type() const {
  return output_type_.Get(service());
}

namespace internal {
void LazyDescriptor::Set(const Descriptor* descriptor) {
  ABSL_CHECK(!once_);
  descriptor_ = descriptor;
}

void LazyDescriptor::SetLazy(absl::string_view name,
                             const FileDescriptor* file) {
  // verify Init() has been called and Set hasn't been called yet.
  ABSL_CHECK(!descriptor_);
  ABSL_CHECK(!once_);
  ABSL_CHECK(file && file->pool_);
  ABSL_CHECK(file->pool_->lazily_build_dependencies_);
  ABSL_CHECK(!file->finished_building_);
  once_ = ::new (file->pool_->tables_->AllocateBytes(static_cast<int>(
      sizeof(absl::once_flag) + name.size() + 1))) absl::once_flag{};
  char* lazy_name = reinterpret_cast<char*>(once_ + 1);
  memcpy(lazy_name, name.data(), name.size());
  lazy_name[name.size()] = 0;
}

void LazyDescriptor::Once(const ServiceDescriptor* service) {
  if (once_) {
    absl::call_once(*once_, [&] {
      auto* file = service->file();
      ABSL_CHECK(file->finished_building_);
      const char* lazy_name = reinterpret_cast<const char*>(once_ + 1);
      descriptor_ =
          file->pool_->CrossLinkOnDemandHelper(lazy_name, false).descriptor();
    });
  }
}

bool ParseNoReflection(absl::string_view from, google::protobuf::MessageLite& to) {
  to.Clear();
  const char* ptr;
  internal::ParseContext ctx(io::CodedInputStream::GetDefaultRecursionLimit(),
                             false, &ptr, from);
  ptr = to._InternalParse(ptr, &ctx);
  if (ptr == nullptr || !ctx.EndedAtLimit()) return false;
  return to.IsInitializedWithErrors();
}

namespace cpp {
bool HasPreservingUnknownEnumSemantics(const FieldDescriptor* field) {
  if (field->legacy_enum_field_treated_as_closed()) {
    return false;
  }

  return field->enum_type() != nullptr && !field->enum_type()->is_closed();
}

bool HasHasbit(const FieldDescriptor* field) {
  return field->has_presence() && !field->real_containing_oneof() &&
         !field->options().weak();
}

static bool IsVerifyUtf8(const FieldDescriptor* field, bool is_lite) {
  if (is_lite) return false;
  return true;
}

// Which level of UTF-8 enforcemant is placed on this file.
Utf8CheckMode GetUtf8CheckMode(const FieldDescriptor* field, bool is_lite) {
  if (field->type() == FieldDescriptor::TYPE_STRING ||
      (field->is_map() && (field->message_type()->map_key()->type() ==
                               FieldDescriptor::TYPE_STRING ||
                           field->message_type()->map_value()->type() ==
                               FieldDescriptor::TYPE_STRING))) {
    if (IsStrictUtf8(field)) {
      return Utf8CheckMode::kStrict;
    } else if (IsVerifyUtf8(field, is_lite)) {
      return Utf8CheckMode::kVerify;
    }
  }
  return Utf8CheckMode::kNone;
}

bool IsGroupLike(const FieldDescriptor& field) {
  // Groups are always tag-delimited, currently specified by a TYPE_GROUP type.
  if (field.type() != FieldDescriptor::TYPE_GROUP) return false;
  // Group fields always are always the lowercase type name.
  if (field.name() != absl::AsciiStrToLower(field.message_type()->name())) {
    return false;
  }

  if (field.message_type()->file() != field.file()) return false;

  // Group messages are always defined in the same scope as the field.  File
  // level extensions will compare NULL == NULL here, which is why the file
  // comparison above is necessary to ensure both come from the same file.
  return field.is_extension() ? field.message_type()->containing_type() ==
                                    field.extension_scope()
                              : field.message_type()->containing_type() ==
                                    field.containing_type();
}

bool IsLazilyInitializedFile(absl::string_view filename) {
  if (filename == "third_party/protobuf/cpp_features.proto" ||
      filename == "google/protobuf/cpp_features.proto") {
    return true;
  }
  return filename == "net/proto2/proto/descriptor.proto" ||
         filename == "google/protobuf/descriptor.proto";
}

}  // namespace cpp
}  // namespace internal

Edition FileDescriptor::edition() const { return edition_; }

namespace internal {
absl::string_view ShortEditionName(Edition edition) {
  return absl::StripPrefix(Edition_Name(edition), "EDITION_");
}
Edition InternalFeatureHelper::GetEdition(const FileDescriptor& desc) {
  return desc.edition();
}
}  // namespace internal

}  // namespace protobuf
}  // namespace google

#include "google/protobuf/port_undef.inc"<|MERGE_RESOLUTION|>--- conflicted
+++ resolved
@@ -7926,29 +7926,6 @@
 
   ValidateFieldFeatures(field, proto);
 
-<<<<<<< HEAD
-  // The following check is temporarily OSS only till we fix all affected
-  // google3 TAP tests.
-  if (field->file()->edition() >= Edition::EDITION_2023 &&
-      field->options().has_ctype()) {
-    if (field->cpp_type() != FieldDescriptor::CPPTYPE_STRING) {
-      AddError(
-          field->full_name(), proto, DescriptorPool::ErrorCollector::TYPE,
-          absl::StrFormat(
-              "Field %s specifies ctype, but is not a string nor bytes field.",
-              field->full_name())
-              .c_str());
-    }
-    if (field->options().ctype() == FieldOptions::CORD) {
-      if (field->is_extension()) {
-        AddError(field->full_name(), proto,
-                 DescriptorPool::ErrorCollector::TYPE,
-                 absl::StrFormat("Extension %s specifies ctype=CORD which is "
-                                 "not supported for extensions.",
-                                 field->full_name())
-                     .c_str());
-      }
-=======
   auto edition = field->file()->edition();
   auto& field_options = field->options();
 
@@ -7977,7 +7954,6 @@
                        .c_str());
         }
       }
->>>>>>> 3a748ad9
     }
   }
 

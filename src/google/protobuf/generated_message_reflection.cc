// Protocol Buffers - Google's data interchange format
// Copyright 2008 Google Inc.  All rights reserved.
// https://developers.google.com/protocol-buffers/
//
// Redistribution and use in source and binary forms, with or without
// modification, are permitted provided that the following conditions are
// met:
//
//     * Redistributions of source code must retain the above copyright
// notice, this list of conditions and the following disclaimer.
//     * Redistributions in binary form must reproduce the above
// copyright notice, this list of conditions and the following disclaimer
// in the documentation and/or other materials provided with the
// distribution.
//     * Neither the name of Google Inc. nor the names of its
// contributors may be used to endorse or promote products derived from
// this software without specific prior written permission.
//
// THIS SOFTWARE IS PROVIDED BY THE COPYRIGHT HOLDERS AND CONTRIBUTORS
// "AS IS" AND ANY EXPRESS OR IMPLIED WARRANTIES, INCLUDING, BUT NOT
// LIMITED TO, THE IMPLIED WARRANTIES OF MERCHANTABILITY AND FITNESS FOR
// A PARTICULAR PURPOSE ARE DISCLAIMED. IN NO EVENT SHALL THE COPYRIGHT
// OWNER OR CONTRIBUTORS BE LIABLE FOR ANY DIRECT, INDIRECT, INCIDENTAL,
// SPECIAL, EXEMPLARY, OR CONSEQUENTIAL DAMAGES (INCLUDING, BUT NOT
// LIMITED TO, PROCUREMENT OF SUBSTITUTE GOODS OR SERVICES; LOSS OF USE,
// DATA, OR PROFITS; OR BUSINESS INTERRUPTION) HOWEVER CAUSED AND ON ANY
// THEORY OF LIABILITY, WHETHER IN CONTRACT, STRICT LIABILITY, OR TORT
// (INCLUDING NEGLIGENCE OR OTHERWISE) ARISING IN ANY WAY OUT OF THE USE
// OF THIS SOFTWARE, EVEN IF ADVISED OF THE POSSIBILITY OF SUCH DAMAGE.

// Author: kenton@google.com (Kenton Varda)
//  Based on original Protocol Buffers design by
//  Sanjay Ghemawat, Jeff Dean, and others.

#include <algorithm>
#include <set>

#include <google/protobuf/stubs/logging.h>
#include <google/protobuf/stubs/common.h>
#include <google/protobuf/descriptor.pb.h>
#include <google/protobuf/descriptor.h>
#include <google/protobuf/extension_set.h>
#include <google/protobuf/generated_message_reflection.h>
#include <google/protobuf/generated_message_util.h>
#include <google/protobuf/inlined_string_field.h>
#include <google/protobuf/map_field.h>
#include <google/protobuf/map_field_inl.h>
#include <google/protobuf/stubs/mutex.h>
#include <google/protobuf/repeated_field.h>


#define GOOGLE_PROTOBUF_HAS_ONEOF

namespace google {
namespace protobuf {
namespace internal {

namespace {
bool IsMapFieldInApi(const FieldDescriptor* field) {
  return field->is_map();
}
}  // anonymous namespace

bool ParseNamedEnum(const EnumDescriptor* descriptor,
                    const string& name,
                    int* value) {
  const EnumValueDescriptor* d = descriptor->FindValueByName(name);
  if (d == NULL) return false;
  *value = d->number();
  return true;
}

const string& NameOfEnum(const EnumDescriptor* descriptor, int value) {
  const EnumValueDescriptor* d = descriptor->FindValueByNumber(value);
  return (d == NULL ? GetEmptyString() : d->name());
}

namespace {
inline bool SupportsArenas(const Descriptor* descriptor) {
  return descriptor->file()->options().cc_enable_arenas();
}
}  // anonymous namespace

// ===================================================================
// Helpers for reporting usage errors (e.g. trying to use GetInt32() on
// a string field).

namespace {

void ReportReflectionUsageError(
    const Descriptor* descriptor, const FieldDescriptor* field,
    const char* method, const char* description) {
  GOOGLE_LOG(FATAL)
    << "Protocol Buffer reflection usage error:\n"
       "  Method      : google::protobuf::Reflection::" << method << "\n"
       "  Message type: " << descriptor->full_name() << "\n"
       "  Field       : " << field->full_name() << "\n"
       "  Problem     : " << description;
}

const char* cpptype_names_[FieldDescriptor::MAX_CPPTYPE + 1] = {
  "INVALID_CPPTYPE",
  "CPPTYPE_INT32",
  "CPPTYPE_INT64",
  "CPPTYPE_UINT32",
  "CPPTYPE_UINT64",
  "CPPTYPE_DOUBLE",
  "CPPTYPE_FLOAT",
  "CPPTYPE_BOOL",
  "CPPTYPE_ENUM",
  "CPPTYPE_STRING",
  "CPPTYPE_MESSAGE"
};

static void ReportReflectionUsageTypeError(
    const Descriptor* descriptor, const FieldDescriptor* field,
    const char* method,
    FieldDescriptor::CppType expected_type) {
  GOOGLE_LOG(FATAL)
    << "Protocol Buffer reflection usage error:\n"
       "  Method      : google::protobuf::Reflection::" << method << "\n"
       "  Message type: " << descriptor->full_name() << "\n"
       "  Field       : " << field->full_name() << "\n"
       "  Problem     : Field is not the right type for this message:\n"
       "    Expected  : " << cpptype_names_[expected_type] << "\n"
       "    Field type: " << cpptype_names_[field->cpp_type()];
}

static void ReportReflectionUsageEnumTypeError(
    const Descriptor* descriptor, const FieldDescriptor* field,
    const char* method, const EnumValueDescriptor* value) {
  GOOGLE_LOG(FATAL)
    << "Protocol Buffer reflection usage error:\n"
       "  Method      : google::protobuf::Reflection::" << method << "\n"
       "  Message type: " << descriptor->full_name() << "\n"
       "  Field       : " << field->full_name() << "\n"
       "  Problem     : Enum value did not match field type:\n"
       "    Expected  : " << field->enum_type()->full_name() << "\n"
       "    Actual    : " << value->full_name();
}

#define USAGE_CHECK(CONDITION, METHOD, ERROR_DESCRIPTION)                      \
  if (!(CONDITION))                                                            \
    ReportReflectionUsageError(descriptor_, field, #METHOD, ERROR_DESCRIPTION)
#define USAGE_CHECK_EQ(A, B, METHOD, ERROR_DESCRIPTION)                        \
  USAGE_CHECK((A) == (B), METHOD, ERROR_DESCRIPTION)
#define USAGE_CHECK_NE(A, B, METHOD, ERROR_DESCRIPTION)                        \
  USAGE_CHECK((A) != (B), METHOD, ERROR_DESCRIPTION)

#define USAGE_CHECK_TYPE(METHOD, CPPTYPE)                                      \
  if (field->cpp_type() != FieldDescriptor::CPPTYPE_##CPPTYPE)                 \
    ReportReflectionUsageTypeError(descriptor_, field, #METHOD,                \
                                   FieldDescriptor::CPPTYPE_##CPPTYPE)

#define USAGE_CHECK_ENUM_VALUE(METHOD)                                         \
  if (value->type() != field->enum_type())                                     \
    ReportReflectionUsageEnumTypeError(descriptor_, field, #METHOD, value)

#define USAGE_CHECK_MESSAGE_TYPE(METHOD)                                       \
  USAGE_CHECK_EQ(field->containing_type(), descriptor_,                        \
                 METHOD, "Field does not match message type.");
#define USAGE_CHECK_SINGULAR(METHOD)                                           \
  USAGE_CHECK_NE(field->label(), FieldDescriptor::LABEL_REPEATED, METHOD,      \
                 "Field is repeated; the method requires a singular field.")
#define USAGE_CHECK_REPEATED(METHOD)                                           \
  USAGE_CHECK_EQ(field->label(), FieldDescriptor::LABEL_REPEATED, METHOD,      \
                 "Field is singular; the method requires a repeated field.")

#define USAGE_CHECK_ALL(METHOD, LABEL, CPPTYPE)                       \
    USAGE_CHECK_MESSAGE_TYPE(METHOD);                                 \
    USAGE_CHECK_##LABEL(METHOD);                                      \
    USAGE_CHECK_TYPE(METHOD, CPPTYPE)

}  // namespace

// ===================================================================

GeneratedMessageReflection::GeneratedMessageReflection(
    const Descriptor* descriptor,
    const Message* default_instance,
    const int offsets[],
    int has_bits_offset,
    int unknown_fields_offset,
    int extensions_offset,
    const DescriptorPool* descriptor_pool,
    MessageFactory* factory,
    int object_size,
    int arena_offset,
    int is_default_instance_offset)
  : descriptor_       (descriptor),
    default_instance_ (default_instance),
    offsets_          (offsets),
    has_bits_offset_  (has_bits_offset),
    unknown_fields_offset_(unknown_fields_offset),
    extensions_offset_(extensions_offset),
    arena_offset_     (arena_offset),
    is_default_instance_offset_(is_default_instance_offset),
    object_size_      (object_size),
    descriptor_pool_  ((descriptor_pool == NULL) ?
                         DescriptorPool::generated_pool() :
                         descriptor_pool),
    message_factory_  (factory) {
}

GeneratedMessageReflection::GeneratedMessageReflection(
    const Descriptor* descriptor,
    const Message* default_instance,
    const int offsets[],
    int has_bits_offset,
    int unknown_fields_offset,
    int extensions_offset,
    const void* default_oneof_instance,
    int oneof_case_offset,
    const DescriptorPool* descriptor_pool,
    MessageFactory* factory,
    int object_size,
    int arena_offset,
    int is_default_instance_offset)
  : descriptor_       (descriptor),
    default_instance_ (default_instance),
    default_oneof_instance_ (default_oneof_instance),
    offsets_          (offsets),
    has_bits_offset_  (has_bits_offset),
    oneof_case_offset_(oneof_case_offset),
    unknown_fields_offset_(unknown_fields_offset),
    extensions_offset_(extensions_offset),
    arena_offset_     (arena_offset),
    is_default_instance_offset_(is_default_instance_offset),
    object_size_      (object_size),
    descriptor_pool_  ((descriptor_pool == NULL) ?
                         DescriptorPool::generated_pool() :
                         descriptor_pool),
    message_factory_  (factory) {
}

GeneratedMessageReflection::~GeneratedMessageReflection() {}

namespace {
UnknownFieldSet* empty_unknown_field_set_ = NULL;
GOOGLE_PROTOBUF_DECLARE_ONCE(empty_unknown_field_set_once_);

void DeleteEmptyUnknownFieldSet() {
  delete empty_unknown_field_set_;
  empty_unknown_field_set_ = NULL;
}

void InitEmptyUnknownFieldSet() {
  empty_unknown_field_set_ = new UnknownFieldSet;
  internal::OnShutdown(&DeleteEmptyUnknownFieldSet);
}

const UnknownFieldSet& GetEmptyUnknownFieldSet() {
  ::google::protobuf::GoogleOnceInit(&empty_unknown_field_set_once_, &InitEmptyUnknownFieldSet);
  return *empty_unknown_field_set_;
}
}  // namespace

const UnknownFieldSet& GeneratedMessageReflection::GetUnknownFields(
    const Message& message) const {
<<<<<<< HEAD
  if (descriptor_->file()->syntax() == FileDescriptor::SYNTAX_PROTO3) {
    return GetEmptyUnknownFieldSet();
  }
  if (unknown_fields_offset_ == kUnknownFieldSetInMetadata) {
    return GetInternalMetadataWithArena(message).unknown_fields();
  }
  const void* ptr = reinterpret_cast<const uint8*>(&message) +
                    unknown_fields_offset_;
  return *reinterpret_cast<const UnknownFieldSet*>(ptr);
=======
  return GetInternalMetadataWithArena(message).unknown_fields();
>>>>>>> 1ee15bae
}

UnknownFieldSet* GeneratedMessageReflection::MutableUnknownFields(
    Message* message) const {
  if (unknown_fields_offset_ == kUnknownFieldSetInMetadata) {
    return MutableInternalMetadataWithArena(message)->
        mutable_unknown_fields();
  }
  void* ptr = reinterpret_cast<uint8*>(message) + unknown_fields_offset_;
  return reinterpret_cast<UnknownFieldSet*>(ptr);
}

int GeneratedMessageReflection::SpaceUsed(const Message& message) const {
  // object_size_ already includes the in-memory representation of each field
  // in the message, so we only need to account for additional memory used by
  // the fields.
  int total_size = object_size_;

  total_size += GetUnknownFields(message).SpaceUsedExcludingSelf();

  if (extensions_offset_ != -1) {
    total_size += GetExtensionSet(message).SpaceUsedExcludingSelf();
  }

  for (int i = 0; i < descriptor_->field_count(); i++) {
    const FieldDescriptor* field = descriptor_->field(i);

    if (field->is_repeated()) {
      switch (field->cpp_type()) {
#define HANDLE_TYPE(UPPERCASE, LOWERCASE)                                     \
        case FieldDescriptor::CPPTYPE_##UPPERCASE :                           \
          total_size += GetRaw<RepeatedField<LOWERCASE> >(message, field)     \
                          .SpaceUsedExcludingSelf();                          \
          break

        HANDLE_TYPE( INT32,  int32);
        HANDLE_TYPE( INT64,  int64);
        HANDLE_TYPE(UINT32, uint32);
        HANDLE_TYPE(UINT64, uint64);
        HANDLE_TYPE(DOUBLE, double);
        HANDLE_TYPE( FLOAT,  float);
        HANDLE_TYPE(  BOOL,   bool);
        HANDLE_TYPE(  ENUM,    int);
#undef HANDLE_TYPE

        case FieldDescriptor::CPPTYPE_STRING:
          switch (field->options().ctype()) {
            default:  // TODO(kenton):  Support other string reps.
            case FieldOptions::STRING:
              total_size += GetRaw<RepeatedPtrField<string> >(message, field)
                              .SpaceUsedExcludingSelf();
              break;
          }
          break;

        case FieldDescriptor::CPPTYPE_MESSAGE:
          if (IsMapFieldInApi(field)) {
            total_size +=
                GetRaw<MapFieldBase>(message, field).SpaceUsedExcludingSelf();
          } else {
            // We don't know which subclass of RepeatedPtrFieldBase the type is,
            // so we use RepeatedPtrFieldBase directly.
            total_size +=
                GetRaw<RepeatedPtrFieldBase>(message, field)
                  .SpaceUsedExcludingSelf<GenericTypeHandler<Message> >();
          }

          break;
      }
    } else {
      if (field->containing_oneof() && !HasOneofField(message, field)) {
        continue;
      }
      switch (field->cpp_type()) {
        case FieldDescriptor::CPPTYPE_INT32 :
        case FieldDescriptor::CPPTYPE_INT64 :
        case FieldDescriptor::CPPTYPE_UINT32:
        case FieldDescriptor::CPPTYPE_UINT64:
        case FieldDescriptor::CPPTYPE_DOUBLE:
        case FieldDescriptor::CPPTYPE_FLOAT :
        case FieldDescriptor::CPPTYPE_BOOL  :
        case FieldDescriptor::CPPTYPE_ENUM  :
          // Field is inline, so we've already counted it.
          break;

        case FieldDescriptor::CPPTYPE_STRING: {
          switch (field->options().ctype()) {
            default:  // TODO(kenton):  Support other string reps.
            case FieldOptions::STRING: {
              if (IsInlined(field)) {
                const string* ptr =
                    &GetField<InlinedStringField>(message, field).GetNoArena();
                total_size += StringSpaceUsedExcludingSelfLong(*ptr);
                break;
              }

              // Initially, the string points to the default value stored in
              // the prototype. Only count the string if it has been changed
              // from the default value.
              const string* default_ptr =
                  &DefaultRaw<ArenaStringPtr>(field).Get(NULL);
              const string* ptr =
                  &GetField<ArenaStringPtr>(message, field).Get(default_ptr);

              if (ptr != default_ptr) {
                // string fields are represented by just a pointer, so also
                // include sizeof(string) as well.
                total_size += sizeof(*ptr) + StringSpaceUsedExcludingSelf(*ptr);
              }
              break;
            }
          }
          break;
        }

        case FieldDescriptor::CPPTYPE_MESSAGE:
          if (&message == default_instance_) {
            // For singular fields, the prototype just stores a pointer to the
            // external type's prototype, so there is no extra memory usage.
          } else {
            const Message* sub_message = GetRaw<const Message*>(message, field);
            if (sub_message != NULL) {
              total_size += sub_message->SpaceUsed();
            }
          }
          break;
      }
    }
  }

  return total_size;
}

void GeneratedMessageReflection::SwapField(
    Message* message1,
    Message* message2,
    const FieldDescriptor* field) const {
  if (field->is_repeated()) {
    switch (field->cpp_type()) {
#define SWAP_ARRAYS(CPPTYPE, TYPE)                                      \
      case FieldDescriptor::CPPTYPE_##CPPTYPE:                          \
        MutableRaw<RepeatedField<TYPE> >(message1, field)->Swap(        \
            MutableRaw<RepeatedField<TYPE> >(message2, field));         \
        break;

      SWAP_ARRAYS(INT32 , int32 );
      SWAP_ARRAYS(INT64 , int64 );
      SWAP_ARRAYS(UINT32, uint32);
      SWAP_ARRAYS(UINT64, uint64);
      SWAP_ARRAYS(FLOAT , float );
      SWAP_ARRAYS(DOUBLE, double);
      SWAP_ARRAYS(BOOL  , bool  );
      SWAP_ARRAYS(ENUM  , int   );
#undef SWAP_ARRAYS

      case FieldDescriptor::CPPTYPE_STRING:
        switch (field->options().ctype()) {
          default:  // TODO(kenton):  Support other string reps.
          case FieldOptions::STRING:
            MutableRaw<RepeatedPtrFieldBase>(message1, field)->
                Swap<GenericTypeHandler<string> >(
                    MutableRaw<RepeatedPtrFieldBase>(message2, field));
            break;
        }
        break;
      case FieldDescriptor::CPPTYPE_MESSAGE:
        if (IsMapFieldInApi(field)) {
          MutableRaw<MapFieldBase>(message1, field)->Swap(
              MutableRaw<MapFieldBase>(message2, field));
        } else {
          MutableRaw<RepeatedPtrFieldBase>(message1, field)
              ->Swap<GenericTypeHandler<Message> >(
                  MutableRaw<RepeatedPtrFieldBase>(message2, field));
        }
        break;

      default:
        GOOGLE_LOG(FATAL) << "Unimplemented type: " << field->cpp_type();
    }
  } else {
    switch (field->cpp_type()) {
#define SWAP_VALUES(CPPTYPE, TYPE)                                      \
      case FieldDescriptor::CPPTYPE_##CPPTYPE:                          \
        std::swap(*MutableRaw<TYPE>(message1, field),                   \
                  *MutableRaw<TYPE>(message2, field));                  \
        break;

      SWAP_VALUES(INT32 , int32 );
      SWAP_VALUES(INT64 , int64 );
      SWAP_VALUES(UINT32, uint32);
      SWAP_VALUES(UINT64, uint64);
      SWAP_VALUES(FLOAT , float );
      SWAP_VALUES(DOUBLE, double);
      SWAP_VALUES(BOOL  , bool  );
      SWAP_VALUES(ENUM  , int   );
#undef SWAP_VALUES
      case FieldDescriptor::CPPTYPE_MESSAGE:
        if (GetArena(message1) == GetArena(message2)) {
          std::swap(*MutableRaw<Message*>(message1, field),
                    *MutableRaw<Message*>(message2, field));
        } else {
          Message** sub_msg1 = MutableRaw<Message*>(message1, field);
          Message** sub_msg2 = MutableRaw<Message*>(message2, field);
          if (*sub_msg1 == NULL && *sub_msg2 == NULL) break;
          if (*sub_msg1 && *sub_msg2) {
            (*sub_msg1)->GetReflection()->Swap(*sub_msg1, *sub_msg2);
            break;
          }
          if (*sub_msg1 == NULL) {
            *sub_msg1 = (*sub_msg2)->New(message1->GetArena());
            (*sub_msg1)->CopyFrom(**sub_msg2);
            ClearField(message2, field);
          } else {
            *sub_msg2 = (*sub_msg1)->New(message2->GetArena());
            (*sub_msg2)->CopyFrom(**sub_msg1);
            ClearField(message1, field);
          }
        }
        break;

      case FieldDescriptor::CPPTYPE_STRING:
        switch (field->options().ctype()) {
          default:  // TODO(kenton):  Support other string reps.
          case FieldOptions::STRING:
            {
              Arena* arena1 = GetArena(message1);
              Arena* arena2 = GetArena(message2);

              if (IsInlined(field)) {
                InlinedStringField* string1 =
                    MutableRaw<InlinedStringField>(message1, field);
                InlinedStringField* string2 =
                    MutableRaw<InlinedStringField>(message2, field);
                string1->Swap(string2);
                break;
              }

              ArenaStringPtr* string1 =
                  MutableRaw<ArenaStringPtr>(message1, field);
              ArenaStringPtr* string2 =
                  MutableRaw<ArenaStringPtr>(message2, field);
              const string* default_ptr =
                  &DefaultRaw<ArenaStringPtr>(field).Get();
              if (arena1 == arena2) {
                string1->Swap(string2, default_ptr, arena1);
              } else {
<<<<<<< HEAD
                const string* default_ptr =
                    &DefaultRaw<ArenaStringPtr>(field).Get(NULL);
                const string temp = string1->Get(default_ptr);
                string1->Set(default_ptr, string2->Get(default_ptr), arena1);
=======
                const string temp = string1->Get();
                string1->Set(default_ptr, string2->Get(), arena1);
>>>>>>> 1ee15bae
                string2->Set(default_ptr, temp, arena2);
              }
            }
            break;
        }
        break;

      default:
        GOOGLE_LOG(FATAL) << "Unimplemented type: " << field->cpp_type();
    }
  }
}

void GeneratedMessageReflection::SwapOneofField(
    Message* message1,
    Message* message2,
    const OneofDescriptor* oneof_descriptor) const {
  uint32 oneof_case1 = GetOneofCase(*message1, oneof_descriptor);
  uint32 oneof_case2 = GetOneofCase(*message2, oneof_descriptor);

  int32 temp_int32;
  int64 temp_int64;
  uint32 temp_uint32;
  uint64 temp_uint64;
  float temp_float;
  double temp_double;
  bool temp_bool;
  int temp_int;
  Message* temp_message = NULL;
  string temp_string;

  // Stores message1's oneof field to a temp variable.
  const FieldDescriptor* field1 = NULL;
  if (oneof_case1 > 0) {
    field1 = descriptor_->FindFieldByNumber(oneof_case1);
    //oneof_descriptor->field(oneof_case1);
    switch (field1->cpp_type()) {
#define GET_TEMP_VALUE(CPPTYPE, TYPE)                                   \
      case FieldDescriptor::CPPTYPE_##CPPTYPE:                          \
        temp_##TYPE = GetField<TYPE>(*message1, field1);                \
        break;

      GET_TEMP_VALUE(INT32 , int32 );
      GET_TEMP_VALUE(INT64 , int64 );
      GET_TEMP_VALUE(UINT32, uint32);
      GET_TEMP_VALUE(UINT64, uint64);
      GET_TEMP_VALUE(FLOAT , float );
      GET_TEMP_VALUE(DOUBLE, double);
      GET_TEMP_VALUE(BOOL  , bool  );
      GET_TEMP_VALUE(ENUM  , int   );
#undef GET_TEMP_VALUE
      case FieldDescriptor::CPPTYPE_MESSAGE:
        temp_message = ReleaseMessage(message1, field1);
        break;

      case FieldDescriptor::CPPTYPE_STRING:
        temp_string = GetString(*message1, field1);
        break;

      default:
        GOOGLE_LOG(FATAL) << "Unimplemented type: " << field1->cpp_type();
    }
  }

  // Sets message1's oneof field from the message2's oneof field.
  if (oneof_case2 > 0) {
    const FieldDescriptor* field2 =
        descriptor_->FindFieldByNumber(oneof_case2);
    switch (field2->cpp_type()) {
#define SET_ONEOF_VALUE1(CPPTYPE, TYPE)                                 \
      case FieldDescriptor::CPPTYPE_##CPPTYPE:                          \
        SetField<TYPE>(message1, field2, GetField<TYPE>(*message2, field2)); \
        break;

      SET_ONEOF_VALUE1(INT32 , int32 );
      SET_ONEOF_VALUE1(INT64 , int64 );
      SET_ONEOF_VALUE1(UINT32, uint32);
      SET_ONEOF_VALUE1(UINT64, uint64);
      SET_ONEOF_VALUE1(FLOAT , float );
      SET_ONEOF_VALUE1(DOUBLE, double);
      SET_ONEOF_VALUE1(BOOL  , bool  );
      SET_ONEOF_VALUE1(ENUM  , int   );
#undef SET_ONEOF_VALUE1
      case FieldDescriptor::CPPTYPE_MESSAGE:
        SetAllocatedMessage(message1,
                            ReleaseMessage(message2, field2),
                            field2);
        break;

      case FieldDescriptor::CPPTYPE_STRING:
        SetString(message1, field2, GetString(*message2, field2));
        break;

      default:
        GOOGLE_LOG(FATAL) << "Unimplemented type: " << field2->cpp_type();
    }
  } else {
    ClearOneof(message1, oneof_descriptor);
  }

  // Sets message2's oneof field from the temp variable.
  if (oneof_case1 > 0) {
    switch (field1->cpp_type()) {
#define SET_ONEOF_VALUE2(CPPTYPE, TYPE)                                 \
      case FieldDescriptor::CPPTYPE_##CPPTYPE:                          \
        SetField<TYPE>(message2, field1, temp_##TYPE);                  \
        break;

      SET_ONEOF_VALUE2(INT32 , int32 );
      SET_ONEOF_VALUE2(INT64 , int64 );
      SET_ONEOF_VALUE2(UINT32, uint32);
      SET_ONEOF_VALUE2(UINT64, uint64);
      SET_ONEOF_VALUE2(FLOAT , float );
      SET_ONEOF_VALUE2(DOUBLE, double);
      SET_ONEOF_VALUE2(BOOL  , bool  );
      SET_ONEOF_VALUE2(ENUM  , int   );
#undef SET_ONEOF_VALUE2
      case FieldDescriptor::CPPTYPE_MESSAGE:
        SetAllocatedMessage(message2, temp_message, field1);
        break;

      case FieldDescriptor::CPPTYPE_STRING:
        SetString(message2, field1, temp_string);
        break;

      default:
        GOOGLE_LOG(FATAL) << "Unimplemented type: " << field1->cpp_type();
    }
  } else {
    ClearOneof(message2, oneof_descriptor);
  }
}

void GeneratedMessageReflection::Swap(
    Message* message1,
    Message* message2) const {
  if (message1 == message2) return;

  // TODO(kenton):  Other Reflection methods should probably check this too.
  GOOGLE_CHECK_EQ(message1->GetReflection(), this)
    << "First argument to Swap() (of type \""
    << message1->GetDescriptor()->full_name()
    << "\") is not compatible with this reflection object (which is for type \""
    << descriptor_->full_name()
    << "\").  Note that the exact same class is required; not just the same "
       "descriptor.";
  GOOGLE_CHECK_EQ(message2->GetReflection(), this)
    << "Second argument to Swap() (of type \""
    << message2->GetDescriptor()->full_name()
    << "\") is not compatible with this reflection object (which is for type \""
    << descriptor_->full_name()
    << "\").  Note that the exact same class is required; not just the same "
       "descriptor.";

  // Check that both messages are in the same arena (or both on the heap). We
  // need to copy all data if not, due to ownership semantics.
  if (GetArena(message1) != GetArena(message2)) {
    // Slow copy path.
    // Use our arena as temp space, if available.
    Message* temp = message1->New(GetArena(message1));
    temp->MergeFrom(*message1);
    message1->CopyFrom(*message2);
    message2->CopyFrom(*temp);
    if (GetArena(message1) == NULL) {
      delete temp;
    }
    return;
  }

  if (has_bits_offset_ != -1) {
    uint32* has_bits1 = MutableHasBits(message1);
    uint32* has_bits2 = MutableHasBits(message2);
    int has_bits_size = (descriptor_->field_count() + 31) / 32;

    for (int i = 0; i < has_bits_size; i++) {
      std::swap(has_bits1[i], has_bits2[i]);
    }
  }

  for (int i = 0; i < descriptor_->field_count(); i++) {
    const FieldDescriptor* field = descriptor_->field(i);
    if (!field->containing_oneof()) {
      SwapField(message1, message2, field);
    }
  }

  for (int i = 0; i < descriptor_->oneof_decl_count(); i++) {
    SwapOneofField(message1, message2, descriptor_->oneof_decl(i));
  }

  if (extensions_offset_ != -1) {
    MutableExtensionSet(message1)->Swap(MutableExtensionSet(message2));
  }

  MutableUnknownFields(message1)->Swap(MutableUnknownFields(message2));
}

void GeneratedMessageReflection::SwapFields(
    Message* message1,
    Message* message2,
    const vector<const FieldDescriptor*>& fields) const {
  if (message1 == message2) return;

  // TODO(kenton):  Other Reflection methods should probably check this too.
  GOOGLE_CHECK_EQ(message1->GetReflection(), this)
    << "First argument to SwapFields() (of type \""
    << message1->GetDescriptor()->full_name()
    << "\") is not compatible with this reflection object (which is for type \""
    << descriptor_->full_name()
    << "\").  Note that the exact same class is required; not just the same "
       "descriptor.";
  GOOGLE_CHECK_EQ(message2->GetReflection(), this)
    << "Second argument to SwapFields() (of type \""
    << message2->GetDescriptor()->full_name()
    << "\") is not compatible with this reflection object (which is for type \""
    << descriptor_->full_name()
    << "\").  Note that the exact same class is required; not just the same "
       "descriptor.";

  std::set<int> swapped_oneof;

  for (int i = 0; i < fields.size(); i++) {
    const FieldDescriptor* field = fields[i];
    if (field->is_extension()) {
      MutableExtensionSet(message1)->SwapExtension(
          MutableExtensionSet(message2),
          field->number());
    } else {
      if (field->containing_oneof()) {
        int oneof_index = field->containing_oneof()->index();
        // Only swap the oneof field once.
        if (swapped_oneof.find(oneof_index) != swapped_oneof.end()) {
          continue;
        }
        swapped_oneof.insert(oneof_index);
        SwapOneofField(message1, message2, field->containing_oneof());
      } else {
        // Swap has bit.
        SwapBit(message1, message2, field);
        // Swap field.
        SwapField(message1, message2, field);
      }
    }
  }
}

// -------------------------------------------------------------------

bool GeneratedMessageReflection::HasField(const Message& message,
                                          const FieldDescriptor* field) const {
  USAGE_CHECK_MESSAGE_TYPE(HasField);
  USAGE_CHECK_SINGULAR(HasField);

  if (field->is_extension()) {
    return GetExtensionSet(message).Has(field->number());
  } else {
    if (field->containing_oneof()) {
      return HasOneofField(message, field);
    } else {
      return HasBit(message, field);
    }
  }
}

int GeneratedMessageReflection::FieldSize(const Message& message,
                                          const FieldDescriptor* field) const {
  USAGE_CHECK_MESSAGE_TYPE(FieldSize);
  USAGE_CHECK_REPEATED(FieldSize);

  if (field->is_extension()) {
    return GetExtensionSet(message).ExtensionSize(field->number());
  } else {
    switch (field->cpp_type()) {
#define HANDLE_TYPE(UPPERCASE, LOWERCASE)                                     \
      case FieldDescriptor::CPPTYPE_##UPPERCASE :                             \
        return GetRaw<RepeatedField<LOWERCASE> >(message, field).size()

      HANDLE_TYPE( INT32,  int32);
      HANDLE_TYPE( INT64,  int64);
      HANDLE_TYPE(UINT32, uint32);
      HANDLE_TYPE(UINT64, uint64);
      HANDLE_TYPE(DOUBLE, double);
      HANDLE_TYPE( FLOAT,  float);
      HANDLE_TYPE(  BOOL,   bool);
      HANDLE_TYPE(  ENUM,    int);
#undef HANDLE_TYPE

      case FieldDescriptor::CPPTYPE_STRING:
      case FieldDescriptor::CPPTYPE_MESSAGE:
        if (IsMapFieldInApi(field)) {
          const internal::MapFieldBase& map =
              GetRaw<MapFieldBase>(message, field);
          if (map.IsRepeatedFieldValid()) {
            return map.GetRepeatedField().size();
          } else {
            // No need to materialize the repeated field if it is out of sync:
            // its size will be the same as the map's size.
            return map.size();
          }
        } else {
          return GetRaw<RepeatedPtrFieldBase>(message, field).size();
        }
    }

    GOOGLE_LOG(FATAL) << "Can't get here.";
    return 0;
  }
}

void GeneratedMessageReflection::ClearField(
    Message* message, const FieldDescriptor* field) const {
  USAGE_CHECK_MESSAGE_TYPE(ClearField);

  if (field->is_extension()) {
    MutableExtensionSet(message)->ClearExtension(field->number());
  } else if (!field->is_repeated()) {
    if (field->containing_oneof()) {
      ClearOneofField(message, field);
      return;
    }

    if (HasBit(*message, field)) {
      ClearBit(message, field);

      // We need to set the field back to its default value.
      switch (field->cpp_type()) {
#define CLEAR_TYPE(CPPTYPE, TYPE)                                            \
        case FieldDescriptor::CPPTYPE_##CPPTYPE:                             \
          *MutableRaw<TYPE>(message, field) =                                \
            field->default_value_##TYPE();                                   \
          break;

        CLEAR_TYPE(INT32 , int32 );
        CLEAR_TYPE(INT64 , int64 );
        CLEAR_TYPE(UINT32, uint32);
        CLEAR_TYPE(UINT64, uint64);
        CLEAR_TYPE(FLOAT , float );
        CLEAR_TYPE(DOUBLE, double);
        CLEAR_TYPE(BOOL  , bool  );
#undef CLEAR_TYPE

        case FieldDescriptor::CPPTYPE_ENUM:
          *MutableRaw<int>(message, field) =
            field->default_value_enum()->number();
          break;

        case FieldDescriptor::CPPTYPE_STRING: {
          switch (field->options().ctype()) {
            default:  // TODO(kenton):  Support other string reps.
            case FieldOptions::STRING: {
              if (IsInlined(field)) {
                const string* default_ptr =
                    &DefaultRaw<InlinedStringField>(field).GetNoArena();
                MutableRaw<InlinedStringField>(message, field)->SetNoArena(
                    default_ptr, *default_ptr);
                break;
              }

              const string* default_ptr =
                  &DefaultRaw<ArenaStringPtr>(field).Get(NULL);
              MutableRaw<ArenaStringPtr>(message, field)->Destroy(default_ptr,
                  GetArena(message));
              break;
            }
          }
          break;
        }

        case FieldDescriptor::CPPTYPE_MESSAGE:
          if (has_bits_offset_ == -1) {
            // Proto3 does not have has-bits and we need to set a message field
            // to NULL in order to indicate its un-presence.
            if (GetArena(message) == NULL) {
              delete *MutableRaw<Message*>(message, field);
            }
            *MutableRaw<Message*>(message, field) = NULL;
          } else {
            (*MutableRaw<Message*>(message, field))->Clear();
          }
          break;
      }
    }
  } else {
    switch (field->cpp_type()) {
#define HANDLE_TYPE(UPPERCASE, LOWERCASE)                                     \
      case FieldDescriptor::CPPTYPE_##UPPERCASE :                             \
        MutableRaw<RepeatedField<LOWERCASE> >(message, field)->Clear();       \
        break

      HANDLE_TYPE( INT32,  int32);
      HANDLE_TYPE( INT64,  int64);
      HANDLE_TYPE(UINT32, uint32);
      HANDLE_TYPE(UINT64, uint64);
      HANDLE_TYPE(DOUBLE, double);
      HANDLE_TYPE( FLOAT,  float);
      HANDLE_TYPE(  BOOL,   bool);
      HANDLE_TYPE(  ENUM,    int);
#undef HANDLE_TYPE

      case FieldDescriptor::CPPTYPE_STRING: {
        switch (field->options().ctype()) {
          default:  // TODO(kenton):  Support other string reps.
          case FieldOptions::STRING:
            MutableRaw<RepeatedPtrField<string> >(message, field)->Clear();
            break;
        }
        break;
      }

      case FieldDescriptor::CPPTYPE_MESSAGE: {
        if (IsMapFieldInApi(field)) {
          MutableRaw<MapFieldBase>(message, field)->Clear();
        } else {
          // We don't know which subclass of RepeatedPtrFieldBase the type is,
          // so we use RepeatedPtrFieldBase directly.
          MutableRaw<RepeatedPtrFieldBase>(message, field)
              ->Clear<GenericTypeHandler<Message> >();
        }
        break;
      }
    }
  }
}

void GeneratedMessageReflection::RemoveLast(
    Message* message,
    const FieldDescriptor* field) const {
  USAGE_CHECK_MESSAGE_TYPE(RemoveLast);
  USAGE_CHECK_REPEATED(RemoveLast);

  if (field->is_extension()) {
    MutableExtensionSet(message)->RemoveLast(field->number());
  } else {
    switch (field->cpp_type()) {
#define HANDLE_TYPE(UPPERCASE, LOWERCASE)                                     \
      case FieldDescriptor::CPPTYPE_##UPPERCASE :                             \
        MutableRaw<RepeatedField<LOWERCASE> >(message, field)->RemoveLast();  \
        break

      HANDLE_TYPE( INT32,  int32);
      HANDLE_TYPE( INT64,  int64);
      HANDLE_TYPE(UINT32, uint32);
      HANDLE_TYPE(UINT64, uint64);
      HANDLE_TYPE(DOUBLE, double);
      HANDLE_TYPE( FLOAT,  float);
      HANDLE_TYPE(  BOOL,   bool);
      HANDLE_TYPE(  ENUM,    int);
#undef HANDLE_TYPE

      case FieldDescriptor::CPPTYPE_STRING:
        switch (field->options().ctype()) {
          default:  // TODO(kenton):  Support other string reps.
          case FieldOptions::STRING:
            MutableRaw<RepeatedPtrField<string> >(message, field)->RemoveLast();
            break;
        }
        break;

      case FieldDescriptor::CPPTYPE_MESSAGE:
        if (IsMapFieldInApi(field)) {
          MutableRaw<MapFieldBase>(message, field)
              ->MutableRepeatedField()
              ->RemoveLast<GenericTypeHandler<Message> >();
        } else {
          MutableRaw<RepeatedPtrFieldBase>(message, field)
            ->RemoveLast<GenericTypeHandler<Message> >();
        }
        break;
    }
  }
}

Message* GeneratedMessageReflection::ReleaseLast(
    Message* message,
    const FieldDescriptor* field) const {
  USAGE_CHECK_ALL(ReleaseLast, REPEATED, MESSAGE);

  if (field->is_extension()) {
    return static_cast<Message*>(
        MutableExtensionSet(message)->ReleaseLast(field->number()));
  } else {
    if (IsMapFieldInApi(field)) {
      return MutableRaw<MapFieldBase>(message, field)
          ->MutableRepeatedField()
          ->ReleaseLast<GenericTypeHandler<Message> >();
    } else {
      return MutableRaw<RepeatedPtrFieldBase>(message, field)
        ->ReleaseLast<GenericTypeHandler<Message> >();
    }
  }
}

void GeneratedMessageReflection::SwapElements(
    Message* message,
    const FieldDescriptor* field,
    int index1,
    int index2) const {
  USAGE_CHECK_MESSAGE_TYPE(Swap);
  USAGE_CHECK_REPEATED(Swap);

  if (field->is_extension()) {
    MutableExtensionSet(message)->SwapElements(field->number(), index1, index2);
  } else {
    switch (field->cpp_type()) {
#define HANDLE_TYPE(UPPERCASE, LOWERCASE)                                     \
      case FieldDescriptor::CPPTYPE_##UPPERCASE :                             \
        MutableRaw<RepeatedField<LOWERCASE> >(message, field)                 \
            ->SwapElements(index1, index2);                                   \
        break

      HANDLE_TYPE( INT32,  int32);
      HANDLE_TYPE( INT64,  int64);
      HANDLE_TYPE(UINT32, uint32);
      HANDLE_TYPE(UINT64, uint64);
      HANDLE_TYPE(DOUBLE, double);
      HANDLE_TYPE( FLOAT,  float);
      HANDLE_TYPE(  BOOL,   bool);
      HANDLE_TYPE(  ENUM,    int);
#undef HANDLE_TYPE

      case FieldDescriptor::CPPTYPE_STRING:
      case FieldDescriptor::CPPTYPE_MESSAGE:
        if (IsMapFieldInApi(field)) {
          MutableRaw<MapFieldBase>(message, field)
              ->MutableRepeatedField()
              ->SwapElements(index1, index2);
        } else {
          MutableRaw<RepeatedPtrFieldBase>(message, field)
            ->SwapElements(index1, index2);
        }
        break;
    }
  }
}

namespace {
// Comparison functor for sorting FieldDescriptors by field number.
struct FieldNumberSorter {
  bool operator()(const FieldDescriptor* left,
                  const FieldDescriptor* right) const {
    return left->number() < right->number();
  }
};
}  // namespace

void GeneratedMessageReflection::ListFields(
    const Message& message,
    vector<const FieldDescriptor*>* output) const {
  output->clear();

  // Optimization:  The default instance never has any fields set.
<<<<<<< HEAD
  if (&message == default_instance_) return;

=======
  if (schema_.IsDefaultInstance(message)) return;

  // Optimization: Avoid calling GetHasBits() and HasOneofField() many times
  // within the field loop.  We allow this violation of ReflectionSchema
  // encapsulation because this function takes a noticable about of CPU
  // fleetwide and properly allowing this optimization through public interfaces
  // seems more trouble than it is worth.
  const uint32* const has_bits =
      schema_.HasHasbits() ? GetHasBits(message) : NULL;
  const uint32* const has_bits_indices = schema_.has_bit_indices_;
>>>>>>> 1ee15bae
  output->reserve(descriptor_->field_count());
  for (int i = 0; i < descriptor_->field_count(); i++) {
    const FieldDescriptor* field = descriptor_->field(i);
    if (field->is_repeated()) {
      if (FieldSize(message, field) > 0) {
        output->push_back(field);
      }
    } else {
<<<<<<< HEAD
      if (field->containing_oneof()) {
        if (HasOneofField(message, field)) {
=======
      const OneofDescriptor* containing_oneof = field->containing_oneof();
      if (containing_oneof) {
        const uint32* const oneof_case_array = GetConstPointerAtOffset<uint32>(
            &message, schema_.oneof_case_offset_);
        // Equivalent to: HasOneofField(message, field)
        if (oneof_case_array[containing_oneof->index()] == field->number()) {
          output->push_back(field);
        }
      } else if (has_bits) {
        // Equivalent to: HasBit(message, field)
        if (IsIndexInHasBitSet(has_bits, has_bits_indices[i])) {
>>>>>>> 1ee15bae
          output->push_back(field);
        }
      } else if (HasBit(message, field)) {
        output->push_back(field);
      }
    }
  }

  if (extensions_offset_ != -1) {
    GetExtensionSet(message).AppendToList(descriptor_, descriptor_pool_,
                                          output);
  }

  // ListFields() must sort output by field number.
  std::sort(output->begin(), output->end(), FieldNumberSorter());
}

// -------------------------------------------------------------------

#undef DEFINE_PRIMITIVE_ACCESSORS
#define DEFINE_PRIMITIVE_ACCESSORS(TYPENAME, TYPE, PASSTYPE, CPPTYPE)        \
  PASSTYPE GeneratedMessageReflection::Get##TYPENAME(                        \
      const Message& message, const FieldDescriptor* field) const {          \
    USAGE_CHECK_ALL(Get##TYPENAME, SINGULAR, CPPTYPE);                       \
    if (field->is_extension()) {                                             \
      return GetExtensionSet(message).Get##TYPENAME(                         \
        field->number(), field->default_value_##PASSTYPE());                 \
    } else {                                                                 \
      return GetField<TYPE>(message, field);                                 \
    }                                                                        \
  }                                                                          \
                                                                             \
  void GeneratedMessageReflection::Set##TYPENAME(                            \
      Message* message, const FieldDescriptor* field,                        \
      PASSTYPE value) const {                                                \
    USAGE_CHECK_ALL(Set##TYPENAME, SINGULAR, CPPTYPE);                       \
    if (field->is_extension()) {                                             \
      return MutableExtensionSet(message)->Set##TYPENAME(                    \
        field->number(), field->type(), value, field);                       \
    } else {                                                                 \
      SetField<TYPE>(message, field, value);                                 \
    }                                                                        \
  }                                                                          \
                                                                             \
  PASSTYPE GeneratedMessageReflection::GetRepeated##TYPENAME(                \
      const Message& message,                                                \
      const FieldDescriptor* field, int index) const {                       \
    USAGE_CHECK_ALL(GetRepeated##TYPENAME, REPEATED, CPPTYPE);               \
    if (field->is_extension()) {                                             \
      return GetExtensionSet(message).GetRepeated##TYPENAME(                 \
        field->number(), index);                                             \
    } else {                                                                 \
      return GetRepeatedField<TYPE>(message, field, index);                  \
    }                                                                        \
  }                                                                          \
                                                                             \
  void GeneratedMessageReflection::SetRepeated##TYPENAME(                    \
      Message* message, const FieldDescriptor* field,                        \
      int index, PASSTYPE value) const {                                     \
    USAGE_CHECK_ALL(SetRepeated##TYPENAME, REPEATED, CPPTYPE);               \
    if (field->is_extension()) {                                             \
      MutableExtensionSet(message)->SetRepeated##TYPENAME(                   \
        field->number(), index, value);                                      \
    } else {                                                                 \
      SetRepeatedField<TYPE>(message, field, index, value);                  \
    }                                                                        \
  }                                                                          \
                                                                             \
  void GeneratedMessageReflection::Add##TYPENAME(                            \
      Message* message, const FieldDescriptor* field,                        \
      PASSTYPE value) const {                                                \
    USAGE_CHECK_ALL(Add##TYPENAME, REPEATED, CPPTYPE);                       \
    if (field->is_extension()) {                                             \
      MutableExtensionSet(message)->Add##TYPENAME(                           \
        field->number(), field->type(), field->options().packed(), value,    \
        field);                                                              \
    } else {                                                                 \
      AddField<TYPE>(message, field, value);                                 \
    }                                                                        \
  }

DEFINE_PRIMITIVE_ACCESSORS(Int32 , int32 , int32 , INT32 )
DEFINE_PRIMITIVE_ACCESSORS(Int64 , int64 , int64 , INT64 )
DEFINE_PRIMITIVE_ACCESSORS(UInt32, uint32, uint32, UINT32)
DEFINE_PRIMITIVE_ACCESSORS(UInt64, uint64, uint64, UINT64)
DEFINE_PRIMITIVE_ACCESSORS(Float , float , float , FLOAT )
DEFINE_PRIMITIVE_ACCESSORS(Double, double, double, DOUBLE)
DEFINE_PRIMITIVE_ACCESSORS(Bool  , bool  , bool  , BOOL  )
#undef DEFINE_PRIMITIVE_ACCESSORS

// -------------------------------------------------------------------

string GeneratedMessageReflection::GetString(
    const Message& message, const FieldDescriptor* field) const {
  USAGE_CHECK_ALL(GetString, SINGULAR, STRING);
  if (field->is_extension()) {
    return GetExtensionSet(message).GetString(field->number(),
                                              field->default_value_string());
  } else {
    switch (field->options().ctype()) {
      default:  // TODO(kenton):  Support other string reps.
      case FieldOptions::STRING: {
<<<<<<< HEAD
        const string* default_ptr =
            &DefaultRaw<ArenaStringPtr>(field).Get(NULL);
        return GetField<ArenaStringPtr>(message, field).Get(default_ptr);
=======
        if (IsInlined(field)) {
          return GetField<InlinedStringField>(message, field).GetNoArena();
        }

        return GetField<ArenaStringPtr>(message, field).Get();
>>>>>>> 1ee15bae
      }
    }
  }
}

const string& GeneratedMessageReflection::GetStringReference(
    const Message& message,
    const FieldDescriptor* field, string* scratch) const {
  USAGE_CHECK_ALL(GetStringReference, SINGULAR, STRING);
  if (field->is_extension()) {
    return GetExtensionSet(message).GetString(field->number(),
                                              field->default_value_string());
  } else {
    switch (field->options().ctype()) {
      default:  // TODO(kenton):  Support other string reps.
      case FieldOptions::STRING: {
<<<<<<< HEAD
        const string* default_ptr =
            &DefaultRaw<ArenaStringPtr>(field).Get(NULL);
        return GetField<ArenaStringPtr>(message, field).Get(default_ptr);
=======
        if (IsInlined(field)) {
          return GetField<InlinedStringField>(message, field).GetNoArena();
        }

        return GetField<ArenaStringPtr>(message, field).Get();
>>>>>>> 1ee15bae
      }
    }
  }
}


void GeneratedMessageReflection::SetString(
    Message* message, const FieldDescriptor* field,
    const string& value) const {
  USAGE_CHECK_ALL(SetString, SINGULAR, STRING);
  if (field->is_extension()) {
    return MutableExtensionSet(message)->SetString(field->number(),
                                                   field->type(), value, field);
  } else {
    switch (field->options().ctype()) {
      default:  // TODO(kenton):  Support other string reps.
      case FieldOptions::STRING: {
<<<<<<< HEAD
        const string* default_ptr =
            &DefaultRaw<ArenaStringPtr>(field).Get(NULL);
=======
        if (IsInlined(field)) {
          MutableField<InlinedStringField>(message, field)->SetNoArena(
              NULL, value);
          break;
        }

        const string* default_ptr = &DefaultRaw<ArenaStringPtr>(field).Get();
>>>>>>> 1ee15bae
        if (field->containing_oneof() && !HasOneofField(*message, field)) {
          ClearOneof(message, field->containing_oneof());
          MutableField<ArenaStringPtr>(message, field)->UnsafeSetDefault(
              default_ptr);
        }
        MutableField<ArenaStringPtr>(message, field)
            ->Mutable(default_ptr, GetArena(message))
            ->assign(value);
        break;
      }
    }
  }
}


string GeneratedMessageReflection::GetRepeatedString(
    const Message& message, const FieldDescriptor* field, int index) const {
  USAGE_CHECK_ALL(GetRepeatedString, REPEATED, STRING);
  if (field->is_extension()) {
    return GetExtensionSet(message).GetRepeatedString(field->number(), index);
  } else {
    switch (field->options().ctype()) {
      default:  // TODO(kenton):  Support other string reps.
      case FieldOptions::STRING:
        return GetRepeatedPtrField<string>(message, field, index);
    }
  }
}

const string& GeneratedMessageReflection::GetRepeatedStringReference(
    const Message& message, const FieldDescriptor* field,
    int index, string* scratch) const {
  USAGE_CHECK_ALL(GetRepeatedStringReference, REPEATED, STRING);
  if (field->is_extension()) {
    return GetExtensionSet(message).GetRepeatedString(field->number(), index);
  } else {
    switch (field->options().ctype()) {
      default:  // TODO(kenton):  Support other string reps.
      case FieldOptions::STRING:
        return GetRepeatedPtrField<string>(message, field, index);
    }
  }
}


void GeneratedMessageReflection::SetRepeatedString(
    Message* message, const FieldDescriptor* field,
    int index, const string& value) const {
  USAGE_CHECK_ALL(SetRepeatedString, REPEATED, STRING);
  if (field->is_extension()) {
    MutableExtensionSet(message)->SetRepeatedString(
      field->number(), index, value);
  } else {
    switch (field->options().ctype()) {
      default:  // TODO(kenton):  Support other string reps.
      case FieldOptions::STRING:
        *MutableRepeatedField<string>(message, field, index) = value;
        break;
    }
  }
}


void GeneratedMessageReflection::AddString(
    Message* message, const FieldDescriptor* field,
    const string& value) const {
  USAGE_CHECK_ALL(AddString, REPEATED, STRING);
  if (field->is_extension()) {
    MutableExtensionSet(message)->AddString(field->number(),
                                            field->type(), value, field);
  } else {
    switch (field->options().ctype()) {
      default:  // TODO(kenton):  Support other string reps.
      case FieldOptions::STRING:
        *AddField<string>(message, field) = value;
        break;
    }
  }
}


// -------------------------------------------------------------------

inline bool CreateUnknownEnumValues(const FileDescriptor* file) {
  return file->syntax() == FileDescriptor::SYNTAX_PROTO3;
}

const EnumValueDescriptor* GeneratedMessageReflection::GetEnum(
    const Message& message, const FieldDescriptor* field) const {
  // Usage checked by GetEnumValue.
  int value = GetEnumValue(message, field);
  return field->enum_type()->FindValueByNumberCreatingIfUnknown(value);
}

int GeneratedMessageReflection::GetEnumValue(
    const Message& message, const FieldDescriptor* field) const {
  USAGE_CHECK_ALL(GetEnumValue, SINGULAR, ENUM);

  int32 value;
  if (field->is_extension()) {
    value = GetExtensionSet(message).GetEnum(
      field->number(), field->default_value_enum()->number());
  } else {
    value = GetField<int>(message, field);
  }
  return value;
}

void GeneratedMessageReflection::SetEnum(
    Message* message, const FieldDescriptor* field,
    const EnumValueDescriptor* value) const {
  // Usage checked by SetEnumValue.
  USAGE_CHECK_ENUM_VALUE(SetEnum);
  SetEnumValueInternal(message, field, value->number());
}

void GeneratedMessageReflection::SetEnumValue(
    Message* message, const FieldDescriptor* field,
    int value) const {
  USAGE_CHECK_ALL(SetEnumValue, SINGULAR, ENUM);
  if (!CreateUnknownEnumValues(descriptor_->file())) {
    // Check that the value is valid if we don't support direct storage of
    // unknown enum values.
    const EnumValueDescriptor* value_desc =
        field->enum_type()->FindValueByNumber(value);
    if (value_desc == NULL) {
      MutableUnknownFields(message)->AddVarint(field->number(), value);
      return;
    }
  }
  SetEnumValueInternal(message, field, value);
}

void GeneratedMessageReflection::SetEnumValueInternal(
    Message* message, const FieldDescriptor* field,
    int value) const {
  if (field->is_extension()) {
    MutableExtensionSet(message)->SetEnum(field->number(), field->type(),
                                          value, field);
  } else {
    SetField<int>(message, field, value);
  }
}

const EnumValueDescriptor* GeneratedMessageReflection::GetRepeatedEnum(
    const Message& message, const FieldDescriptor* field, int index) const {
  // Usage checked by GetRepeatedEnumValue.
  int value = GetRepeatedEnumValue(message, field, index);
  return field->enum_type()->FindValueByNumberCreatingIfUnknown(value);
}

int GeneratedMessageReflection::GetRepeatedEnumValue(
    const Message& message, const FieldDescriptor* field, int index) const {
  USAGE_CHECK_ALL(GetRepeatedEnumValue, REPEATED, ENUM);

  int value;
  if (field->is_extension()) {
    value = GetExtensionSet(message).GetRepeatedEnum(field->number(), index);
  } else {
    value = GetRepeatedField<int>(message, field, index);
  }
  return value;
}

void GeneratedMessageReflection::SetRepeatedEnum(
    Message* message,
    const FieldDescriptor* field, int index,
    const EnumValueDescriptor* value) const {
  // Usage checked by SetRepeatedEnumValue.
  USAGE_CHECK_ENUM_VALUE(SetRepeatedEnum);
  SetRepeatedEnumValueInternal(message, field, index, value->number());
}

void GeneratedMessageReflection::SetRepeatedEnumValue(
    Message* message,
    const FieldDescriptor* field, int index,
    int value) const {
  USAGE_CHECK_ALL(SetRepeatedEnum, REPEATED, ENUM);
  if (!CreateUnknownEnumValues(descriptor_->file())) {
    // Check that the value is valid if we don't support direct storage of
    // unknown enum values.
    const EnumValueDescriptor* value_desc =
        field->enum_type()->FindValueByNumber(value);
    if (value_desc == NULL) {
      MutableUnknownFields(message)->AddVarint(field->number(), value);
      return;
    }
  }
  SetRepeatedEnumValueInternal(message, field, index, value);
}

void GeneratedMessageReflection::SetRepeatedEnumValueInternal(
    Message* message,
    const FieldDescriptor* field, int index,
    int value) const {
  if (field->is_extension()) {
    MutableExtensionSet(message)->SetRepeatedEnum(
      field->number(), index, value);
  } else {
    SetRepeatedField<int>(message, field, index, value);
  }
}

void GeneratedMessageReflection::AddEnum(
    Message* message, const FieldDescriptor* field,
    const EnumValueDescriptor* value) const {
  // Usage checked by AddEnumValue.
  USAGE_CHECK_ENUM_VALUE(AddEnum);
  AddEnumValueInternal(message, field, value->number());
}

void GeneratedMessageReflection::AddEnumValue(
    Message* message, const FieldDescriptor* field,
    int value) const {
  USAGE_CHECK_ALL(AddEnum, REPEATED, ENUM);
  if (!CreateUnknownEnumValues(descriptor_->file())) {
    // Check that the value is valid if we don't support direct storage of
    // unknown enum values.
    const EnumValueDescriptor* value_desc =
        field->enum_type()->FindValueByNumber(value);
    if (value_desc == NULL) {
      MutableUnknownFields(message)->AddVarint(field->number(), value);
      return;
    }
  }
  AddEnumValueInternal(message, field, value);
}

void GeneratedMessageReflection::AddEnumValueInternal(
    Message* message, const FieldDescriptor* field,
    int value) const {
  if (field->is_extension()) {
    MutableExtensionSet(message)->AddEnum(field->number(), field->type(),
                                          field->options().packed(),
                                          value, field);
  } else {
    AddField<int>(message, field, value);
  }
}

// -------------------------------------------------------------------

const Message& GeneratedMessageReflection::GetMessage(
    const Message& message, const FieldDescriptor* field,
    MessageFactory* factory) const {
  USAGE_CHECK_ALL(GetMessage, SINGULAR, MESSAGE);

  if (factory == NULL) factory = message_factory_;

  if (field->is_extension()) {
    return static_cast<const Message&>(
        GetExtensionSet(message).GetMessage(
          field->number(), field->message_type(), factory));
  } else {
    const Message* result;
    result = GetRaw<const Message*>(message, field);
    if (result == NULL) {
      result = DefaultRaw<const Message*>(field);
    }
    return *result;
  }
}

Message* GeneratedMessageReflection::MutableMessage(
    Message* message, const FieldDescriptor* field,
    MessageFactory* factory) const {
  USAGE_CHECK_ALL(MutableMessage, SINGULAR, MESSAGE);

  if (factory == NULL) factory = message_factory_;

  if (field->is_extension()) {
    return static_cast<Message*>(
        MutableExtensionSet(message)->MutableMessage(field, factory));
  } else {
    Message* result;
    Message** result_holder = MutableRaw<Message*>(message, field);

    if (field->containing_oneof()) {
      if (!HasOneofField(*message, field)) {
        ClearOneof(message, field->containing_oneof());
        result_holder = MutableField<Message*>(message, field);
        const Message* default_message = DefaultRaw<const Message*>(field);
        *result_holder = default_message->New(message->GetArena());
      }
    } else {
      SetBit(message, field);
    }

    if (*result_holder == NULL) {
      const Message* default_message = DefaultRaw<const Message*>(field);
      *result_holder = default_message->New(message->GetArena());
    }
    result = *result_holder;
    return result;
  }
}

void GeneratedMessageReflection::UnsafeArenaSetAllocatedMessage(
    Message* message,
    Message* sub_message,
    const FieldDescriptor* field) const {
  USAGE_CHECK_ALL(SetAllocatedMessage, SINGULAR, MESSAGE);

  if (field->is_extension()) {
    MutableExtensionSet(message)->SetAllocatedMessage(
        field->number(), field->type(), field, sub_message);
  } else {
    if (field->containing_oneof()) {
      if (sub_message == NULL) {
        ClearOneof(message, field->containing_oneof());
        return;
      }
        ClearOneof(message, field->containing_oneof());
        *MutableRaw<Message*>(message, field) = sub_message;
      SetOneofCase(message, field);
      return;
    }

    if (sub_message == NULL) {
      ClearBit(message, field);
    } else {
      SetBit(message, field);
    }
    Message** sub_message_holder = MutableRaw<Message*>(message, field);
    if (GetArena(message) == NULL) {
      delete *sub_message_holder;
    }
    *sub_message_holder = sub_message;
  }
}

void GeneratedMessageReflection::SetAllocatedMessage(
    Message* message,
    Message* sub_message,
    const FieldDescriptor* field) const {
  // If message and sub-message are in different memory ownership domains
  // (different arenas, or one is on heap and one is not), then we may need to
  // do a copy.
  if (sub_message != NULL &&
      sub_message->GetArena() != message->GetArena()) {
    if (sub_message->GetArena() == NULL && message->GetArena() != NULL) {
      // Case 1: parent is on an arena and child is heap-allocated. We can add
      // the child to the arena's Own() list to free on arena destruction, then
      // set our pointer.
      message->GetArena()->Own(sub_message);
      UnsafeArenaSetAllocatedMessage(message, sub_message, field);
    } else {
      // Case 2: all other cases. We need to make a copy. MutableMessage() will
      // either get the existing message object, or instantiate a new one as
      // appropriate w.r.t. our arena.
      Message* sub_message_copy = MutableMessage(message, field);
      sub_message_copy->CopyFrom(*sub_message);
    }
  } else {
    // Same memory ownership domains.
    UnsafeArenaSetAllocatedMessage(message, sub_message, field);
  }
}

Message* GeneratedMessageReflection::UnsafeArenaReleaseMessage(
    Message* message,
    const FieldDescriptor* field,
    MessageFactory* factory) const {
  USAGE_CHECK_ALL(ReleaseMessage, SINGULAR, MESSAGE);

  if (factory == NULL) factory = message_factory_;

  if (field->is_extension()) {
    return static_cast<Message*>(
        MutableExtensionSet(message)->ReleaseMessage(field, factory));
  } else {
    ClearBit(message, field);
    if (field->containing_oneof()) {
      if (HasOneofField(*message, field)) {
        *MutableOneofCase(message, field->containing_oneof()) = 0;
      } else {
        return NULL;
      }
    }
    Message** result = MutableRaw<Message*>(message, field);
    Message* ret = *result;
    *result = NULL;
    return ret;
  }
}

Message* GeneratedMessageReflection::ReleaseMessage(
    Message* message,
    const FieldDescriptor* field,
    MessageFactory* factory) const {
  Message* released = UnsafeArenaReleaseMessage(message, field, factory);
  if (GetArena(message) != NULL && released != NULL) {
    Message* copy_from_arena = released->New();
    copy_from_arena->CopyFrom(*released);
    released = copy_from_arena;
  }
  return released;
}

const Message& GeneratedMessageReflection::GetRepeatedMessage(
    const Message& message, const FieldDescriptor* field, int index) const {
  USAGE_CHECK_ALL(GetRepeatedMessage, REPEATED, MESSAGE);

  if (field->is_extension()) {
    return static_cast<const Message&>(
        GetExtensionSet(message).GetRepeatedMessage(field->number(), index));
  } else {
    if (IsMapFieldInApi(field)) {
      return GetRaw<MapFieldBase>(message, field)
          .GetRepeatedField()
          .Get<GenericTypeHandler<Message> >(index);
    } else {
      return GetRaw<RepeatedPtrFieldBase>(message, field)
          .Get<GenericTypeHandler<Message> >(index);
    }
  }
}

Message* GeneratedMessageReflection::MutableRepeatedMessage(
    Message* message, const FieldDescriptor* field, int index) const {
  USAGE_CHECK_ALL(MutableRepeatedMessage, REPEATED, MESSAGE);

  if (field->is_extension()) {
    return static_cast<Message*>(
        MutableExtensionSet(message)->MutableRepeatedMessage(
          field->number(), index));
  } else {
    if (IsMapFieldInApi(field)) {
      return MutableRaw<MapFieldBase>(message, field)
          ->MutableRepeatedField()
          ->Mutable<GenericTypeHandler<Message> >(index);
    } else {
      return MutableRaw<RepeatedPtrFieldBase>(message, field)
        ->Mutable<GenericTypeHandler<Message> >(index);
    }
  }
}

Message* GeneratedMessageReflection::AddMessage(
    Message* message, const FieldDescriptor* field,
    MessageFactory* factory) const {
  USAGE_CHECK_ALL(AddMessage, REPEATED, MESSAGE);

  if (factory == NULL) factory = message_factory_;

  if (field->is_extension()) {
    return static_cast<Message*>(
        MutableExtensionSet(message)->AddMessage(field, factory));
  } else {
    Message* result = NULL;

    // We can't use AddField<Message>() because RepeatedPtrFieldBase doesn't
    // know how to allocate one.
    RepeatedPtrFieldBase* repeated = NULL;
    if (IsMapFieldInApi(field)) {
      repeated =
          MutableRaw<MapFieldBase>(message, field)->MutableRepeatedField();
    } else {
      repeated = MutableRaw<RepeatedPtrFieldBase>(message, field);
    }
    result = repeated->AddFromCleared<GenericTypeHandler<Message> >();
    if (result == NULL) {
      // We must allocate a new object.
      const Message* prototype;
      if (repeated->size() == 0) {
        prototype = factory->GetPrototype(field->message_type());
      } else {
        prototype = &repeated->Get<GenericTypeHandler<Message> >(0);
      }
      result = prototype->New(message->GetArena());
      // We can guarantee here that repeated and result are either both heap
      // allocated or arena owned. So it is safe to call the unsafe version
      // of AddAllocated.
      repeated->UnsafeArenaAddAllocated<GenericTypeHandler<Message> >(result);
    }

    return result;
  }
}

void GeneratedMessageReflection::AddAllocatedMessage(
    Message* message, const FieldDescriptor* field,
    Message* new_entry) const {
  USAGE_CHECK_ALL(AddAllocatedMessage, REPEATED, MESSAGE);

  if (field->is_extension()) {
    MutableExtensionSet(message)->AddAllocatedMessage(field, new_entry);
  } else {
    RepeatedPtrFieldBase* repeated = NULL;
    if (IsMapFieldInApi(field)) {
      repeated =
          MutableRaw<MapFieldBase>(message, field)->MutableRepeatedField();
    } else {
      repeated = MutableRaw<RepeatedPtrFieldBase>(message, field);
    }
    repeated->AddAllocated<GenericTypeHandler<Message> >(new_entry);
  }
}

void* GeneratedMessageReflection::MutableRawRepeatedField(
    Message* message, const FieldDescriptor* field,
    FieldDescriptor::CppType cpptype,
    int ctype, const Descriptor* desc) const {
  USAGE_CHECK_REPEATED("MutableRawRepeatedField");
  if (field->cpp_type() != cpptype)
    ReportReflectionUsageTypeError(descriptor_,
        field, "MutableRawRepeatedField", cpptype);
  if (desc != NULL)
    GOOGLE_CHECK_EQ(field->message_type(), desc) << "wrong submessage type";
  if (field->is_extension()) {
    return MutableExtensionSet(message)->MutableRawRepeatedField(
        field->number(), field->type(), field->is_packed(), field);
  } else {
    // Trigger transform for MapField
    if (IsMapFieldInApi(field)) {
      return reinterpret_cast<MapFieldBase*>(reinterpret_cast<uint8*>(message) +
                                             offsets_[field->index()])
          ->MutableRepeatedField();
    }
    return reinterpret_cast<uint8*>(message) + offsets_[field->index()];
  }
}

const void* GeneratedMessageReflection::GetRawRepeatedField(
    const Message& message, const FieldDescriptor* field,
    FieldDescriptor::CppType cpptype,
    int ctype, const Descriptor* desc) const {
  USAGE_CHECK_REPEATED("GetRawRepeatedField");
  if (field->cpp_type() != cpptype)
    ReportReflectionUsageTypeError(descriptor_,
        field, "GetRawRepeatedField", cpptype);
  if (ctype >= 0)
    GOOGLE_CHECK_EQ(field->options().ctype(), ctype) << "subtype mismatch";
  if (desc != NULL)
    GOOGLE_CHECK_EQ(field->message_type(), desc) << "wrong submessage type";
  if (field->is_extension()) {
    // Should use extension_set::GetRawRepeatedField. However, the required
    // parameter "default repeated value" is not very easy to get here.
    // Map is not supported in extensions, it is acceptable to use
    // extension_set::MutableRawRepeatedField which does not change the message.
    return MutableExtensionSet(const_cast<Message*>(&message))
        ->MutableRawRepeatedField(
        field->number(), field->type(), field->is_packed(), field);
  } else {
    // Trigger transform for MapField
    if (IsMapFieldInApi(field)) {
      return &(reinterpret_cast<const MapFieldBase*>(
          reinterpret_cast<const uint8*>(&message) +
          offsets_[field->index()])->GetRepeatedField());
    }
    return reinterpret_cast<const uint8*>(&message) + offsets_[field->index()];
  }
}

const FieldDescriptor* GeneratedMessageReflection::GetOneofFieldDescriptor(
    const Message& message,
    const OneofDescriptor* oneof_descriptor) const {
  uint32 field_number = GetOneofCase(message, oneof_descriptor);
  if (field_number == 0) {
    return NULL;
  }
  return descriptor_->FindFieldByNumber(field_number);
}

bool GeneratedMessageReflection::ContainsMapKey(
    const Message& message,
    const FieldDescriptor* field,
    const MapKey& key) const {
  USAGE_CHECK(IsMapFieldInApi(field),
              "LookupMapValue",
              "Field is not a map field.");
  return GetRaw<MapFieldBase>(message, field).ContainsMapKey(key);
}

bool GeneratedMessageReflection::InsertOrLookupMapValue(
    Message* message,
    const FieldDescriptor* field,
    const MapKey& key,
    MapValueRef* val) const {
  USAGE_CHECK(IsMapFieldInApi(field),
              "InsertOrLookupMapValue",
              "Field is not a map field.");
  val->SetType(field->message_type()->FindFieldByName("value")->cpp_type());
  return MutableRaw<MapFieldBase>(message, field)->InsertOrLookupMapValue(
      key, val);
}

bool GeneratedMessageReflection::DeleteMapValue(
    Message* message,
    const FieldDescriptor* field,
    const MapKey& key) const {
  USAGE_CHECK(IsMapFieldInApi(field),
              "DeleteMapValue",
              "Field is not a map field.");
  return MutableRaw<MapFieldBase>(message, field)->DeleteMapValue(key);
}

MapIterator GeneratedMessageReflection::MapBegin(
    Message* message,
    const FieldDescriptor* field) const {
  USAGE_CHECK(IsMapFieldInApi(field),
              "MapBegin",
              "Field is not a map field.");
  MapIterator iter(message, field);
  GetRaw<MapFieldBase>(*message, field).MapBegin(&iter);
  return iter;
}

MapIterator GeneratedMessageReflection::MapEnd(
    Message* message,
    const FieldDescriptor* field) const {
  USAGE_CHECK(IsMapFieldInApi(field),
              "MapEnd",
              "Field is not a map field.");
  MapIterator iter(message, field);
  GetRaw<MapFieldBase>(*message, field).MapEnd(&iter);
  return iter;
}

int GeneratedMessageReflection::MapSize(
    const Message& message,
    const FieldDescriptor* field) const {
  USAGE_CHECK(IsMapFieldInApi(field),
              "MapSize",
              "Field is not a map field.");
  return GetRaw<MapFieldBase>(message, field).size();
}

// -----------------------------------------------------------------------------

const FieldDescriptor* GeneratedMessageReflection::FindKnownExtensionByName(
    const string& name) const {
  if (extensions_offset_ == -1) return NULL;

  const FieldDescriptor* result = descriptor_pool_->FindExtensionByName(name);
  if (result != NULL && result->containing_type() == descriptor_) {
    return result;
  }

  if (descriptor_->options().message_set_wire_format()) {
    // MessageSet extensions may be identified by type name.
    const Descriptor* type = descriptor_pool_->FindMessageTypeByName(name);
    if (type != NULL) {
      // Look for a matching extension in the foreign type's scope.
      for (int i = 0; i < type->extension_count(); i++) {
        const FieldDescriptor* extension = type->extension(i);
        if (extension->containing_type() == descriptor_ &&
            extension->type() == FieldDescriptor::TYPE_MESSAGE &&
            extension->is_optional() &&
            extension->message_type() == type) {
          // Found it.
          return extension;
        }
      }
    }
  }

  return NULL;
}

const FieldDescriptor* GeneratedMessageReflection::FindKnownExtensionByNumber(
    int number) const {
  if (extensions_offset_ == -1) return NULL;
  return descriptor_pool_->FindExtensionByNumber(descriptor_, number);
}

bool GeneratedMessageReflection::SupportsUnknownEnumValues() const {
  return CreateUnknownEnumValues(descriptor_->file());
}

// ===================================================================
// Some private helpers.

// These simple template accessors obtain pointers (or references) to
// the given field.
template <typename Type>
inline const Type& GeneratedMessageReflection::GetRaw(
    const Message& message, const FieldDescriptor* field) const {
  if (field->containing_oneof() && !HasOneofField(message, field)) {
    return DefaultRaw<Type>(field);
  }
  int index = field->containing_oneof() ?
      descriptor_->field_count() + field->containing_oneof()->index() :
      field->index();
  const void* ptr = reinterpret_cast<const uint8*>(&message) +
      offsets_[index];
  return *reinterpret_cast<const Type*>(ptr);
}

bool GeneratedMessageReflection::IsInlined(const FieldDescriptor* field) const {
  return schema_.IsFieldInlined(field);
}

template <typename Type>
inline Type* GeneratedMessageReflection::MutableRaw(
    Message* message, const FieldDescriptor* field) const {
  int index = field->containing_oneof() ?
      descriptor_->field_count() + field->containing_oneof()->index() :
      field->index();
  void* ptr = reinterpret_cast<uint8*>(message) + offsets_[index];
  return reinterpret_cast<Type*>(ptr);
}

template <typename Type>
inline const Type& GeneratedMessageReflection::DefaultRaw(
    const FieldDescriptor* field) const {
  const void* ptr = field->containing_oneof() ?
      reinterpret_cast<const uint8*>(default_oneof_instance_) +
      offsets_[field->index()] :
      reinterpret_cast<const uint8*>(default_instance_) +
      offsets_[field->index()];
  return *reinterpret_cast<const Type*>(ptr);
}

inline const uint32* GeneratedMessageReflection::GetHasBits(
    const Message& message) const {
  if (has_bits_offset_ == -1) {  // proto3 with no has-bits.
    return NULL;
  }
  const void* ptr = reinterpret_cast<const uint8*>(&message) + has_bits_offset_;
  return reinterpret_cast<const uint32*>(ptr);
}
inline uint32* GeneratedMessageReflection::MutableHasBits(
    Message* message) const {
  if (has_bits_offset_ == -1) {
    return NULL;
  }
  void* ptr = reinterpret_cast<uint8*>(message) + has_bits_offset_;
  return reinterpret_cast<uint32*>(ptr);
}

inline uint32 GeneratedMessageReflection::GetOneofCase(
    const Message& message,
    const OneofDescriptor* oneof_descriptor) const {
  const void* ptr = reinterpret_cast<const uint8*>(&message)
      + oneof_case_offset_;
  return reinterpret_cast<const uint32*>(ptr)[oneof_descriptor->index()];
}

inline uint32* GeneratedMessageReflection::MutableOneofCase(
    Message* message,
    const OneofDescriptor* oneof_descriptor) const {
  void* ptr = reinterpret_cast<uint8*>(message) + oneof_case_offset_;
  return &(reinterpret_cast<uint32*>(ptr)[oneof_descriptor->index()]);
}

inline const ExtensionSet& GeneratedMessageReflection::GetExtensionSet(
    const Message& message) const {
  GOOGLE_DCHECK_NE(extensions_offset_, -1);
  const void* ptr = reinterpret_cast<const uint8*>(&message) +
                    extensions_offset_;
  return *reinterpret_cast<const ExtensionSet*>(ptr);
}
inline ExtensionSet* GeneratedMessageReflection::MutableExtensionSet(
    Message* message) const {
  GOOGLE_DCHECK_NE(extensions_offset_, -1);
  void* ptr = reinterpret_cast<uint8*>(message) + extensions_offset_;
  return reinterpret_cast<ExtensionSet*>(ptr);
}

inline Arena* GeneratedMessageReflection::GetArena(Message* message) const {
  if (arena_offset_ == kNoArenaPointer) {
    return NULL;
  }

  if (unknown_fields_offset_ == kUnknownFieldSetInMetadata) {
    // zero-overhead arena pointer overloading UnknownFields
    return GetInternalMetadataWithArena(*message).arena();
  }

  // Baseline case: message class has a dedicated arena pointer.
  void* ptr = reinterpret_cast<uint8*>(message) + arena_offset_;
  return *reinterpret_cast<Arena**>(ptr);
}

inline const InternalMetadataWithArena&
GeneratedMessageReflection::GetInternalMetadataWithArena(
    const Message& message) const {
  const void* ptr = reinterpret_cast<const uint8*>(&message) + arena_offset_;
  return *reinterpret_cast<const InternalMetadataWithArena*>(ptr);
}

inline InternalMetadataWithArena*
GeneratedMessageReflection::MutableInternalMetadataWithArena(
    Message* message) const {
  void* ptr = reinterpret_cast<uint8*>(message) + arena_offset_;
  return reinterpret_cast<InternalMetadataWithArena*>(ptr);
}

inline bool
GeneratedMessageReflection::GetIsDefaultInstance(
    const Message& message) const {
  if (is_default_instance_offset_ == kHasNoDefaultInstanceField) {
    return false;
  }
  const void* ptr = reinterpret_cast<const uint8*>(&message) +
      is_default_instance_offset_;
  return *reinterpret_cast<const bool*>(ptr);
}

// Simple accessors for manipulating has_bits_.
inline bool GeneratedMessageReflection::HasBit(
    const Message& message, const FieldDescriptor* field) const {
<<<<<<< HEAD
  if (has_bits_offset_ == -1) {
    // proto3: no has-bits. All fields present except messages, which are
    // present only if their message-field pointer is non-NULL.
    if (field->cpp_type() == FieldDescriptor::CPPTYPE_MESSAGE) {
      return !GetIsDefaultInstance(message) &&
          GetRaw<const Message*>(message, field) != NULL;
    } else {
      // Non-message field (and non-oneof, since that was handled in HasField()
      // before calling us), and singular (again, checked in HasField). So, this
      // field must be a scalar.

      // Scalar primitive (numeric or string/bytes) fields are present if
      // their value is non-zero (numeric) or non-empty (string/bytes).  N.B.:
      // we must use this definition here, rather than the "scalar fields
      // always present" in the proto3 docs, because MergeFrom() semantics
      // require presence as "present on wire", and reflection-based merge
      // (which uses HasField()) needs to be consistent with this.
      switch (field->cpp_type()) {
        case FieldDescriptor::CPPTYPE_STRING:
          switch (field->options().ctype()) {
            default: {
              const string* default_ptr =
                  &DefaultRaw<ArenaStringPtr>(field).Get(NULL);
              return GetField<ArenaStringPtr>(message, field).Get(
                  default_ptr).size() > 0;
            }
=======
  GOOGLE_DCHECK(!field->options().weak());
  if (schema_.HasHasbits()) {
    return IsIndexInHasBitSet(GetHasBits(message), schema_.HasBitIndex(field));
  }

  // proto3: no has-bits. All fields present except messages, which are
  // present only if their message-field pointer is non-NULL.
  if (field->cpp_type() == FieldDescriptor::CPPTYPE_MESSAGE) {
    return !schema_.IsDefaultInstance(message) &&
        GetRaw<const Message*>(message, field) != NULL;
  } else {
    // Non-message field (and non-oneof, since that was handled in HasField()
    // before calling us), and singular (again, checked in HasField). So, this
    // field must be a scalar.

    // Scalar primitive (numeric or string/bytes) fields are present if
    // their value is non-zero (numeric) or non-empty (string/bytes).  N.B.:
    // we must use this definition here, rather than the "scalar fields
    // always present" in the proto3 docs, because MergeFrom() semantics
    // require presence as "present on wire", and reflection-based merge
    // (which uses HasField()) needs to be consistent with this.
    switch (field->cpp_type()) {
      case FieldDescriptor::CPPTYPE_STRING:
        switch (field->options().ctype()) {
          default: {
            if (IsInlined(field)) {
              return !GetField<InlinedStringField>(message, field)
                  .GetNoArena().empty();
            }
            return GetField<ArenaStringPtr>(message, field).Get().size() > 0;
>>>>>>> 1ee15bae
          }
          return false;
        case FieldDescriptor::CPPTYPE_BOOL:
          return GetRaw<bool>(message, field) != false;
        case FieldDescriptor::CPPTYPE_INT32:
          return GetRaw<int32>(message, field) != 0;
        case FieldDescriptor::CPPTYPE_INT64:
          return GetRaw<int64>(message, field) != 0;
        case FieldDescriptor::CPPTYPE_UINT32:
          return GetRaw<uint32>(message, field) != 0;
        case FieldDescriptor::CPPTYPE_UINT64:
          return GetRaw<uint64>(message, field) != 0;
        case FieldDescriptor::CPPTYPE_FLOAT:
          return GetRaw<float>(message, field) != 0.0;
        case FieldDescriptor::CPPTYPE_DOUBLE:
          return GetRaw<double>(message, field) != 0.0;
        case FieldDescriptor::CPPTYPE_ENUM:
          return GetRaw<int>(message, field) != 0;
        case FieldDescriptor::CPPTYPE_MESSAGE:
          // handled above; avoid warning
          GOOGLE_LOG(FATAL) << "Reached impossible case in HasBit().";
          break;
      }
    }
  }
  return GetHasBits(message)[field->index() / 32] &
    (1 << (field->index() % 32));
}

inline void GeneratedMessageReflection::SetBit(
    Message* message, const FieldDescriptor* field) const {
  if (has_bits_offset_ == -1) {
    return;
  }
  MutableHasBits(message)[field->index() / 32] |= (1 << (field->index() % 32));
}

inline void GeneratedMessageReflection::ClearBit(
    Message* message, const FieldDescriptor* field) const {
  if (has_bits_offset_ == -1) {
    return;
  }
  MutableHasBits(message)[field->index() / 32] &= ~(1 << (field->index() % 32));
}

inline void GeneratedMessageReflection::SwapBit(
    Message* message1, Message* message2, const FieldDescriptor* field) const {
  if (has_bits_offset_ == -1) {
    return;
  }
  bool temp_has_bit = HasBit(*message1, field);
  if (HasBit(*message2, field)) {
    SetBit(message1, field);
  } else {
    ClearBit(message1, field);
  }
  if (temp_has_bit) {
    SetBit(message2, field);
  } else {
    ClearBit(message2, field);
  }
}

inline bool GeneratedMessageReflection::HasOneof(
    const Message& message, const OneofDescriptor* oneof_descriptor) const {
  return (GetOneofCase(message, oneof_descriptor) > 0);
}

inline bool GeneratedMessageReflection::HasOneofField(
    const Message& message, const FieldDescriptor* field) const {
  return (GetOneofCase(message, field->containing_oneof()) == field->number());
}

inline void GeneratedMessageReflection::SetOneofCase(
    Message* message, const FieldDescriptor* field) const {
  *MutableOneofCase(message, field->containing_oneof()) = field->number();
}

inline void GeneratedMessageReflection::ClearOneofField(
    Message* message, const FieldDescriptor* field) const {
  if (HasOneofField(*message, field)) {
    ClearOneof(message, field->containing_oneof());
  }
}

inline void GeneratedMessageReflection::ClearOneof(
    Message* message, const OneofDescriptor* oneof_descriptor) const {
  // TODO(jieluo): Consider to cache the unused object instead of deleting
  // it. It will be much faster if an aplication switches a lot from
  // a few oneof fields.  Time/space tradeoff
  uint32 oneof_case = GetOneofCase(*message, oneof_descriptor);
  if (oneof_case > 0) {
    const FieldDescriptor* field = descriptor_->FindFieldByNumber(oneof_case);
    if (GetArena(message) == NULL) {
      switch (field->cpp_type()) {
        case FieldDescriptor::CPPTYPE_STRING: {
          switch (field->options().ctype()) {
            default:  // TODO(kenton):  Support other string reps.
            case FieldOptions::STRING: {
              const string* default_ptr =
                  &DefaultRaw<ArenaStringPtr>(field).Get(NULL);
              MutableField<ArenaStringPtr>(message, field)->
                  Destroy(default_ptr, GetArena(message));
              break;
            }
          }
          break;
        }

        case FieldDescriptor::CPPTYPE_MESSAGE:
          delete *MutableRaw<Message*>(message, field);
          break;
        default:
          break;
      }
    }

    *MutableOneofCase(message, oneof_descriptor) = 0;
  }
}

// Template implementations of basic accessors.  Inline because each
// template instance is only called from one location.  These are
// used for all types except messages.
template <typename Type>
inline const Type& GeneratedMessageReflection::GetField(
    const Message& message, const FieldDescriptor* field) const {
  return GetRaw<Type>(message, field);
}

template <typename Type>
inline void GeneratedMessageReflection::SetField(
    Message* message, const FieldDescriptor* field, const Type& value) const {
  if (field->containing_oneof() && !HasOneofField(*message, field)) {
    ClearOneof(message, field->containing_oneof());
  }
  *MutableRaw<Type>(message, field) = value;
  field->containing_oneof() ?
      SetOneofCase(message, field) : SetBit(message, field);
}

template <typename Type>
inline Type* GeneratedMessageReflection::MutableField(
    Message* message, const FieldDescriptor* field) const {
  field->containing_oneof() ?
      SetOneofCase(message, field) : SetBit(message, field);
  return MutableRaw<Type>(message, field);
}

template <typename Type>
inline const Type& GeneratedMessageReflection::GetRepeatedField(
    const Message& message, const FieldDescriptor* field, int index) const {
  return GetRaw<RepeatedField<Type> >(message, field).Get(index);
}

template <typename Type>
inline const Type& GeneratedMessageReflection::GetRepeatedPtrField(
    const Message& message, const FieldDescriptor* field, int index) const {
  return GetRaw<RepeatedPtrField<Type> >(message, field).Get(index);
}

template <typename Type>
inline void GeneratedMessageReflection::SetRepeatedField(
    Message* message, const FieldDescriptor* field,
    int index, Type value) const {
  MutableRaw<RepeatedField<Type> >(message, field)->Set(index, value);
}

template <typename Type>
inline Type* GeneratedMessageReflection::MutableRepeatedField(
    Message* message, const FieldDescriptor* field, int index) const {
  RepeatedPtrField<Type>* repeated =
    MutableRaw<RepeatedPtrField<Type> >(message, field);
  return repeated->Mutable(index);
}

template <typename Type>
inline void GeneratedMessageReflection::AddField(
    Message* message, const FieldDescriptor* field, const Type& value) const {
  MutableRaw<RepeatedField<Type> >(message, field)->Add(value);
}

template <typename Type>
inline Type* GeneratedMessageReflection::AddField(
    Message* message, const FieldDescriptor* field) const {
  RepeatedPtrField<Type>* repeated =
    MutableRaw<RepeatedPtrField<Type> >(message, field);
  return repeated->Add();
}

MessageFactory* GeneratedMessageReflection::GetMessageFactory() const {
  return message_factory_;
}

void* GeneratedMessageReflection::RepeatedFieldData(
    Message* message, const FieldDescriptor* field,
    FieldDescriptor::CppType cpp_type,
    const Descriptor* message_type) const {
  GOOGLE_CHECK(field->is_repeated());
  GOOGLE_CHECK(field->cpp_type() == cpp_type ||
        (field->cpp_type() == FieldDescriptor::CPPTYPE_ENUM &&
         cpp_type == FieldDescriptor::CPPTYPE_INT32))
      << "The type parameter T in RepeatedFieldRef<T> API doesn't match "
      << "the actual field type (for enums T should be the generated enum "
      << "type or int32).";
  if (message_type != NULL) {
    GOOGLE_CHECK_EQ(message_type, field->message_type());
  }
  if (field->is_extension()) {
    return MutableExtensionSet(message)->MutableRawRepeatedField(
        field->number(), field->type(), field->is_packed(), field);
  } else {
    return reinterpret_cast<uint8*>(message) + offsets_[field->index()];
  }
}

MapFieldBase* GeneratedMessageReflection::MutableMapData(
    Message* message, const FieldDescriptor* field) const {
  USAGE_CHECK(IsMapFieldInApi(field),
              "GetMapData",
              "Field is not a map field.");
  return MutableRaw<MapFieldBase>(message, field);
}

<<<<<<< HEAD
GeneratedMessageReflection*
GeneratedMessageReflection::NewGeneratedMessageReflection(
    const Descriptor* descriptor,
    const Message* default_instance,
    const int offsets[],
    int has_bits_offset,
    int unknown_fields_offset,
    int extensions_offset,
    const void* default_oneof_instance,
    int oneof_case_offset,
    int object_size,
    int arena_offset,
    int is_default_instance_offset) {
  return new GeneratedMessageReflection(descriptor,
                                        default_instance,
                                        offsets,
                                        has_bits_offset,
                                        unknown_fields_offset,
                                        extensions_offset,
                                        default_oneof_instance,
                                        oneof_case_offset,
                                        DescriptorPool::generated_pool(),
                                        MessageFactory::generated_factory(),
                                        object_size,
                                        arena_offset,
                                        is_default_instance_offset);
}

GeneratedMessageReflection*
GeneratedMessageReflection::NewGeneratedMessageReflection(
    const Descriptor* descriptor,
    const Message* default_instance,
    const int offsets[],
    int has_bits_offset,
    int unknown_fields_offset,
    int extensions_offset,
    int object_size,
    int arena_offset,
    int is_default_instance_offset) {
  return new GeneratedMessageReflection(descriptor,
                                        default_instance,
                                        offsets,
                                        has_bits_offset,
                                        unknown_fields_offset,
                                        extensions_offset,
                                        DescriptorPool::generated_pool(),
                                        MessageFactory::generated_factory(),
                                        object_size,
                                        arena_offset,
                                        is_default_instance_offset);
=======
const MapFieldBase* GeneratedMessageReflection::GetMapData(
    const Message& message, const FieldDescriptor* field) const {
  USAGE_CHECK(IsMapFieldInApi(field),
              "GetMapData",
              "Field is not a map field.");
  return &(GetRaw<MapFieldBase>(message, field));
}

namespace {

// Helper function to transform migration schema into reflection schema.
ReflectionSchema MigrationToReflectionSchema(
    const Message* const* default_instance, const uint32* offsets,
    MigrationSchema migration_schema) {
  ReflectionSchema result;
  result.default_instance_ = *default_instance;
  // First 6 offsets are offsets to the special fields. The following offsets
  // are the proto fields.
  result.offsets_ = offsets + migration_schema.offsets_index + 5;
  result.has_bit_indices_ = offsets + migration_schema.has_bit_indices_index;
  result.has_bits_offset_ = offsets[migration_schema.offsets_index + 0];
  result.metadata_offset_ = offsets[migration_schema.offsets_index + 1];
  result.extensions_offset_ = offsets[migration_schema.offsets_index + 2];
  result.oneof_case_offset_ = offsets[migration_schema.offsets_index + 3];
  result.object_size_ = migration_schema.object_size;
  result.weak_field_map_offset_ = offsets[migration_schema.offsets_index + 4];
  return result;
}

template<typename Schema>
class AssignDescriptorsHelper {
 public:
  AssignDescriptorsHelper(MessageFactory* factory,
                          Metadata* file_level_metadata,
                          const EnumDescriptor** file_level_enum_descriptors,
                          const Schema* schemas,
                          const Message* const* default_instance_data,
                          const uint32* offsets)
      : factory_(factory),
        file_level_metadata_(file_level_metadata),
        file_level_enum_descriptors_(file_level_enum_descriptors),
        schemas_(schemas),
        default_instance_data_(default_instance_data),
        offsets_(offsets) {}

  void AssignMessageDescriptor(const Descriptor* descriptor) {
    for (int i = 0; i < descriptor->nested_type_count(); i++) {
      AssignMessageDescriptor(descriptor->nested_type(i));
    }

    file_level_metadata_->descriptor = descriptor;

    file_level_metadata_->reflection = new GeneratedMessageReflection(
        descriptor,
        MigrationToReflectionSchema(default_instance_data_, offsets_,
                                    *schemas_),
        DescriptorPool::generated_pool(), factory_);
    for (int i = 0; i < descriptor->enum_type_count(); i++) {
      AssignEnumDescriptor(descriptor->enum_type(i));
    }
    schemas_++;
    default_instance_data_++;
    file_level_metadata_++;
  }

  void AssignEnumDescriptor(const EnumDescriptor* descriptor) {
    *file_level_enum_descriptors_ = descriptor;
    file_level_enum_descriptors_++;
  }

  const Metadata* GetCurrentMetadataPtr() const { return file_level_metadata_; }

 private:
  MessageFactory* factory_;
  Metadata* file_level_metadata_;
  const EnumDescriptor** file_level_enum_descriptors_;
  const Schema* schemas_;
  const Message* const * default_instance_data_;
  const uint32* offsets_;
};

// We have the routines that assign descriptors and build reflection
// automatically delete the allocated reflection. MetadataOwner owns
// all the allocated reflection instances.
struct MetadataOwner {
  ~MetadataOwner() {
    for (auto range : metadata_arrays_) {
      for (const Metadata* m = range.first; m < range.second; m++) {
        delete m->reflection;
      }
    }
  }

  void AddArray(const Metadata* begin, const Metadata* end) {
    mu_.Lock();
    metadata_arrays_.push_back(std::make_pair(begin, end));
    mu_.Unlock();
  }

  static MetadataOwner* Instance() {
    static MetadataOwner* res = OnShutdownDelete(new MetadataOwner);
    return res;
  }

 private:
  MetadataOwner() = default;  // private because singleton

  WrappedMutex mu_;
  std::vector<std::pair<const Metadata*, const Metadata*> > metadata_arrays_;
};

void AssignDescriptorsImpl(const AssignDescriptorsTable* table) {
  // Ensure the file descriptor is added to the pool.
  {
    // This only happens once per proto file. So a global mutex to serialize
    // calls to AddDescriptors.
    static WrappedMutex mu{GOOGLE_PROTOBUF_LINKER_INITIALIZED};
    mu.Lock();
    table->add_descriptors();
    mu.Unlock();
  }
  // Fill the arrays with pointers to descriptors and reflection classes.
  const FileDescriptor* file =
      DescriptorPool::generated_pool()->FindFileByName(table->filename);
  GOOGLE_CHECK(file != NULL);

  MessageFactory* factory = MessageFactory::generated_factory();

  AssignDescriptorsHelper<MigrationSchema> helper(
      factory, table->file_level_metadata, table->file_level_enum_descriptors,
      table->schemas, table->default_instances, table->offsets);

  for (int i = 0; i < file->message_type_count(); i++) {
    helper.AssignMessageDescriptor(file->message_type(i));
  }

  for (int i = 0; i < file->enum_type_count(); i++) {
    helper.AssignEnumDescriptor(file->enum_type(i));
  }
  if (file->options().cc_generic_services()) {
    for (int i = 0; i < file->service_count(); i++) {
      table->file_level_service_descriptors[i] = file->service(i);
    }
  }
  MetadataOwner::Instance()->AddArray(table->file_level_metadata,
                                      helper.GetCurrentMetadataPtr());
}

void AddDescriptorsImpl(const DescriptorTable* table, const InitFunc* deps,
                        int num_deps) {
  // Ensure default instances of this proto file are initialized.
  table->init_defaults();
  // Ensure all dependent descriptors are registered to the generated descriptor
  // pool and message factory.
  for (int i = 0; i < num_deps; i++) {
    // In case of weak fields deps[i] could be null.
    if (deps[i]) deps[i]();
  }
  // Register the descriptor of this file.
  DescriptorPool::InternalAddGeneratedFile(table->descriptor, table->size);
  MessageFactory::InternalRegisterGeneratedFile(
      table->filename, table->assign_descriptors_table);
}

}  // namespace

void AssignDescriptors(AssignDescriptorsTable* table) {
  call_once(table->once, AssignDescriptorsImpl, table);
}

void AddDescriptors(DescriptorTable* table, const InitFunc* deps,
                    int num_deps) {
  // AddDescriptors is not thread safe. Callers need to ensure calls are
  // properly serialized. This function is only called pre-main by global
  // descriptors and we can assume single threaded access or it's called
  // by AssignDescriptorImpl which uses a mutex to sequence calls.
  if (table->is_initialized) return;
  table->is_initialized = true;
  AddDescriptorsImpl(table, deps, num_deps);
}

// Separate function because it needs to be a friend of
// GeneratedMessageReflection
void RegisterAllTypesInternal(const Metadata* file_level_metadata, int size) {
  for (int i = 0; i < size; i++) {
    const GeneratedMessageReflection* reflection =
        static_cast<const GeneratedMessageReflection*>(
           file_level_metadata[i].reflection);
    if (reflection) {
      // It's not a map type
      MessageFactory::InternalRegisterGeneratedMessage(
          file_level_metadata[i].descriptor,
          reflection->schema_.default_instance_);
    }
  }
}

void RegisterFileLevelMetadata(void* assign_descriptors_table) {
  auto table = static_cast<AssignDescriptorsTable*>(assign_descriptors_table);
  AssignDescriptors(table);
  RegisterAllTypesInternal(table->file_level_metadata, table->num_messages);
}

void UnknownFieldSetSerializer(const uint8* base, uint32 offset, uint32 tag,
                               uint32 has_offset,
                               io::CodedOutputStream* output) {
  const void* ptr = base + offset;
  const InternalMetadataWithArena* metadata =
      static_cast<const InternalMetadataWithArena*>(ptr);
  if (metadata->have_unknown_fields()) {
    internal::WireFormat::SerializeUnknownFields(metadata->unknown_fields(),
                                                 output);
  }
>>>>>>> 1ee15bae
}

}  // namespace internal
}  // namespace protobuf
}  // namespace google<|MERGE_RESOLUTION|>--- conflicted
+++ resolved
@@ -47,6 +47,7 @@
 #include <google/protobuf/map_field_inl.h>
 #include <google/protobuf/stubs/mutex.h>
 #include <google/protobuf/repeated_field.h>
+#include <google/protobuf/wire_format.h>
 
 
 #define GOOGLE_PROTOBUF_HAS_ONEOF
@@ -75,17 +76,27 @@
   return (d == NULL ? GetEmptyString() : d->name());
 }
 
-namespace {
-inline bool SupportsArenas(const Descriptor* descriptor) {
-  return descriptor->file()->options().cc_enable_arenas();
-}
-}  // anonymous namespace
-
 // ===================================================================
 // Helpers for reporting usage errors (e.g. trying to use GetInt32() on
 // a string field).
 
 namespace {
+
+template <class To>
+To* GetPointerAtOffset(Message* message, uint32 offset) {
+  return reinterpret_cast<To*>(reinterpret_cast<char*>(message) + offset);
+}
+
+template <class To>
+const To* GetConstPointerAtOffset(const Message* message, uint32 offset) {
+  return reinterpret_cast<const To*>(reinterpret_cast<const char*>(message) +
+                                     offset);
+}
+
+template <class To>
+const To& GetConstRefAtOffset(const Message& message, uint32 offset) {
+  return *GetConstPointerAtOffset<To>(&message, offset);
+}
 
 void ReportReflectionUsageError(
     const Descriptor* descriptor, const FieldDescriptor* field,
@@ -176,133 +187,48 @@
 // ===================================================================
 
 GeneratedMessageReflection::GeneratedMessageReflection(
-    const Descriptor* descriptor,
-    const Message* default_instance,
-    const int offsets[],
-    int has_bits_offset,
-    int unknown_fields_offset,
-    int extensions_offset,
-    const DescriptorPool* descriptor_pool,
-    MessageFactory* factory,
-    int object_size,
-    int arena_offset,
-    int is_default_instance_offset)
-  : descriptor_       (descriptor),
-    default_instance_ (default_instance),
-    offsets_          (offsets),
-    has_bits_offset_  (has_bits_offset),
-    unknown_fields_offset_(unknown_fields_offset),
-    extensions_offset_(extensions_offset),
-    arena_offset_     (arena_offset),
-    is_default_instance_offset_(is_default_instance_offset),
-    object_size_      (object_size),
-    descriptor_pool_  ((descriptor_pool == NULL) ?
-                         DescriptorPool::generated_pool() :
-                         descriptor_pool),
-    message_factory_  (factory) {
-}
-
-GeneratedMessageReflection::GeneratedMessageReflection(
-    const Descriptor* descriptor,
-    const Message* default_instance,
-    const int offsets[],
-    int has_bits_offset,
-    int unknown_fields_offset,
-    int extensions_offset,
-    const void* default_oneof_instance,
-    int oneof_case_offset,
-    const DescriptorPool* descriptor_pool,
-    MessageFactory* factory,
-    int object_size,
-    int arena_offset,
-    int is_default_instance_offset)
-  : descriptor_       (descriptor),
-    default_instance_ (default_instance),
-    default_oneof_instance_ (default_oneof_instance),
-    offsets_          (offsets),
-    has_bits_offset_  (has_bits_offset),
-    oneof_case_offset_(oneof_case_offset),
-    unknown_fields_offset_(unknown_fields_offset),
-    extensions_offset_(extensions_offset),
-    arena_offset_     (arena_offset),
-    is_default_instance_offset_(is_default_instance_offset),
-    object_size_      (object_size),
-    descriptor_pool_  ((descriptor_pool == NULL) ?
-                         DescriptorPool::generated_pool() :
-                         descriptor_pool),
-    message_factory_  (factory) {
+    const Descriptor* descriptor, const ReflectionSchema& schema,
+    const DescriptorPool* pool, MessageFactory* factory)
+    : descriptor_(descriptor),
+      schema_(schema),
+      descriptor_pool_((pool == NULL) ? DescriptorPool::generated_pool()
+                                      : pool),
+      message_factory_(factory),
+      last_non_weak_field_index_(-1) {
+  last_non_weak_field_index_ = descriptor_->field_count() - 1;
 }
 
 GeneratedMessageReflection::~GeneratedMessageReflection() {}
-
-namespace {
-UnknownFieldSet* empty_unknown_field_set_ = NULL;
-GOOGLE_PROTOBUF_DECLARE_ONCE(empty_unknown_field_set_once_);
-
-void DeleteEmptyUnknownFieldSet() {
-  delete empty_unknown_field_set_;
-  empty_unknown_field_set_ = NULL;
-}
-
-void InitEmptyUnknownFieldSet() {
-  empty_unknown_field_set_ = new UnknownFieldSet;
-  internal::OnShutdown(&DeleteEmptyUnknownFieldSet);
-}
-
-const UnknownFieldSet& GetEmptyUnknownFieldSet() {
-  ::google::protobuf::GoogleOnceInit(&empty_unknown_field_set_once_, &InitEmptyUnknownFieldSet);
-  return *empty_unknown_field_set_;
-}
-}  // namespace
 
 const UnknownFieldSet& GeneratedMessageReflection::GetUnknownFields(
     const Message& message) const {
-<<<<<<< HEAD
-  if (descriptor_->file()->syntax() == FileDescriptor::SYNTAX_PROTO3) {
-    return GetEmptyUnknownFieldSet();
-  }
-  if (unknown_fields_offset_ == kUnknownFieldSetInMetadata) {
-    return GetInternalMetadataWithArena(message).unknown_fields();
-  }
-  const void* ptr = reinterpret_cast<const uint8*>(&message) +
-                    unknown_fields_offset_;
-  return *reinterpret_cast<const UnknownFieldSet*>(ptr);
-=======
   return GetInternalMetadataWithArena(message).unknown_fields();
->>>>>>> 1ee15bae
 }
 
 UnknownFieldSet* GeneratedMessageReflection::MutableUnknownFields(
     Message* message) const {
-  if (unknown_fields_offset_ == kUnknownFieldSetInMetadata) {
-    return MutableInternalMetadataWithArena(message)->
-        mutable_unknown_fields();
-  }
-  void* ptr = reinterpret_cast<uint8*>(message) + unknown_fields_offset_;
-  return reinterpret_cast<UnknownFieldSet*>(ptr);
-}
-
-int GeneratedMessageReflection::SpaceUsed(const Message& message) const {
+  return MutableInternalMetadataWithArena(message)->mutable_unknown_fields();
+}
+
+size_t GeneratedMessageReflection::SpaceUsedLong(const Message& message) const {
   // object_size_ already includes the in-memory representation of each field
   // in the message, so we only need to account for additional memory used by
   // the fields.
-  int total_size = object_size_;
-
-  total_size += GetUnknownFields(message).SpaceUsedExcludingSelf();
-
-  if (extensions_offset_ != -1) {
-    total_size += GetExtensionSet(message).SpaceUsedExcludingSelf();
-  }
-
-  for (int i = 0; i < descriptor_->field_count(); i++) {
+  size_t total_size = schema_.GetObjectSize();
+
+  total_size += GetUnknownFields(message).SpaceUsedExcludingSelfLong();
+
+  if (schema_.HasExtensionSet()) {
+    total_size += GetExtensionSet(message).SpaceUsedExcludingSelfLong();
+  }
+  for (int i = 0; i <= last_non_weak_field_index_; i++) {
     const FieldDescriptor* field = descriptor_->field(i);
-
     if (field->is_repeated()) {
       switch (field->cpp_type()) {
 #define HANDLE_TYPE(UPPERCASE, LOWERCASE)                                     \
         case FieldDescriptor::CPPTYPE_##UPPERCASE :                           \
           total_size += GetRaw<RepeatedField<LOWERCASE> >(message, field)     \
-                          .SpaceUsedExcludingSelf();                          \
+                          .SpaceUsedExcludingSelfLong();                      \
           break
 
         HANDLE_TYPE( INT32,  int32);
@@ -320,21 +246,21 @@
             default:  // TODO(kenton):  Support other string reps.
             case FieldOptions::STRING:
               total_size += GetRaw<RepeatedPtrField<string> >(message, field)
-                              .SpaceUsedExcludingSelf();
+                                .SpaceUsedExcludingSelfLong();
               break;
           }
           break;
 
         case FieldDescriptor::CPPTYPE_MESSAGE:
           if (IsMapFieldInApi(field)) {
-            total_size +=
-                GetRaw<MapFieldBase>(message, field).SpaceUsedExcludingSelf();
+            total_size += GetRaw<MapFieldBase>(message, field)
+                              .SpaceUsedExcludingSelfLong();
           } else {
             // We don't know which subclass of RepeatedPtrFieldBase the type is,
             // so we use RepeatedPtrFieldBase directly.
             total_size +=
                 GetRaw<RepeatedPtrFieldBase>(message, field)
-                  .SpaceUsedExcludingSelf<GenericTypeHandler<Message> >();
+                    .SpaceUsedExcludingSelfLong<GenericTypeHandler<Message> >();
           }
 
           break;
@@ -370,14 +296,15 @@
               // the prototype. Only count the string if it has been changed
               // from the default value.
               const string* default_ptr =
-                  &DefaultRaw<ArenaStringPtr>(field).Get(NULL);
+                  &DefaultRaw<ArenaStringPtr>(field).Get();
               const string* ptr =
-                  &GetField<ArenaStringPtr>(message, field).Get(default_ptr);
+                  &GetField<ArenaStringPtr>(message, field).Get();
 
               if (ptr != default_ptr) {
                 // string fields are represented by just a pointer, so also
                 // include sizeof(string) as well.
-                total_size += sizeof(*ptr) + StringSpaceUsedExcludingSelf(*ptr);
+                total_size +=
+                    sizeof(*ptr) + StringSpaceUsedExcludingSelfLong(*ptr);
               }
               break;
             }
@@ -386,20 +313,19 @@
         }
 
         case FieldDescriptor::CPPTYPE_MESSAGE:
-          if (&message == default_instance_) {
+          if (schema_.IsDefaultInstance(message)) {
             // For singular fields, the prototype just stores a pointer to the
             // external type's prototype, so there is no extra memory usage.
           } else {
             const Message* sub_message = GetRaw<const Message*>(message, field);
             if (sub_message != NULL) {
-              total_size += sub_message->SpaceUsed();
+              total_size += sub_message->SpaceUsedLong();
             }
           }
           break;
       }
     }
   }
-
   return total_size;
 }
 
@@ -516,15 +442,8 @@
               if (arena1 == arena2) {
                 string1->Swap(string2, default_ptr, arena1);
               } else {
-<<<<<<< HEAD
-                const string* default_ptr =
-                    &DefaultRaw<ArenaStringPtr>(field).Get(NULL);
-                const string temp = string1->Get(default_ptr);
-                string1->Set(default_ptr, string2->Get(default_ptr), arena1);
-=======
                 const string temp = string1->Get();
                 string1->Set(default_ptr, string2->Get(), arena1);
->>>>>>> 1ee15bae
                 string2->Set(default_ptr, temp, arena2);
               }
             }
@@ -685,37 +604,46 @@
     // Slow copy path.
     // Use our arena as temp space, if available.
     Message* temp = message1->New(GetArena(message1));
-    temp->MergeFrom(*message1);
-    message1->CopyFrom(*message2);
-    message2->CopyFrom(*temp);
+    temp->MergeFrom(*message2);
+    message2->CopyFrom(*message1);
+    Swap(message1, temp);
     if (GetArena(message1) == NULL) {
       delete temp;
     }
     return;
   }
 
-  if (has_bits_offset_ != -1) {
+  if (schema_.HasHasbits()) {
     uint32* has_bits1 = MutableHasBits(message1);
     uint32* has_bits2 = MutableHasBits(message2);
-    int has_bits_size = (descriptor_->field_count() + 31) / 32;
+
+    int fields_with_has_bits = 0;
+    for (int i = 0; i < descriptor_->field_count(); i++) {
+      const FieldDescriptor* field = descriptor_->field(i);
+      if (field->is_repeated() || field->containing_oneof()) {
+        continue;
+      }
+      fields_with_has_bits++;
+    }
+
+    int has_bits_size = (fields_with_has_bits + 31) / 32;
 
     for (int i = 0; i < has_bits_size; i++) {
       std::swap(has_bits1[i], has_bits2[i]);
     }
   }
 
-  for (int i = 0; i < descriptor_->field_count(); i++) {
+  for (int i = 0; i <= last_non_weak_field_index_; i++) {
     const FieldDescriptor* field = descriptor_->field(i);
-    if (!field->containing_oneof()) {
-      SwapField(message1, message2, field);
-    }
-  }
-
-  for (int i = 0; i < descriptor_->oneof_decl_count(); i++) {
+    if (field->containing_oneof()) continue;
+    SwapField(message1, message2, field);
+  }
+  const int oneof_decl_count = descriptor_->oneof_decl_count();
+  for (int i = 0; i < oneof_decl_count; i++) {
     SwapOneofField(message1, message2, descriptor_->oneof_decl(i));
   }
 
-  if (extensions_offset_ != -1) {
+  if (schema_.HasExtensionSet()) {
     MutableExtensionSet(message1)->Swap(MutableExtensionSet(message2));
   }
 
@@ -725,7 +653,7 @@
 void GeneratedMessageReflection::SwapFields(
     Message* message1,
     Message* message2,
-    const vector<const FieldDescriptor*>& fields) const {
+    const std::vector<const FieldDescriptor*>& fields) const {
   if (message1 == message2) return;
 
   // TODO(kenton):  Other Reflection methods should probably check this too.
@@ -746,7 +674,8 @@
 
   std::set<int> swapped_oneof;
 
-  for (int i = 0; i < fields.size(); i++) {
+  const int fields_size = static_cast<int>(fields.size());
+  for (int i = 0; i < fields_size; i++) {
     const FieldDescriptor* field = fields[i];
     if (field->is_extension()) {
       MutableExtensionSet(message1)->SwapExtension(
@@ -762,8 +691,11 @@
         swapped_oneof.insert(oneof_index);
         SwapOneofField(message1, message2, field->containing_oneof());
       } else {
-        // Swap has bit.
-        SwapBit(message1, message2, field);
+        // Swap has bit for non-repeated fields.  We have already checked for
+        // oneof already.
+        if (!field->is_repeated()) {
+          SwapBit(message1, message2, field);
+        }
         // Swap field.
         SwapField(message1, message2, field);
       }
@@ -845,7 +777,6 @@
       ClearOneofField(message, field);
       return;
     }
-
     if (HasBit(*message, field)) {
       ClearBit(message, field);
 
@@ -884,9 +815,9 @@
               }
 
               const string* default_ptr =
-                  &DefaultRaw<ArenaStringPtr>(field).Get(NULL);
-              MutableRaw<ArenaStringPtr>(message, field)->Destroy(default_ptr,
-                  GetArena(message));
+                  &DefaultRaw<ArenaStringPtr>(field).Get();
+              MutableRaw<ArenaStringPtr>(message, field)->SetAllocated(
+                  default_ptr, NULL, GetArena(message));
               break;
             }
           }
@@ -894,7 +825,7 @@
         }
 
         case FieldDescriptor::CPPTYPE_MESSAGE:
-          if (has_bits_offset_ == -1) {
+          if (!schema_.HasHasbits()) {
             // Proto3 does not have has-bits and we need to set a message field
             // to NULL in order to indicate its un-presence.
             if (GetArena(message) == NULL) {
@@ -1068,18 +999,21 @@
     return left->number() < right->number();
   }
 };
+
+inline bool IsIndexInHasBitSet(
+    const uint32* has_bit_set, uint32 has_bit_index) {
+  GOOGLE_DCHECK_NE(has_bit_index, ~0u);
+  return ((has_bit_set[has_bit_index / 32] >> (has_bit_index % 32)) &
+          static_cast<uint32>(1)) != 0;
+}
 }  // namespace
 
 void GeneratedMessageReflection::ListFields(
     const Message& message,
-    vector<const FieldDescriptor*>* output) const {
+    std::vector<const FieldDescriptor*>* output) const {
   output->clear();
 
   // Optimization:  The default instance never has any fields set.
-<<<<<<< HEAD
-  if (&message == default_instance_) return;
-
-=======
   if (schema_.IsDefaultInstance(message)) return;
 
   // Optimization: Avoid calling GetHasBits() and HasOneofField() many times
@@ -1090,19 +1024,14 @@
   const uint32* const has_bits =
       schema_.HasHasbits() ? GetHasBits(message) : NULL;
   const uint32* const has_bits_indices = schema_.has_bit_indices_;
->>>>>>> 1ee15bae
   output->reserve(descriptor_->field_count());
-  for (int i = 0; i < descriptor_->field_count(); i++) {
+  for (int i = 0; i <= last_non_weak_field_index_; i++) {
     const FieldDescriptor* field = descriptor_->field(i);
     if (field->is_repeated()) {
       if (FieldSize(message, field) > 0) {
         output->push_back(field);
       }
     } else {
-<<<<<<< HEAD
-      if (field->containing_oneof()) {
-        if (HasOneofField(message, field)) {
-=======
       const OneofDescriptor* containing_oneof = field->containing_oneof();
       if (containing_oneof) {
         const uint32* const oneof_case_array = GetConstPointerAtOffset<uint32>(
@@ -1114,16 +1043,14 @@
       } else if (has_bits) {
         // Equivalent to: HasBit(message, field)
         if (IsIndexInHasBitSet(has_bits, has_bits_indices[i])) {
->>>>>>> 1ee15bae
           output->push_back(field);
         }
-      } else if (HasBit(message, field)) {
+      } else if (HasBit(message, field)) {  // Fall back on proto3-style HasBit.
         output->push_back(field);
       }
     }
   }
-
-  if (extensions_offset_ != -1) {
+  if (schema_.HasExtensionSet()) {
     GetExtensionSet(message).AppendToList(descriptor_, descriptor_pool_,
                                           output);
   }
@@ -1217,17 +1144,11 @@
     switch (field->options().ctype()) {
       default:  // TODO(kenton):  Support other string reps.
       case FieldOptions::STRING: {
-<<<<<<< HEAD
-        const string* default_ptr =
-            &DefaultRaw<ArenaStringPtr>(field).Get(NULL);
-        return GetField<ArenaStringPtr>(message, field).Get(default_ptr);
-=======
         if (IsInlined(field)) {
           return GetField<InlinedStringField>(message, field).GetNoArena();
         }
 
         return GetField<ArenaStringPtr>(message, field).Get();
->>>>>>> 1ee15bae
       }
     }
   }
@@ -1244,17 +1165,11 @@
     switch (field->options().ctype()) {
       default:  // TODO(kenton):  Support other string reps.
       case FieldOptions::STRING: {
-<<<<<<< HEAD
-        const string* default_ptr =
-            &DefaultRaw<ArenaStringPtr>(field).Get(NULL);
-        return GetField<ArenaStringPtr>(message, field).Get(default_ptr);
-=======
         if (IsInlined(field)) {
           return GetField<InlinedStringField>(message, field).GetNoArena();
         }
 
         return GetField<ArenaStringPtr>(message, field).Get();
->>>>>>> 1ee15bae
       }
     }
   }
@@ -1272,10 +1187,6 @@
     switch (field->options().ctype()) {
       default:  // TODO(kenton):  Support other string reps.
       case FieldOptions::STRING: {
-<<<<<<< HEAD
-        const string* default_ptr =
-            &DefaultRaw<ArenaStringPtr>(field).Get(NULL);
-=======
         if (IsInlined(field)) {
           MutableField<InlinedStringField>(message, field)->SetNoArena(
               NULL, value);
@@ -1283,7 +1194,6 @@
         }
 
         const string* default_ptr = &DefaultRaw<ArenaStringPtr>(field).Get();
->>>>>>> 1ee15bae
         if (field->containing_oneof() && !HasOneofField(*message, field)) {
           ClearOneof(message, field->containing_oneof());
           MutableField<ArenaStringPtr>(message, field)->UnsafeSetDefault(
@@ -1538,8 +1448,7 @@
         GetExtensionSet(message).GetMessage(
           field->number(), field->message_type(), factory));
   } else {
-    const Message* result;
-    result = GetRaw<const Message*>(message, field);
+    const Message* result = GetRaw<const Message*>(message, field);
     if (result == NULL) {
       result = DefaultRaw<const Message*>(field);
     }
@@ -1559,6 +1468,7 @@
         MutableExtensionSet(message)->MutableMessage(field, factory));
   } else {
     Message* result;
+
     Message** result_holder = MutableRaw<Message*>(message, field);
 
     if (field->containing_oneof()) {
@@ -1588,7 +1498,7 @@
   USAGE_CHECK_ALL(SetAllocatedMessage, SINGULAR, MESSAGE);
 
   if (field->is_extension()) {
-    MutableExtensionSet(message)->SetAllocatedMessage(
+    MutableExtensionSet(message)->UnsafeArenaSetAllocatedMessage(
         field->number(), field->type(), field, sub_message);
   } else {
     if (field->containing_oneof()) {
@@ -1653,9 +1563,12 @@
 
   if (field->is_extension()) {
     return static_cast<Message*>(
-        MutableExtensionSet(message)->ReleaseMessage(field, factory));
-  } else {
-    ClearBit(message, field);
+        MutableExtensionSet(message)->UnsafeArenaReleaseMessage(field,
+                                                                factory));
+  } else {
+    if (!(field->is_repeated() || field->containing_oneof())) {
+      ClearBit(message, field);
+    }
     if (field->containing_oneof()) {
       if (HasOneofField(*message, field)) {
         *MutableOneofCase(message, field->containing_oneof()) = 0;
@@ -1799,11 +1712,10 @@
   } else {
     // Trigger transform for MapField
     if (IsMapFieldInApi(field)) {
-      return reinterpret_cast<MapFieldBase*>(reinterpret_cast<uint8*>(message) +
-                                             offsets_[field->index()])
+      return MutableRawNonOneof<MapFieldBase>(message, field)
           ->MutableRepeatedField();
     }
-    return reinterpret_cast<uint8*>(message) + offsets_[field->index()];
+    return MutableRawNonOneof<void>(message, field);
   }
 }
 
@@ -1830,11 +1742,9 @@
   } else {
     // Trigger transform for MapField
     if (IsMapFieldInApi(field)) {
-      return &(reinterpret_cast<const MapFieldBase*>(
-          reinterpret_cast<const uint8*>(&message) +
-          offsets_[field->index()])->GetRepeatedField());
-    }
-    return reinterpret_cast<const uint8*>(&message) + offsets_[field->index()];
+      return &(GetRawNonOneof<MapFieldBase>(message, field).GetRepeatedField());
+    }
+    return &GetRawNonOneof<char>(message, field);
   }
 }
 
@@ -1916,7 +1826,7 @@
 
 const FieldDescriptor* GeneratedMessageReflection::FindKnownExtensionByName(
     const string& name) const {
-  if (extensions_offset_ == -1) return NULL;
+  if (!schema_.HasExtensionSet()) return NULL;
 
   const FieldDescriptor* result = descriptor_pool_->FindExtensionByName(name);
   if (result != NULL && result->containing_type() == descriptor_) {
@@ -1928,7 +1838,8 @@
     const Descriptor* type = descriptor_pool_->FindMessageTypeByName(name);
     if (type != NULL) {
       // Look for a matching extension in the foreign type's scope.
-      for (int i = 0; i < type->extension_count(); i++) {
+      const int type_extension_count = type->extension_count();
+      for (int i = 0; i < type_extension_count; i++) {
         const FieldDescriptor* extension = type->extension(i);
         if (extension->containing_type() == descriptor_ &&
             extension->type() == FieldDescriptor::TYPE_MESSAGE &&
@@ -1946,7 +1857,7 @@
 
 const FieldDescriptor* GeneratedMessageReflection::FindKnownExtensionByNumber(
     int number) const {
-  if (extensions_offset_ == -1) return NULL;
+  if (!schema_.HasExtensionSet()) return NULL;
   return descriptor_pool_->FindExtensionByNumber(descriptor_, number);
 }
 
@@ -1959,18 +1870,28 @@
 
 // These simple template accessors obtain pointers (or references) to
 // the given field.
+
+template <class Type>
+const Type& GeneratedMessageReflection::GetRawNonOneof(
+    const Message& message, const FieldDescriptor* field) const {
+  return GetConstRefAtOffset<Type>(message,
+                                   schema_.GetFieldOffsetNonOneof(field));
+}
+
+template <class Type>
+Type* GeneratedMessageReflection::MutableRawNonOneof(
+    Message* message, const FieldDescriptor* field) const {
+  return GetPointerAtOffset<Type>(message,
+                                  schema_.GetFieldOffsetNonOneof(field));
+}
+
 template <typename Type>
-inline const Type& GeneratedMessageReflection::GetRaw(
+const Type& GeneratedMessageReflection::GetRaw(
     const Message& message, const FieldDescriptor* field) const {
   if (field->containing_oneof() && !HasOneofField(message, field)) {
     return DefaultRaw<Type>(field);
   }
-  int index = field->containing_oneof() ?
-      descriptor_->field_count() + field->containing_oneof()->index() :
-      field->index();
-  const void* ptr = reinterpret_cast<const uint8*>(&message) +
-      offsets_[index];
-  return *reinterpret_cast<const Type*>(ptr);
+  return GetConstRefAtOffset<Type>(message, schema_.GetFieldOffset(field));
 }
 
 bool GeneratedMessageReflection::IsInlined(const FieldDescriptor* field) const {
@@ -1978,143 +1899,75 @@
 }
 
 template <typename Type>
-inline Type* GeneratedMessageReflection::MutableRaw(
-    Message* message, const FieldDescriptor* field) const {
-  int index = field->containing_oneof() ?
-      descriptor_->field_count() + field->containing_oneof()->index() :
-      field->index();
-  void* ptr = reinterpret_cast<uint8*>(message) + offsets_[index];
-  return reinterpret_cast<Type*>(ptr);
+Type* GeneratedMessageReflection::MutableRaw(Message* message,
+                                   const FieldDescriptor* field) const {
+  return GetPointerAtOffset<Type>(message, schema_.GetFieldOffset(field));
+}
+
+
+inline const uint32* GeneratedMessageReflection::GetHasBits(
+    const Message& message) const {
+  GOOGLE_DCHECK(schema_.HasHasbits());
+  return &GetConstRefAtOffset<uint32>(message, schema_.HasBitsOffset());
+}
+
+inline uint32* GeneratedMessageReflection::MutableHasBits(
+    Message* message) const {
+  GOOGLE_DCHECK(schema_.HasHasbits());
+  return GetPointerAtOffset<uint32>(message, schema_.HasBitsOffset());
+}
+
+inline uint32 GeneratedMessageReflection::GetOneofCase(
+    const Message& message, const OneofDescriptor* oneof_descriptor) const {
+  return GetConstRefAtOffset<uint32>(
+      message, schema_.GetOneofCaseOffset(oneof_descriptor));
+}
+
+inline uint32* GeneratedMessageReflection::MutableOneofCase(
+    Message* message, const OneofDescriptor* oneof_descriptor) const {
+  return GetPointerAtOffset<uint32>(
+      message, schema_.GetOneofCaseOffset(oneof_descriptor));
+}
+
+inline const ExtensionSet& GeneratedMessageReflection::GetExtensionSet(
+    const Message& message) const {
+  return GetConstRefAtOffset<ExtensionSet>(message,
+                                           schema_.GetExtensionSetOffset());
+}
+
+inline ExtensionSet* GeneratedMessageReflection::MutableExtensionSet(
+    Message* message) const {
+  return GetPointerAtOffset<ExtensionSet>(message,
+                                          schema_.GetExtensionSetOffset());
+}
+
+inline Arena* GeneratedMessageReflection::GetArena(Message* message) const {
+  return GetInternalMetadataWithArena(*message).arena();
+}
+
+inline const InternalMetadataWithArena&
+GeneratedMessageReflection::GetInternalMetadataWithArena(
+    const Message& message) const {
+  return GetConstRefAtOffset<InternalMetadataWithArena>(
+      message, schema_.GetMetadataOffset());
+}
+
+inline InternalMetadataWithArena*
+GeneratedMessageReflection::MutableInternalMetadataWithArena(
+    Message* message) const {
+  return GetPointerAtOffset<InternalMetadataWithArena>(
+      message, schema_.GetMetadataOffset());
 }
 
 template <typename Type>
 inline const Type& GeneratedMessageReflection::DefaultRaw(
     const FieldDescriptor* field) const {
-  const void* ptr = field->containing_oneof() ?
-      reinterpret_cast<const uint8*>(default_oneof_instance_) +
-      offsets_[field->index()] :
-      reinterpret_cast<const uint8*>(default_instance_) +
-      offsets_[field->index()];
-  return *reinterpret_cast<const Type*>(ptr);
-}
-
-inline const uint32* GeneratedMessageReflection::GetHasBits(
-    const Message& message) const {
-  if (has_bits_offset_ == -1) {  // proto3 with no has-bits.
-    return NULL;
-  }
-  const void* ptr = reinterpret_cast<const uint8*>(&message) + has_bits_offset_;
-  return reinterpret_cast<const uint32*>(ptr);
-}
-inline uint32* GeneratedMessageReflection::MutableHasBits(
-    Message* message) const {
-  if (has_bits_offset_ == -1) {
-    return NULL;
-  }
-  void* ptr = reinterpret_cast<uint8*>(message) + has_bits_offset_;
-  return reinterpret_cast<uint32*>(ptr);
-}
-
-inline uint32 GeneratedMessageReflection::GetOneofCase(
-    const Message& message,
-    const OneofDescriptor* oneof_descriptor) const {
-  const void* ptr = reinterpret_cast<const uint8*>(&message)
-      + oneof_case_offset_;
-  return reinterpret_cast<const uint32*>(ptr)[oneof_descriptor->index()];
-}
-
-inline uint32* GeneratedMessageReflection::MutableOneofCase(
-    Message* message,
-    const OneofDescriptor* oneof_descriptor) const {
-  void* ptr = reinterpret_cast<uint8*>(message) + oneof_case_offset_;
-  return &(reinterpret_cast<uint32*>(ptr)[oneof_descriptor->index()]);
-}
-
-inline const ExtensionSet& GeneratedMessageReflection::GetExtensionSet(
-    const Message& message) const {
-  GOOGLE_DCHECK_NE(extensions_offset_, -1);
-  const void* ptr = reinterpret_cast<const uint8*>(&message) +
-                    extensions_offset_;
-  return *reinterpret_cast<const ExtensionSet*>(ptr);
-}
-inline ExtensionSet* GeneratedMessageReflection::MutableExtensionSet(
-    Message* message) const {
-  GOOGLE_DCHECK_NE(extensions_offset_, -1);
-  void* ptr = reinterpret_cast<uint8*>(message) + extensions_offset_;
-  return reinterpret_cast<ExtensionSet*>(ptr);
-}
-
-inline Arena* GeneratedMessageReflection::GetArena(Message* message) const {
-  if (arena_offset_ == kNoArenaPointer) {
-    return NULL;
-  }
-
-  if (unknown_fields_offset_ == kUnknownFieldSetInMetadata) {
-    // zero-overhead arena pointer overloading UnknownFields
-    return GetInternalMetadataWithArena(*message).arena();
-  }
-
-  // Baseline case: message class has a dedicated arena pointer.
-  void* ptr = reinterpret_cast<uint8*>(message) + arena_offset_;
-  return *reinterpret_cast<Arena**>(ptr);
-}
-
-inline const InternalMetadataWithArena&
-GeneratedMessageReflection::GetInternalMetadataWithArena(
-    const Message& message) const {
-  const void* ptr = reinterpret_cast<const uint8*>(&message) + arena_offset_;
-  return *reinterpret_cast<const InternalMetadataWithArena*>(ptr);
-}
-
-inline InternalMetadataWithArena*
-GeneratedMessageReflection::MutableInternalMetadataWithArena(
-    Message* message) const {
-  void* ptr = reinterpret_cast<uint8*>(message) + arena_offset_;
-  return reinterpret_cast<InternalMetadataWithArena*>(ptr);
-}
-
-inline bool
-GeneratedMessageReflection::GetIsDefaultInstance(
-    const Message& message) const {
-  if (is_default_instance_offset_ == kHasNoDefaultInstanceField) {
-    return false;
-  }
-  const void* ptr = reinterpret_cast<const uint8*>(&message) +
-      is_default_instance_offset_;
-  return *reinterpret_cast<const bool*>(ptr);
+  return *reinterpret_cast<const Type*>(schema_.GetFieldDefault(field));
 }
 
 // Simple accessors for manipulating has_bits_.
 inline bool GeneratedMessageReflection::HasBit(
     const Message& message, const FieldDescriptor* field) const {
-<<<<<<< HEAD
-  if (has_bits_offset_ == -1) {
-    // proto3: no has-bits. All fields present except messages, which are
-    // present only if their message-field pointer is non-NULL.
-    if (field->cpp_type() == FieldDescriptor::CPPTYPE_MESSAGE) {
-      return !GetIsDefaultInstance(message) &&
-          GetRaw<const Message*>(message, field) != NULL;
-    } else {
-      // Non-message field (and non-oneof, since that was handled in HasField()
-      // before calling us), and singular (again, checked in HasField). So, this
-      // field must be a scalar.
-
-      // Scalar primitive (numeric or string/bytes) fields are present if
-      // their value is non-zero (numeric) or non-empty (string/bytes).  N.B.:
-      // we must use this definition here, rather than the "scalar fields
-      // always present" in the proto3 docs, because MergeFrom() semantics
-      // require presence as "present on wire", and reflection-based merge
-      // (which uses HasField()) needs to be consistent with this.
-      switch (field->cpp_type()) {
-        case FieldDescriptor::CPPTYPE_STRING:
-          switch (field->options().ctype()) {
-            default: {
-              const string* default_ptr =
-                  &DefaultRaw<ArenaStringPtr>(field).Get(NULL);
-              return GetField<ArenaStringPtr>(message, field).Get(
-                  default_ptr).size() > 0;
-            }
-=======
   GOOGLE_DCHECK(!field->options().weak());
   if (schema_.HasHasbits()) {
     return IsIndexInHasBitSet(GetHasBits(message), schema_.HasBitIndex(field));
@@ -2145,55 +1998,60 @@
                   .GetNoArena().empty();
             }
             return GetField<ArenaStringPtr>(message, field).Get().size() > 0;
->>>>>>> 1ee15bae
           }
-          return false;
-        case FieldDescriptor::CPPTYPE_BOOL:
-          return GetRaw<bool>(message, field) != false;
-        case FieldDescriptor::CPPTYPE_INT32:
-          return GetRaw<int32>(message, field) != 0;
-        case FieldDescriptor::CPPTYPE_INT64:
-          return GetRaw<int64>(message, field) != 0;
-        case FieldDescriptor::CPPTYPE_UINT32:
-          return GetRaw<uint32>(message, field) != 0;
-        case FieldDescriptor::CPPTYPE_UINT64:
-          return GetRaw<uint64>(message, field) != 0;
-        case FieldDescriptor::CPPTYPE_FLOAT:
-          return GetRaw<float>(message, field) != 0.0;
-        case FieldDescriptor::CPPTYPE_DOUBLE:
-          return GetRaw<double>(message, field) != 0.0;
-        case FieldDescriptor::CPPTYPE_ENUM:
-          return GetRaw<int>(message, field) != 0;
-        case FieldDescriptor::CPPTYPE_MESSAGE:
-          // handled above; avoid warning
-          GOOGLE_LOG(FATAL) << "Reached impossible case in HasBit().";
-          break;
-      }
-    }
-  }
-  return GetHasBits(message)[field->index() / 32] &
-    (1 << (field->index() % 32));
+        }
+        return false;
+      case FieldDescriptor::CPPTYPE_BOOL:
+        return GetRaw<bool>(message, field) != false;
+      case FieldDescriptor::CPPTYPE_INT32:
+        return GetRaw<int32>(message, field) != 0;
+      case FieldDescriptor::CPPTYPE_INT64:
+        return GetRaw<int64>(message, field) != 0;
+      case FieldDescriptor::CPPTYPE_UINT32:
+        return GetRaw<uint32>(message, field) != 0;
+      case FieldDescriptor::CPPTYPE_UINT64:
+        return GetRaw<uint64>(message, field) != 0;
+      case FieldDescriptor::CPPTYPE_FLOAT:
+        return GetRaw<float>(message, field) != 0.0;
+      case FieldDescriptor::CPPTYPE_DOUBLE:
+        return GetRaw<double>(message, field) != 0.0;
+      case FieldDescriptor::CPPTYPE_ENUM:
+        return GetRaw<int>(message, field) != 0;
+      case FieldDescriptor::CPPTYPE_MESSAGE:
+        // handled above; avoid warning
+        break;
+    }
+    GOOGLE_LOG(FATAL) << "Reached impossible case in HasBit().";
+    return false;
+  }
 }
 
 inline void GeneratedMessageReflection::SetBit(
     Message* message, const FieldDescriptor* field) const {
-  if (has_bits_offset_ == -1) {
+  GOOGLE_DCHECK(!field->options().weak());
+  if (!schema_.HasHasbits()) {
     return;
   }
-  MutableHasBits(message)[field->index() / 32] |= (1 << (field->index() % 32));
+  const uint32 index = schema_.HasBitIndex(field);
+  MutableHasBits(message)[index / 32] |=
+      (static_cast<uint32>(1) << (index % 32));
 }
 
 inline void GeneratedMessageReflection::ClearBit(
     Message* message, const FieldDescriptor* field) const {
-  if (has_bits_offset_ == -1) {
+  GOOGLE_DCHECK(!field->options().weak());
+  if (!schema_.HasHasbits()) {
     return;
   }
-  MutableHasBits(message)[field->index() / 32] &= ~(1 << (field->index() % 32));
+  const uint32 index = schema_.HasBitIndex(field);
+  MutableHasBits(message)[index / 32] &=
+      ~(static_cast<uint32>(1) << (index % 32));
 }
 
 inline void GeneratedMessageReflection::SwapBit(
     Message* message1, Message* message2, const FieldDescriptor* field) const {
-  if (has_bits_offset_ == -1) {
+  GOOGLE_DCHECK(!field->options().weak());
+  if (!schema_.HasHasbits()) {
     return;
   }
   bool temp_has_bit = HasBit(*message1, field);
@@ -2234,7 +2092,7 @@
 inline void GeneratedMessageReflection::ClearOneof(
     Message* message, const OneofDescriptor* oneof_descriptor) const {
   // TODO(jieluo): Consider to cache the unused object instead of deleting
-  // it. It will be much faster if an aplication switches a lot from
+  // it. It will be much faster if an application switches a lot from
   // a few oneof fields.  Time/space tradeoff
   uint32 oneof_case = GetOneofCase(*message, oneof_descriptor);
   if (oneof_case > 0) {
@@ -2246,7 +2104,7 @@
             default:  // TODO(kenton):  Support other string reps.
             case FieldOptions::STRING: {
               const string* default_ptr =
-                  &DefaultRaw<ArenaStringPtr>(field).Get(NULL);
+                  &DefaultRaw<ArenaStringPtr>(field).Get();
               MutableField<ArenaStringPtr>(message, field)->
                   Destroy(default_ptr, GetArena(message));
               break;
@@ -2358,7 +2216,7 @@
     return MutableExtensionSet(message)->MutableRawRepeatedField(
         field->number(), field->type(), field->is_packed(), field);
   } else {
-    return reinterpret_cast<uint8*>(message) + offsets_[field->index()];
+    return MutableRawNonOneof<char>(message, field);
   }
 }
 
@@ -2370,58 +2228,6 @@
   return MutableRaw<MapFieldBase>(message, field);
 }
 
-<<<<<<< HEAD
-GeneratedMessageReflection*
-GeneratedMessageReflection::NewGeneratedMessageReflection(
-    const Descriptor* descriptor,
-    const Message* default_instance,
-    const int offsets[],
-    int has_bits_offset,
-    int unknown_fields_offset,
-    int extensions_offset,
-    const void* default_oneof_instance,
-    int oneof_case_offset,
-    int object_size,
-    int arena_offset,
-    int is_default_instance_offset) {
-  return new GeneratedMessageReflection(descriptor,
-                                        default_instance,
-                                        offsets,
-                                        has_bits_offset,
-                                        unknown_fields_offset,
-                                        extensions_offset,
-                                        default_oneof_instance,
-                                        oneof_case_offset,
-                                        DescriptorPool::generated_pool(),
-                                        MessageFactory::generated_factory(),
-                                        object_size,
-                                        arena_offset,
-                                        is_default_instance_offset);
-}
-
-GeneratedMessageReflection*
-GeneratedMessageReflection::NewGeneratedMessageReflection(
-    const Descriptor* descriptor,
-    const Message* default_instance,
-    const int offsets[],
-    int has_bits_offset,
-    int unknown_fields_offset,
-    int extensions_offset,
-    int object_size,
-    int arena_offset,
-    int is_default_instance_offset) {
-  return new GeneratedMessageReflection(descriptor,
-                                        default_instance,
-                                        offsets,
-                                        has_bits_offset,
-                                        unknown_fields_offset,
-                                        extensions_offset,
-                                        DescriptorPool::generated_pool(),
-                                        MessageFactory::generated_factory(),
-                                        object_size,
-                                        arena_offset,
-                                        is_default_instance_offset);
-=======
 const MapFieldBase* GeneratedMessageReflection::GetMapData(
     const Message& message, const FieldDescriptor* field) const {
   USAGE_CHECK(IsMapFieldInApi(field),
@@ -2635,7 +2441,6 @@
     internal::WireFormat::SerializeUnknownFields(metadata->unknown_fields(),
                                                  output);
   }
->>>>>>> 1ee15bae
 }
 
 }  // namespace internal

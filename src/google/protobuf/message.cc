--- conflicted
+++ resolved
@@ -47,17 +47,10 @@
 #include <google/protobuf/reflection_internal.h>
 #include <google/protobuf/io/coded_stream.h>
 #include <google/protobuf/io/zero_copy_stream_impl.h>
-<<<<<<< HEAD
-#include <google/protobuf/descriptor.pb.h>
-#include <google/protobuf/map_field.h>
-#include <google/protobuf/descriptor.h>
-#include <google/protobuf/generated_message_util.h>
-=======
 #include <google/protobuf/descriptor.h>
 #include <google/protobuf/generated_message_util.h>
 #include <google/protobuf/map_field.h>
 #include <google/protobuf/map_field_inl.h>
->>>>>>> 1ee15bae
 #include <google/protobuf/reflection_ops.h>
 #include <google/protobuf/unknown_field_set.h>
 #include <google/protobuf/wire_format.h>
@@ -79,8 +72,6 @@
 using internal::ReflectionOps;
 using internal::WireFormat;
 using internal::WireFormatLite;
-
-Message::~Message() {}
 
 void Message::MergeFrom(const Message& from) {
   const Descriptor* descriptor = GetDescriptor();
@@ -118,12 +109,12 @@
   return ReflectionOps::IsInitialized(*this);
 }
 
-void Message::FindInitializationErrors(vector<string>* errors) const {
+void Message::FindInitializationErrors(std::vector<string>* errors) const {
   return ReflectionOps::FindInitializationErrors(*this, "", errors);
 }
 
 string Message::InitializationErrorString() const {
-  vector<string> errors;
+  std::vector<string> errors;
   FindInitializationErrors(&errors);
   return Join(errors, ", ");
 }
@@ -154,12 +145,12 @@
   return ParsePartialFromZeroCopyStream(&input) && input.GetErrno() == 0;
 }
 
-bool Message::ParseFromIstream(istream* input) {
+bool Message::ParseFromIstream(std::istream* input) {
   io::IstreamInputStream zero_copy_input(input);
   return ParseFromZeroCopyStream(&zero_copy_input) && input->eof();
 }
 
-bool Message::ParsePartialFromIstream(istream* input) {
+bool Message::ParsePartialFromIstream(std::istream* input) {
   io::IstreamInputStream zero_copy_input(input);
   return ParsePartialFromZeroCopyStream(&zero_copy_input) && input->eof();
 }
@@ -529,11 +520,6 @@
       return field;
     }
 
-<<<<<<< HEAD
-void Message::SerializeWithCachedSizes(
-    io::CodedOutputStream* output) const {
-  WireFormat::SerializeWithCachedSizes(*this, GetCachedSize(), output);
-=======
     UnknownFieldSet* MutableUnknown() {
       if (unknown_) return unknown_;
       return unknown_ = reflection_->MutableUnknownFields(msg_);
@@ -563,12 +549,11 @@
   } else {
     internal::TableSerialize(*this, table, output);
   }
->>>>>>> 1ee15bae
-}
-
-int Message::ByteSize() const {
-  int size = WireFormat::ByteSize(*this);
-  SetCachedSize(size);
+}
+
+size_t Message::ByteSizeLong() const {
+  size_t size = WireFormat::ByteSize(*this);
+  SetCachedSize(internal::ToCachedSize(size));
   return size;
 }
 
@@ -578,21 +563,21 @@
                 "Must implement one or the other.";
 }
 
-int Message::SpaceUsed() const {
-  return GetReflection()->SpaceUsed(*this);
+size_t Message::SpaceUsedLong() const {
+  return GetReflection()->SpaceUsedLong(*this);
 }
 
 bool Message::SerializeToFileDescriptor(int file_descriptor) const {
   io::FileOutputStream output(file_descriptor);
-  return SerializeToZeroCopyStream(&output);
+  return SerializeToZeroCopyStream(&output) && output.Flush();
 }
 
 bool Message::SerializePartialToFileDescriptor(int file_descriptor) const {
   io::FileOutputStream output(file_descriptor);
-  return SerializePartialToZeroCopyStream(&output);
-}
-
-bool Message::SerializeToOstream(ostream* output) const {
+  return SerializePartialToZeroCopyStream(&output) && output.Flush();
+}
+
+bool Message::SerializeToOstream(std::ostream* output) const {
   {
     io::OstreamOutputStream zero_copy_output(output);
     if (!SerializeToZeroCopyStream(&zero_copy_output)) return false;
@@ -600,7 +585,7 @@
   return output->good();
 }
 
-bool Message::SerializePartialToOstream(ostream* output) const {
+bool Message::SerializePartialToOstream(std::ostream* output) const {
   io::OstreamOutputStream zero_copy_output(output);
   return SerializePartialToZeroCopyStream(&zero_copy_output);
 }
@@ -611,26 +596,6 @@
 
 Reflection::~Reflection() {}
 
-<<<<<<< HEAD
-#define HANDLE_TYPE(TYPE, CPPTYPE, CTYPE)                             \
-template<>                                                            \
-const RepeatedField<TYPE>& Reflection::GetRepeatedField<TYPE>(        \
-    const Message& message, const FieldDescriptor* field) const {     \
-  return *static_cast<RepeatedField<TYPE>* >(                         \
-      MutableRawRepeatedField(const_cast<Message*>(&message),         \
-                          field, CPPTYPE, CTYPE, NULL));              \
-}                                                                     \
-                                                                      \
-template<>                                                            \
-RepeatedField<TYPE>* Reflection::MutableRepeatedField<TYPE>(          \
-    Message* message, const FieldDescriptor* field) const {           \
-  return static_cast<RepeatedField<TYPE>* >(                          \
-      MutableRawRepeatedField(message, field, CPPTYPE, CTYPE, NULL)); \
-}
-
-HANDLE_TYPE(int32,  FieldDescriptor::CPPTYPE_INT32,  -1);
-HANDLE_TYPE(int64,  FieldDescriptor::CPPTYPE_INT64,  -1);
-=======
 void Reflection::AddAllocatedMessage(Message* /* message */,
                                      const FieldDescriptor* /*field */,
                                      Message* /* new_entry */) const {}
@@ -652,7 +617,6 @@
 
 HANDLE_TYPE(int32, FieldDescriptor::CPPTYPE_INT32, -1);
 HANDLE_TYPE(int64, FieldDescriptor::CPPTYPE_INT64, -1);
->>>>>>> 1ee15bae
 HANDLE_TYPE(uint32, FieldDescriptor::CPPTYPE_UINT32, -1);
 HANDLE_TYPE(uint64, FieldDescriptor::CPPTYPE_UINT64, -1);
 HANDLE_TYPE(float, FieldDescriptor::CPPTYPE_FLOAT, -1);
@@ -671,46 +635,8 @@
 }
 
 
-<<<<<<< HEAD
-// Default EnumValue API implementations. Real reflection implementations should
-// override these. However, there are several legacy implementations that do
-// not, and cannot easily be changed at the same time as the Reflection API, so
-// we provide these for now.
-// TODO: Remove these once all Reflection implementations are updated.
-int Reflection::GetEnumValue(const Message& message,
-                             const FieldDescriptor* field) const {
-  GOOGLE_LOG(FATAL) << "Unimplemented EnumValue API.";
-  return 0;
-}
-void Reflection::SetEnumValue(Message* message,
-                  const FieldDescriptor* field,
-                  int value) const {
-  GOOGLE_LOG(FATAL) << "Unimplemented EnumValue API.";
-}
-int Reflection::GetRepeatedEnumValue(
-    const Message& message,
-    const FieldDescriptor* field, int index) const {
-  GOOGLE_LOG(FATAL) << "Unimplemented EnumValue API.";
-  return 0;
-}
-void Reflection::SetRepeatedEnumValue(Message* message,
-                                  const FieldDescriptor* field, int index,
-                                  int value) const {
-  GOOGLE_LOG(FATAL) << "Unimplemented EnumValue API.";
-}
-void Reflection::AddEnumValue(Message* message,
-                  const FieldDescriptor* field,
-                  int value) const {
-  GOOGLE_LOG(FATAL) << "Unimplemented EnumValue API.";
-}
-
-MapIterator Reflection::MapBegin(
-    Message* message,
-    const FieldDescriptor* field) const {
-=======
 MapIterator Reflection::MapBegin(Message* message,
                                  const FieldDescriptor* field) const {
->>>>>>> 1ee15bae
   GOOGLE_LOG(FATAL) << "Unimplemented Map Reflection API.";
   MapIterator iter(message, field);
   return iter;
@@ -765,15 +691,9 @@
                      streq>
       file_map_;
 
-<<<<<<< HEAD
-  // Initialized lazily, so requires locking.
-  Mutex mutex_;
-  hash_map<const Descriptor*, const Message*> type_map_;
-=======
   internal::WrappedMutex mutex_;
   // Initialized lazily, so requires locking.
   std::unordered_map<const Descriptor*, const Message*> type_map_;
->>>>>>> 1ee15bae
 };
 
 GeneratedMessageFactory* GeneratedMessageFactory::singleton() {
@@ -919,77 +839,32 @@
 }
 
 namespace internal {
-<<<<<<< HEAD
-namespace {
-void ShutdownRepeatedFieldAccessor() {
-  internal::Singleton<internal::RepeatedFieldPrimitiveAccessor<int32> >::ShutDown();
-  internal::Singleton<internal::RepeatedFieldPrimitiveAccessor<uint32> >::ShutDown();
-  internal::Singleton<internal::RepeatedFieldPrimitiveAccessor<int64> >::ShutDown();
-  internal::Singleton<internal::RepeatedFieldPrimitiveAccessor<uint64> >::ShutDown();
-  internal::Singleton<internal::RepeatedFieldPrimitiveAccessor<float> >::ShutDown();
-  internal::Singleton<internal::RepeatedFieldPrimitiveAccessor<double> >::ShutDown();
-  internal::Singleton<internal::RepeatedFieldPrimitiveAccessor<bool> >::ShutDown();
-  internal::Singleton<internal::RepeatedPtrFieldStringAccessor>::ShutDown();
-  internal::Singleton<internal::RepeatedPtrFieldMessageAccessor>::ShutDown();
-  internal::Singleton<internal::MapFieldAccessor>::ShutDown();
-}
-
-struct ShutdownRepeatedFieldRegister {
-  ShutdownRepeatedFieldRegister() {
-    OnShutdown(&ShutdownRepeatedFieldAccessor);
-  }
-} shutdown_;
-
-}  // namespace
-}  // namespace internal
-
-namespace internal {
-template<>
-#if defined(_MSC_VER) && (_MSC_VER >= 1900)
-// Note: force noinline to workaround MSVC 2015 compiler bug, issue #240
-GOOGLE_ATTRIBUTE_NOINLINE
-=======
 template <>
 #if defined(_MSC_VER) && (_MSC_VER >= 1800)
 // Note: force noinline to workaround MSVC compiler bug with /Zc:inline, issue
 // #240
 PROTOBUF_NOINLINE
->>>>>>> 1ee15bae
 #endif
     Message*
     GenericTypeHandler<Message>::NewFromPrototype(const Message* prototype,
                                                   Arena* arena) {
   return prototype->New(arena);
 }
-<<<<<<< HEAD
-template<>
-#if defined(_MSC_VER) && (_MSC_VER >= 1900)
-// Note: force noinline to workaround MSVC 2015 compiler bug, issue #240
-GOOGLE_ATTRIBUTE_NOINLINE
-=======
 template <>
 #if defined(_MSC_VER) && (_MSC_VER >= 1800)
 // Note: force noinline to workaround MSVC compiler bug with /Zc:inline, issue
 // #240
 PROTOBUF_NOINLINE
->>>>>>> 1ee15bae
 #endif
     Arena*
     GenericTypeHandler<Message>::GetArena(Message* value) {
   return value->GetArena();
 }
-<<<<<<< HEAD
-template<>
-#if defined(_MSC_VER) && (_MSC_VER >= 1900)
-// Note: force noinline to workaround MSVC 2015 compiler bug, issue #240
-GOOGLE_ATTRIBUTE_NOINLINE
-=======
 template <>
 #if defined(_MSC_VER) && (_MSC_VER >= 1800)
 // Note: force noinline to workaround MSVC compiler bug with /Zc:inline, issue
 // #240
 PROTOBUF_NOINLINE
->>>>>>> 1ee15bae
 #endif
     void*
     GenericTypeHandler<Message>::GetMaybeArenaPointer(Message* value) {

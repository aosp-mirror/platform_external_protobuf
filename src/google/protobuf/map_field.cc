// Protocol Buffers - Google's data interchange format
// Copyright 2008 Google Inc.  All rights reserved.
// https://developers.google.com/protocol-buffers/
//
// Redistribution and use in source and binary forms, with or without
// modification, are permitted provided that the following conditions are
// met:
//
//     * Redistributions of source code must retain the above copyright
// notice, this list of conditions and the following disclaimer.
//     * Redistributions in binary form must reproduce the above
// copyright notice, this list of conditions and the following disclaimer
// in the documentation and/or other materials provided with the
// distribution.
//     * Neither the name of Google Inc. nor the names of its
// contributors may be used to endorse or promote products derived from
// this software without specific prior written permission.
//
// THIS SOFTWARE IS PROVIDED BY THE COPYRIGHT HOLDERS AND CONTRIBUTORS
// "AS IS" AND ANY EXPRESS OR IMPLIED WARRANTIES, INCLUDING, BUT NOT
// LIMITED TO, THE IMPLIED WARRANTIES OF MERCHANTABILITY AND FITNESS FOR
// A PARTICULAR PURPOSE ARE DISCLAIMED. IN NO EVENT SHALL THE COPYRIGHT
// OWNER OR CONTRIBUTORS BE LIABLE FOR ANY DIRECT, INDIRECT, INCIDENTAL,
// SPECIAL, EXEMPLARY, OR CONSEQUENTIAL DAMAGES (INCLUDING, BUT NOT
// LIMITED TO, PROCUREMENT OF SUBSTITUTE GOODS OR SERVICES; LOSS OF USE,
// DATA, OR PROFITS; OR BUSINESS INTERRUPTION) HOWEVER CAUSED AND ON ANY
// THEORY OF LIABILITY, WHETHER IN CONTRACT, STRICT LIABILITY, OR TORT
// (INCLUDING NEGLIGENCE OR OTHERWISE) ARISING IN ANY WAY OUT OF THE USE
// OF THIS SOFTWARE, EVEN IF ADVISED OF THE POSSIBILITY OF SUCH DAMAGE.

#include <google/protobuf/map_field.h>
#include <google/protobuf/map_field_inl.h>

#include <vector>

namespace google {
namespace protobuf {
namespace internal {

ProtobufOnceType map_entry_default_instances_once_;
Mutex* map_entry_default_instances_mutex_;
vector<MessageLite*>* map_entry_default_instances_;

void DeleteMapEntryDefaultInstances() {
  for (int i = 0; i < map_entry_default_instances_->size(); ++i) {
    delete map_entry_default_instances_->at(i);
  }
  delete map_entry_default_instances_mutex_;
  delete map_entry_default_instances_;
}

void InitMapEntryDefaultInstances() {
  map_entry_default_instances_mutex_ = new Mutex();
  map_entry_default_instances_ = new vector<MessageLite*>();
  OnShutdown(&DeleteMapEntryDefaultInstances);
}

void RegisterMapEntryDefaultInstance(MessageLite* default_instance) {
  ::google::protobuf::GoogleOnceInit(&map_entry_default_instances_once_,
                 &InitMapEntryDefaultInstances);
  MutexLock lock(map_entry_default_instances_mutex_);
  map_entry_default_instances_->push_back(default_instance);
}

MapFieldBase::~MapFieldBase() {
  if (repeated_field_ != NULL && arena_ == NULL) delete repeated_field_;
}

const RepeatedPtrFieldBase& MapFieldBase::GetRepeatedField() const {
  SyncRepeatedFieldWithMap();
  return *reinterpret_cast<RepeatedPtrFieldBase*>(repeated_field_);
}

RepeatedPtrFieldBase* MapFieldBase::MutableRepeatedField() {
  SyncRepeatedFieldWithMap();
  SetRepeatedDirty();
  return reinterpret_cast<RepeatedPtrFieldBase*>(repeated_field_);
}

int MapFieldBase::SpaceUsedExcludingSelf() const {
  mutex_.Lock();
  int size = SpaceUsedExcludingSelfNoLock();
  mutex_.Unlock();
  return size;
}

int MapFieldBase::SpaceUsedExcludingSelfNoLock() const {
  if (repeated_field_ != NULL) {
    return repeated_field_->SpaceUsedExcludingSelf();
  } else {
    return 0;
  }
}

<<<<<<< HEAD
void MapFieldBase::InitMetadataOnce() const {
  GOOGLE_CHECK(entry_descriptor_ != NULL);
  GOOGLE_CHECK(assign_descriptor_callback_ != NULL);
  (*assign_descriptor_callback_)();
=======
bool MapFieldBase::IsMapValid() const {
  // "Acquire" insures the operation after SyncRepeatedFieldWithMap won't get
  // executed before state_ is checked.
  int state = state_.load(std::memory_order_acquire);
  return state != STATE_MODIFIED_REPEATED;
>>>>>>> 1ee15bae
}

bool MapFieldBase::IsRepeatedFieldValid() const {
  int state = state_.load(std::memory_order_acquire);
  return state != STATE_MODIFIED_MAP;
}

void MapFieldBase::SetMapDirty() {
  // These are called by (non-const) mutator functions. So by our API it's the
  // callers responsibility to have these calls properly ordered.
  state_.store(STATE_MODIFIED_MAP, std::memory_order_relaxed);
}

void MapFieldBase::SetRepeatedDirty() {
  // These are called by (non-const) mutator functions. So by our API it's the
  // callers responsibility to have these calls properly ordered.
  state_.store(STATE_MODIFIED_REPEATED, std::memory_order_relaxed);
}

void* MapFieldBase::MutableRepeatedPtrField() const { return repeated_field_; }

void MapFieldBase::SyncRepeatedFieldWithMap() const {
  // acquire here matches with release below to ensure that we can only see a
  // value of CLEAN after all previous changes have been synced.
  switch (state_.load(std::memory_order_acquire)) {
      case STATE_MODIFIED_MAP:
        mutex_.Lock();
        // Double check state, because another thread may have seen the same
        // state and done the synchronization before the current thread.
        if (state_.load(std::memory_order_relaxed) == STATE_MODIFIED_MAP) {
          SyncRepeatedFieldWithMapNoLock();
          state_.store(CLEAN, std::memory_order_release);
        }
        mutex_.Unlock();
        break;
      case CLEAN:
        mutex_.Lock();
        // Double check state
        if (state_.load(std::memory_order_relaxed) == CLEAN) {
          if (repeated_field_ == nullptr) {
            if (arena_ == nullptr) {
              repeated_field_ = new RepeatedPtrField<Message>();
            } else {
              repeated_field_ =
                  Arena::CreateMessage<RepeatedPtrField<Message> >(arena_);
            }
          }
          state_.store(CLEAN, std::memory_order_release);
        }
        mutex_.Unlock();
        break;
      default:
        break;
    }
}

void MapFieldBase::SyncRepeatedFieldWithMapNoLock() const {
  if (repeated_field_ == NULL) {
    repeated_field_ = Arena::CreateMessage<RepeatedPtrField<Message> >(arena_);
  }
}

void MapFieldBase::SyncMapWithRepeatedField() const {
  // acquire here matches with release below to ensure that we can only see a
  // value of CLEAN after all previous changes have been synced.
  if (state_.load(std::memory_order_acquire) == STATE_MODIFIED_REPEATED) {
    mutex_.Lock();
    // Double check state, because another thread may have seen the same state
    // and done the synchronization before the current thread.
    if (state_.load(std::memory_order_relaxed) == STATE_MODIFIED_REPEATED) {
      SyncMapWithRepeatedFieldNoLock();
      state_.store(CLEAN, std::memory_order_release);
    }
    mutex_.Unlock();
  }
}

// ------------------DynamicMapField------------------
DynamicMapField::DynamicMapField(const Message* default_entry)
    : default_entry_(default_entry) {
}

DynamicMapField::DynamicMapField(const Message* default_entry,
                                 Arena* arena)
    : TypeDefinedMapFieldBase<MapKey, MapValueRef>(arena),
      map_(arena),
      default_entry_(default_entry) {
}

DynamicMapField::~DynamicMapField() {
  // DynamicMapField owns map values. Need to delete them before clearing
  // the map.
  for (Map<MapKey, MapValueRef>::iterator iter = map_.begin();
       iter != map_.end(); ++iter) {
    iter->second.DeleteData();
  }
  map_.clear();
}

int DynamicMapField::size() const {
  return GetMap().size();
}

void DynamicMapField::Clear() {
  Map<MapKey, MapValueRef>* map = &const_cast<DynamicMapField*>(this)->map_;
  for (Map<MapKey, MapValueRef>::iterator iter = map->begin();
       iter != map->end(); ++iter) {
    iter->second.DeleteData();
  }
  map->clear();

  if (MapFieldBase::repeated_field_ != nullptr) {
    MapFieldBase::repeated_field_->Clear();
  }
  // Data in map and repeated field are both empty, but we can't set status
  // CLEAN which will invalidate previous reference to map.
  MapFieldBase::SetMapDirty();
}

bool DynamicMapField::ContainsMapKey(
    const MapKey& map_key) const {
  const Map<MapKey, MapValueRef>& map = GetMap();
  Map<MapKey, MapValueRef>::const_iterator iter = map.find(map_key);
  return iter != map.end();
}

void DynamicMapField::AllocateMapValue(MapValueRef* map_val) {
  const FieldDescriptor* val_des =
      default_entry_->GetDescriptor()->FindFieldByName("value");
  map_val->SetType(val_des->cpp_type());
  // Allocate memory for the MapValueRef, and initialize to
  // default value.
  switch (val_des->cpp_type()) {
#define HANDLE_TYPE(CPPTYPE, TYPE)                      \
    case FieldDescriptor::CPPTYPE_##CPPTYPE: {          \
      TYPE* value = new TYPE();                         \
      map_val->SetValue(value);                          \
      break;                                            \
    }
    HANDLE_TYPE(INT32, int32);
    HANDLE_TYPE(INT64, int64);
    HANDLE_TYPE(UINT32, uint32);
    HANDLE_TYPE(UINT64, uint64);
    HANDLE_TYPE(DOUBLE, double);
    HANDLE_TYPE(FLOAT, float);
    HANDLE_TYPE(BOOL, bool);
    HANDLE_TYPE(STRING, string);
    HANDLE_TYPE(ENUM, int32);
#undef HANDLE_TYPE
    case FieldDescriptor::CPPTYPE_MESSAGE: {
      const Message& message = default_entry_->GetReflection()->GetMessage(
          *default_entry_, val_des);
      Message* value = message.New();
      map_val->SetValue(value);
      break;
    }
  }
}

bool DynamicMapField::InsertOrLookupMapValue(
    const MapKey& map_key, MapValueRef* val) {
  // Always use mutable map because users may change the map value by
  // MapValueRef.
  Map<MapKey, MapValueRef>* map = MutableMap();
  Map<MapKey, MapValueRef>::iterator iter = map->find(map_key);
  if (iter == map->end()) {
    MapValueRef& map_val = map_[map_key];
    AllocateMapValue(&map_val);
    val->CopyFrom(map_val);
    return true;
  }
  // map_key is already in the map. Make sure (*map)[map_key] is not called.
  // [] may reorder the map and iterators.
  val->CopyFrom(iter->second);
  return false;
}

bool DynamicMapField::DeleteMapValue(const MapKey& map_key) {
  MapFieldBase::SyncMapWithRepeatedField();
  Map<MapKey, MapValueRef>::iterator iter = map_.find(map_key);
  if (iter == map_.end()) {
    return false;
  }
  // Set map dirty only if the delete is successful.
  MapFieldBase::SetMapDirty();
  iter->second.DeleteData();
  map_.erase(iter);
  return true;
}

const Map<MapKey, MapValueRef>& DynamicMapField::GetMap() const {
  MapFieldBase::SyncMapWithRepeatedField();
  return map_;
}

Map<MapKey, MapValueRef>* DynamicMapField::MutableMap() {
  MapFieldBase::SyncMapWithRepeatedField();
  MapFieldBase::SetMapDirty();
  return &map_;
}

void DynamicMapField::SetMapIteratorValue(MapIterator* map_iter) const {
  Map<MapKey, MapValueRef>::const_iterator iter =
      TypeDefinedMapFieldBase<MapKey, MapValueRef>::InternalGetIterator(
          map_iter);
  if (iter == map_.end()) return;
  map_iter->key_.CopyFrom(iter->first);
  map_iter->value_.CopyFrom(iter->second);
}

void DynamicMapField::MergeFrom(const MapFieldBase& other) {
  GOOGLE_DCHECK(IsMapValid() && other.IsMapValid());
  Map<MapKey, MapValueRef>* map = MutableMap();
  const DynamicMapField& other_field =
      reinterpret_cast<const DynamicMapField&>(other);
  for (typename Map<MapKey, MapValueRef>::const_iterator other_it =
           other_field.map_.begin(); other_it != other_field.map_.end();
       ++other_it) {
    Map<MapKey, MapValueRef>::iterator iter = map->find(other_it->first);
    MapValueRef* map_val;
    if (iter == map->end()) {
      map_val = &map_[other_it->first];
      AllocateMapValue(map_val);
    } else {
      map_val = &iter->second;
    }

    // Copy map value
    const FieldDescriptor* field_descriptor =
        default_entry_->GetDescriptor()->FindFieldByName("value");
    switch (field_descriptor->cpp_type()) {
      case FieldDescriptor::CPPTYPE_INT32: {
        map_val->SetInt32Value(other_it->second.GetInt32Value());
        break;
      }
      case FieldDescriptor::CPPTYPE_INT64: {
        map_val->SetInt64Value(other_it->second.GetInt64Value());
        break;
      }
      case FieldDescriptor::CPPTYPE_UINT32: {
        map_val->SetUInt32Value(other_it->second.GetUInt32Value());
        break;
      }
      case FieldDescriptor::CPPTYPE_UINT64: {
        map_val->SetUInt64Value(other_it->second.GetUInt64Value());
        break;
      }
      case FieldDescriptor::CPPTYPE_FLOAT: {
        map_val->SetFloatValue(other_it->second.GetFloatValue());
        break;
      }
      case FieldDescriptor::CPPTYPE_DOUBLE: {
        map_val->SetDoubleValue(other_it->second.GetDoubleValue());
        break;
      }
      case FieldDescriptor::CPPTYPE_BOOL: {
        map_val->SetBoolValue(other_it->second.GetBoolValue());
        break;
      }
      case FieldDescriptor::CPPTYPE_STRING: {
        map_val->SetStringValue(other_it->second.GetStringValue());
        break;
      }
      case FieldDescriptor::CPPTYPE_ENUM: {
        map_val->SetEnumValue(other_it->second.GetEnumValue());
        break;
      }
      case FieldDescriptor::CPPTYPE_MESSAGE: {
        map_val->MutableMessageValue()->CopyFrom(
            other_it->second.GetMessageValue());
        break;
      }
    }
  }
}

void DynamicMapField::Swap(MapFieldBase* other) {
  DynamicMapField* other_field = down_cast<DynamicMapField*>(other);
  std::swap(this->MapFieldBase::repeated_field_, other_field->repeated_field_);
  map_.swap(other_field->map_);
  // a relaxed swap of the atomic
  auto other_state = other_field->state_.load(std::memory_order_relaxed);
  auto this_state = this->MapFieldBase::state_.load(std::memory_order_relaxed);
  other_field->state_.store(this_state, std::memory_order_relaxed);
  this->MapFieldBase::state_.store(other_state, std::memory_order_relaxed);
}

void DynamicMapField::SyncRepeatedFieldWithMapNoLock() const {
  const Reflection* reflection = default_entry_->GetReflection();
  const FieldDescriptor* key_des =
      default_entry_->GetDescriptor()->FindFieldByName("key");
  const FieldDescriptor* val_des =
      default_entry_->GetDescriptor()->FindFieldByName("value");
  if (MapFieldBase::repeated_field_ == NULL) {
    if (MapFieldBase::arena_ == NULL) {
      MapFieldBase::repeated_field_ = new RepeatedPtrField<Message>();
    } else {
      MapFieldBase::repeated_field_ =
          Arena::CreateMessage<RepeatedPtrField<Message> >(
              MapFieldBase::arena_);
    }
  }

  MapFieldBase::repeated_field_->Clear();

  for (Map<MapKey, MapValueRef>::const_iterator it = map_.begin();
       it != map_.end(); ++it) {
    Message* new_entry = default_entry_->New();
    MapFieldBase::repeated_field_->AddAllocated(new_entry);
    const MapKey& map_key = it->first;
    switch (key_des->cpp_type()) {
      case FieldDescriptor::CPPTYPE_STRING:
        reflection->SetString(new_entry, key_des, map_key.GetStringValue());
        break;
      case FieldDescriptor::CPPTYPE_INT64:
        reflection->SetInt64(new_entry, key_des, map_key.GetInt64Value());
        break;
      case FieldDescriptor::CPPTYPE_INT32:
        reflection->SetInt32(new_entry, key_des, map_key.GetInt32Value());
        break;
      case FieldDescriptor::CPPTYPE_UINT64:
        reflection->SetUInt64(new_entry, key_des, map_key.GetUInt64Value());
        break;
      case FieldDescriptor::CPPTYPE_UINT32:
        reflection->SetUInt32(new_entry, key_des, map_key.GetUInt32Value());
        break;
      case FieldDescriptor::CPPTYPE_BOOL:
        reflection->SetBool(new_entry, key_des, map_key.GetBoolValue());
        break;
      case FieldDescriptor::CPPTYPE_DOUBLE:
      case FieldDescriptor::CPPTYPE_FLOAT:
      case FieldDescriptor::CPPTYPE_ENUM:
      case FieldDescriptor::CPPTYPE_MESSAGE:
        GOOGLE_LOG(FATAL) << "Can't get here.";
        break;
    }
    const MapValueRef& map_val = it->second;
    switch (val_des->cpp_type()) {
      case FieldDescriptor::CPPTYPE_STRING:
        reflection->SetString(new_entry, val_des, map_val.GetStringValue());
        break;
      case FieldDescriptor::CPPTYPE_INT64:
        reflection->SetInt64(new_entry, val_des, map_val.GetInt64Value());
        break;
      case FieldDescriptor::CPPTYPE_INT32:
        reflection->SetInt32(new_entry, val_des, map_val.GetInt32Value());
        break;
      case FieldDescriptor::CPPTYPE_UINT64:
        reflection->SetUInt64(new_entry, val_des, map_val.GetUInt64Value());
        break;
      case FieldDescriptor::CPPTYPE_UINT32:
        reflection->SetUInt32(new_entry, val_des, map_val.GetUInt32Value());
        break;
      case FieldDescriptor::CPPTYPE_BOOL:
        reflection->SetBool(new_entry, val_des, map_val.GetBoolValue());
        break;
      case FieldDescriptor::CPPTYPE_DOUBLE:
        reflection->SetDouble(new_entry, val_des, map_val.GetDoubleValue());
        break;
      case FieldDescriptor::CPPTYPE_FLOAT:
        reflection->SetFloat(new_entry, val_des, map_val.GetFloatValue());
        break;
      case FieldDescriptor::CPPTYPE_ENUM:
        reflection->SetEnumValue(new_entry, val_des, map_val.GetEnumValue());
        break;
      case FieldDescriptor::CPPTYPE_MESSAGE: {
        const Message& message = map_val.GetMessageValue();
        reflection->MutableMessage(new_entry, val_des)->CopyFrom(message);
        break;
      }
    }
  }
}

void DynamicMapField::SyncMapWithRepeatedFieldNoLock() const {
  Map<MapKey, MapValueRef>* map = &const_cast<DynamicMapField*>(this)->map_;
  const Reflection* reflection = default_entry_->GetReflection();
  const FieldDescriptor* key_des =
      default_entry_->GetDescriptor()->FindFieldByName("key");
  const FieldDescriptor* val_des =
      default_entry_->GetDescriptor()->FindFieldByName("value");
  // DynamicMapField owns map values. Need to delete them before clearing
  // the map.
  for (Map<MapKey, MapValueRef>::iterator iter = map->begin();
       iter != map->end(); ++iter) {
    iter->second.DeleteData();
  }
  map->clear();
  for (RepeatedPtrField<Message>::iterator it =
           MapFieldBase::repeated_field_->begin();
       it != MapFieldBase::repeated_field_->end(); ++it) {
    MapKey map_key;
    switch (key_des->cpp_type()) {
      case FieldDescriptor::CPPTYPE_STRING:
        map_key.SetStringValue(reflection->GetString(*it, key_des));
        break;
      case FieldDescriptor::CPPTYPE_INT64:
        map_key.SetInt64Value(reflection->GetInt64(*it, key_des));
        break;
      case FieldDescriptor::CPPTYPE_INT32:
        map_key.SetInt32Value(reflection->GetInt32(*it, key_des));
        break;
      case FieldDescriptor::CPPTYPE_UINT64:
        map_key.SetUInt64Value(reflection->GetUInt64(*it, key_des));
        break;
      case FieldDescriptor::CPPTYPE_UINT32:
        map_key.SetUInt32Value(reflection->GetUInt32(*it, key_des));
        break;
      case FieldDescriptor::CPPTYPE_BOOL:
        map_key.SetBoolValue(reflection->GetBool(*it, key_des));
        break;
      case FieldDescriptor::CPPTYPE_DOUBLE:
      case FieldDescriptor::CPPTYPE_FLOAT:
      case FieldDescriptor::CPPTYPE_ENUM:
      case FieldDescriptor::CPPTYPE_MESSAGE:
        GOOGLE_LOG(FATAL) << "Can't get here.";
        break;
    }
    MapValueRef& map_val = (*map)[map_key];
    map_val.SetType(val_des->cpp_type());
    switch (val_des->cpp_type()) {
#define HANDLE_TYPE(CPPTYPE, TYPE, METHOD)          \
  case FieldDescriptor::CPPTYPE_##CPPTYPE: {        \
    TYPE* value = new TYPE;                         \
    *value = reflection->Get##METHOD(*it, val_des); \
    map_val.SetValue(value);                        \
    break;                                          \
  }
      HANDLE_TYPE(INT32, int32, Int32);
      HANDLE_TYPE(INT64, int64, Int64);
      HANDLE_TYPE(UINT32, uint32, UInt32);
      HANDLE_TYPE(UINT64, uint64, UInt64);
      HANDLE_TYPE(DOUBLE, double, Double);
      HANDLE_TYPE(FLOAT, float, Float);
      HANDLE_TYPE(BOOL, bool, Bool);
      HANDLE_TYPE(STRING, string, String);
      HANDLE_TYPE(ENUM, int32, EnumValue);
#undef HANDLE_TYPE
      case FieldDescriptor::CPPTYPE_MESSAGE: {
        const Message& message = reflection->GetMessage(*it, val_des);
        Message* value = message.New();
        value->CopyFrom(message);
        map_val.SetValue(value);
        break;
      }
    }
  }
}

int DynamicMapField::SpaceUsedExcludingSelfNoLock() const {
  int size = 0;
  if (MapFieldBase::repeated_field_ != NULL) {
    size += MapFieldBase::repeated_field_->SpaceUsedExcludingSelf();
  }
  size += sizeof(map_);
  int map_size = map_.size();
  if (map_size) {
    Map<MapKey, MapValueRef>::const_iterator it = map_.begin();
    size += sizeof(it->first) * map_size;
    size += sizeof(it->second) * map_size;
    // If key is string, add the allocated space.
    if (it->first.type() == FieldDescriptor::CPPTYPE_STRING) {
      size += sizeof(string) * map_size;
    }
    // Add the allocated space in MapValueRef.
    switch (it->second.type()) {
#define HANDLE_TYPE(CPPTYPE, TYPE)           \
  case FieldDescriptor::CPPTYPE_##CPPTYPE: { \
    size += sizeof(TYPE) * map_size;         \
    break;                                   \
  }
      HANDLE_TYPE(INT32, int32);
      HANDLE_TYPE(INT64, int64);
      HANDLE_TYPE(UINT32, uint32);
      HANDLE_TYPE(UINT64, uint64);
      HANDLE_TYPE(DOUBLE, double);
      HANDLE_TYPE(FLOAT, float);
      HANDLE_TYPE(BOOL, bool);
      HANDLE_TYPE(STRING, string);
      HANDLE_TYPE(ENUM, int32);
#undef HANDLE_TYPE
      case FieldDescriptor::CPPTYPE_MESSAGE: {
        while (it != map_.end()) {
          const Message& message = it->second.GetMessageValue();
          size += message.GetReflection()->SpaceUsed(message);
          ++it;
        }
        break;
      }
    }
  }
  return size;
}

}  // namespace internal
}  // namespace protobuf
}  // namespace google<|MERGE_RESOLUTION|>--- conflicted
+++ resolved
@@ -37,31 +37,6 @@
 namespace protobuf {
 namespace internal {
 
-ProtobufOnceType map_entry_default_instances_once_;
-Mutex* map_entry_default_instances_mutex_;
-vector<MessageLite*>* map_entry_default_instances_;
-
-void DeleteMapEntryDefaultInstances() {
-  for (int i = 0; i < map_entry_default_instances_->size(); ++i) {
-    delete map_entry_default_instances_->at(i);
-  }
-  delete map_entry_default_instances_mutex_;
-  delete map_entry_default_instances_;
-}
-
-void InitMapEntryDefaultInstances() {
-  map_entry_default_instances_mutex_ = new Mutex();
-  map_entry_default_instances_ = new vector<MessageLite*>();
-  OnShutdown(&DeleteMapEntryDefaultInstances);
-}
-
-void RegisterMapEntryDefaultInstance(MessageLite* default_instance) {
-  ::google::protobuf::GoogleOnceInit(&map_entry_default_instances_once_,
-                 &InitMapEntryDefaultInstances);
-  MutexLock lock(map_entry_default_instances_mutex_);
-  map_entry_default_instances_->push_back(default_instance);
-}
-
 MapFieldBase::~MapFieldBase() {
   if (repeated_field_ != NULL && arena_ == NULL) delete repeated_field_;
 }
@@ -77,33 +52,26 @@
   return reinterpret_cast<RepeatedPtrFieldBase*>(repeated_field_);
 }
 
-int MapFieldBase::SpaceUsedExcludingSelf() const {
+size_t MapFieldBase::SpaceUsedExcludingSelfLong() const {
   mutex_.Lock();
-  int size = SpaceUsedExcludingSelfNoLock();
+  size_t size = SpaceUsedExcludingSelfNoLock();
   mutex_.Unlock();
   return size;
 }
 
-int MapFieldBase::SpaceUsedExcludingSelfNoLock() const {
+size_t MapFieldBase::SpaceUsedExcludingSelfNoLock() const {
   if (repeated_field_ != NULL) {
-    return repeated_field_->SpaceUsedExcludingSelf();
+    return repeated_field_->SpaceUsedExcludingSelfLong();
   } else {
     return 0;
   }
 }
 
-<<<<<<< HEAD
-void MapFieldBase::InitMetadataOnce() const {
-  GOOGLE_CHECK(entry_descriptor_ != NULL);
-  GOOGLE_CHECK(assign_descriptor_callback_ != NULL);
-  (*assign_descriptor_callback_)();
-=======
 bool MapFieldBase::IsMapValid() const {
   // "Acquire" insures the operation after SyncRepeatedFieldWithMap won't get
   // executed before state_ is checked.
   int state = state_.load(std::memory_order_acquire);
   return state != STATE_MODIFIED_REPEATED;
->>>>>>> 1ee15bae
 }
 
 bool MapFieldBase::IsRepeatedFieldValid() const {
@@ -522,6 +490,13 @@
         GOOGLE_LOG(FATAL) << "Can't get here.";
         break;
     }
+
+    // Remove existing map value with same key.
+    Map<MapKey, MapValueRef>::iterator iter = map->find(map_key);
+    if (iter != map->end()) {
+      iter->second.DeleteData();
+    }
+
     MapValueRef& map_val = (*map)[map_key];
     map_val.SetType(val_des->cpp_type());
     switch (val_des->cpp_type()) {
@@ -553,13 +528,13 @@
   }
 }
 
-int DynamicMapField::SpaceUsedExcludingSelfNoLock() const {
-  int size = 0;
+size_t DynamicMapField::SpaceUsedExcludingSelfNoLock() const {
+  size_t size = 0;
   if (MapFieldBase::repeated_field_ != NULL) {
-    size += MapFieldBase::repeated_field_->SpaceUsedExcludingSelf();
+    size += MapFieldBase::repeated_field_->SpaceUsedExcludingSelfLong();
   }
   size += sizeof(map_);
-  int map_size = map_.size();
+  size_t map_size = map_.size();
   if (map_size) {
     Map<MapKey, MapValueRef>::const_iterator it = map_.begin();
     size += sizeof(it->first) * map_size;
@@ -588,7 +563,7 @@
       case FieldDescriptor::CPPTYPE_MESSAGE: {
         while (it != map_.end()) {
           const Message& message = it->second.GetMessageValue();
-          size += message.GetReflection()->SpaceUsed(message);
+          size += message.GetReflection()->SpaceUsedLong(message);
           ++it;
         }
         break;

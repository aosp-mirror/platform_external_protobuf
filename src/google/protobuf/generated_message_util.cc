// Protocol Buffers - Google's data interchange format
// Copyright 2008 Google Inc.  All rights reserved.
// https://developers.google.com/protocol-buffers/
//
// Redistribution and use in source and binary forms, with or without
// modification, are permitted provided that the following conditions are
// met:
//
//     * Redistributions of source code must retain the above copyright
// notice, this list of conditions and the following disclaimer.
//     * Redistributions in binary form must reproduce the above
// copyright notice, this list of conditions and the following disclaimer
// in the documentation and/or other materials provided with the
// distribution.
//     * Neither the name of Google Inc. nor the names of its
// contributors may be used to endorse or promote products derived from
// this software without specific prior written permission.
//
// THIS SOFTWARE IS PROVIDED BY THE COPYRIGHT HOLDERS AND CONTRIBUTORS
// "AS IS" AND ANY EXPRESS OR IMPLIED WARRANTIES, INCLUDING, BUT NOT
// LIMITED TO, THE IMPLIED WARRANTIES OF MERCHANTABILITY AND FITNESS FOR
// A PARTICULAR PURPOSE ARE DISCLAIMED. IN NO EVENT SHALL THE COPYRIGHT
// OWNER OR CONTRIBUTORS BE LIABLE FOR ANY DIRECT, INDIRECT, INCIDENTAL,
// SPECIAL, EXEMPLARY, OR CONSEQUENTIAL DAMAGES (INCLUDING, BUT NOT
// LIMITED TO, PROCUREMENT OF SUBSTITUTE GOODS OR SERVICES; LOSS OF USE,
// DATA, OR PROFITS; OR BUSINESS INTERRUPTION) HOWEVER CAUSED AND ON ANY
// THEORY OF LIABILITY, WHETHER IN CONTRACT, STRICT LIABILITY, OR TORT
// (INCLUDING NEGLIGENCE OR OTHERWISE) ARISING IN ANY WAY OUT OF THE USE
// OF THIS SOFTWARE, EVEN IF ADVISED OF THE POSSIBILITY OF SUCH DAMAGE.

// Author: kenton@google.com (Kenton Varda)
//  Based on original Protocol Buffers design by
//  Sanjay Ghemawat, Jeff Dean, and others.

#include <google/protobuf/generated_message_util.h>

#include <limits>
<<<<<<< HEAD


=======
// We're only using this as a standard way for getting the thread id.
// We're not using any thread functionality.
#include <thread>  // NOLINT
#include <vector>

#include <google/protobuf/io/coded_stream_inl.h>
#include <google/protobuf/io/coded_stream.h>
#include <google/protobuf/arenastring.h>
#include <google/protobuf/extension_set.h>
#include <google/protobuf/generated_message_table_driven.h>
#include <google/protobuf/message_lite.h>
#include <google/protobuf/metadata_lite.h>
#include <google/protobuf/stubs/mutex.h>
#include <google/protobuf/repeated_field.h>
#include <google/protobuf/wire_format_lite.h>
#include <google/protobuf/wire_format_lite_inl.h>

#include <google/protobuf/port_def.inc>


>>>>>>> 1ee15bae
namespace google {
namespace protobuf {
namespace internal {

<<<<<<< HEAD
double Infinity() {
  return std::numeric_limits<double>::infinity();
}
double NaN() {
  return std::numeric_limits<double>::quiet_NaN();
=======
void DestroyMessage(const void* message) {
  static_cast<const MessageLite*>(message)->~MessageLite();
>>>>>>> 1ee15bae
}
void DestroyString(const void* s) { static_cast<const string*>(s)->~string(); }

<<<<<<< HEAD
const ::std::string* empty_string_;
GOOGLE_PROTOBUF_DECLARE_ONCE(empty_string_once_init_);

void DeleteEmptyString() {
  delete empty_string_;
}

void InitEmptyString() {
  empty_string_ = new string;
  OnShutdown(&DeleteEmptyString);
=======
ExplicitlyConstructed<::std::string> fixed_address_empty_string;


static bool InitProtobufDefaultsImpl() {
  fixed_address_empty_string.DefaultConstruct();
  OnShutdownDestroyString(fixed_address_empty_string.get_mutable());
  return true;
}

void InitProtobufDefaults() {
  static bool is_inited = InitProtobufDefaultsImpl();
  (void)is_inited;
>>>>>>> 1ee15bae
}

int StringSpaceUsedExcludingSelf(const string& str) {
  const void* start = &str;
  const void* end = &str + 1;
  if (start <= str.data() && str.data() < end) {
    // The string's data is stored inside the string object itself.
    return 0;
  } else {
    return str.capacity();
  }
}

<<<<<<< HEAD

=======
template <typename T>
const T& Get(const void* ptr) {
  return *static_cast<const T*>(ptr);
}

// PrimitiveTypeHelper is a wrapper around the interface of WireFormatLite.
// WireFormatLite has a very inconvenient interface with respect to template
// meta-programming. This class wraps the different named functions into
// a single Serialize / SerializeToArray interface.
template <int type>
struct PrimitiveTypeHelper;

template <>
struct PrimitiveTypeHelper<WireFormatLite::TYPE_BOOL> {
  typedef bool Type;
  static void Serialize(const void* ptr, io::CodedOutputStream* output) {
    WireFormatLite::WriteBoolNoTag(Get<bool>(ptr), output);
  }
  static uint8* SerializeToArray(const void* ptr, uint8* buffer) {
    return WireFormatLite::WriteBoolNoTagToArray(Get<Type>(ptr), buffer);
  }
};

template <>
struct PrimitiveTypeHelper<WireFormatLite::TYPE_INT32> {
  typedef int32 Type;
  static void Serialize(const void* ptr, io::CodedOutputStream* output) {
    WireFormatLite::WriteInt32NoTag(Get<int32>(ptr), output);
  }
  static uint8* SerializeToArray(const void* ptr, uint8* buffer) {
    return WireFormatLite::WriteInt32NoTagToArray(Get<Type>(ptr), buffer);
  }
};

template <>
struct PrimitiveTypeHelper<WireFormatLite::TYPE_SINT32> {
  typedef int32 Type;
  static void Serialize(const void* ptr, io::CodedOutputStream* output) {
    WireFormatLite::WriteSInt32NoTag(Get<int32>(ptr), output);
  }
  static uint8* SerializeToArray(const void* ptr, uint8* buffer) {
    return WireFormatLite::WriteSInt32NoTagToArray(Get<Type>(ptr), buffer);
  }
};

template <>
struct PrimitiveTypeHelper<WireFormatLite::TYPE_UINT32> {
  typedef uint32 Type;
  static void Serialize(const void* ptr, io::CodedOutputStream* output) {
    WireFormatLite::WriteUInt32NoTag(Get<uint32>(ptr), output);
  }
  static uint8* SerializeToArray(const void* ptr, uint8* buffer) {
    return WireFormatLite::WriteUInt32NoTagToArray(Get<Type>(ptr), buffer);
  }
};
template <>
struct PrimitiveTypeHelper<WireFormatLite::TYPE_INT64> {
  typedef int64 Type;
  static void Serialize(const void* ptr, io::CodedOutputStream* output) {
    WireFormatLite::WriteInt64NoTag(Get<int64>(ptr), output);
  }
  static uint8* SerializeToArray(const void* ptr, uint8* buffer) {
    return WireFormatLite::WriteInt64NoTagToArray(Get<Type>(ptr), buffer);
  }
};

template <>
struct PrimitiveTypeHelper<WireFormatLite::TYPE_SINT64> {
  typedef int64 Type;
  static void Serialize(const void* ptr, io::CodedOutputStream* output) {
    WireFormatLite::WriteSInt64NoTag(Get<int64>(ptr), output);
  }
  static uint8* SerializeToArray(const void* ptr, uint8* buffer) {
    return WireFormatLite::WriteSInt64NoTagToArray(Get<Type>(ptr), buffer);
  }
};
template <>
struct PrimitiveTypeHelper<WireFormatLite::TYPE_UINT64> {
  typedef uint64 Type;
  static void Serialize(const void* ptr, io::CodedOutputStream* output) {
    WireFormatLite::WriteUInt64NoTag(Get<uint64>(ptr), output);
  }
  static uint8* SerializeToArray(const void* ptr, uint8* buffer) {
    return WireFormatLite::WriteUInt64NoTagToArray(Get<Type>(ptr), buffer);
  }
};

template <>
struct PrimitiveTypeHelper<WireFormatLite::TYPE_FIXED32> {
  typedef uint32 Type;
  static void Serialize(const void* ptr, io::CodedOutputStream* output) {
    WireFormatLite::WriteFixed32NoTag(Get<uint32>(ptr), output);
  }
  static uint8* SerializeToArray(const void* ptr, uint8* buffer) {
    return WireFormatLite::WriteFixed32NoTagToArray(Get<Type>(ptr), buffer);
  }
};

template <>
struct PrimitiveTypeHelper<WireFormatLite::TYPE_FIXED64> {
  typedef uint64 Type;
  static void Serialize(const void* ptr, io::CodedOutputStream* output) {
    WireFormatLite::WriteFixed64NoTag(Get<uint64>(ptr), output);
  }
  static uint8* SerializeToArray(const void* ptr, uint8* buffer) {
    return WireFormatLite::WriteFixed64NoTagToArray(Get<Type>(ptr), buffer);
  }
};

template <>
struct PrimitiveTypeHelper<WireFormatLite::TYPE_ENUM>
    : PrimitiveTypeHelper<WireFormatLite::TYPE_INT32> {};

template <>
struct PrimitiveTypeHelper<WireFormatLite::TYPE_SFIXED32>
    : PrimitiveTypeHelper<WireFormatLite::TYPE_FIXED32> {
  typedef int32 Type;
};
template <>
struct PrimitiveTypeHelper<WireFormatLite::TYPE_SFIXED64>
    : PrimitiveTypeHelper<WireFormatLite::TYPE_FIXED64> {
  typedef int64 Type;
};
template <>
struct PrimitiveTypeHelper<WireFormatLite::TYPE_FLOAT>
    : PrimitiveTypeHelper<WireFormatLite::TYPE_FIXED32> {
  typedef float Type;
};
template <>
struct PrimitiveTypeHelper<WireFormatLite::TYPE_DOUBLE>
    : PrimitiveTypeHelper<WireFormatLite::TYPE_FIXED64> {
  typedef double Type;
};

template <>
struct PrimitiveTypeHelper<WireFormatLite::TYPE_STRING> {
  typedef string Type;
  static void Serialize(const void* ptr, io::CodedOutputStream* output) {
    const Type& value = *static_cast<const Type*>(ptr);
    output->WriteVarint32(value.size());
    output->WriteRawMaybeAliased(value.data(), value.size());
  }
  static uint8* SerializeToArray(const void* ptr, uint8* buffer) {
    const Type& value = *static_cast<const Type*>(ptr);
    return io::CodedOutputStream::WriteStringWithSizeToArray(value, buffer);
  }
};

template <>
struct PrimitiveTypeHelper<WireFormatLite::TYPE_BYTES>
    : PrimitiveTypeHelper<WireFormatLite::TYPE_STRING> {};


template <>
struct PrimitiveTypeHelper<FieldMetadata::kInlinedType>
    : PrimitiveTypeHelper<WireFormatLite::TYPE_STRING> {};

// We want to serialize to both CodedOutputStream and directly into byte arrays
// without duplicating the code. In fact we might want extra output channels in
// the future.
template <typename O, int type>
struct OutputHelper;

template <int type, typename O>
void SerializeTo(const void* ptr, O* output) {
  OutputHelper<O, type>::Serialize(ptr, output);
}

template <typename O>
void WriteTagTo(uint32 tag, O* output) {
  SerializeTo<WireFormatLite::TYPE_UINT32>(&tag, output);
}

template <typename O>
void WriteLengthTo(uint32 length, O* output) {
  SerializeTo<WireFormatLite::TYPE_UINT32>(&length, output);
}

// Specialization for coded output stream
template <int type>
struct OutputHelper<io::CodedOutputStream, type> {
  static void Serialize(const void* ptr, io::CodedOutputStream* output) {
    PrimitiveTypeHelper<type>::Serialize(ptr, output);
  }
};

// Specialization for writing into a plain array
struct ArrayOutput {
  uint8* ptr;
  bool is_deterministic;
};

template <int type>
struct OutputHelper<ArrayOutput, type> {
  static void Serialize(const void* ptr, ArrayOutput* output) {
    output->ptr = PrimitiveTypeHelper<type>::SerializeToArray(ptr, output->ptr);
  }
};

void SerializeMessageNoTable(const MessageLite* msg,
                             io::CodedOutputStream* output) {
  msg->SerializeWithCachedSizes(output);
}

void SerializeMessageNoTable(const MessageLite* msg, ArrayOutput* output) {
  if (output->is_deterministic) {
    io::ArrayOutputStream array_stream(output->ptr, INT_MAX);
    io::CodedOutputStream o(&array_stream);
    o.SetSerializationDeterministic(true);
    msg->SerializeWithCachedSizes(&o);
    output->ptr += o.ByteCount();
  } else {
    output->ptr = msg->InternalSerializeWithCachedSizesToArray(output->ptr);
  }
}

// Helper to branch to fast path if possible
void SerializeMessageDispatch(const MessageLite& msg,
                              const FieldMetadata* field_table, int num_fields,
                              int32 cached_size,
                              io::CodedOutputStream* output) {
  const uint8* base = reinterpret_cast<const uint8*>(&msg);
  if (!output->IsSerializationDeterministic()) {
    // Try the fast path
    uint8* ptr = output->GetDirectBufferForNBytesAndAdvance(cached_size);
    if (ptr) {
      // We use virtual dispatch to enable dedicated generated code for the
      // fast path.
      msg.InternalSerializeWithCachedSizesToArray(ptr);
      return;
    }
  }
  SerializeInternal(base, field_table, num_fields, output);
}

// Helper to branch to fast path if possible
void SerializeMessageDispatch(const MessageLite& msg,
                              const FieldMetadata* field_table, int num_fields,
                              int32 cached_size, ArrayOutput* output) {
  const uint8* base = reinterpret_cast<const uint8*>(&msg);
  output->ptr = SerializeInternalToArray(base, field_table, num_fields,
                                         output->is_deterministic, output->ptr);
}

// Serializing messages is special as it's not a primitive type and needs an
// explicit overload for each output type.
template <typename O>
void SerializeMessageTo(const MessageLite* msg, const void* table_ptr,
                        O* output) {
  const SerializationTable* table =
      static_cast<const SerializationTable*>(table_ptr);
  if (!table) {
    // Proto1
    WriteLengthTo(msg->GetCachedSize(), output);
    SerializeMessageNoTable(msg, output);
    return;
  }
  const FieldMetadata* field_table = table->field_table;
  const uint8* base = reinterpret_cast<const uint8*>(msg);
  int cached_size = *reinterpret_cast<const int32*>(base + field_table->offset);
  WriteLengthTo(cached_size, output);
  int num_fields = table->num_fields - 1;
  SerializeMessageDispatch(*msg, field_table + 1, num_fields, cached_size,
                           output);
}

// Almost the same as above only it doesn't output the length field.
template <typename O>
void SerializeGroupTo(const MessageLite* msg, const void* table_ptr,
                      O* output) {
  const SerializationTable* table =
      static_cast<const SerializationTable*>(table_ptr);
  if (!table) {
    // Proto1
    SerializeMessageNoTable(msg, output);
    return;
  }
  const FieldMetadata* field_table = table->field_table;
  const uint8* base = reinterpret_cast<const uint8*>(msg);
  int cached_size = *reinterpret_cast<const int32*>(base + field_table->offset);
  int num_fields = table->num_fields - 1;
  SerializeMessageDispatch(*msg, field_table + 1, num_fields, cached_size,
                           output);
}

template <int type>
struct SingularFieldHelper {
  template <typename O>
  static void Serialize(const void* field, const FieldMetadata& md, O* output) {
    WriteTagTo(md.tag, output);
    SerializeTo<type>(field, output);
  }
};

template <>
struct SingularFieldHelper<WireFormatLite::TYPE_STRING> {
  template <typename O>
  static void Serialize(const void* field, const FieldMetadata& md, O* output) {
    WriteTagTo(md.tag, output);
    SerializeTo<WireFormatLite::TYPE_STRING>(&Get<ArenaStringPtr>(field).Get(),
                                             output);
  }
};

template <>
struct SingularFieldHelper<WireFormatLite::TYPE_BYTES>
    : SingularFieldHelper<WireFormatLite::TYPE_STRING> {};

template <>
struct SingularFieldHelper<WireFormatLite::TYPE_GROUP> {
  template <typename O>
  static void Serialize(const void* field, const FieldMetadata& md, O* output) {
    WriteTagTo(md.tag, output);
    SerializeGroupTo(Get<const MessageLite*>(field),
                     static_cast<const SerializationTable*>(md.ptr), output);
    WriteTagTo(md.tag + 1, output);
  }
};

template <>
struct SingularFieldHelper<WireFormatLite::TYPE_MESSAGE> {
  template <typename O>
  static void Serialize(const void* field, const FieldMetadata& md, O* output) {
    WriteTagTo(md.tag, output);
    SerializeMessageTo(Get<const MessageLite*>(field),
                       static_cast<const SerializationTable*>(md.ptr), output);
  }
};

template <>
struct SingularFieldHelper<FieldMetadata::kInlinedType> {
  template <typename O>
  static void Serialize(const void* field, const FieldMetadata& md, O* output) {
    WriteTagTo(md.tag, output);
    SerializeTo<FieldMetadata::kInlinedType>(&Get<::std::string>(field), output);
  }
};

template <int type>
struct RepeatedFieldHelper {
  template <typename O>
  static void Serialize(const void* field, const FieldMetadata& md, O* output) {
    typedef typename PrimitiveTypeHelper<type>::Type T;
    const RepeatedField<T>& array = Get<RepeatedField<T> >(field);
    for (int i = 0; i < array.size(); i++) {
      WriteTagTo(md.tag, output);
      SerializeTo<type>(&array[i], output);
    }
  }
};

// We need to use a helper class to get access to the private members
class AccessorHelper {
 public:
  static int Size(const RepeatedPtrFieldBase& x) { return x.size(); }
  static void const* Get(const RepeatedPtrFieldBase& x, int idx) {
    return x.raw_data()[idx];
  }
};

template <>
struct RepeatedFieldHelper<WireFormatLite::TYPE_STRING> {
  template <typename O>
  static void Serialize(const void* field, const FieldMetadata& md, O* output) {
    const internal::RepeatedPtrFieldBase& array =
        Get<internal::RepeatedPtrFieldBase>(field);
    for (int i = 0; i < AccessorHelper::Size(array); i++) {
      WriteTagTo(md.tag, output);
      SerializeTo<WireFormatLite::TYPE_STRING>(AccessorHelper::Get(array, i),
                                               output);
    }
  }
};

template <>
struct RepeatedFieldHelper<WireFormatLite::TYPE_BYTES>
    : RepeatedFieldHelper<WireFormatLite::TYPE_STRING> {};

template <>
struct RepeatedFieldHelper<WireFormatLite::TYPE_GROUP> {
  template <typename O>
  static void Serialize(const void* field, const FieldMetadata& md, O* output) {
    const internal::RepeatedPtrFieldBase& array =
        Get<internal::RepeatedPtrFieldBase>(field);
    for (int i = 0; i < AccessorHelper::Size(array); i++) {
      WriteTagTo(md.tag, output);
      SerializeGroupTo(
          static_cast<const MessageLite*>(AccessorHelper::Get(array, i)),
          static_cast<const SerializationTable*>(md.ptr), output);
      WriteTagTo(md.tag + 1, output);
    }
  }
};

template <>
struct RepeatedFieldHelper<WireFormatLite::TYPE_MESSAGE> {
  template <typename O>
  static void Serialize(const void* field, const FieldMetadata& md, O* output) {
    const internal::RepeatedPtrFieldBase& array =
        Get<internal::RepeatedPtrFieldBase>(field);
    for (int i = 0; i < AccessorHelper::Size(array); i++) {
      WriteTagTo(md.tag, output);
      SerializeMessageTo(
          static_cast<const MessageLite*>(AccessorHelper::Get(array, i)), md.ptr,
          output);
    }
  }
};


template <>
struct RepeatedFieldHelper<FieldMetadata::kInlinedType>
    : RepeatedFieldHelper<WireFormatLite::TYPE_STRING> {};

template <int type>
struct PackedFieldHelper {
  template <typename O>
  static void Serialize(const void* field, const FieldMetadata& md, O* output) {
    typedef typename PrimitiveTypeHelper<type>::Type T;
    const RepeatedField<T>& array = Get<RepeatedField<T> >(field);
    if (array.empty()) return;
    WriteTagTo(md.tag, output);
    int cached_size =
        Get<int>(static_cast<const uint8*>(field) + sizeof(RepeatedField<T>));
    WriteLengthTo(cached_size, output);
    for (int i = 0; i < array.size(); i++) {
      SerializeTo<type>(&array[i], output);
    }
  }
};

template <>
struct PackedFieldHelper<WireFormatLite::TYPE_STRING> {
  template <typename O>
  static void Serialize(const void* field, const FieldMetadata& md, O* output) {
    GOOGLE_LOG(FATAL) << "Not implemented field number " << md.tag << " with type "
               << md.type;
  }
};

template <>
struct PackedFieldHelper<WireFormatLite::TYPE_BYTES>
    : PackedFieldHelper<WireFormatLite::TYPE_STRING> {};
template <>
struct PackedFieldHelper<WireFormatLite::TYPE_GROUP>
    : PackedFieldHelper<WireFormatLite::TYPE_STRING> {};
template <>
struct PackedFieldHelper<WireFormatLite::TYPE_MESSAGE>
    : PackedFieldHelper<WireFormatLite::TYPE_STRING> {};
template <>
struct PackedFieldHelper<FieldMetadata::kInlinedType>
    : PackedFieldHelper<WireFormatLite::TYPE_STRING> {};

template <int type>
struct OneOfFieldHelper {
  template <typename O>
  static void Serialize(const void* field, const FieldMetadata& md, O* output) {
    SingularFieldHelper<type>::Serialize(field, md, output);
  }
};


template <>
struct OneOfFieldHelper<FieldMetadata::kInlinedType> {
  template <typename O>
  static void Serialize(const void* field, const FieldMetadata& md, O* output) {
    SingularFieldHelper<FieldMetadata::kInlinedType>::Serialize(
        Get<const ::std::string*>(field), md, output);
  }
};

void SerializeNotImplemented(int field) {
  GOOGLE_LOG(FATAL) << "Not implemented field number " << field;
}

// When switching to c++11 we should make these constexpr functions
#define SERIALIZE_TABLE_OP(type, type_class) \
  ((type - 1) + static_cast<int>(type_class) * FieldMetadata::kNumTypes)

int FieldMetadata::CalculateType(int type,
                                 FieldMetadata::FieldTypeClass type_class) {
  return SERIALIZE_TABLE_OP(type, type_class);
}

template <int type>
bool IsNull(const void* ptr) {
  return *static_cast<const typename PrimitiveTypeHelper<type>::Type*>(ptr) ==
         0;
}

template <>
bool IsNull<WireFormatLite::TYPE_STRING>(const void* ptr) {
  return static_cast<const ArenaStringPtr*>(ptr)->Get().size() == 0;
}

template <>
bool IsNull<WireFormatLite::TYPE_BYTES>(const void* ptr) {
  return static_cast<const ArenaStringPtr*>(ptr)->Get().size() == 0;
}

template <>
bool IsNull<WireFormatLite::TYPE_GROUP>(const void* ptr) {
  return Get<const MessageLite*>(ptr) == NULL;
}

template <>
bool IsNull<WireFormatLite::TYPE_MESSAGE>(const void* ptr) {
  return Get<const MessageLite*>(ptr) == NULL;
}


template <>
bool IsNull<FieldMetadata::kInlinedType>(const void* ptr) {
  return static_cast<const ::std::string*>(ptr)->empty();
}

#define SERIALIZERS_FOR_TYPE(type)                                            \
  case SERIALIZE_TABLE_OP(type, FieldMetadata::kPresence):                    \
    if (!IsPresent(base, field_metadata.has_offset)) continue;                \
    SingularFieldHelper<type>::Serialize(ptr, field_metadata, output);        \
    break;                                                                    \
  case SERIALIZE_TABLE_OP(type, FieldMetadata::kNoPresence):                  \
    if (IsNull<type>(ptr)) continue;                                          \
    SingularFieldHelper<type>::Serialize(ptr, field_metadata, output);        \
    break;                                                                    \
  case SERIALIZE_TABLE_OP(type, FieldMetadata::kRepeated):                    \
    RepeatedFieldHelper<type>::Serialize(ptr, field_metadata, output);        \
    break;                                                                    \
  case SERIALIZE_TABLE_OP(type, FieldMetadata::kPacked):                      \
    PackedFieldHelper<type>::Serialize(ptr, field_metadata, output);          \
    break;                                                                    \
  case SERIALIZE_TABLE_OP(type, FieldMetadata::kOneOf):                       \
    if (!IsOneofPresent(base, field_metadata.has_offset, field_metadata.tag)) \
      continue;                                                               \
    OneOfFieldHelper<type>::Serialize(ptr, field_metadata, output);           \
    break

void SerializeInternal(const uint8* base,
                       const FieldMetadata* field_metadata_table,
                       int32 num_fields, io::CodedOutputStream* output) {
  SpecialSerializer func = nullptr;
  for (int i = 0; i < num_fields; i++) {
    const FieldMetadata& field_metadata = field_metadata_table[i];
    const uint8* ptr = base + field_metadata.offset;
    switch (field_metadata.type) {
      SERIALIZERS_FOR_TYPE(WireFormatLite::TYPE_DOUBLE);
      SERIALIZERS_FOR_TYPE(WireFormatLite::TYPE_FLOAT);
      SERIALIZERS_FOR_TYPE(WireFormatLite::TYPE_INT64);
      SERIALIZERS_FOR_TYPE(WireFormatLite::TYPE_UINT64);
      SERIALIZERS_FOR_TYPE(WireFormatLite::TYPE_INT32);
      SERIALIZERS_FOR_TYPE(WireFormatLite::TYPE_FIXED64);
      SERIALIZERS_FOR_TYPE(WireFormatLite::TYPE_FIXED32);
      SERIALIZERS_FOR_TYPE(WireFormatLite::TYPE_BOOL);
      SERIALIZERS_FOR_TYPE(WireFormatLite::TYPE_STRING);
      SERIALIZERS_FOR_TYPE(WireFormatLite::TYPE_GROUP);
      SERIALIZERS_FOR_TYPE(WireFormatLite::TYPE_MESSAGE);
      SERIALIZERS_FOR_TYPE(WireFormatLite::TYPE_BYTES);
      SERIALIZERS_FOR_TYPE(WireFormatLite::TYPE_UINT32);
      SERIALIZERS_FOR_TYPE(WireFormatLite::TYPE_ENUM);
      SERIALIZERS_FOR_TYPE(WireFormatLite::TYPE_SFIXED32);
      SERIALIZERS_FOR_TYPE(WireFormatLite::TYPE_SFIXED64);
      SERIALIZERS_FOR_TYPE(WireFormatLite::TYPE_SINT32);
      SERIALIZERS_FOR_TYPE(WireFormatLite::TYPE_SINT64);
      SERIALIZERS_FOR_TYPE(FieldMetadata::kInlinedType);

      // Special cases
      case FieldMetadata::kSpecial:
        func = reinterpret_cast<SpecialSerializer>(
            const_cast<void*>(field_metadata.ptr));
        func (base, field_metadata.offset, field_metadata.tag,
            field_metadata.has_offset, output);
        break;
      default:
        // __builtin_unreachable()
        SerializeNotImplemented(field_metadata.type);
    }
  }
}

uint8* SerializeInternalToArray(const uint8* base,
                                const FieldMetadata* field_metadata_table,
                                int32 num_fields, bool is_deterministic,
                                uint8* buffer) {
  ArrayOutput array_output = {buffer, is_deterministic};
  ArrayOutput* output = &array_output;
  SpecialSerializer func = nullptr;
  for (int i = 0; i < num_fields; i++) {
    const FieldMetadata& field_metadata = field_metadata_table[i];
    const uint8* ptr = base + field_metadata.offset;
    switch (field_metadata.type) {
      SERIALIZERS_FOR_TYPE(WireFormatLite::TYPE_DOUBLE);
      SERIALIZERS_FOR_TYPE(WireFormatLite::TYPE_FLOAT);
      SERIALIZERS_FOR_TYPE(WireFormatLite::TYPE_INT64);
      SERIALIZERS_FOR_TYPE(WireFormatLite::TYPE_UINT64);
      SERIALIZERS_FOR_TYPE(WireFormatLite::TYPE_INT32);
      SERIALIZERS_FOR_TYPE(WireFormatLite::TYPE_FIXED64);
      SERIALIZERS_FOR_TYPE(WireFormatLite::TYPE_FIXED32);
      SERIALIZERS_FOR_TYPE(WireFormatLite::TYPE_BOOL);
      SERIALIZERS_FOR_TYPE(WireFormatLite::TYPE_STRING);
      SERIALIZERS_FOR_TYPE(WireFormatLite::TYPE_GROUP);
      SERIALIZERS_FOR_TYPE(WireFormatLite::TYPE_MESSAGE);
      SERIALIZERS_FOR_TYPE(WireFormatLite::TYPE_BYTES);
      SERIALIZERS_FOR_TYPE(WireFormatLite::TYPE_UINT32);
      SERIALIZERS_FOR_TYPE(WireFormatLite::TYPE_ENUM);
      SERIALIZERS_FOR_TYPE(WireFormatLite::TYPE_SFIXED32);
      SERIALIZERS_FOR_TYPE(WireFormatLite::TYPE_SFIXED64);
      SERIALIZERS_FOR_TYPE(WireFormatLite::TYPE_SINT32);
      SERIALIZERS_FOR_TYPE(WireFormatLite::TYPE_SINT64);
      SERIALIZERS_FOR_TYPE(FieldMetadata::kInlinedType);
      // Special cases
      case FieldMetadata::kSpecial: {
        io::ArrayOutputStream array_stream(array_output.ptr, INT_MAX);
        io::CodedOutputStream output(&array_stream);
        output.SetSerializationDeterministic(is_deterministic);
                func =  reinterpret_cast<SpecialSerializer>(
            const_cast<void*>(field_metadata.ptr));
                func (base, field_metadata.offset, field_metadata.tag,
            field_metadata.has_offset, &output);
        array_output.ptr += output.ByteCount();
      } break;
      default:
        // __builtin_unreachable()
        SerializeNotImplemented(field_metadata.type);
    }
  }
  return array_output.ptr;
}
#undef SERIALIZERS_FOR_TYPE

void ExtensionSerializer(const uint8* ptr, uint32 offset, uint32 tag,
                         uint32 has_offset, io::CodedOutputStream* output) {
  reinterpret_cast<const ExtensionSet*>(ptr + offset)
      ->SerializeWithCachedSizes(tag, has_offset, output);
}

void UnknownFieldSerializerLite(const uint8* ptr, uint32 offset, uint32 tag,
                                uint32 has_offset,
                                io::CodedOutputStream* output) {
  output->WriteString(
      reinterpret_cast<const InternalMetadataWithArenaLite*>(ptr + offset)
          ->unknown_fields());
}

MessageLite* DuplicateIfNonNullInternal(MessageLite* message) {
  if (message) {
    MessageLite* ret = message->New();
    ret->CheckTypeAndMergeFrom(*message);
    return ret;
  } else {
    return NULL;
  }
}

// Returns a message owned by this Arena.  This may require Own()ing or
// duplicating the message.
MessageLite* GetOwnedMessageInternal(Arena* message_arena,
                                     MessageLite* submessage,
                                     Arena* submessage_arena) {
  GOOGLE_DCHECK(submessage->GetArena() == submessage_arena);
  GOOGLE_DCHECK(message_arena != submessage_arena);
  if (message_arena != NULL && submessage_arena == NULL) {
    message_arena->Own(submessage);
    return submessage;
  } else {
    MessageLite* ret = submessage->New(message_arena);
    ret->CheckTypeAndMergeFrom(*submessage);
    return ret;
  }
}

namespace {

void InitSCC_DFS(SCCInfoBase* scc) {
  if (scc->visit_status.load(std::memory_order_relaxed) !=
      SCCInfoBase::kUninitialized) return;
  scc->visit_status.store(SCCInfoBase::kRunning, std::memory_order_relaxed);
  // Each base is followed by an array of pointers to deps
  auto deps = reinterpret_cast<SCCInfoBase* const*>(scc + 1);
  for (int i = 0; i < scc->num_deps; i++) {
    if (deps[i]) InitSCC_DFS(deps[i]);
  }
  scc->init_func();
  // Mark done (note we use memory order release here), other threads could
  // now see this as initialized and thus the initialization must have happened
  // before.
  scc->visit_status.store(SCCInfoBase::kInitialized, std::memory_order_release);
}

}  // namespace

void InitSCCImpl(SCCInfoBase* scc) {
  static WrappedMutex mu{GOOGLE_PROTOBUF_LINKER_INITIALIZED};
  // Either the default in case no initialization is running or the id of the
  // thread that is currently initializing.
  static std::atomic<std::thread::id> runner;
  auto me = std::this_thread::get_id();
  // This will only happen because the constructor will call InitSCC while
  // constructing the default instance.
  if (runner.load(std::memory_order_relaxed) == me) {
    // Because we're in the process of constructing the default instance.
    // We can be assured that we're already exploring this SCC.
    GOOGLE_CHECK_EQ(scc->visit_status.load(std::memory_order_relaxed),
             SCCInfoBase::kRunning);
    return;
  }
  InitProtobufDefaults();
  mu.Lock();
  runner.store(me, std::memory_order_relaxed);
  InitSCC_DFS(scc);
  runner.store(std::thread::id{}, std::memory_order_relaxed);
  mu.Unlock();
}
>>>>>>> 1ee15bae

}  // namespace internal
}  // namespace protobuf
}  // namespace google<|MERGE_RESOLUTION|>--- conflicted
+++ resolved
@@ -35,10 +35,6 @@
 #include <google/protobuf/generated_message_util.h>
 
 #include <limits>
-<<<<<<< HEAD
-
-
-=======
 // We're only using this as a standard way for getting the thread id.
 // We're not using any thread functionality.
 #include <thread>  // NOLINT
@@ -59,36 +55,15 @@
 #include <google/protobuf/port_def.inc>
 
 
->>>>>>> 1ee15bae
 namespace google {
 namespace protobuf {
 namespace internal {
 
-<<<<<<< HEAD
-double Infinity() {
-  return std::numeric_limits<double>::infinity();
-}
-double NaN() {
-  return std::numeric_limits<double>::quiet_NaN();
-=======
 void DestroyMessage(const void* message) {
   static_cast<const MessageLite*>(message)->~MessageLite();
->>>>>>> 1ee15bae
 }
 void DestroyString(const void* s) { static_cast<const string*>(s)->~string(); }
 
-<<<<<<< HEAD
-const ::std::string* empty_string_;
-GOOGLE_PROTOBUF_DECLARE_ONCE(empty_string_once_init_);
-
-void DeleteEmptyString() {
-  delete empty_string_;
-}
-
-void InitEmptyString() {
-  empty_string_ = new string;
-  OnShutdown(&DeleteEmptyString);
-=======
 ExplicitlyConstructed<::std::string> fixed_address_empty_string;
 
 
@@ -101,10 +76,9 @@
 void InitProtobufDefaults() {
   static bool is_inited = InitProtobufDefaultsImpl();
   (void)is_inited;
->>>>>>> 1ee15bae
-}
-
-int StringSpaceUsedExcludingSelf(const string& str) {
+}
+
+size_t StringSpaceUsedExcludingSelfLong(const string& str) {
   const void* start = &str;
   const void* end = &str + 1;
   if (start <= str.data() && str.data() < end) {
@@ -115,9 +89,6 @@
   }
 }
 
-<<<<<<< HEAD
-
-=======
 template <typename T>
 const T& Get(const void* ptr) {
   return *static_cast<const T*>(ptr);
@@ -830,7 +801,6 @@
   runner.store(std::thread::id{}, std::memory_order_relaxed);
   mu.Unlock();
 }
->>>>>>> 1ee15bae
 
 }  // namespace internal
 }  // namespace protobuf

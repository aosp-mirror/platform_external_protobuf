--- conflicted
+++ resolved
@@ -361,43 +361,13 @@
 #define PROTOBUF_ATTRIBUTE_REINITIALIZES
 #endif
 
-<<<<<<< HEAD
-
-// Shared google3/opensource definitions. //////////////////////////////////////
-
-#define PROTOBUF_VERSION 3009001
-#define PROTOBUF_MIN_HEADER_VERSION_FOR_PROTOC 3009000
-#define PROTOBUF_MIN_PROTOC_VERSION 3009000
-#define PROTOBUF_VERSION_SUFFIX ""
-
-=======
->>>>>>> fb6f8da0
 // The minimum library version which works with the current version of the
 // headers.
 #define GOOGLE_PROTOBUF_MIN_LIBRARY_VERSION 3020000
 
-<<<<<<< HEAD
-// ANDROID: autotdetect RTTI.  Managing RTTI through command line -D
-// parameters is hard across modules, just autodetect it.
-#undef GOOGLE_PROTOBUF_NO_RTTI
-
-#if defined(__clang__)
-#if !__has_feature(cxx_rtti)
-#define GOOGLE_PROTOBUF_NO_RTTI 1
-#endif
-#elif defined(__GNUC__)
-#if !defined(__GXX_RTTI)
-#define GOOGLE_PROTOBUF_NO_RTTI 1
-#endif
-#else
-#define GOOGLE_PROTOBUF_NO_RTTI 1
-#endif
-
-=======
 #ifdef PROTOBUF_RTTI
 #error PROTOBUF_RTTI was previously defined
 #endif
->>>>>>> fb6f8da0
 #if defined(GOOGLE_PROTOBUF_NO_RTTI) && GOOGLE_PROTOBUF_NO_RTTI
 // A user-provided definition GOOGLE_PROTOBUF_NO_RTTI=1 disables RTTI.
 #define PROTOBUF_RTTI 0

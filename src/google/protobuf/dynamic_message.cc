// Protocol Buffers - Google's data interchange format
// Copyright 2008 Google Inc.  All rights reserved.
// https://developers.google.com/protocol-buffers/
//
// Redistribution and use in source and binary forms, with or without
// modification, are permitted provided that the following conditions are
// met:
//
//     * Redistributions of source code must retain the above copyright
// notice, this list of conditions and the following disclaimer.
//     * Redistributions in binary form must reproduce the above
// copyright notice, this list of conditions and the following disclaimer
// in the documentation and/or other materials provided with the
// distribution.
//     * Neither the name of Google Inc. nor the names of its
// contributors may be used to endorse or promote products derived from
// this software without specific prior written permission.
//
// THIS SOFTWARE IS PROVIDED BY THE COPYRIGHT HOLDERS AND CONTRIBUTORS
// "AS IS" AND ANY EXPRESS OR IMPLIED WARRANTIES, INCLUDING, BUT NOT
// LIMITED TO, THE IMPLIED WARRANTIES OF MERCHANTABILITY AND FITNESS FOR
// A PARTICULAR PURPOSE ARE DISCLAIMED. IN NO EVENT SHALL THE COPYRIGHT
// OWNER OR CONTRIBUTORS BE LIABLE FOR ANY DIRECT, INDIRECT, INCIDENTAL,
// SPECIAL, EXEMPLARY, OR CONSEQUENTIAL DAMAGES (INCLUDING, BUT NOT
// LIMITED TO, PROCUREMENT OF SUBSTITUTE GOODS OR SERVICES; LOSS OF USE,
// DATA, OR PROFITS; OR BUSINESS INTERRUPTION) HOWEVER CAUSED AND ON ANY
// THEORY OF LIABILITY, WHETHER IN CONTRACT, STRICT LIABILITY, OR TORT
// (INCLUDING NEGLIGENCE OR OTHERWISE) ARISING IN ANY WAY OUT OF THE USE
// OF THIS SOFTWARE, EVEN IF ADVISED OF THE POSSIBILITY OF SUCH DAMAGE.

// Author: kenton@google.com (Kenton Varda)
//  Based on original Protocol Buffers design by
//  Sanjay Ghemawat, Jeff Dean, and others.
//
// DynamicMessage is implemented by constructing a data structure which
// has roughly the same memory layout as a generated message would have.
// Then, we use GeneratedMessageReflection to implement our reflection
// interface.  All the other operations we need to implement (e.g.
// parsing, copying, etc.) are already implemented in terms of
// Reflection, so the rest is easy.
//
// The up side of this strategy is that it's very efficient.  We don't
// need to use hash_maps or generic representations of fields.  The
// down side is that this is a low-level memory management hack which
// can be tricky to get right.
//
// As mentioned in the header, we only expose a DynamicMessageFactory
// publicly, not the DynamicMessage class itself.  This is because
// GenericMessageReflection wants to have a pointer to a "default"
// copy of the class, with all fields initialized to their default
// values.  We only want to construct one of these per message type,
// so DynamicMessageFactory stores a cache of default messages for
// each type it sees (each unique Descriptor pointer).  The code
// refers to the "default" copy of the class as the "prototype".
//
// Note on memory allocation:  This module often calls "operator new()"
// to allocate untyped memory, rather than calling something like
// "new uint8[]".  This is because "operator new()" means "Give me some
// space which I can use as I please." while "new uint8[]" means "Give
// me an array of 8-bit integers.".  In practice, the later may return
// a pointer that is not aligned correctly for general use.  I believe
// Item 8 of "More Effective C++" discusses this in more detail, though
// I don't have the book on me right now so I'm not sure.

#include <algorithm>
#include <memory>
#include <unordered_map>

<<<<<<< HEAD
#include <google/protobuf/stubs/common.h>
#include <google/protobuf/stubs/scoped_ptr.h>
=======
#include <google/protobuf/stubs/hash.h>
>>>>>>> 1ee15bae

#include <google/protobuf/descriptor.pb.h>
#include <google/protobuf/descriptor.h>
#include <google/protobuf/dynamic_message.h>
#include <google/protobuf/generated_message_reflection.h>
#include <google/protobuf/generated_message_util.h>
#include <google/protobuf/arenastring.h>
#include <google/protobuf/map_field_inl.h>
#include <google/protobuf/reflection_ops.h>
#include <google/protobuf/repeated_field.h>
#include <google/protobuf/map_type_handler.h>
#include <google/protobuf/extension_set.h>
#include <google/protobuf/wire_format.h>
#include <google/protobuf/map_field.h>

namespace google {
namespace protobuf {

using internal::WireFormat;
using internal::ExtensionSet;
using internal::GeneratedMessageReflection;
using internal::MapField;
using internal::DynamicMapField;


using internal::ArenaStringPtr;

// ===================================================================
// Some helper tables and functions...

namespace {

bool IsMapFieldInApi(const FieldDescriptor* field) {
  return field->is_map();
}

// Compute the byte size of the in-memory representation of the field.
int FieldSpaceUsed(const FieldDescriptor* field) {
  typedef FieldDescriptor FD;  // avoid line wrapping
  if (field->label() == FD::LABEL_REPEATED) {
    switch (field->cpp_type()) {
      case FD::CPPTYPE_INT32  : return sizeof(RepeatedField<int32   >);
      case FD::CPPTYPE_INT64  : return sizeof(RepeatedField<int64   >);
      case FD::CPPTYPE_UINT32 : return sizeof(RepeatedField<uint32  >);
      case FD::CPPTYPE_UINT64 : return sizeof(RepeatedField<uint64  >);
      case FD::CPPTYPE_DOUBLE : return sizeof(RepeatedField<double  >);
      case FD::CPPTYPE_FLOAT  : return sizeof(RepeatedField<float   >);
      case FD::CPPTYPE_BOOL   : return sizeof(RepeatedField<bool    >);
      case FD::CPPTYPE_ENUM   : return sizeof(RepeatedField<int     >);
      case FD::CPPTYPE_MESSAGE:
        if (IsMapFieldInApi(field)) {
          return sizeof(DynamicMapField);
        } else {
          return sizeof(RepeatedPtrField<Message>);
        }

      case FD::CPPTYPE_STRING:
        switch (field->options().ctype()) {
          default:  // TODO(kenton):  Support other string reps.
          case FieldOptions::STRING:
            return sizeof(RepeatedPtrField<string>);
        }
        break;
    }
  } else {
    switch (field->cpp_type()) {
      case FD::CPPTYPE_INT32  : return sizeof(int32   );
      case FD::CPPTYPE_INT64  : return sizeof(int64   );
      case FD::CPPTYPE_UINT32 : return sizeof(uint32  );
      case FD::CPPTYPE_UINT64 : return sizeof(uint64  );
      case FD::CPPTYPE_DOUBLE : return sizeof(double  );
      case FD::CPPTYPE_FLOAT  : return sizeof(float   );
      case FD::CPPTYPE_BOOL   : return sizeof(bool    );
      case FD::CPPTYPE_ENUM   : return sizeof(int     );

      case FD::CPPTYPE_MESSAGE:
        return sizeof(Message*);

      case FD::CPPTYPE_STRING:
        switch (field->options().ctype()) {
          default:  // TODO(kenton):  Support other string reps.
          case FieldOptions::STRING:
            return sizeof(ArenaStringPtr);
        }
        break;
    }
  }

  GOOGLE_LOG(DFATAL) << "Can't get here.";
  return 0;
}

// Compute the byte size of in-memory representation of the oneof fields
// in default oneof instance.
int OneofFieldSpaceUsed(const FieldDescriptor* field) {
  typedef FieldDescriptor FD;  // avoid line wrapping
  switch (field->cpp_type()) {
    case FD::CPPTYPE_INT32  : return sizeof(int32   );
    case FD::CPPTYPE_INT64  : return sizeof(int64   );
    case FD::CPPTYPE_UINT32 : return sizeof(uint32  );
    case FD::CPPTYPE_UINT64 : return sizeof(uint64  );
    case FD::CPPTYPE_DOUBLE : return sizeof(double  );
    case FD::CPPTYPE_FLOAT  : return sizeof(float   );
    case FD::CPPTYPE_BOOL   : return sizeof(bool    );
    case FD::CPPTYPE_ENUM   : return sizeof(int     );

    case FD::CPPTYPE_MESSAGE:
      return sizeof(Message*);

    case FD::CPPTYPE_STRING:
      switch (field->options().ctype()) {
        default:
        case FieldOptions::STRING:
          return sizeof(ArenaStringPtr);
      }
      break;
  }

  GOOGLE_LOG(DFATAL) << "Can't get here.";
  return 0;
}

inline int DivideRoundingUp(int i, int j) {
  return (i + (j - 1)) / j;
}

static const int kSafeAlignment = sizeof(uint64);
static const int kMaxOneofUnionSize = sizeof(uint64);

inline int AlignTo(int offset, int alignment) {
  return DivideRoundingUp(offset, alignment) * alignment;
}

// Rounds the given byte offset up to the next offset aligned such that any
// type may be stored at it.
inline int AlignOffset(int offset) {
  return AlignTo(offset, kSafeAlignment);
}

#define bitsizeof(T) (sizeof(T) * 8)

}  // namespace

// ===================================================================

class DynamicMessage : public Message {
 public:
  struct TypeInfo {
    int size;
    int has_bits_offset;
    int oneof_case_offset;
    int unknown_fields_offset;
    int extensions_offset;
    int is_default_instance_offset;

    // Not owned by the TypeInfo.
    DynamicMessageFactory* factory;  // The factory that created this object.
    const DescriptorPool* pool;      // The factory's DescriptorPool.
    const Descriptor* type;          // Type of this DynamicMessage.

    // Warning:  The order in which the following pointers are defined is
    //   important (the prototype must be deleted *before* the offsets).
<<<<<<< HEAD
    google::protobuf::scoped_array<int> offsets;
    google::protobuf::scoped_ptr<const GeneratedMessageReflection> reflection;
    // Don't use a scoped_ptr to hold the prototype: the destructor for
=======
    std::unique_ptr<uint32[]> offsets;
    std::unique_ptr<uint32[]> has_bits_indices;
    std::unique_ptr<const GeneratedMessageReflection> reflection;
    // Don't use a unique_ptr to hold the prototype: the destructor for
>>>>>>> 1ee15bae
    // DynamicMessage needs to know whether it is the prototype, and does so by
    // looking back at this field. This would assume details about the
    // implementation of unique_ptr.
    const DynamicMessage* prototype;
    void* default_oneof_instance;

    TypeInfo() : prototype(NULL), default_oneof_instance(NULL) {}

    ~TypeInfo() {
      delete prototype;
      operator delete(default_oneof_instance);
    }
  };

  DynamicMessage(const TypeInfo* type_info);
  ~DynamicMessage();

  // Called on the prototype after construction to initialize message fields.
  void CrossLinkPrototypes();

  // implements Message ----------------------------------------------

  Message* New() const override;
  Message* New(Arena* arena) const override;
  Arena* GetArena() const override { return arena_; }

  int GetCachedSize() const override;
  void SetCachedSize(int size) const override;

  Metadata GetMetadata() const override;

  // We actually allocate more memory than sizeof(*this) when this
  // class's memory is allocated via the global operator new. Thus, we need to
  // manually call the global operator delete. Calling the destructor is taken
  // care of for us. This makes DynamicMessage compatible with -fsized-delete.
  // It doesn't work for MSVC though.
#ifndef _MSC_VER
  static void operator delete(void* ptr) {
    ::operator delete(ptr);
  }
#endif  // !_MSC_VER

 private:
<<<<<<< HEAD
  GOOGLE_DISALLOW_EVIL_CONSTRUCTORS(DynamicMessage);
  DynamicMessage(const TypeInfo* type_info, ::google::protobuf::Arena* arena);
  void SharedCtor();
=======
  DynamicMessage(const TypeInfo* type_info, Arena* arena);

  void SharedCtor(bool lock_factory);
>>>>>>> 1ee15bae

  inline bool is_prototype() const {
    return type_info_->prototype == this ||
           // If type_info_->prototype is NULL, then we must be constructing
           // the prototype now, which means we must be the prototype.
           type_info_->prototype == NULL;
  }

  inline void* OffsetToPointer(int offset) {
    return reinterpret_cast<uint8*>(this) + offset;
  }
  inline const void* OffsetToPointer(int offset) const {
    return reinterpret_cast<const uint8*>(this) + offset;
  }

  const TypeInfo* type_info_;
  Arena* const arena_;
  mutable std::atomic<int> cached_byte_size_;
  GOOGLE_DISALLOW_EVIL_CONSTRUCTORS(DynamicMessage);
};

DynamicMessage::DynamicMessage(const TypeInfo* type_info)
<<<<<<< HEAD
  : type_info_(type_info),
    cached_byte_size_(0) {
  SharedCtor();
}

DynamicMessage::DynamicMessage(const TypeInfo* type_info,
                               ::google::protobuf::Arena* arena)
  : type_info_(type_info),
    cached_byte_size_(0) {
  SharedCtor();
}

void DynamicMessage::SharedCtor() {
=======
    : type_info_(type_info), arena_(NULL), cached_byte_size_(0) {
  SharedCtor(true);
}

DynamicMessage::DynamicMessage(const TypeInfo* type_info, Arena* arena)
    : type_info_(type_info), arena_(arena), cached_byte_size_(0) {
  SharedCtor(true);
}

DynamicMessage::DynamicMessage(const TypeInfo* type_info, bool lock_factory)
    : type_info_(type_info), arena_(NULL), cached_byte_size_(0) {
  SharedCtor(lock_factory);
}

void DynamicMessage::SharedCtor(bool lock_factory) {
>>>>>>> 1ee15bae
  // We need to call constructors for various fields manually and set
  // default values where appropriate.  We use placement new to call
  // constructors.  If you haven't heard of placement new, I suggest Googling
  // it now.  We use placement new even for primitive types that don't have
  // constructors for consistency.  (In theory, placement new should be used
  // any time you are trying to convert untyped memory to typed memory, though
  // in practice that's not strictly necessary for types that don't have a
  // constructor.)

  const Descriptor* descriptor = type_info_->type;

  // Initialize oneof cases.
  for (int i = 0 ; i < descriptor->oneof_decl_count(); ++i) {
    new(OffsetToPointer(type_info_->oneof_case_offset + sizeof(uint32) * i))
        uint32(0);
  }

<<<<<<< HEAD
  if (type_info_->is_default_instance_offset != -1) {
    *reinterpret_cast<bool*>(
        OffsetToPointer(type_info_->is_default_instance_offset)) = false;
  }

  new(OffsetToPointer(type_info_->unknown_fields_offset)) UnknownFieldSet;

  if (type_info_->extensions_offset != -1) {
    new(OffsetToPointer(type_info_->extensions_offset)) ExtensionSet;
=======
  new (OffsetToPointer(type_info_->internal_metadata_offset))
      InternalMetadataWithArena(arena_);

  if (type_info_->extensions_offset != -1) {
    new (OffsetToPointer(type_info_->extensions_offset)) ExtensionSet(arena_);
>>>>>>> 1ee15bae
  }

  for (int i = 0; i < descriptor->field_count(); i++) {
    const FieldDescriptor* field = descriptor->field(i);
    void* field_ptr = OffsetToPointer(type_info_->offsets[i]);
    if (field->containing_oneof()) {
      continue;
    }
    switch (field->cpp_type()) {
#define HANDLE_TYPE(CPPTYPE, TYPE)                         \
  case FieldDescriptor::CPPTYPE_##CPPTYPE:                 \
    if (!field->is_repeated()) {                           \
      new (field_ptr) TYPE(field->default_value_##TYPE()); \
    } else {                                               \
      new (field_ptr) RepeatedField<TYPE>(arena_);         \
    }                                                      \
    break;

      HANDLE_TYPE(INT32 , int32 );
      HANDLE_TYPE(INT64 , int64 );
      HANDLE_TYPE(UINT32, uint32);
      HANDLE_TYPE(UINT64, uint64);
      HANDLE_TYPE(DOUBLE, double);
      HANDLE_TYPE(FLOAT , float );
      HANDLE_TYPE(BOOL  , bool  );
#undef HANDLE_TYPE

      case FieldDescriptor::CPPTYPE_ENUM:
        if (!field->is_repeated()) {
          new(field_ptr) int(field->default_value_enum()->number());
        } else {
          new (field_ptr) RepeatedField<int>(arena_);
        }
        break;

      case FieldDescriptor::CPPTYPE_STRING:
        switch (field->options().ctype()) {
          default:  // TODO(kenton):  Support other string reps.
          case FieldOptions::STRING:
            if (!field->is_repeated()) {
              const string* default_value;
              if (is_prototype()) {
                default_value = &field->default_value_string();
              } else {
                default_value =
                  &(reinterpret_cast<const ArenaStringPtr*>(
                    type_info_->prototype->OffsetToPointer(
                      type_info_->offsets[i]))->Get(NULL));
              }
              ArenaStringPtr* asp = new(field_ptr) ArenaStringPtr();
              asp->UnsafeSetDefault(default_value);
            } else {
              new (field_ptr) RepeatedPtrField<string>(arena_);
            }
            break;
        }
        break;

      case FieldDescriptor::CPPTYPE_MESSAGE: {
        if (!field->is_repeated()) {
          new(field_ptr) Message*(NULL);
        } else {
          if (IsMapFieldInApi(field)) {
<<<<<<< HEAD
            new (field_ptr) DynamicMapField(
                type_info_->factory->GetPrototypeNoLock(field->message_type()));
=======
            // We need to lock in most cases to avoid data racing. Only not lock
            // when the constructor is called inside GetPrototype(), in which
            // case we have already locked the factory.
            if (lock_factory) {
              if (arena_ != NULL) {
                new (field_ptr) DynamicMapField(
                    type_info_->factory->GetPrototype(field->message_type()),
                    arena_);
              } else {
                new (field_ptr) DynamicMapField(
                    type_info_->factory->GetPrototype(field->message_type()));
              }
            } else {
              if (arena_ != NULL) {
                new (field_ptr)
                    DynamicMapField(type_info_->factory->GetPrototypeNoLock(
                                        field->message_type()),
                                    arena_);
              } else {
                new (field_ptr)
                    DynamicMapField(type_info_->factory->GetPrototypeNoLock(
                        field->message_type()));
              }
            }
>>>>>>> 1ee15bae
          } else {
            new (field_ptr) RepeatedPtrField<Message>(arena_);
          }
        }
        break;
      }
    }
  }
}

DynamicMessage::~DynamicMessage() {
  const Descriptor* descriptor = type_info_->type;

  reinterpret_cast<UnknownFieldSet*>(
    OffsetToPointer(type_info_->unknown_fields_offset))->~UnknownFieldSet();

  if (type_info_->extensions_offset != -1) {
    reinterpret_cast<ExtensionSet*>(
      OffsetToPointer(type_info_->extensions_offset))->~ExtensionSet();
  }

  // We need to manually run the destructors for repeated fields and strings,
  // just as we ran their constructors in the DynamicMessage constructor.
  // We also need to manually delete oneof fields if it is set and is string
  // or message.
  // Additionally, if any singular embedded messages have been allocated, we
  // need to delete them, UNLESS we are the prototype message of this type,
  // in which case any embedded messages are other prototypes and shouldn't
  // be touched.
  for (int i = 0; i < descriptor->field_count(); i++) {
    const FieldDescriptor* field = descriptor->field(i);
    if (field->containing_oneof()) {
      void* field_ptr = OffsetToPointer(
          type_info_->oneof_case_offset
          + sizeof(uint32) * field->containing_oneof()->index());
      if (*(reinterpret_cast<const uint32*>(field_ptr)) ==
          field->number()) {
        field_ptr = OffsetToPointer(type_info_->offsets[
            descriptor->field_count() + field->containing_oneof()->index()]);
        if (field->cpp_type() == FieldDescriptor::CPPTYPE_STRING) {
          switch (field->options().ctype()) {
            default:
            case FieldOptions::STRING: {
              const ::std::string* default_value =
                  &(reinterpret_cast<const ArenaStringPtr*>(
                      reinterpret_cast<uint8*>(
                          type_info_->default_oneof_instance)
                      + type_info_->offsets[i])
                    ->Get(NULL));
              reinterpret_cast<ArenaStringPtr*>(field_ptr)->Destroy(
                  default_value, NULL);
              break;
            }
          }
        } else if (field->cpp_type() == FieldDescriptor::CPPTYPE_MESSAGE) {
            delete *reinterpret_cast<Message**>(field_ptr);
        }
      }
      continue;
    }
    void* field_ptr = OffsetToPointer(type_info_->offsets[i]);

    if (field->is_repeated()) {
      switch (field->cpp_type()) {
#define HANDLE_TYPE(UPPERCASE, LOWERCASE)                                     \
        case FieldDescriptor::CPPTYPE_##UPPERCASE :                           \
          reinterpret_cast<RepeatedField<LOWERCASE>*>(field_ptr)              \
              ->~RepeatedField<LOWERCASE>();                                  \
          break

        HANDLE_TYPE( INT32,  int32);
        HANDLE_TYPE( INT64,  int64);
        HANDLE_TYPE(UINT32, uint32);
        HANDLE_TYPE(UINT64, uint64);
        HANDLE_TYPE(DOUBLE, double);
        HANDLE_TYPE( FLOAT,  float);
        HANDLE_TYPE(  BOOL,   bool);
        HANDLE_TYPE(  ENUM,    int);
#undef HANDLE_TYPE

        case FieldDescriptor::CPPTYPE_STRING:
          switch (field->options().ctype()) {
            default:  // TODO(kenton):  Support other string reps.
            case FieldOptions::STRING:
              reinterpret_cast<RepeatedPtrField<string>*>(field_ptr)
                  ->~RepeatedPtrField<string>();
              break;
          }
          break;

        case FieldDescriptor::CPPTYPE_MESSAGE:
          if (IsMapFieldInApi(field)) {
            reinterpret_cast<DynamicMapField*>(field_ptr)->~DynamicMapField();
          } else {
            reinterpret_cast<RepeatedPtrField<Message>*>(field_ptr)
                ->~RepeatedPtrField<Message>();
          }
          break;
      }

    } else if (field->cpp_type() == FieldDescriptor::CPPTYPE_STRING) {
      switch (field->options().ctype()) {
        default:  // TODO(kenton):  Support other string reps.
        case FieldOptions::STRING: {
          const ::std::string* default_value =
              &(reinterpret_cast<const ArenaStringPtr*>(
                  type_info_->prototype->OffsetToPointer(
                      type_info_->offsets[i]))->Get(NULL));
          reinterpret_cast<ArenaStringPtr*>(field_ptr)->Destroy(
              default_value, NULL);
          break;
        }
      }
    } else if (field->cpp_type() == FieldDescriptor::CPPTYPE_MESSAGE) {
      if (!is_prototype()) {
        Message* message = *reinterpret_cast<Message**>(field_ptr);
        if (message != NULL) {
          delete message;
        }
      }
    }
  }
}

void DynamicMessage::CrossLinkPrototypes() {
  // This should only be called on the prototype message.
  GOOGLE_CHECK(is_prototype());

  DynamicMessageFactory* factory = type_info_->factory;
  const Descriptor* descriptor = type_info_->type;

  // Cross-link default messages.
  for (int i = 0; i < descriptor->field_count(); i++) {
    const FieldDescriptor* field = descriptor->field(i);
    void* field_ptr = OffsetToPointer(type_info_->offsets[i]);
    if (field->containing_oneof()) {
      field_ptr = reinterpret_cast<uint8*>(
          type_info_->default_oneof_instance) + type_info_->offsets[i];
    }

    if (field->cpp_type() == FieldDescriptor::CPPTYPE_MESSAGE &&
        !field->is_repeated()) {
      // For fields with message types, we need to cross-link with the
      // prototype for the field's type.
      // For singular fields, the field is just a pointer which should
      // point to the prototype.
      *reinterpret_cast<const Message**>(field_ptr) =
        factory->GetPrototypeNoLock(field->message_type());
    }
  }

  // Set as the default instance -- this affects field-presence semantics for
  // proto3.
  if (type_info_->is_default_instance_offset != -1) {
    void* is_default_instance_ptr =
        OffsetToPointer(type_info_->is_default_instance_offset);
    *reinterpret_cast<bool*>(is_default_instance_ptr) = true;
  }
}

Message* DynamicMessage::New() const { return New(NULL); }

Message* DynamicMessage::New(Arena* arena) const {
  if (arena != NULL) {
    void* new_base = Arena::CreateArray<char>(arena, type_info_->size);
    memset(new_base, 0, type_info_->size);
    return new (new_base) DynamicMessage(type_info_, arena);
  } else {
    void* new_base = operator new(type_info_->size);
    memset(new_base, 0, type_info_->size);
    return new (new_base) DynamicMessage(type_info_);
  }
}

int DynamicMessage::GetCachedSize() const {
  return cached_byte_size_.load(std::memory_order_relaxed);
}

void DynamicMessage::SetCachedSize(int size) const {
  cached_byte_size_.store(size, std::memory_order_relaxed);
}

Metadata DynamicMessage::GetMetadata() const {
  Metadata metadata;
  metadata.descriptor = type_info_->type;
  metadata.reflection = type_info_->reflection.get();
  return metadata;
}

// ===================================================================

struct DynamicMessageFactory::PrototypeMap {
  typedef std::unordered_map<const Descriptor*, const DynamicMessage::TypeInfo*>
      Map;
  Map map_;
};

DynamicMessageFactory::DynamicMessageFactory()
  : pool_(NULL), delegate_to_generated_factory_(false),
    prototypes_(new PrototypeMap) {
}

DynamicMessageFactory::DynamicMessageFactory(const DescriptorPool* pool)
  : pool_(pool), delegate_to_generated_factory_(false),
    prototypes_(new PrototypeMap) {
}

DynamicMessageFactory::~DynamicMessageFactory() {
  for (PrototypeMap::Map::iterator iter = prototypes_->map_.begin();
       iter != prototypes_->map_.end(); ++iter) {
    DeleteDefaultOneofInstance(iter->second->type,
                               iter->second->offsets.get(),
                               iter->second->default_oneof_instance);
    delete iter->second;
  }
}

const Message* DynamicMessageFactory::GetPrototype(const Descriptor* type) {
  MutexLock lock(&prototypes_mutex_);
  return GetPrototypeNoLock(type);
}

const Message* DynamicMessageFactory::GetPrototypeNoLock(
    const Descriptor* type) {
  if (delegate_to_generated_factory_ &&
      type->file()->pool() == DescriptorPool::generated_pool()) {
    return MessageFactory::generated_factory()->GetPrototype(type);
  }

  const DynamicMessage::TypeInfo** target = &prototypes_->map_[type];
  if (*target != NULL) {
    // Already exists.
    return (*target)->prototype;
  }

  DynamicMessage::TypeInfo* type_info = new DynamicMessage::TypeInfo;
  *target = type_info;

  type_info->type = type;
  type_info->pool = (pool_ == NULL) ? type->file()->pool() : pool_;
  type_info->factory = this;

  // We need to construct all the structures passed to
  // GeneratedMessageReflection's constructor.  This includes:
  // - A block of memory that contains space for all the message's fields.
  // - An array of integers indicating the byte offset of each field within
  //   this block.
  // - A big bitfield containing a bit for each field indicating whether
  //   or not that field is set.

  // Compute size and offsets.
  int* offsets = new int[type->field_count() + type->oneof_decl_count()];
  type_info->offsets.reset(offsets);

  // Decide all field offsets by packing in order.
  // We place the DynamicMessage object itself at the beginning of the allocated
  // space.
  int size = sizeof(DynamicMessage);
  size = AlignOffset(size);

  // Next the has_bits, which is an array of uint32s.
  if (type->file()->syntax() == FileDescriptor::SYNTAX_PROTO3) {
    type_info->has_bits_offset = -1;
  } else {
    type_info->has_bits_offset = size;
    int has_bits_array_size =
      DivideRoundingUp(type->field_count(), bitsizeof(uint32));
    size += has_bits_array_size * sizeof(uint32);
    size = AlignOffset(size);
  }

  // The is_default_instance member, if any.
  if (type->file()->syntax() == FileDescriptor::SYNTAX_PROTO3) {
    type_info->is_default_instance_offset = size;
    size += sizeof(bool);
    size = AlignOffset(size);
  } else {
    type_info->is_default_instance_offset = -1;
  }

  // The oneof_case, if any. It is an array of uint32s.
  if (type->oneof_decl_count() > 0) {
    type_info->oneof_case_offset = size;
    size += type->oneof_decl_count() * sizeof(uint32);
    size = AlignOffset(size);
  }

  // The ExtensionSet, if any.
  if (type->extension_range_count() > 0) {
    type_info->extensions_offset = size;
    size += sizeof(ExtensionSet);
    size = AlignOffset(size);
  } else {
    // No extensions.
    type_info->extensions_offset = -1;
  }

  // All the fields.
  for (int i = 0; i < type->field_count(); i++) {
    // Make sure field is aligned to avoid bus errors.
    // Oneof fields do not use any space.
    if (!type->field(i)->containing_oneof()) {
      int field_size = FieldSpaceUsed(type->field(i));
      size = AlignTo(size, std::min(kSafeAlignment, field_size));
      offsets[i] = size;
      size += field_size;
    }
  }

  // The oneofs.
  for (int i = 0; i < type->oneof_decl_count(); i++) {
    size = AlignTo(size, kSafeAlignment);
    offsets[type->field_count() + i] = size;
    size += kMaxOneofUnionSize;
  }

  // Add the UnknownFieldSet to the end.
  size = AlignOffset(size);
  type_info->unknown_fields_offset = size;
  size += sizeof(UnknownFieldSet);

  // Align the final size to make sure no clever allocators think that
  // alignment is not necessary.
  size = AlignOffset(size);
  type_info->size = size;

  // Allocate the prototype.
  void* base = operator new(size);
  memset(base, 0, size);
  // The prototype in type_info has to be set before creating the prototype
  // instance on memory. e.g., message Foo { map<int32, Foo> a = 1; }. When
  // creating prototype for Foo, prototype of the map entry will also be
  // created, which needs the address of the prototype of Foo (the value in
  // map). To break the cyclic dependency, we have to assgin the address of
  // prototype into type_info first.
  type_info->prototype = static_cast<DynamicMessage*>(base);
  DynamicMessage* prototype = new(base) DynamicMessage(type_info);

  // Construct the reflection object.
  if (type->oneof_decl_count() > 0) {
    // Compute the size of default oneof instance and offsets of default
    // oneof fields.
    int oneof_size = 0;
    for (int i = 0; i < type->oneof_decl_count(); i++) {
      for (int j = 0; j < type->oneof_decl(i)->field_count(); j++) {
        const FieldDescriptor* field = type->oneof_decl(i)->field(j);
        int field_size = OneofFieldSpaceUsed(field);
        oneof_size = AlignTo(oneof_size, std::min(kSafeAlignment, field_size));
        offsets[field->index()] = oneof_size;
        oneof_size += field_size;
      }
    }
    // Construct default oneof instance.
    type_info->default_oneof_instance = ::operator new(oneof_size);
    ConstructDefaultOneofInstance(type_info->type,
                                  type_info->offsets.get(),
                                  type_info->default_oneof_instance);
    type_info->reflection.reset(
        new GeneratedMessageReflection(
            type_info->type,
            type_info->prototype,
            type_info->offsets.get(),
            type_info->has_bits_offset,
            type_info->unknown_fields_offset,
            type_info->extensions_offset,
            type_info->default_oneof_instance,
            type_info->oneof_case_offset,
            type_info->pool,
            this,
            type_info->size,
            -1 /* arena_offset */,
            type_info->is_default_instance_offset));
  } else {
    type_info->reflection.reset(
        new GeneratedMessageReflection(
            type_info->type,
            type_info->prototype,
            type_info->offsets.get(),
            type_info->has_bits_offset,
            type_info->unknown_fields_offset,
            type_info->extensions_offset,
            type_info->pool,
            this,
            type_info->size,
            -1 /* arena_offset */,
            type_info->is_default_instance_offset));
  }
  // Cross link prototypes.
  prototype->CrossLinkPrototypes();

  return prototype;
}

void DynamicMessageFactory::ConstructDefaultOneofInstance(
    const Descriptor* type,
    const int offsets[],
    void* default_oneof_instance) {
  for (int i = 0; i < type->oneof_decl_count(); i++) {
    for (int j = 0; j < type->oneof_decl(i)->field_count(); j++) {
      const FieldDescriptor* field = type->oneof_decl(i)->field(j);
      void* field_ptr = reinterpret_cast<uint8*>(
          default_oneof_instance) + offsets[field->index()];
      switch (field->cpp_type()) {
#define HANDLE_TYPE(CPPTYPE, TYPE)                                      \
        case FieldDescriptor::CPPTYPE_##CPPTYPE:                        \
          new(field_ptr) TYPE(field->default_value_##TYPE());           \
          break;

        HANDLE_TYPE(INT32 , int32 );
        HANDLE_TYPE(INT64 , int64 );
        HANDLE_TYPE(UINT32, uint32);
        HANDLE_TYPE(UINT64, uint64);
        HANDLE_TYPE(DOUBLE, double);
        HANDLE_TYPE(FLOAT , float );
        HANDLE_TYPE(BOOL  , bool  );
#undef HANDLE_TYPE

        case FieldDescriptor::CPPTYPE_ENUM:
          new(field_ptr) int(field->default_value_enum()->number());
          break;
        case FieldDescriptor::CPPTYPE_STRING:
          switch (field->options().ctype()) {
            default:
            case FieldOptions::STRING:
              ArenaStringPtr* asp = new (field_ptr) ArenaStringPtr();
              asp->UnsafeSetDefault(&field->default_value_string());
              break;
          }
          break;

        case FieldDescriptor::CPPTYPE_MESSAGE: {
          new(field_ptr) Message*(NULL);
          break;
        }
      }
    }
  }
}

void DynamicMessageFactory::DeleteDefaultOneofInstance(
    const Descriptor* type,
    const int offsets[],
    void* default_oneof_instance) {
  for (int i = 0; i < type->oneof_decl_count(); i++) {
    for (int j = 0; j < type->oneof_decl(i)->field_count(); j++) {
      const FieldDescriptor* field = type->oneof_decl(i)->field(j);
      if (field->cpp_type() == FieldDescriptor::CPPTYPE_STRING) {
        switch (field->options().ctype()) {
          default:
          case FieldOptions::STRING:
            break;
        }
      }
    }
  }
}

}  // namespace protobuf
}  // namespace google<|MERGE_RESOLUTION|>--- conflicted
+++ resolved
@@ -66,12 +66,7 @@
 #include <memory>
 #include <unordered_map>
 
-<<<<<<< HEAD
-#include <google/protobuf/stubs/common.h>
-#include <google/protobuf/stubs/scoped_ptr.h>
-=======
 #include <google/protobuf/stubs/hash.h>
->>>>>>> 1ee15bae
 
 #include <google/protobuf/descriptor.pb.h>
 #include <google/protobuf/descriptor.h>
@@ -79,22 +74,23 @@
 #include <google/protobuf/generated_message_reflection.h>
 #include <google/protobuf/generated_message_util.h>
 #include <google/protobuf/arenastring.h>
+#include <google/protobuf/extension_set.h>
+#include <google/protobuf/map_field.h>
 #include <google/protobuf/map_field_inl.h>
+#include <google/protobuf/map_type_handler.h>
 #include <google/protobuf/reflection_ops.h>
 #include <google/protobuf/repeated_field.h>
-#include <google/protobuf/map_type_handler.h>
-#include <google/protobuf/extension_set.h>
 #include <google/protobuf/wire_format.h>
-#include <google/protobuf/map_field.h>
+
 
 namespace google {
 namespace protobuf {
 
-using internal::WireFormat;
+using internal::DynamicMapField;
 using internal::ExtensionSet;
 using internal::GeneratedMessageReflection;
+using internal::InternalMetadataWithArena;
 using internal::MapField;
-using internal::DynamicMapField;
 
 
 using internal::ArenaStringPtr;
@@ -223,9 +219,8 @@
     int size;
     int has_bits_offset;
     int oneof_case_offset;
-    int unknown_fields_offset;
+    int internal_metadata_offset;
     int extensions_offset;
-    int is_default_instance_offset;
 
     // Not owned by the TypeInfo.
     DynamicMessageFactory* factory;  // The factory that created this object.
@@ -234,31 +229,28 @@
 
     // Warning:  The order in which the following pointers are defined is
     //   important (the prototype must be deleted *before* the offsets).
-<<<<<<< HEAD
-    google::protobuf::scoped_array<int> offsets;
-    google::protobuf::scoped_ptr<const GeneratedMessageReflection> reflection;
-    // Don't use a scoped_ptr to hold the prototype: the destructor for
-=======
     std::unique_ptr<uint32[]> offsets;
     std::unique_ptr<uint32[]> has_bits_indices;
     std::unique_ptr<const GeneratedMessageReflection> reflection;
     // Don't use a unique_ptr to hold the prototype: the destructor for
->>>>>>> 1ee15bae
     // DynamicMessage needs to know whether it is the prototype, and does so by
     // looking back at this field. This would assume details about the
     // implementation of unique_ptr.
     const DynamicMessage* prototype;
-    void* default_oneof_instance;
-
-    TypeInfo() : prototype(NULL), default_oneof_instance(NULL) {}
+    int weak_field_map_offset;  // The offset for the weak_field_map;
+
+    TypeInfo() : prototype(NULL) {}
 
     ~TypeInfo() {
       delete prototype;
-      operator delete(default_oneof_instance);
     }
   };
 
   DynamicMessage(const TypeInfo* type_info);
+
+  // This should only be used by GetPrototypeNoLock() to avoid dead lock.
+  DynamicMessage(const TypeInfo* type_info, bool lock_factory);
+
   ~DynamicMessage();
 
   // Called on the prototype after construction to initialize message fields.
@@ -287,15 +279,9 @@
 #endif  // !_MSC_VER
 
  private:
-<<<<<<< HEAD
-  GOOGLE_DISALLOW_EVIL_CONSTRUCTORS(DynamicMessage);
-  DynamicMessage(const TypeInfo* type_info, ::google::protobuf::Arena* arena);
-  void SharedCtor();
-=======
   DynamicMessage(const TypeInfo* type_info, Arena* arena);
 
   void SharedCtor(bool lock_factory);
->>>>>>> 1ee15bae
 
   inline bool is_prototype() const {
     return type_info_->prototype == this ||
@@ -318,21 +304,6 @@
 };
 
 DynamicMessage::DynamicMessage(const TypeInfo* type_info)
-<<<<<<< HEAD
-  : type_info_(type_info),
-    cached_byte_size_(0) {
-  SharedCtor();
-}
-
-DynamicMessage::DynamicMessage(const TypeInfo* type_info,
-                               ::google::protobuf::Arena* arena)
-  : type_info_(type_info),
-    cached_byte_size_(0) {
-  SharedCtor();
-}
-
-void DynamicMessage::SharedCtor() {
-=======
     : type_info_(type_info), arena_(NULL), cached_byte_size_(0) {
   SharedCtor(true);
 }
@@ -348,7 +319,6 @@
 }
 
 void DynamicMessage::SharedCtor(bool lock_factory) {
->>>>>>> 1ee15bae
   // We need to call constructors for various fields manually and set
   // default values where appropriate.  We use placement new to call
   // constructors.  If you haven't heard of placement new, I suggest Googling
@@ -359,32 +329,18 @@
   // constructor.)
 
   const Descriptor* descriptor = type_info_->type;
-
   // Initialize oneof cases.
   for (int i = 0 ; i < descriptor->oneof_decl_count(); ++i) {
-    new(OffsetToPointer(type_info_->oneof_case_offset + sizeof(uint32) * i))
+    new (OffsetToPointer(type_info_->oneof_case_offset + sizeof(uint32) * i))
         uint32(0);
   }
 
-<<<<<<< HEAD
-  if (type_info_->is_default_instance_offset != -1) {
-    *reinterpret_cast<bool*>(
-        OffsetToPointer(type_info_->is_default_instance_offset)) = false;
-  }
-
-  new(OffsetToPointer(type_info_->unknown_fields_offset)) UnknownFieldSet;
-
-  if (type_info_->extensions_offset != -1) {
-    new(OffsetToPointer(type_info_->extensions_offset)) ExtensionSet;
-=======
   new (OffsetToPointer(type_info_->internal_metadata_offset))
       InternalMetadataWithArena(arena_);
 
   if (type_info_->extensions_offset != -1) {
     new (OffsetToPointer(type_info_->extensions_offset)) ExtensionSet(arena_);
->>>>>>> 1ee15bae
-  }
-
+  }
   for (int i = 0; i < descriptor->field_count(); i++) {
     const FieldDescriptor* field = descriptor->field(i);
     void* field_ptr = OffsetToPointer(type_info_->offsets[i]);
@@ -427,10 +383,10 @@
               if (is_prototype()) {
                 default_value = &field->default_value_string();
               } else {
-                default_value =
-                  &(reinterpret_cast<const ArenaStringPtr*>(
-                    type_info_->prototype->OffsetToPointer(
-                      type_info_->offsets[i]))->Get(NULL));
+                default_value = &(reinterpret_cast<const ArenaStringPtr*>(
+                                      type_info_->prototype->OffsetToPointer(
+                                          type_info_->offsets[i]))
+                                      ->Get());
               }
               ArenaStringPtr* asp = new(field_ptr) ArenaStringPtr();
               asp->UnsafeSetDefault(default_value);
@@ -446,10 +402,6 @@
           new(field_ptr) Message*(NULL);
         } else {
           if (IsMapFieldInApi(field)) {
-<<<<<<< HEAD
-            new (field_ptr) DynamicMapField(
-                type_info_->factory->GetPrototypeNoLock(field->message_type()));
-=======
             // We need to lock in most cases to avoid data racing. Only not lock
             // when the constructor is called inside GetPrototype(), in which
             // case we have already locked the factory.
@@ -474,7 +426,6 @@
                         field->message_type()));
               }
             }
->>>>>>> 1ee15bae
           } else {
             new (field_ptr) RepeatedPtrField<Message>(arena_);
           }
@@ -488,8 +439,9 @@
 DynamicMessage::~DynamicMessage() {
   const Descriptor* descriptor = type_info_->type;
 
-  reinterpret_cast<UnknownFieldSet*>(
-    OffsetToPointer(type_info_->unknown_fields_offset))->~UnknownFieldSet();
+  reinterpret_cast<InternalMetadataWithArena*>(
+      OffsetToPointer(type_info_->internal_metadata_offset))
+      ->~InternalMetadataWithArena();
 
   if (type_info_->extensions_offset != -1) {
     reinterpret_cast<ExtensionSet*>(
@@ -520,10 +472,10 @@
             case FieldOptions::STRING: {
               const ::std::string* default_value =
                   &(reinterpret_cast<const ArenaStringPtr*>(
-                      reinterpret_cast<uint8*>(
-                          type_info_->default_oneof_instance)
-                      + type_info_->offsets[i])
-                    ->Get(NULL));
+                        reinterpret_cast<const uint8*>(
+                            type_info_->prototype) +
+                        type_info_->offsets[i])
+                        ->Get());
               reinterpret_cast<ArenaStringPtr*>(field_ptr)->Destroy(
                   default_value, NULL);
               break;
@@ -581,8 +533,9 @@
         case FieldOptions::STRING: {
           const ::std::string* default_value =
               &(reinterpret_cast<const ArenaStringPtr*>(
-                  type_info_->prototype->OffsetToPointer(
-                      type_info_->offsets[i]))->Get(NULL));
+                    type_info_->prototype->OffsetToPointer(
+                        type_info_->offsets[i]))
+                    ->Get());
           reinterpret_cast<ArenaStringPtr*>(field_ptr)->Destroy(
               default_value, NULL);
           break;
@@ -610,11 +563,6 @@
   for (int i = 0; i < descriptor->field_count(); i++) {
     const FieldDescriptor* field = descriptor->field(i);
     void* field_ptr = OffsetToPointer(type_info_->offsets[i]);
-    if (field->containing_oneof()) {
-      field_ptr = reinterpret_cast<uint8*>(
-          type_info_->default_oneof_instance) + type_info_->offsets[i];
-    }
-
     if (field->cpp_type() == FieldDescriptor::CPPTYPE_MESSAGE &&
         !field->is_repeated()) {
       // For fields with message types, we need to cross-link with the
@@ -624,14 +572,6 @@
       *reinterpret_cast<const Message**>(field_ptr) =
         factory->GetPrototypeNoLock(field->message_type());
     }
-  }
-
-  // Set as the default instance -- this affects field-presence semantics for
-  // proto3.
-  if (type_info_->is_default_instance_offset != -1) {
-    void* is_default_instance_ptr =
-        OffsetToPointer(type_info_->is_default_instance_offset);
-    *reinterpret_cast<bool*>(is_default_instance_ptr) = true;
   }
 }
 
@@ -687,7 +627,7 @@
        iter != prototypes_->map_.end(); ++iter) {
     DeleteDefaultOneofInstance(iter->second->type,
                                iter->second->offsets.get(),
-                               iter->second->default_oneof_instance);
+                               iter->second->prototype);
     delete iter->second;
   }
 }
@@ -726,7 +666,8 @@
   //   or not that field is set.
 
   // Compute size and offsets.
-  int* offsets = new int[type->field_count() + type->oneof_decl_count()];
+  uint32* offsets =
+      new uint32[type->field_count() + type->oneof_decl_count()];
   type_info->offsets.reset(offsets);
 
   // Decide all field offsets by packing in order.
@@ -744,15 +685,12 @@
       DivideRoundingUp(type->field_count(), bitsizeof(uint32));
     size += has_bits_array_size * sizeof(uint32);
     size = AlignOffset(size);
-  }
-
-  // The is_default_instance member, if any.
-  if (type->file()->syntax() == FileDescriptor::SYNTAX_PROTO3) {
-    type_info->is_default_instance_offset = size;
-    size += sizeof(bool);
-    size = AlignOffset(size);
-  } else {
-    type_info->is_default_instance_offset = -1;
+
+    uint32* has_bits_indices = new uint32[type->field_count()];
+    for (int i = 0; i < type->field_count(); i++) {
+      has_bits_indices[i] = i;
+    }
+    type_info->has_bits_indices.reset(has_bits_indices);
   }
 
   // The oneof_case, if any. It is an array of uint32s.
@@ -773,6 +711,9 @@
   }
 
   // All the fields.
+  //
+  // TODO(b/31226269):  Optimize the order of fields to minimize padding.
+  int num_weak_fields = 0;
   for (int i = 0; i < type->field_count(); i++) {
     // Make sure field is aligned to avoid bus errors.
     // Oneof fields do not use any space.
@@ -791,19 +732,38 @@
     size += kMaxOneofUnionSize;
   }
 
-  // Add the UnknownFieldSet to the end.
+  // Add the InternalMetadataWithArena to the end.
   size = AlignOffset(size);
-  type_info->unknown_fields_offset = size;
-  size += sizeof(UnknownFieldSet);
+  type_info->internal_metadata_offset = size;
+  size += sizeof(InternalMetadataWithArena);
+
+  type_info->weak_field_map_offset = -1;
 
   // Align the final size to make sure no clever allocators think that
   // alignment is not necessary.
+  type_info->size = size;
+
+
+  // Construct the reflection object.
+
+  if (type->oneof_decl_count() > 0) {
+    // Compute the size of default oneof instance and offsets of default
+    // oneof fields.
+    for (int i = 0; i < type->oneof_decl_count(); i++) {
+      for (int j = 0; j < type->oneof_decl(i)->field_count(); j++) {
+        const FieldDescriptor* field = type->oneof_decl(i)->field(j);
+        int field_size = OneofFieldSpaceUsed(field);
+        size = AlignTo(size, std::min(kSafeAlignment, field_size));
+        offsets[field->index()] = size;
+        size += field_size;
+      }
+    }
+  }
   size = AlignOffset(size);
-  type_info->size = size;
-
-  // Allocate the prototype.
+  // Allocate the prototype + oneof fields.
   void* base = operator new(size);
   memset(base, 0, size);
+
   // The prototype in type_info has to be set before creating the prototype
   // instance on memory. e.g., message Foo { map<int32, Foo> a = 1; }. When
   // creating prototype for Foo, prototype of the map entry will also be
@@ -811,57 +771,32 @@
   // map). To break the cyclic dependency, we have to assgin the address of
   // prototype into type_info first.
   type_info->prototype = static_cast<DynamicMessage*>(base);
-  DynamicMessage* prototype = new(base) DynamicMessage(type_info);
-
-  // Construct the reflection object.
-  if (type->oneof_decl_count() > 0) {
-    // Compute the size of default oneof instance and offsets of default
-    // oneof fields.
-    int oneof_size = 0;
-    for (int i = 0; i < type->oneof_decl_count(); i++) {
-      for (int j = 0; j < type->oneof_decl(i)->field_count(); j++) {
-        const FieldDescriptor* field = type->oneof_decl(i)->field(j);
-        int field_size = OneofFieldSpaceUsed(field);
-        oneof_size = AlignTo(oneof_size, std::min(kSafeAlignment, field_size));
-        offsets[field->index()] = oneof_size;
-        oneof_size += field_size;
-      }
-    }
+
+  // We have already locked the factory so we should not lock in the constructor
+  // of dynamic message to avoid dead lock.
+  DynamicMessage* prototype = new (base) DynamicMessage(type_info, false);
+
+  if (type->oneof_decl_count() > 0 || num_weak_fields > 0) {
     // Construct default oneof instance.
-    type_info->default_oneof_instance = ::operator new(oneof_size);
     ConstructDefaultOneofInstance(type_info->type,
                                   type_info->offsets.get(),
-                                  type_info->default_oneof_instance);
-    type_info->reflection.reset(
-        new GeneratedMessageReflection(
-            type_info->type,
-            type_info->prototype,
-            type_info->offsets.get(),
-            type_info->has_bits_offset,
-            type_info->unknown_fields_offset,
-            type_info->extensions_offset,
-            type_info->default_oneof_instance,
-            type_info->oneof_case_offset,
-            type_info->pool,
-            this,
-            type_info->size,
-            -1 /* arena_offset */,
-            type_info->is_default_instance_offset));
-  } else {
-    type_info->reflection.reset(
-        new GeneratedMessageReflection(
-            type_info->type,
-            type_info->prototype,
-            type_info->offsets.get(),
-            type_info->has_bits_offset,
-            type_info->unknown_fields_offset,
-            type_info->extensions_offset,
-            type_info->pool,
-            this,
-            type_info->size,
-            -1 /* arena_offset */,
-            type_info->is_default_instance_offset));
-  }
+                                  prototype);
+  }
+
+  internal::ReflectionSchema schema = {
+      type_info->prototype,
+      type_info->offsets.get(),
+      type_info->has_bits_indices.get(),
+      type_info->has_bits_offset,
+      type_info->internal_metadata_offset,
+      type_info->extensions_offset,
+      type_info->oneof_case_offset,
+      type_info->size,
+      type_info->weak_field_map_offset};
+
+  type_info->reflection.reset(new GeneratedMessageReflection(
+      type_info->type, schema, type_info->pool, this));
+
   // Cross link prototypes.
   prototype->CrossLinkPrototypes();
 
@@ -870,13 +805,13 @@
 
 void DynamicMessageFactory::ConstructDefaultOneofInstance(
     const Descriptor* type,
-    const int offsets[],
-    void* default_oneof_instance) {
+    const uint32 offsets[],
+    void* default_oneof_or_weak_instance) {
   for (int i = 0; i < type->oneof_decl_count(); i++) {
     for (int j = 0; j < type->oneof_decl(i)->field_count(); j++) {
       const FieldDescriptor* field = type->oneof_decl(i)->field(j);
       void* field_ptr = reinterpret_cast<uint8*>(
-          default_oneof_instance) + offsets[field->index()];
+          default_oneof_or_weak_instance) + offsets[field->index()];
       switch (field->cpp_type()) {
 #define HANDLE_TYPE(CPPTYPE, TYPE)                                      \
         case FieldDescriptor::CPPTYPE_##CPPTYPE:                        \
@@ -916,8 +851,8 @@
 
 void DynamicMessageFactory::DeleteDefaultOneofInstance(
     const Descriptor* type,
-    const int offsets[],
-    void* default_oneof_instance) {
+    const uint32 offsets[],
+    const void* default_oneof_instance) {
   for (int i = 0; i < type->oneof_decl_count(); i++) {
     for (int j = 0; j < type->oneof_decl(i)->field_count(); j++) {
       const FieldDescriptor* field = type->oneof_decl(i)->field(j);

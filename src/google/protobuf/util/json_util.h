// Protocol Buffers - Google's data interchange format
// Copyright 2008 Google Inc.  All rights reserved.
// https://developers.google.com/protocol-buffers/
//
// Redistribution and use in source and binary forms, with or without
// modification, are permitted provided that the following conditions are
// met:
//
//     * Redistributions of source code must retain the above copyright
// notice, this list of conditions and the following disclaimer.
//     * Redistributions in binary form must reproduce the above
// copyright notice, this list of conditions and the following disclaimer
// in the documentation and/or other materials provided with the
// distribution.
//     * Neither the name of Google Inc. nor the names of its
// contributors may be used to endorse or promote products derived from
// this software without specific prior written permission.
//
// THIS SOFTWARE IS PROVIDED BY THE COPYRIGHT HOLDERS AND CONTRIBUTORS
// "AS IS" AND ANY EXPRESS OR IMPLIED WARRANTIES, INCLUDING, BUT NOT
// LIMITED TO, THE IMPLIED WARRANTIES OF MERCHANTABILITY AND FITNESS FOR
// A PARTICULAR PURPOSE ARE DISCLAIMED. IN NO EVENT SHALL THE COPYRIGHT
// OWNER OR CONTRIBUTORS BE LIABLE FOR ANY DIRECT, INDIRECT, INCIDENTAL,
// SPECIAL, EXEMPLARY, OR CONSEQUENTIAL DAMAGES (INCLUDING, BUT NOT
// LIMITED TO, PROCUREMENT OF SUBSTITUTE GOODS OR SERVICES; LOSS OF USE,
// DATA, OR PROFITS; OR BUSINESS INTERRUPTION) HOWEVER CAUSED AND ON ANY
// THEORY OF LIABILITY, WHETHER IN CONTRACT, STRICT LIABILITY, OR TORT
// (INCLUDING NEGLIGENCE OR OTHERWISE) ARISING IN ANY WAY OUT OF THE USE
// OF THIS SOFTWARE, EVEN IF ADVISED OF THE POSSIBILITY OF SUCH DAMAGE.

// Utility functions to convert between protobuf binary format and proto3 JSON
// format.
#ifndef GOOGLE_PROTOBUF_UTIL_JSON_UTIL_H__
#define GOOGLE_PROTOBUF_UTIL_JSON_UTIL_H__

#include <google/protobuf/util/type_resolver.h>
#include <google/protobuf/stubs/bytestream.h>
#include <google/protobuf/stubs/strutil.h>

#include <google/protobuf/port_def.inc>

namespace google {
namespace protobuf {
namespace io {
class ZeroCopyInputStream;
class ZeroCopyOutputStream;
}  // namespace io
namespace util {

<<<<<<< HEAD
struct JsonOptions {
=======
struct JsonParseOptions {
  // Whether to ignore unknown JSON fields during parsing
  bool ignore_unknown_fields;

  // If true, when a lowercase enum value fails to parse, try convert it to
  // UPPER_CASE and see if it matches a valid enum.
  // WARNING: This option exists only to preserve legacy behavior. Avoid using
  // this option. If your enum needs to support different casing, consider using
  // allow_alias instead.
  bool case_insensitive_enum_parsing;

  JsonParseOptions()
      : ignore_unknown_fields(false),
        // TODO(haon): Change this to false by default.
        case_insensitive_enum_parsing(true) {}
};

struct JsonPrintOptions {
>>>>>>> 1ee15bae
  // Whether to add spaces, line breaks and indentation to make the JSON output
  // easy to read.
  bool add_whitespace;
  // Whether to always print primitive fields. By default proto3 primitive
  // fields with default values will be omitted in JSON output. For example, an
  // int32 field set to 0 will be omitted. Set this flag to true will override
  // the default behavior and print primitive fields regardless of their values.
  bool always_print_primitive_fields;
<<<<<<< HEAD

  JsonOptions() : add_whitespace(false),
                  always_print_primitive_fields(false) {
  }
};
=======
  // Whether to always print enums as ints. By default they are rendered as
  // strings.
  bool always_print_enums_as_ints;
  // Whether to preserve proto field names
  bool preserve_proto_field_names;

  JsonPrintOptions()
      : add_whitespace(false),
        always_print_primitive_fields(false),
        always_print_enums_as_ints(false),
        preserve_proto_field_names(false) {}
};

// DEPRECATED. Use JsonPrintOptions instead.
typedef JsonPrintOptions JsonOptions;

// Converts from protobuf message to JSON and appends it to |output|. This is a
// simple wrapper of BinaryToJsonString(). It will use the DescriptorPool of the
// passed-in message to resolve Any types.
PROTOBUF_EXPORT util::Status MessageToJsonString(const Message& message,
                                                   std::string* output,
                                                   const JsonOptions& options);

inline util::Status MessageToJsonString(const Message& message,
                                          std::string* output) {
  return MessageToJsonString(message, output, JsonOptions());
}

// Converts from JSON to protobuf message. This is a simple wrapper of
// JsonStringToBinary(). It will use the DescriptorPool of the passed-in
// message to resolve Any types.
PROTOBUF_EXPORT util::Status JsonStringToMessage(
    StringPiece input, Message* message, const JsonParseOptions& options);

inline util::Status JsonStringToMessage(StringPiece input,
                                          Message* message) {
  return JsonStringToMessage(input, message, JsonParseOptions());
}
>>>>>>> 1ee15bae

// Converts protobuf binary data to JSON.
// The conversion will fail if:
//   1. TypeResolver fails to resolve a type.
//   2. input is not valid protobuf wire format, or conflicts with the type
//      information returned by TypeResolver.
// Note that unknown fields will be discarded silently.
<<<<<<< HEAD
util::Status BinaryToJsonStream(
    TypeResolver* resolver,
    const string& type_url,
    io::ZeroCopyInputStream* binary_input,
    io::ZeroCopyOutputStream* json_output,
    const JsonOptions& options);
=======
PROTOBUF_EXPORT util::Status BinaryToJsonStream(
    TypeResolver* resolver, const std::string& type_url,
    io::ZeroCopyInputStream* binary_input,
    io::ZeroCopyOutputStream* json_output, const JsonPrintOptions& options);
>>>>>>> 1ee15bae

inline util::Status BinaryToJsonStream(
    TypeResolver* resolver, const std::string& type_url,
    io::ZeroCopyInputStream* binary_input,
    io::ZeroCopyOutputStream* json_output) {
  return BinaryToJsonStream(resolver, type_url, binary_input, json_output,
                            JsonOptions());
}

<<<<<<< HEAD
LIBPROTOBUF_EXPORT util::Status BinaryToJsonString(
    TypeResolver* resolver,
    const string& type_url,
    const string& binary_input,
    string* json_output,
    const JsonOptions& options);
=======
PROTOBUF_EXPORT util::Status BinaryToJsonString(
    TypeResolver* resolver, const std::string& type_url, const std::string& binary_input,
    std::string* json_output, const JsonPrintOptions& options);
>>>>>>> 1ee15bae

inline util::Status BinaryToJsonString(TypeResolver* resolver,
                                         const std::string& type_url,
                                         const std::string& binary_input,
                                         std::string* json_output) {
  return BinaryToJsonString(resolver, type_url, binary_input, json_output,
                            JsonOptions());
}

// Converts JSON data to protobuf binary format.
// The conversion will fail if:
//   1. TypeResolver fails to resolve a type.
//   2. input is not valid JSON format, or conflicts with the type
//      information returned by TypeResolver.
<<<<<<< HEAD
//   3. input has unknown fields.
util::Status JsonToBinaryStream(
    TypeResolver* resolver,
    const string& type_url,
    io::ZeroCopyInputStream* json_input,
    io::ZeroCopyOutputStream* binary_output);

LIBPROTOBUF_EXPORT util::Status JsonToBinaryString(
    TypeResolver* resolver,
    const string& type_url,
    const string& json_input,
    string* binary_output);
=======
PROTOBUF_EXPORT util::Status JsonToBinaryStream(
    TypeResolver* resolver, const std::string& type_url,
    io::ZeroCopyInputStream* json_input,
    io::ZeroCopyOutputStream* binary_output, const JsonParseOptions& options);

inline util::Status JsonToBinaryStream(
    TypeResolver* resolver,
    const std::string& type_url,
    io::ZeroCopyInputStream* json_input,
    io::ZeroCopyOutputStream* binary_output) {
  return JsonToBinaryStream(resolver, type_url, json_input, binary_output,
                            JsonParseOptions());
}

PROTOBUF_EXPORT util::Status JsonToBinaryString(
    TypeResolver* resolver, const std::string& type_url,
    StringPiece json_input, std::string* binary_output,
    const JsonParseOptions& options);

inline util::Status JsonToBinaryString(TypeResolver* resolver,
                                         const std::string& type_url,
                                         StringPiece json_input,
                                         std::string* binary_output) {
  return JsonToBinaryString(resolver, type_url, json_input, binary_output,
                            JsonParseOptions());
}
>>>>>>> 1ee15bae

namespace internal {
// Internal helper class. Put in the header so we can write unit-tests for it.
class PROTOBUF_EXPORT ZeroCopyStreamByteSink : public strings::ByteSink {
 public:
  explicit ZeroCopyStreamByteSink(io::ZeroCopyOutputStream* stream)
      : stream_(stream) {}

  void Append(const char* bytes, size_t len) override;

 private:
  io::ZeroCopyOutputStream* stream_;

  GOOGLE_DISALLOW_EVIL_CONSTRUCTORS(ZeroCopyStreamByteSink);
};
}  // namespace internal

}  // namespace util
}  // namespace protobuf
}  // namespace google

#include <google/protobuf/port_undef.inc>

#endif  // GOOGLE_PROTOBUF_UTIL_JSON_UTIL_H__<|MERGE_RESOLUTION|>--- conflicted
+++ resolved
@@ -33,6 +33,7 @@
 #ifndef GOOGLE_PROTOBUF_UTIL_JSON_UTIL_H__
 #define GOOGLE_PROTOBUF_UTIL_JSON_UTIL_H__
 
+#include <google/protobuf/message.h>
 #include <google/protobuf/util/type_resolver.h>
 #include <google/protobuf/stubs/bytestream.h>
 #include <google/protobuf/stubs/strutil.h>
@@ -47,9 +48,6 @@
 }  // namespace io
 namespace util {
 
-<<<<<<< HEAD
-struct JsonOptions {
-=======
 struct JsonParseOptions {
   // Whether to ignore unknown JSON fields during parsing
   bool ignore_unknown_fields;
@@ -68,7 +66,6 @@
 };
 
 struct JsonPrintOptions {
->>>>>>> 1ee15bae
   // Whether to add spaces, line breaks and indentation to make the JSON output
   // easy to read.
   bool add_whitespace;
@@ -77,13 +74,6 @@
   // int32 field set to 0 will be omitted. Set this flag to true will override
   // the default behavior and print primitive fields regardless of their values.
   bool always_print_primitive_fields;
-<<<<<<< HEAD
-
-  JsonOptions() : add_whitespace(false),
-                  always_print_primitive_fields(false) {
-  }
-};
-=======
   // Whether to always print enums as ints. By default they are rendered as
   // strings.
   bool always_print_enums_as_ints;
@@ -122,7 +112,6 @@
                                           Message* message) {
   return JsonStringToMessage(input, message, JsonParseOptions());
 }
->>>>>>> 1ee15bae
 
 // Converts protobuf binary data to JSON.
 // The conversion will fail if:
@@ -130,47 +119,29 @@
 //   2. input is not valid protobuf wire format, or conflicts with the type
 //      information returned by TypeResolver.
 // Note that unknown fields will be discarded silently.
-<<<<<<< HEAD
-util::Status BinaryToJsonStream(
-    TypeResolver* resolver,
-    const string& type_url,
-    io::ZeroCopyInputStream* binary_input,
-    io::ZeroCopyOutputStream* json_output,
-    const JsonOptions& options);
-=======
 PROTOBUF_EXPORT util::Status BinaryToJsonStream(
     TypeResolver* resolver, const std::string& type_url,
     io::ZeroCopyInputStream* binary_input,
     io::ZeroCopyOutputStream* json_output, const JsonPrintOptions& options);
->>>>>>> 1ee15bae
 
 inline util::Status BinaryToJsonStream(
     TypeResolver* resolver, const std::string& type_url,
     io::ZeroCopyInputStream* binary_input,
     io::ZeroCopyOutputStream* json_output) {
   return BinaryToJsonStream(resolver, type_url, binary_input, json_output,
-                            JsonOptions());
-}
-
-<<<<<<< HEAD
-LIBPROTOBUF_EXPORT util::Status BinaryToJsonString(
-    TypeResolver* resolver,
-    const string& type_url,
-    const string& binary_input,
-    string* json_output,
-    const JsonOptions& options);
-=======
+                            JsonPrintOptions());
+}
+
 PROTOBUF_EXPORT util::Status BinaryToJsonString(
     TypeResolver* resolver, const std::string& type_url, const std::string& binary_input,
     std::string* json_output, const JsonPrintOptions& options);
->>>>>>> 1ee15bae
 
 inline util::Status BinaryToJsonString(TypeResolver* resolver,
                                          const std::string& type_url,
                                          const std::string& binary_input,
                                          std::string* json_output) {
   return BinaryToJsonString(resolver, type_url, binary_input, json_output,
-                            JsonOptions());
+                            JsonPrintOptions());
 }
 
 // Converts JSON data to protobuf binary format.
@@ -178,20 +149,6 @@
 //   1. TypeResolver fails to resolve a type.
 //   2. input is not valid JSON format, or conflicts with the type
 //      information returned by TypeResolver.
-<<<<<<< HEAD
-//   3. input has unknown fields.
-util::Status JsonToBinaryStream(
-    TypeResolver* resolver,
-    const string& type_url,
-    io::ZeroCopyInputStream* json_input,
-    io::ZeroCopyOutputStream* binary_output);
-
-LIBPROTOBUF_EXPORT util::Status JsonToBinaryString(
-    TypeResolver* resolver,
-    const string& type_url,
-    const string& json_input,
-    string* binary_output);
-=======
 PROTOBUF_EXPORT util::Status JsonToBinaryStream(
     TypeResolver* resolver, const std::string& type_url,
     io::ZeroCopyInputStream* json_input,
@@ -218,19 +175,21 @@
   return JsonToBinaryString(resolver, type_url, json_input, binary_output,
                             JsonParseOptions());
 }
->>>>>>> 1ee15bae
 
 namespace internal {
 // Internal helper class. Put in the header so we can write unit-tests for it.
 class PROTOBUF_EXPORT ZeroCopyStreamByteSink : public strings::ByteSink {
  public:
   explicit ZeroCopyStreamByteSink(io::ZeroCopyOutputStream* stream)
-      : stream_(stream) {}
+      : stream_(stream), buffer_(NULL), buffer_size_(0) {}
+  ~ZeroCopyStreamByteSink();
 
   void Append(const char* bytes, size_t len) override;
 
  private:
   io::ZeroCopyOutputStream* stream_;
+  void* buffer_;
+  int buffer_size_;
 
   GOOGLE_DISALLOW_EVIL_CONSTRUCTORS(ZeroCopyStreamByteSink);
 };

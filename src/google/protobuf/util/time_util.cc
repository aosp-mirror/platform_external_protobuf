--- conflicted
+++ resolved
@@ -53,11 +53,9 @@
 static const int kMicrosPerSecond = 1000000;
 static const int kMillisPerSecond = 1000;
 static const int kNanosPerMillisecond = 1000000;
-static const int kMicrosPerMillisecond = 1000;
 static const int kNanosPerMicrosecond = 1000;
 static const int kSecondsPerMinute = 60;  // Note that we ignore leap seconds.
 static const int kSecondsPerHour = 3600;
-static const char kTimestampFormat[] = "%E4Y-%m-%dT%H:%M:%S";
 
 template <typename T>
 T CreateNormalized(int64 seconds, int64 nanos);
@@ -146,6 +144,15 @@
 }
 }  // namespace
 
+// Actually define these static const integers. Required by C++ standard (but
+// some compilers don't like it).
+#ifndef _MSC_VER
+const int64 TimeUtil::kTimestampMinSeconds;
+const int64 TimeUtil::kTimestampMaxSeconds;
+const int64 TimeUtil::kDurationMaxSeconds;
+const int64 TimeUtil::kDurationMinSeconds;
+#endif  // !_MSC_VER
+
 string TimeUtil::ToString(const Timestamp& timestamp) {
   return FormatTime(timestamp.seconds(), timestamp.nanos());
 }
@@ -178,11 +185,7 @@
     seconds = -seconds;
     nanos = -nanos;
   }
-<<<<<<< HEAD
-  result += StringPrintf("%" GOOGLE_LL_FORMAT "d", seconds);
-=======
   result += StrCat(seconds);
->>>>>>> 1ee15bae
   if (nanos != 0) {
     result += "." + FormatNanos(nanos);
   }
@@ -376,19 +379,6 @@
 using ::PROTOBUF_NAMESPACE_ID::util::CreateNormalized;
 using ::PROTOBUF_NAMESPACE_ID::util::kNanosPerSecond;
 
-// Convert a Timestamp to uint128.
-void ToUint128(const Timestamp& value, uint128* result, bool* negative) {
-  if (value.seconds() < 0) {
-    *negative = true;
-    *result = static_cast<uint64>(-value.seconds());
-    *result = *result * kNanosPerSecond - static_cast<uint32>(value.nanos());
-  } else {
-    *negative = false;
-    *result = static_cast<uint64>(value.seconds());
-    *result = *result * kNanosPerSecond + static_cast<uint32>(value.nanos());
-  }
-}
-
 // Convert a Duration to uint128.
 void ToUint128(const Duration& value, uint128* result, bool* negative) {
   if (value.seconds() < 0 || value.nanos() < 0) {
@@ -400,21 +390,6 @@
     *result = static_cast<uint64>(value.seconds());
     *result = *result * kNanosPerSecond + static_cast<uint32>(value.nanos());
   }
-}
-
-void ToTimestamp(const uint128& value, bool negative, Timestamp* timestamp) {
-  int64 seconds = static_cast<int64>(Uint128Low64(value / kNanosPerSecond));
-  int32 nanos = static_cast<int32>(Uint128Low64(value % kNanosPerSecond));
-  if (negative) {
-    seconds = -seconds;
-    nanos = -nanos;
-    if (nanos < 0) {
-      nanos += kNanosPerSecond;
-      seconds -= 1;
-    }
-  }
-  timestamp->set_seconds(seconds);
-  timestamp->set_nanos(nanos);
 }
 
 void ToDuration(const uint128& value, bool negative, Duration* duration) {

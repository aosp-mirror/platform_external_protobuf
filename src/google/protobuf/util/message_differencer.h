--- conflicted
+++ resolved
@@ -225,19 +225,19 @@
     // Reports that a field has been added into Message2.
     virtual void ReportAdded(
         const Message& message1, const Message& message2,
-        const vector<SpecificField>& field_path) = 0;
+        const std::vector<SpecificField>& field_path) = 0;
 
     // Reports that a field has been deleted from Message1.
     virtual void ReportDeleted(
         const Message& message1,
         const Message& message2,
-        const vector<SpecificField>& field_path) = 0;
+        const std::vector<SpecificField>& field_path) = 0;
 
     // Reports that the value of a field has been modified.
     virtual void ReportModified(
         const Message& message1,
         const Message& message2,
-        const vector<SpecificField>& field_path) = 0;
+        const std::vector<SpecificField>& field_path) = 0;
 
     // Reports that a repeated field has been moved to another location.  This
     // only applies when using TreatAsSet or TreatAsMap()  -- see below. Also
@@ -245,18 +245,18 @@
     // mutually exclusive. If a field has been both moved and modified, then
     // only ReportModified will be called.
     virtual void ReportMoved(
-        const Message& message1,
-        const Message& message2,
-        const vector<SpecificField>& field_path) { }
+        const Message& /* message1 */,
+        const Message& /* message2 */,
+        const std::vector<SpecificField>& /* field_path */) { }
 
     // Reports that two fields match. Useful for doing side-by-side diffs.
     // This function is mutually exclusive with ReportModified and ReportMoved.
     // Note that you must call set_report_matches(true) before calling Compare
     // to make use of this function.
     virtual void ReportMatched(
-        const Message& message1,
-        const Message& message2,
-        const vector<SpecificField>& field_path) { }
+        const Message& /* message1 */,
+        const Message& /* message2 */,
+        const std::vector<SpecificField>& /* field_path */) { }
 
     // Reports that two fields would have been compared, but the
     // comparison has been skipped because the field was marked as
@@ -278,16 +278,16 @@
     // the fields are equal or not (perhaps with a second call to
     // Compare()), if it cares.
     virtual void ReportIgnored(
-        const Message& message1,
-        const Message& message2,
-        const vector<SpecificField>& field_path) { }
-
-    // Report that an unkown field is ignored. (see comment above).
+        const Message& /* message1 */,
+        const Message& /* message2 */,
+        const std::vector<SpecificField>& /* field_path */) { }
+
+    // Report that an unknown field is ignored. (see comment above).
     // Note this is a different function since the last SpecificField in field
     // path has a null field.  This could break existing Reporter.
     virtual void ReportUnknownFieldIgnored(
-        const Message& message1, const Message& message2,
-        const vector<SpecificField>& field_path) {}
+        const Message& /* message1 */, const Message& /* message2 */,
+        const std::vector<SpecificField>& /* field_path */) {}
 
    private:
     GOOGLE_DISALLOW_EVIL_CONSTRUCTORS(Reporter);
@@ -300,9 +300,10 @@
     MapKeyComparator();
     virtual ~MapKeyComparator();
 
-    virtual bool IsMatch(const Message& message1,
-                         const Message& message2,
-                         const vector<SpecificField>& parent_fields) const {
+    virtual bool IsMatch(
+        const Message& /* message1 */,
+        const Message& /* message2 */,
+        const std::vector<SpecificField>& /* parent_fields */) const {
       GOOGLE_CHECK(false) << "IsMatch() is not implemented.";
       return false;
     }
@@ -324,18 +325,18 @@
 
     // Returns true if the field should be ignored.
     virtual bool IsIgnored(
-        const Message& message1,
-        const Message& message2,
-        const FieldDescriptor* field,
-        const vector<SpecificField>& parent_fields) = 0;
+        const Message& /* message1 */,
+        const Message& /* message2 */,
+        const FieldDescriptor* /* field */,
+        const std::vector<SpecificField>& /* parent_fields */) = 0;
 
     // Returns true if the unknown field should be ignored.
     // Note: This will be called for unknown fields as well in which case
     //       field.field will be null.
     virtual bool IsUnknownFieldIgnored(
-        const Message& message1, const Message& message2,
-        const SpecificField& field,
-        const vector<SpecificField>& parent_fields) {
+        const Message& /* message1 */, const Message& /* message2 */,
+        const SpecificField& /* field */,
+        const std::vector<SpecificField>& /* parent_fields */) {
       return false;
     }
   };
@@ -457,7 +458,7 @@
   // size of each element.
   void TreatAsMapWithMultipleFieldsAsKey(
       const FieldDescriptor* field,
-      const vector<const FieldDescriptor*>& key_fields);
+      const std::vector<const FieldDescriptor*>& key_fields);
   // Same as TreatAsMapWithMultipleFieldsAsKey, except that each of the field
   // do not necessarily need to be a direct subfield. Each element in
   // key_field_paths indicate a path from the message being compared, listing
@@ -473,7 +474,7 @@
   //       !key_field_path[i]->is_repeated()
   void TreatAsMapWithMultipleFieldPathsAsKey(
       const FieldDescriptor* field,
-      const vector<vector<const FieldDescriptor*> >& key_field_paths);
+      const std::vector<std::vector<const FieldDescriptor*> >& key_field_paths);
 
   // Uses a custom MapKeyComparator to determine if two elements have the same
   // key when comparing a repeated field as a map.
@@ -538,8 +539,6 @@
     report_matches_ = report_matches;
   }
 
-<<<<<<< HEAD
-=======
   // Tells the differencer whether or not to report moves (in a set or map
   // repeated field). This method must be called before Compare. The default for
   // a new differencer is true.
@@ -553,7 +552,6 @@
     report_ignores_ = report_ignores;
   }
 
->>>>>>> 1ee15bae
   // Sets the scope of the comparison (as defined in the Scope enumeration
   // above) that is used by this differencer when determining which fields to
   // compare between the messages.
@@ -586,9 +584,10 @@
 
   // Same as above, except comparing only the list of fields specified by the
   // two vectors of FieldDescriptors.
-  bool CompareWithFields(const Message& message1, const Message& message2,
-                         const vector<const FieldDescriptor*>& message1_fields,
-                         const vector<const FieldDescriptor*>& message2_fields);
+  bool CompareWithFields(
+      const Message& message1, const Message& message2,
+      const std::vector<const FieldDescriptor*>& message1_fields,
+      const std::vector<const FieldDescriptor*>& message2_fields);
 
   // Automatically creates a reporter that will output the differences
   // found (if any) to the specified output string pointer. Note that this
@@ -607,9 +606,6 @@
   // any differences found in human-readable form to the supplied
   // ZeroCopyOutputStream or Printer. If a printer is used, the delimiter
   // *must* be '$'.
-<<<<<<< HEAD
-  class LIBPROTOBUF_EXPORT StreamReporter : public Reporter {
-=======
   //
   // WARNING: this reporter does not necessarily flush its output until it is
   // destroyed. As a result, it is not safe to assume the output is valid or
@@ -617,7 +613,6 @@
   // StreamReporter to write to a StringOutputStream, the target string may
   // contain uninitialized data until the reporter is destroyed.
   class PROTOBUF_EXPORT StreamReporter : public Reporter {
->>>>>>> 1ee15bae
    public:
     explicit StreamReporter(io::ZeroCopyOutputStream* output);
     explicit StreamReporter(io::Printer* printer);  // delimiter '$'
@@ -631,30 +626,6 @@
     }
 
     // The following are implementations of the methods described above.
-<<<<<<< HEAD
-    virtual void ReportAdded(const Message& message1, const Message& message2,
-                             const vector<SpecificField>& field_path);
-
-    virtual void ReportDeleted(const Message& message1,
-                               const Message& message2,
-                               const vector<SpecificField>& field_path);
-
-    virtual void ReportModified(const Message& message1,
-                                const Message& message2,
-                                const vector<SpecificField>& field_path);
-
-    virtual void ReportMoved(const Message& message1,
-                             const Message& message2,
-                             const vector<SpecificField>& field_path);
-
-    virtual void ReportMatched(const Message& message1,
-                               const Message& message2,
-                               const vector<SpecificField>& field_path);
-
-    virtual void ReportIgnored(const Message& message1,
-                               const Message& message2,
-                               const vector<SpecificField>& field_path);
-=======
 
     void ReportAdded(const Message& message1, const Message& message2,
                      const std::vector<SpecificField>& field_path) override;
@@ -670,22 +641,22 @@
 
     void ReportMatched(const Message& message1, const Message& message2,
                        const std::vector<SpecificField>& field_path) override;
->>>>>>> 1ee15bae
 
     void ReportIgnored(const Message& message1, const Message& message2,
                        const std::vector<SpecificField>& field_path) override;
 
     void ReportUnknownFieldIgnored(
         const Message& message1, const Message& message2,
-<<<<<<< HEAD
-        const vector<SpecificField>& field_path);
-=======
         const std::vector<SpecificField>& field_path) override;
->>>>>>> 1ee15bae
 
    protected:
+    // Prints the specified path of fields to the buffer.  message is used to
+    // print map keys.
+    virtual void PrintPath(const std::vector<SpecificField>& field_path,
+                           bool left_side, const Message& message);
+
     // Prints the specified path of fields to the buffer.
-    virtual void PrintPath(const vector<SpecificField>& field_path,
+    virtual void PrintPath(const std::vector<SpecificField>& field_path,
                            bool left_side);
 
     // Prints the value of fields to the buffer.  left_side is true if the
@@ -694,7 +665,7 @@
     // unknown_field_index1 or unknown_field_index2 when an unknown field
     // is encountered in field_path.
     virtual void PrintValue(const Message& message,
-                            const vector<SpecificField>& field_path,
+                            const std::vector<SpecificField>& field_path,
                             bool left_side);
 
     // Prints the specified path of unknown fields to the buffer.
@@ -719,8 +690,6 @@
   // relies on some private methods of MessageDifferencer. That's why this
   // class is declared as a nested class of MessageDifferencer.
   class MultipleFieldsMapKeyComparator;
-<<<<<<< HEAD
-=======
 
   // A MapKeyComparator for use with map_entries.
   class PROTOBUF_EXPORT MapEntryKeyComparator : public MapKeyComparator {
@@ -734,7 +703,6 @@
     MessageDifferencer* message_differencer_;
   };
 
->>>>>>> 1ee15bae
   // Returns true if field1's number() is less than field2's.
   static bool FieldBefore(const FieldDescriptor* field1,
                           const FieldDescriptor* field2);
@@ -743,11 +711,11 @@
   // All fields present in both lists will always be included in the combined
   // list.  Fields only present in one of the lists will only appear in the
   // combined list if the corresponding fields_scope option is set to FULL.
-  void CombineFields(const vector<const FieldDescriptor*>& fields1,
+  void CombineFields(const std::vector<const FieldDescriptor*>& fields1,
                      Scope fields1_scope,
-                     const vector<const FieldDescriptor*>& fields2,
+                     const std::vector<const FieldDescriptor*>& fields2,
                      Scope fields2_scope,
-                     vector<const FieldDescriptor*>* combined_fields);
+                     std::vector<const FieldDescriptor*>* combined_fields);
 
   // Internal version of the Compare method which performs the actual
   // comparison. The parent_fields vector is a vector containing field
@@ -755,39 +723,33 @@
   // (i.e. if the current message is an embedded message, the parent_fields
   // vector will contain the field that has this embedded message).
   bool Compare(const Message& message1, const Message& message2,
-               vector<SpecificField>* parent_fields);
+               std::vector<SpecificField>* parent_fields);
 
   // Compares all the unknown fields in two messages.
   bool CompareUnknownFields(const Message& message1, const Message& message2,
-<<<<<<< HEAD
-                            const google::protobuf::UnknownFieldSet&,
-                            const google::protobuf::UnknownFieldSet&,
-                            vector<SpecificField>* parent_fields);
-=======
                             const UnknownFieldSet&, const UnknownFieldSet&,
                             std::vector<SpecificField>* parent_fields);
->>>>>>> 1ee15bae
 
   // Compares the specified messages for the requested field lists. The field
   // lists are modified depending on comparison settings, and then passed to
   // CompareWithFieldsInternal.
   bool CompareRequestedFieldsUsingSettings(
       const Message& message1, const Message& message2,
-      const vector<const FieldDescriptor*>& message1_fields,
-      const vector<const FieldDescriptor*>& message2_fields,
-      vector<SpecificField>* parent_fields);
+      const std::vector<const FieldDescriptor*>& message1_fields,
+      const std::vector<const FieldDescriptor*>& message2_fields,
+      std::vector<SpecificField>* parent_fields);
 
   // Compares the specified messages with the specified field lists.
   bool CompareWithFieldsInternal(
       const Message& message1, const Message& message2,
-      const vector<const FieldDescriptor*>& message1_fields,
-      const vector<const FieldDescriptor*>& message2_fields,
-      vector<SpecificField>* parent_fields);
+      const std::vector<const FieldDescriptor*>& message1_fields,
+      const std::vector<const FieldDescriptor*>& message2_fields,
+      std::vector<SpecificField>* parent_fields);
 
   // Compares the repeated fields, and report the error.
   bool CompareRepeatedField(const Message& message1, const Message& message2,
                             const FieldDescriptor* field,
-                            vector<SpecificField>* parent_fields);
+                            std::vector<SpecificField>* parent_fields);
 
   // Shorthand for CompareFieldValueUsingParentFields with NULL parent_fields.
   bool CompareFieldValue(const Message& message1,
@@ -805,12 +767,13 @@
   // list of parent messages if it needs to recursively compare the given field.
   // To avoid confusing users you should not set it to NULL unless you modified
   // Reporter to handle the change of parent_fields correctly.
-  bool CompareFieldValueUsingParentFields(const Message& message1,
-                                          const Message& message2,
-                                          const FieldDescriptor* field,
-                                          int index1,
-                                          int index2,
-                                          vector<SpecificField>* parent_fields);
+  bool CompareFieldValueUsingParentFields(
+      const Message& message1,
+      const Message& message2,
+      const FieldDescriptor* field,
+      int index1,
+      int index2,
+      std::vector<SpecificField>* parent_fields);
 
   // Compares the specified field on the two messages, returning comparison
   // result, as returned by appropriate FieldComparator.
@@ -825,13 +788,8 @@
   bool IsMatch(const FieldDescriptor* repeated_field,
                const MapKeyComparator* key_comparator,
                const Message* message1, const Message* message2,
-<<<<<<< HEAD
-               const vector<SpecificField>& parent_fields,
-               int index1, int index2);
-=======
                const std::vector<SpecificField>& parent_fields,
                Reporter* reporter, int index1, int index2);
->>>>>>> 1ee15bae
 
   // Returns true when this repeated field has been configured to be treated
   // as a Set / SmartSet / SmartList.
@@ -857,17 +815,18 @@
       const Message& message1,
       const Message& message2,
       const FieldDescriptor* field,
-      const vector<SpecificField>& parent_fields);
+      const std::vector<SpecificField>& parent_fields);
 
   // Returns true if this unknown field is to be ignored when this
   // MessageDifferencer compares messages.
   bool IsUnknownFieldIgnored(const Message& message1, const Message& message2,
                              const SpecificField& field,
-                             const vector<SpecificField>& parent_fields);
-
-  // Returns MapKeyComparator* when this field has been configured to
-  // be treated as a map.  If not, returns NULL.
-  const MapKeyComparator* GetMapKeyComparator(const FieldDescriptor* field);
+                             const std::vector<SpecificField>& parent_fields);
+
+  // Returns MapKeyComparator* when this field has been configured to be treated
+  // as a map or its is_map() return true.  If not, returns NULL.
+  const MapKeyComparator* GetMapKeyComparator(
+      const FieldDescriptor* field) const;
 
   // Attempts to match indices of a repeated field, so that the contained values
   // match. Clears output vectors and sets their values to indices of paired
@@ -876,19 +835,20 @@
   // This method returns false if the match failed. However, it doesn't mean
   // that the comparison succeeds when this method returns true (you need to
   // double-check in this case).
-  bool MatchRepeatedFieldIndices(const Message& message1,
-                                 const Message& message2,
-                                 const FieldDescriptor* repeated_field,
-                                 const vector<SpecificField>& parent_fields,
-                                 vector<int>* match_list1,
-                                 vector<int>* match_list2);
+  bool MatchRepeatedFieldIndices(
+      const Message& message1,
+      const Message& message2,
+      const FieldDescriptor* repeated_field,
+      const std::vector<SpecificField>& parent_fields,
+      std::vector<int>* match_list1,
+      std::vector<int>* match_list2);
 
   // If "any" is of type google.protobuf.Any, extract its payload using
   // DynamicMessageFactory and store in "data".
   bool UnpackAny(const Message& any, std::unique_ptr<Message>* data);
 
   // Checks if index is equal to new_index in all the specific fields.
-  static bool CheckPathChanged(const vector<SpecificField>& parent_fields);
+  static bool CheckPathChanged(const std::vector<SpecificField>& parent_fields);
 
   // CHECKs that the given repeated field can be compared according to
   // new_comparison.
@@ -898,17 +858,13 @@
 
   // Defines a map between field descriptors and their MapKeyComparators.
   // Used for repeated fields when they are configured as TreatAsMap.
-  typedef map<const FieldDescriptor*,
+  typedef std::map<const FieldDescriptor*,
               const MapKeyComparator*> FieldKeyComparatorMap;
 
   // Defines a set to store field descriptors.  Used for repeated fields when
   // they are configured as TreatAsSet.
-<<<<<<< HEAD
-  typedef set<const FieldDescriptor*> FieldSet;
-=======
   typedef std::set<const FieldDescriptor*> FieldSet;
   typedef std::map<const FieldDescriptor*, RepeatedFieldComparison> FieldMap;
->>>>>>> 1ee15bae
 
   Reporter* reporter_;
   DefaultFieldComparator default_field_comparator_;
@@ -924,19 +880,16 @@
   // When TreatAsMap or TreatAsMapWithMultipleFieldsAsKey is called, we don't
   // store the supplied FieldDescriptors directly. Instead, a new
   // MapKeyComparator is created for comparison purpose.
-  vector<MapKeyComparator*> owned_key_comparators_;
+  std::vector<MapKeyComparator*> owned_key_comparators_;
   FieldKeyComparatorMap map_field_key_comparator_;
-  vector<IgnoreCriteria*> ignore_criteria_;
+  MapEntryKeyComparator map_entry_key_comparator_;
+  std::vector<IgnoreCriteria*> ignore_criteria_;
 
   FieldSet ignored_fields_;
 
-  bool compare_unknown_fields_;
   bool report_matches_;
-<<<<<<< HEAD
-=======
   bool report_moves_;
   bool report_ignores_;
->>>>>>> 1ee15bae
 
   std::string* output_string_;
 
@@ -953,15 +906,15 @@
 class PROTOBUF_EXPORT FieldContext {
  public:
   explicit FieldContext(
-      vector<MessageDifferencer::SpecificField>* parent_fields)
+      std::vector<MessageDifferencer::SpecificField>* parent_fields)
       : parent_fields_(parent_fields) {}
 
-  vector<MessageDifferencer::SpecificField>* parent_fields() const {
+  std::vector<MessageDifferencer::SpecificField>* parent_fields() const {
     return parent_fields_;
   }
 
  private:
-  vector<MessageDifferencer::SpecificField>* parent_fields_;
+  std::vector<MessageDifferencer::SpecificField>* parent_fields_;
 };
 
 }  // namespace util

// Protocol Buffers - Google's data interchange format
// Copyright 2008 Google Inc.  All rights reserved.
// https://developers.google.com/protocol-buffers/
//
// Redistribution and use in source and binary forms, with or without
// modification, are permitted provided that the following conditions are
// met:
//
//     * Redistributions of source code must retain the above copyright
// notice, this list of conditions and the following disclaimer.
//     * Redistributions in binary form must reproduce the above
// copyright notice, this list of conditions and the following disclaimer
// in the documentation and/or other materials provided with the
// distribution.
//     * Neither the name of Google Inc. nor the names of its
// contributors may be used to endorse or promote products derived from
// this software without specific prior written permission.
//
// THIS SOFTWARE IS PROVIDED BY THE COPYRIGHT HOLDERS AND CONTRIBUTORS
// "AS IS" AND ANY EXPRESS OR IMPLIED WARRANTIES, INCLUDING, BUT NOT
// LIMITED TO, THE IMPLIED WARRANTIES OF MERCHANTABILITY AND FITNESS FOR
// A PARTICULAR PURPOSE ARE DISCLAIMED. IN NO EVENT SHALL THE COPYRIGHT
// OWNER OR CONTRIBUTORS BE LIABLE FOR ANY DIRECT, INDIRECT, INCIDENTAL,
// SPECIAL, EXEMPLARY, OR CONSEQUENTIAL DAMAGES (INCLUDING, BUT NOT
// LIMITED TO, PROCUREMENT OF SUBSTITUTE GOODS OR SERVICES; LOSS OF USE,
// DATA, OR PROFITS; OR BUSINESS INTERRUPTION) HOWEVER CAUSED AND ON ANY
// THEORY OF LIABILITY, WHETHER IN CONTRACT, STRICT LIABILITY, OR TORT
// (INCLUDING NEGLIGENCE OR OTHERWISE) ARISING IN ANY WAY OUT OF THE USE
// OF THIS SOFTWARE, EVEN IF ADVISED OF THE POSSIBILITY OF SUCH DAMAGE.

#include <google/protobuf/util/type_resolver_util.h>

#include <google/protobuf/type.pb.h>
#include <google/protobuf/wrappers.pb.h>
#include <google/protobuf/descriptor.pb.h>
#include <google/protobuf/descriptor.h>
#include <google/protobuf/util/internal/utility.h>
#include <google/protobuf/util/type_resolver.h>
#include <google/protobuf/stubs/strutil.h>

#include <google/protobuf/stubs/status.h>

namespace google {
namespace protobuf {
namespace util {
namespace {
using google::protobuf::Any;
using google::protobuf::BoolValue;
using google::protobuf::BytesValue;
using google::protobuf::DoubleValue;
using google::protobuf::Enum;
using google::protobuf::EnumValue;
using google::protobuf::Field;
using google::protobuf::FloatValue;
using google::protobuf::Int32Value;
using google::protobuf::Int64Value;
using google::protobuf::Option;
using google::protobuf::StringValue;
using google::protobuf::Type;
using google::protobuf::UInt32Value;
using google::protobuf::UInt64Value;

using util::Status;
using util::error::INVALID_ARGUMENT;
using util::error::NOT_FOUND;

bool SplitTypeUrl(const string& type_url, string* url_prefix,
                  string* message_name) {
  size_t pos = type_url.find_last_of("/");
  if (pos == string::npos) {
    return false;
  }
  *url_prefix = type_url.substr(0, pos);
  *message_name = type_url.substr(pos + 1);
  return true;
}

class DescriptorPoolTypeResolver : public TypeResolver {
 public:
  DescriptorPoolTypeResolver(const string& url_prefix,
                             const DescriptorPool* pool)
      : url_prefix_(url_prefix), pool_(pool) {}

<<<<<<< HEAD
  Status ResolveMessageType(const string& type_url, Type* type) {
    string url_prefix, message_name;
    if (!SplitTypeUrl(type_url, &url_prefix, &message_name) ||
        url_prefix != url_prefix_) {
      return Status(INVALID_ARGUMENT,
                    StrCat("Invalid type URL, type URLs must be of the form '",
                           url_prefix_, "/<typename>', got: ", type_url));
=======
  Status ResolveMessageType(const string& type_url, Type* type) override {
    string type_name;
    Status status = ParseTypeUrl(type_url, &type_name);
    if (!status.ok()) {
      return status;
>>>>>>> 1ee15bae
    }
    if (url_prefix != url_prefix_) {
      return Status(INVALID_ARGUMENT,
                    "Cannot resolve types from URL: " + url_prefix);
    }
    const Descriptor* descriptor = pool_->FindMessageTypeByName(message_name);
    if (descriptor == NULL) {
<<<<<<< HEAD
      return Status(NOT_FOUND,
                    "Invalid type URL, unknown type: " + message_name);
=======
      return Status(util::error::NOT_FOUND,
                    "Invalid type URL, unknown type: " + type_name);
>>>>>>> 1ee15bae
    }
    ConvertDescriptor(descriptor, type);
    return Status();
  }

<<<<<<< HEAD
  Status ResolveEnumType(const string& type_url, Enum* enum_type) {
    string url_prefix, type_name;
    if (!SplitTypeUrl(type_url, &url_prefix, &type_name) ||
        url_prefix != url_prefix_) {
      return Status(INVALID_ARGUMENT,
                    StrCat("Invalid type URL, type URLs must be of the form '",
                           url_prefix_, "/<typename>', got: ", type_url));
    }
    if (url_prefix != url_prefix_) {
      return Status(INVALID_ARGUMENT,
                    "Cannot resolve types from URL: " + url_prefix);
=======
  Status ResolveEnumType(const string& type_url, Enum* enum_type) override {
    string type_name;
    Status status = ParseTypeUrl(type_url, &type_name);
    if (!status.ok()) {
      return status;
>>>>>>> 1ee15bae
    }
    const EnumDescriptor* descriptor = pool_->FindEnumTypeByName(type_name);
    if (descriptor == NULL) {
      return Status(util::error::NOT_FOUND,
                    "Invalid type URL, unknown type: " + type_name);
    }
    ConvertEnumDescriptor(descriptor, enum_type);
    return Status();
  }

 private:
  void ConvertDescriptor(const Descriptor* descriptor, Type* type) {
    type->Clear();
    type->set_name(descriptor->full_name());
    for (int i = 0; i < descriptor->field_count(); ++i) {
      ConvertFieldDescriptor(descriptor->field(i), type->add_fields());
    }
    for (int i = 0; i < descriptor->oneof_decl_count(); ++i) {
      type->add_oneofs(descriptor->oneof_decl(i)->name());
    }
    type->mutable_source_context()->set_file_name(descriptor->file()->name());
    ConvertMessageOptions(descriptor->options(), type->mutable_options());
  }

  void ConvertMessageOptions(const MessageOptions& options,
                             RepeatedPtrField<Option>* output) {
    return ConvertOptionsInternal(options, output);
  }

  void ConvertFieldOptions(const FieldOptions& options,
                           RepeatedPtrField<Option>* output) {
    return ConvertOptionsInternal(options, output);
  }

  void ConvertEnumOptions(const EnumOptions& options,
                          RepeatedPtrField<Option>* output) {
    return ConvertOptionsInternal(options, output);
  }

  void ConvertEnumValueOptions(const EnumValueOptions& options,
                               RepeatedPtrField<Option>* output) {
    return ConvertOptionsInternal(options, output);
  }

  // Implementation details for Convert*Options.
  void ConvertOptionsInternal(const Message& options,
                              RepeatedPtrField<Option>* output) {
    const Reflection* reflection = options.GetReflection();
    std::vector<const FieldDescriptor*> fields;
    reflection->ListFields(options, &fields);
    for (const FieldDescriptor* field : fields) {
      if (field->is_repeated()) {
        const int size = reflection->FieldSize(options, field);
        for (int i = 0; i < size; i++) {
          ConvertOptionField(reflection, options, field, i, output->Add());
        }
      } else {
        ConvertOptionField(reflection, options, field, -1, output->Add());
      }
    }
  }

  static void ConvertOptionField(const Reflection* reflection,
                                 const Message& options,
                                 const FieldDescriptor* field, int index,
                                 Option* out) {
    out->set_name(field->is_extension() ? field->full_name() : field->name());
    Any* value = out->mutable_value();
    switch (field->cpp_type()) {
      case FieldDescriptor::CPPTYPE_MESSAGE:
        value->PackFrom(
            field->is_repeated()
                ? reflection->GetRepeatedMessage(options, field, index)
                : reflection->GetMessage(options, field));
        return;
      case FieldDescriptor::CPPTYPE_DOUBLE:
        value->PackFrom(WrapValue<DoubleValue>(
            field->is_repeated()
                ? reflection->GetRepeatedDouble(options, field, index)
                : reflection->GetDouble(options, field)));
        return;
      case FieldDescriptor::CPPTYPE_FLOAT:
        value->PackFrom(WrapValue<FloatValue>(
            field->is_repeated()
                ? reflection->GetRepeatedFloat(options, field, index)
                : reflection->GetFloat(options, field)));
        return;
      case FieldDescriptor::CPPTYPE_INT64:
        value->PackFrom(WrapValue<Int64Value>(
            field->is_repeated()
                ? reflection->GetRepeatedInt64(options, field, index)
                : reflection->GetInt64(options, field)));
        return;
      case FieldDescriptor::CPPTYPE_UINT64:
        value->PackFrom(WrapValue<UInt64Value>(
            field->is_repeated()
                ? reflection->GetRepeatedUInt64(options, field, index)
                : reflection->GetUInt64(options, field)));
        return;
      case FieldDescriptor::CPPTYPE_INT32:
        value->PackFrom(WrapValue<Int32Value>(
            field->is_repeated()
                ? reflection->GetRepeatedInt32(options, field, index)
                : reflection->GetInt32(options, field)));
        return;
      case FieldDescriptor::CPPTYPE_UINT32:
        value->PackFrom(WrapValue<UInt32Value>(
            field->is_repeated()
                ? reflection->GetRepeatedUInt32(options, field, index)
                : reflection->GetUInt32(options, field)));
        return;
      case FieldDescriptor::CPPTYPE_BOOL:
        value->PackFrom(WrapValue<BoolValue>(
            field->is_repeated()
                ? reflection->GetRepeatedBool(options, field, index)
                : reflection->GetBool(options, field)));
        return;
      case FieldDescriptor::CPPTYPE_STRING: {
        const string& val =
            field->is_repeated()
                ? reflection->GetRepeatedString(options, field, index)
                : reflection->GetString(options, field);
        if (field->type() == FieldDescriptor::TYPE_STRING) {
          value->PackFrom(WrapValue<StringValue>(val));
        } else {
          value->PackFrom(WrapValue<BytesValue>(val));
        }
        return;
      }
      case FieldDescriptor::CPPTYPE_ENUM: {
        const EnumValueDescriptor* val =
            field->is_repeated()
                ? reflection->GetRepeatedEnum(options, field, index)
                : reflection->GetEnum(options, field);
        value->PackFrom(WrapValue<Int32Value>(val->number()));
        return;
      }
    }
  }

  template <typename WrapperT, typename T>
  static WrapperT WrapValue(T value) {
    WrapperT wrapper;
    wrapper.set_value(value);
    return wrapper;
  }

  void ConvertFieldDescriptor(const FieldDescriptor* descriptor, Field* field) {
    field->set_kind(static_cast<Field::Kind>(descriptor->type()));
    switch (descriptor->label()) {
      case FieldDescriptor::LABEL_OPTIONAL:
        field->set_cardinality(Field::CARDINALITY_OPTIONAL);
        break;
      case FieldDescriptor::LABEL_REPEATED:
        field->set_cardinality(Field::CARDINALITY_REPEATED);
        break;
      case FieldDescriptor::LABEL_REQUIRED:
        field->set_cardinality(Field::CARDINALITY_REQUIRED);
        break;
    }
    field->set_number(descriptor->number());
    field->set_name(descriptor->name());
    field->set_json_name(descriptor->json_name());
    if (descriptor->has_default_value()) {
      field->set_default_value(DefaultValueAsString(descriptor));
    }
    if (descriptor->type() == FieldDescriptor::TYPE_MESSAGE ||
        descriptor->type() == FieldDescriptor::TYPE_GROUP) {
      field->set_type_url(GetTypeUrl(descriptor->message_type()));
    } else if (descriptor->type() == FieldDescriptor::TYPE_ENUM) {
      field->set_type_url(GetTypeUrl(descriptor->enum_type()));
    }
    if (descriptor->containing_oneof() != NULL) {
      field->set_oneof_index(descriptor->containing_oneof()->index() + 1);
    }
    if (descriptor->is_packed()) {
      field->set_packed(true);
    }

    ConvertFieldOptions(descriptor->options(), field->mutable_options());
  }

  void ConvertEnumDescriptor(const EnumDescriptor* descriptor,
                             Enum* enum_type) {
    enum_type->Clear();
    enum_type->set_name(descriptor->full_name());
    enum_type->mutable_source_context()->set_file_name(
        descriptor->file()->name());
    for (int i = 0; i < descriptor->value_count(); ++i) {
      const EnumValueDescriptor* value_descriptor = descriptor->value(i);
      EnumValue* value = enum_type->mutable_enumvalue()->Add();
      value->set_name(value_descriptor->name());
      value->set_number(value_descriptor->number());

      ConvertEnumValueOptions(value_descriptor->options(),
                              value->mutable_options());
    }

    ConvertEnumOptions(descriptor->options(), enum_type->mutable_options());
  }

  string GetTypeUrl(const Descriptor* descriptor) {
    return url_prefix_ + "/" + descriptor->full_name();
  }

  string GetTypeUrl(const EnumDescriptor* descriptor) {
    return url_prefix_ + "/" + descriptor->full_name();
  }

<<<<<<< HEAD
=======
  Status ParseTypeUrl(const string& type_url, string* type_name) {
    if (type_url.substr(0, url_prefix_.size() + 1) != url_prefix_ + "/") {
      return Status(
          util::error::INVALID_ARGUMENT,
          StrCat("Invalid type URL, type URLs must be of the form '",
                       url_prefix_, "/<typename>', got: ", type_url));
    }
    *type_name = type_url.substr(url_prefix_.size() + 1);
    return Status();
  }

>>>>>>> 1ee15bae
  string DefaultValueAsString(const FieldDescriptor* descriptor) {
    switch (descriptor->cpp_type()) {
      case FieldDescriptor::CPPTYPE_INT32:
        return StrCat(descriptor->default_value_int32());
        break;
      case FieldDescriptor::CPPTYPE_INT64:
        return StrCat(descriptor->default_value_int64());
        break;
      case FieldDescriptor::CPPTYPE_UINT32:
        return StrCat(descriptor->default_value_uint32());
        break;
      case FieldDescriptor::CPPTYPE_UINT64:
        return StrCat(descriptor->default_value_uint64());
        break;
      case FieldDescriptor::CPPTYPE_FLOAT:
        return SimpleFtoa(descriptor->default_value_float());
        break;
      case FieldDescriptor::CPPTYPE_DOUBLE:
        return SimpleDtoa(descriptor->default_value_double());
        break;
      case FieldDescriptor::CPPTYPE_BOOL:
        return descriptor->default_value_bool() ? "true" : "false";
        break;
      case FieldDescriptor::CPPTYPE_STRING:
        if (descriptor->type() == FieldDescriptor::TYPE_BYTES) {
          return CEscape(descriptor->default_value_string());
        } else {
          return descriptor->default_value_string();
        }
        break;
      case FieldDescriptor::CPPTYPE_ENUM:
        return descriptor->default_value_enum()->name();
        break;
      case FieldDescriptor::CPPTYPE_MESSAGE:
        GOOGLE_LOG(DFATAL) << "Messages can't have default values!";
        break;
    }
    return "";
  }

  string url_prefix_;
  const DescriptorPool* pool_;
};

}  // namespace

TypeResolver* NewTypeResolverForDescriptorPool(const string& url_prefix,
                                               const DescriptorPool* pool) {
  return new DescriptorPoolTypeResolver(url_prefix, pool);
}

}  // namespace util
}  // namespace protobuf
}  // namespace google<|MERGE_RESOLUTION|>--- conflicted
+++ resolved
@@ -64,77 +64,35 @@
 using util::error::INVALID_ARGUMENT;
 using util::error::NOT_FOUND;
 
-bool SplitTypeUrl(const string& type_url, string* url_prefix,
-                  string* message_name) {
-  size_t pos = type_url.find_last_of("/");
-  if (pos == string::npos) {
-    return false;
-  }
-  *url_prefix = type_url.substr(0, pos);
-  *message_name = type_url.substr(pos + 1);
-  return true;
-}
-
 class DescriptorPoolTypeResolver : public TypeResolver {
  public:
   DescriptorPoolTypeResolver(const string& url_prefix,
                              const DescriptorPool* pool)
       : url_prefix_(url_prefix), pool_(pool) {}
 
-<<<<<<< HEAD
-  Status ResolveMessageType(const string& type_url, Type* type) {
-    string url_prefix, message_name;
-    if (!SplitTypeUrl(type_url, &url_prefix, &message_name) ||
-        url_prefix != url_prefix_) {
-      return Status(INVALID_ARGUMENT,
-                    StrCat("Invalid type URL, type URLs must be of the form '",
-                           url_prefix_, "/<typename>', got: ", type_url));
-=======
   Status ResolveMessageType(const string& type_url, Type* type) override {
     string type_name;
     Status status = ParseTypeUrl(type_url, &type_name);
     if (!status.ok()) {
       return status;
->>>>>>> 1ee15bae
-    }
-    if (url_prefix != url_prefix_) {
-      return Status(INVALID_ARGUMENT,
-                    "Cannot resolve types from URL: " + url_prefix);
-    }
-    const Descriptor* descriptor = pool_->FindMessageTypeByName(message_name);
+    }
+
+    const Descriptor* descriptor = pool_->FindMessageTypeByName(type_name);
     if (descriptor == NULL) {
-<<<<<<< HEAD
-      return Status(NOT_FOUND,
-                    "Invalid type URL, unknown type: " + message_name);
-=======
       return Status(util::error::NOT_FOUND,
                     "Invalid type URL, unknown type: " + type_name);
->>>>>>> 1ee15bae
     }
     ConvertDescriptor(descriptor, type);
     return Status();
   }
 
-<<<<<<< HEAD
-  Status ResolveEnumType(const string& type_url, Enum* enum_type) {
-    string url_prefix, type_name;
-    if (!SplitTypeUrl(type_url, &url_prefix, &type_name) ||
-        url_prefix != url_prefix_) {
-      return Status(INVALID_ARGUMENT,
-                    StrCat("Invalid type URL, type URLs must be of the form '",
-                           url_prefix_, "/<typename>', got: ", type_url));
-    }
-    if (url_prefix != url_prefix_) {
-      return Status(INVALID_ARGUMENT,
-                    "Cannot resolve types from URL: " + url_prefix);
-=======
   Status ResolveEnumType(const string& type_url, Enum* enum_type) override {
     string type_name;
     Status status = ParseTypeUrl(type_url, &type_name);
     if (!status.ok()) {
       return status;
->>>>>>> 1ee15bae
-    }
+    }
+
     const EnumDescriptor* descriptor = pool_->FindEnumTypeByName(type_name);
     if (descriptor == NULL) {
       return Status(util::error::NOT_FOUND,
@@ -343,8 +301,6 @@
     return url_prefix_ + "/" + descriptor->full_name();
   }
 
-<<<<<<< HEAD
-=======
   Status ParseTypeUrl(const string& type_url, string* type_name) {
     if (type_url.substr(0, url_prefix_.size() + 1) != url_prefix_ + "/") {
       return Status(
@@ -356,7 +312,6 @@
     return Status();
   }
 
->>>>>>> 1ee15bae
   string DefaultValueAsString(const FieldDescriptor* descriptor) {
     switch (descriptor->cpp_type()) {
       case FieldDescriptor::CPPTYPE_INT32:

--- conflicted
+++ resolved
@@ -66,15 +66,11 @@
       typeinfo_(TypeInfo::NewTypeInfo(type_resolver)),
       own_typeinfo_(true),
       done_(false),
-<<<<<<< HEAD
-      element_(NULL),
-=======
       ignore_unknown_fields_(false),
       ignore_unknown_enum_values_(false),
       use_lower_camel_for_enums_(false),
       case_insensitive_enum_parsing_(true),
       element_(nullptr),
->>>>>>> 1ee15bae
       size_insert_(),
       output_(output),
       buffer_(),
@@ -91,15 +87,11 @@
       typeinfo_(typeinfo),
       own_typeinfo_(false),
       done_(false),
-<<<<<<< HEAD
-      element_(NULL),
-=======
       ignore_unknown_fields_(false),
       ignore_unknown_enum_values_(false),
       use_lower_camel_for_enums_(false),
       case_insensitive_enum_parsing_(true),
       element_(nullptr),
->>>>>>> 1ee15bae
       size_insert_(),
       output_(output),
       buffer_(),
@@ -277,20 +269,6 @@
   return s.status();
 }
 
-<<<<<<< HEAD
-// Writes an ENUM field, including tag, to the stream.
-inline Status WriteEnum(int field_number, const DataPiece& data,
-                        const google::protobuf::Enum* enum_type,
-                        CodedOutputStream* stream) {
-  StatusOr<int> e = data.ToEnum(enum_type);
-  if (e.ok()) {
-    WireFormatLite::WriteEnum(field_number, e.ValueOrDie(), stream);
-  }
-  return e.status();
-}
-
-=======
->>>>>>> 1ee15bae
 // Given a google::protobuf::Type, returns the set of all required fields.
 std::set<const google::protobuf::Field*> GetRequiredFields(
     const google::protobuf::Type& type) {
@@ -314,10 +292,16 @@
       ow_(enclosing),
       parent_field_(nullptr),
       typeinfo_(typeinfo),
+      proto3_(type.syntax() == google::protobuf::SYNTAX_PROTO3),
       type_(type),
-      required_fields_(GetRequiredFields(type)),
       size_index_(-1),
-      array_index_(-1) {}
+      array_index_(-1),
+      // oneof_indices_ values are 1-indexed (0 means not present).
+      oneof_indices_(type.oneofs_size() + 1) {
+  if (!proto3_) {
+    required_fields_ = GetRequiredFields(type_);
+  }
+}
 
 ProtoWriter::ProtoElement::ProtoElement(ProtoWriter::ProtoElement* parent,
                                         const google::protobuf::Field* field,
@@ -327,22 +311,28 @@
       ow_(this->parent()->ow_),
       parent_field_(field),
       typeinfo_(this->parent()->typeinfo_),
+      proto3_(type.syntax() == google::protobuf::SYNTAX_PROTO3),
       type_(type),
       size_index_(
           !is_list && field->kind() == google::protobuf::Field_Kind_TYPE_MESSAGE
               ? ow_->size_insert_.size()
               : -1),
-      array_index_(is_list ? 0 : -1) {
+      array_index_(is_list ? 0 : -1),
+      // oneof_indices_ values are 1-indexed (0 means not present).
+      oneof_indices_(type_.oneofs_size() + 1) {
   if (!is_list) {
     if (ow_->IsRepeated(*field)) {
       // Update array_index_ if it is an explicit list.
       if (this->parent()->array_index_ >= 0) this->parent()->array_index_++;
-    } else {
+    } else if (!proto3_) {
+      // For required fields tracking.
       this->parent()->RegisterField(field);
     }
 
     if (field->kind() == google::protobuf::Field_Kind_TYPE_MESSAGE) {
-      required_fields_ = GetRequiredFields(type_);
+      if (!proto3_) {
+        required_fields_ = GetRequiredFields(type_);
+      }
       int start_pos = ow_->stream_->ByteCount();
       // length of serialized message is the final buffer position minus
       // starting buffer position, plus length adjustments for size fields
@@ -355,12 +345,14 @@
 }
 
 ProtoWriter::ProtoElement* ProtoWriter::ProtoElement::pop() {
-  // Calls the registered error listener for any required field(s) not yet
-  // seen.
-  for (set<const google::protobuf::Field*>::iterator it =
-           required_fields_.begin();
-       it != required_fields_.end(); ++it) {
-    ow_->MissingField((*it)->name());
+  if (!proto3_) {
+    // Calls the registered error listener for any required field(s) not yet
+    // seen.
+    for (std::set<const google::protobuf::Field*>::iterator it =
+             required_fields_.begin();
+         it != required_fields_.end(); ++it) {
+      ow_->MissingField((*it)->name());
+    }
   }
   // Computes the total number of proto bytes used by a message, also adjusts
   // the size of all parent messages by the length of this size field.
@@ -438,11 +430,11 @@
 }
 
 bool ProtoWriter::ProtoElement::IsOneofIndexTaken(int32 index) {
-  return ContainsKey(oneof_indices_, index);
+  return oneof_indices_[index];
 }
 
 void ProtoWriter::ProtoElement::TakeOneofIndex(int32 index) {
-  InsertIfNotPresent(&oneof_indices_, index);
+  oneof_indices_[index] = true;
 }
 
 void ProtoWriter::InvalidName(StringPiece unknown_name,
@@ -618,10 +610,19 @@
 
   // Pushing a ProtoElement and then pop it off at the end for 2 purposes:
   // error location reporting and required field accounting.
-  element_.reset(new ProtoElement(element_.release(), &field, type, false));
+  //
+  // For proto3, since there is no required field tracking, we only need to push
+  // ProtoElement for error cases.
+  if (!element_->proto3()) {
+    element_.reset(new ProtoElement(element_.release(), &field, type, false));
+  }
 
   if (field.kind() == google::protobuf::Field_Kind_TYPE_UNKNOWN ||
       field.kind() == google::protobuf::Field_Kind_TYPE_MESSAGE) {
+    // Push a ProtoElement for location reporting purposes.
+    if (element_->proto3()) {
+      element_.reset(new ProtoElement(element_.release(), &field, type, false));
+    }
     InvalidValue(field.type_url().empty()
                      ? google::protobuf::Field_Kind_Name(field.kind())
                      : field.type_url(),
@@ -692,16 +693,10 @@
       break;
     }
     case google::protobuf::Field_Kind_TYPE_ENUM: {
-<<<<<<< HEAD
-      status = WriteEnum(field.number(), data,
-                         typeinfo_->GetEnumByTypeUrl(field.type_url()),
-                         stream_.get());
-=======
       status = WriteEnum(
           field.number(), data, typeinfo_->GetEnumByTypeUrl(field.type_url()),
           stream_.get(), use_lower_camel_for_enums_,
           case_insensitive_enum_parsing_, ignore_unknown_enum_values_);
->>>>>>> 1ee15bae
       break;
     }
     default:  // TYPE_GROUP or TYPE_MESSAGE
@@ -710,17 +705,18 @@
   }
 
   if (!status.ok()) {
+    // Push a ProtoElement for location reporting purposes.
+    if (element_->proto3()) {
+      element_.reset(new ProtoElement(element_.release(), &field, type, false));
+    }
     InvalidValue(google::protobuf::Field_Kind_Name(field.kind()),
-<<<<<<< HEAD
-                 status.error_message());
-=======
                  status.message());
     element_.reset(element()->pop());
     return this;
->>>>>>> 1ee15bae
-  }
-
-  element_.reset(element()->pop());
+  }
+
+  if (!element_->proto3()) element_.reset(element()->pop());
+
   return this;
 }
 
@@ -763,13 +759,9 @@
   }
   const google::protobuf::Field* field =
       typeinfo_->FindField(&e->type(), unnormalized_name);
-<<<<<<< HEAD
-  if (field == NULL) InvalidName(unnormalized_name, "Cannot find field.");
-=======
   if (field == nullptr && !ignore_unknown_fields_) {
     InvalidName(unnormalized_name, "Cannot find field.");
   }
->>>>>>> 1ee15bae
   return field;
 }
 

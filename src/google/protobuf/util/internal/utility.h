// Protocol Buffers - Google's data interchange format
// Copyright 2008 Google Inc.  All rights reserved.
// https://developers.google.com/protocol-buffers/
//
// Redistribution and use in source and binary forms, with or without
// modification, are permitted provided that the following conditions are
// met:
//
//     * Redistributions of source code must retain the above copyright
// notice, this list of conditions and the following disclaimer.
//     * Redistributions in binary form must reproduce the above
// copyright notice, this list of conditions and the following disclaimer
// in the documentation and/or other materials provided with the
// distribution.
//     * Neither the name of Google Inc. nor the names of its
// contributors may be used to endorse or promote products derived from
// this software without specific prior written permission.
//
// THIS SOFTWARE IS PROVIDED BY THE COPYRIGHT HOLDERS AND CONTRIBUTORS
// "AS IS" AND ANY EXPRESS OR IMPLIED WARRANTIES, INCLUDING, BUT NOT
// LIMITED TO, THE IMPLIED WARRANTIES OF MERCHANTABILITY AND FITNESS FOR
// A PARTICULAR PURPOSE ARE DISCLAIMED. IN NO EVENT SHALL THE COPYRIGHT
// OWNER OR CONTRIBUTORS BE LIABLE FOR ANY DIRECT, INDIRECT, INCIDENTAL,
// SPECIAL, EXEMPLARY, OR CONSEQUENTIAL DAMAGES (INCLUDING, BUT NOT
// LIMITED TO, PROCUREMENT OF SUBSTITUTE GOODS OR SERVICES; LOSS OF USE,
// DATA, OR PROFITS; OR BUSINESS INTERRUPTION) HOWEVER CAUSED AND ON ANY
// THEORY OF LIABILITY, WHETHER IN CONTRACT, STRICT LIABILITY, OR TORT
// (INCLUDING NEGLIGENCE OR OTHERWISE) ARISING IN ANY WAY OUT OF THE USE
// OF THIS SOFTWARE, EVEN IF ADVISED OF THE POSSIBILITY OF SUCH DAMAGE.

#ifndef GOOGLE_PROTOBUF_UTIL_CONVERTER_UTILITY_H__
#define GOOGLE_PROTOBUF_UTIL_CONVERTER_UTILITY_H__

#include <memory>
#include <string>
#include <utility>

#include <google/protobuf/stubs/common.h>
#include <google/protobuf/stubs/logging.h>
#include <google/protobuf/type.pb.h>
#include <google/protobuf/repeated_field.h>
#include <google/protobuf/stubs/strutil.h>
#include <google/protobuf/stubs/stringpiece.h>

#include <google/protobuf/stubs/status.h>
#include <google/protobuf/stubs/statusor.h>

#include <google/protobuf/port_def.inc>

namespace google {
namespace protobuf {
class Method;
class Any;
class Bool;
class Option;
class Field;
class Type;
class Enum;
class EnumValue;
}  // namespace protobuf
}  // namespace google

namespace google {
namespace protobuf {
namespace util {
namespace converter {
// Finds the tech option identified by option_name. Parses the boolean value and
// returns it.
// When the option with the given name is not found, default_value is returned.
PROTOBUF_EXPORT bool GetBoolOptionOrDefault(
    const RepeatedPtrField<google::protobuf::Option>& options,
    const std::string& option_name, bool default_value);

// Returns int64 option value. If the option isn't found, returns the
// default_value.
PROTOBUF_EXPORT int64 GetInt64OptionOrDefault(
    const RepeatedPtrField<google::protobuf::Option>& options,
    const std::string& option_name, int64 default_value);

// Returns double option value. If the option isn't found, returns the
// default_value.
PROTOBUF_EXPORT double GetDoubleOptionOrDefault(
    const RepeatedPtrField<google::protobuf::Option>& options,
    const std::string& option_name, double default_value);

// Returns string option value. If the option isn't found, returns the
// default_value.
PROTOBUF_EXPORT std::string GetStringOptionOrDefault(
    const RepeatedPtrField<google::protobuf::Option>& options,
    const std::string& option_name, const std::string& default_value);

// Returns a boolean value contained in Any type.
// TODO(skarvaje): Make these utilities dealing with Any types more generic,
// add more error checking and move to a more public/sharable location so others
// can use.
PROTOBUF_EXPORT bool GetBoolFromAny(const google::protobuf::Any& any);

// Returns int64 value contained in Any type.
PROTOBUF_EXPORT int64 GetInt64FromAny(const google::protobuf::Any& any);

// Returns double value contained in Any type.
PROTOBUF_EXPORT double GetDoubleFromAny(const google::protobuf::Any& any);

// Returns string value contained in Any type.
PROTOBUF_EXPORT std::string GetStringFromAny(const google::protobuf::Any& any);

// Returns the type string without the url prefix. e.g.: If the passed type is
// 'type.googleapis.com/tech.type.Bool', the returned value is 'tech.type.Bool'.
PROTOBUF_EXPORT const StringPiece GetTypeWithoutUrl(
    StringPiece type_url);

// Returns the simple_type with the base type url (kTypeServiceBaseUrl)
// prefixed.
//
// E.g:
// GetFullTypeWithUrl("google.protobuf.Timestamp") returns the string
// "type.googleapis.com/google.protobuf.Timestamp".
PROTOBUF_EXPORT const std::string GetFullTypeWithUrl(StringPiece simple_type);

// Finds and returns option identified by name and option_name within the
// provided map. Returns nullptr if none found.
const google::protobuf::Option* FindOptionOrNull(
    const RepeatedPtrField<google::protobuf::Option>& options,
    const std::string& option_name);

// Finds and returns the field identified by field_name in the passed tech Type
// object. Returns nullptr if none found.
const google::protobuf::Field* FindFieldInTypeOrNull(
    const google::protobuf::Type* type, StringPiece field_name);

// Similar to FindFieldInTypeOrNull, but this looks up fields with given
// json_name.
const google::protobuf::Field* FindJsonFieldInTypeOrNull(
    const google::protobuf::Type* type, StringPiece json_name);

// Finds and returns the EnumValue identified by enum_name in the passed tech
// Enum object. Returns nullptr if none found.
const google::protobuf::EnumValue* FindEnumValueByNameOrNull(
    const google::protobuf::Enum* enum_type, StringPiece enum_name);

// Finds and returns the EnumValue identified by value in the passed tech
// Enum object. Returns nullptr if none found.
const google::protobuf::EnumValue* FindEnumValueByNumberOrNull(
    const google::protobuf::Enum* enum_type, int32 value);

<<<<<<< HEAD
=======
// Finds and returns the EnumValue identified by enum_name without underscore in
// the passed tech Enum object. Returns nullptr if none found.
// For Ex. if enum_name is ACTIONANDADVENTURE it can get accepted if
// EnumValue's name is action_and_adventure or ACTION_AND_ADVENTURE.
const google::protobuf::EnumValue* FindEnumValueByNameWithoutUnderscoreOrNull(
    const google::protobuf::Enum* enum_type, StringPiece enum_name);

>>>>>>> 1ee15bae
// Converts input to camel-case and returns it.
PROTOBUF_EXPORT std::string ToCamelCase(const StringPiece input);

// Converts enum name string to camel-case and returns it.
std::string EnumValueNameToLowerCamelCase(const StringPiece input);

// Converts input to snake_case and returns it.
PROTOBUF_EXPORT std::string ToSnakeCase(StringPiece input);

// Returns true if type_name represents a well-known type.
PROTOBUF_EXPORT bool IsWellKnownType(const std::string& type_name);

// Returns true if 'bool_string' represents a valid boolean value. Only "true",
// "false", "0" and "1" are allowed.
PROTOBUF_EXPORT bool IsValidBoolString(const std::string& bool_string);

// Returns true if "field" is a protobuf map field based on its type.
PROTOBUF_EXPORT bool IsMap(const google::protobuf::Field& field,
                           const google::protobuf::Type& type);

// Returns true if the given type has special MessageSet wire format.
bool IsMessageSetWireFormat(const google::protobuf::Type& type);

// Infinity/NaN-aware conversion to string.
PROTOBUF_EXPORT std::string DoubleAsString(double value);
PROTOBUF_EXPORT std::string FloatAsString(float value);

// Convert from int32, int64, uint32, uint64, double or float to string.
template <typename T>
std::string ValueAsString(T value) {
  return StrCat(value);
}

template <>
inline std::string ValueAsString(float value) {
  return FloatAsString(value);
}

template <>
inline std::string ValueAsString(double value) {
  return DoubleAsString(value);
}

// Converts a string to float. Unlike safe_strtof, conversion will fail if the
// value fits into double but not float (e.g., DBL_MAX).
PROTOBUF_EXPORT bool SafeStrToFloat(StringPiece str, float* value);

}  // namespace converter
}  // namespace util
}  // namespace protobuf
}  // namespace google

#include <google/protobuf/port_undef.inc>

#endif  // GOOGLE_PROTOBUF_UTIL_CONVERTER_UTILITY_H__<|MERGE_RESOLUTION|>--- conflicted
+++ resolved
@@ -64,6 +64,10 @@
 namespace protobuf {
 namespace util {
 namespace converter {
+
+// Size of "type.googleapis.com"
+static const int64 kTypeUrlSize = 19;
+
 // Finds the tech option identified by option_name. Parses the boolean value and
 // returns it.
 // When the option with the given name is not found, default_value is returned.
@@ -133,6 +137,10 @@
 const google::protobuf::Field* FindJsonFieldInTypeOrNull(
     const google::protobuf::Type* type, StringPiece json_name);
 
+// Similar to FindFieldInTypeOrNull, but this looks up fields by number.
+const google::protobuf::Field* FindFieldInTypeByNumberOrNull(
+    const google::protobuf::Type* type, int32 number);
+
 // Finds and returns the EnumValue identified by enum_name in the passed tech
 // Enum object. Returns nullptr if none found.
 const google::protobuf::EnumValue* FindEnumValueByNameOrNull(
@@ -143,8 +151,6 @@
 const google::protobuf::EnumValue* FindEnumValueByNumberOrNull(
     const google::protobuf::Enum* enum_type, int32 value);
 
-<<<<<<< HEAD
-=======
 // Finds and returns the EnumValue identified by enum_name without underscore in
 // the passed tech Enum object. Returns nullptr if none found.
 // For Ex. if enum_name is ACTIONANDADVENTURE it can get accepted if
@@ -152,7 +158,6 @@
 const google::protobuf::EnumValue* FindEnumValueByNameWithoutUnderscoreOrNull(
     const google::protobuf::Enum* enum_type, StringPiece enum_name);
 
->>>>>>> 1ee15bae
 // Converts input to camel-case and returns it.
 PROTOBUF_EXPORT std::string ToCamelCase(const StringPiece input);
 

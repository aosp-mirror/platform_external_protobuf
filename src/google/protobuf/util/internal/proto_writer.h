// Protocol Buffers - Google's data interchange format
// Copyright 2008 Google Inc.  All rights reserved.
// https://developers.google.com/protocol-buffers/
//
// Redistribution and use in source and binary forms, with or without
// modification, are permitted provided that the following conditions are
// met:
//
//     * Redistributions of source code must retain the above copyright
// notice, this list of conditions and the following disclaimer.
//     * Redistributions in binary form must reproduce the above
// copyright notice, this list of conditions and the following disclaimer
// in the documentation and/or other materials provided with the
// distribution.
//     * Neither the name of Google Inc. nor the names of its
// contributors may be used to endorse or promote products derived from
// this software without specific prior written permission.
//
// THIS SOFTWARE IS PROVIDED BY THE COPYRIGHT HOLDERS AND CONTRIBUTORS
// "AS IS" AND ANY EXPRESS OR IMPLIED WARRANTIES, INCLUDING, BUT NOT
// LIMITED TO, THE IMPLIED WARRANTIES OF MERCHANTABILITY AND FITNESS FOR
// A PARTICULAR PURPOSE ARE DISCLAIMED. IN NO EVENT SHALL THE COPYRIGHT
// OWNER OR CONTRIBUTORS BE LIABLE FOR ANY DIRECT, INDIRECT, INCIDENTAL,
// SPECIAL, EXEMPLARY, OR CONSEQUENTIAL DAMAGES (INCLUDING, BUT NOT
// LIMITED TO, PROCUREMENT OF SUBSTITUTE GOODS OR SERVICES; LOSS OF USE,
// DATA, OR PROFITS; OR BUSINESS INTERRUPTION) HOWEVER CAUSED AND ON ANY
// THEORY OF LIABILITY, WHETHER IN CONTRACT, STRICT LIABILITY, OR TORT
// (INCLUDING NEGLIGENCE OR OTHERWISE) ARISING IN ANY WAY OUT OF THE USE
// OF THIS SOFTWARE, EVEN IF ADVISED OF THE POSSIBILITY OF SUCH DAMAGE.

#ifndef GOOGLE_PROTOBUF_UTIL_CONVERTER_PROTO_WRITER_H__
#define GOOGLE_PROTOBUF_UTIL_CONVERTER_PROTO_WRITER_H__

#include <deque>
#include <google/protobuf/stubs/hash.h>
#include <string>

#include <google/protobuf/stubs/common.h>
#include <google/protobuf/io/coded_stream.h>
#include <google/protobuf/io/zero_copy_stream_impl.h>
#include <google/protobuf/descriptor.h>
#include <google/protobuf/util/internal/type_info.h>
#include <google/protobuf/util/internal/datapiece.h>
#include <google/protobuf/util/internal/error_listener.h>
#include <google/protobuf/util/internal/structured_objectwriter.h>
#include <google/protobuf/util/type_resolver.h>
#include <google/protobuf/stubs/bytestream.h>
<<<<<<< HEAD
=======
#include <google/protobuf/stubs/hash.h>
#include <google/protobuf/stubs/status.h>

#include <google/protobuf/port_def.inc>
>>>>>>> 1ee15bae

namespace google {
namespace protobuf {
namespace io {
class CodedOutputStream;
}  // namespace io
}  // namespace protobuf
}  // namespace google

namespace google {
namespace protobuf {
class Type;
class Field;
}  // namespace protobuf
}  // namespace google

namespace google {
namespace protobuf {
namespace util {
namespace converter {

class ObjectLocationTracker;

// An ObjectWriter that can write protobuf bytes directly from writer events.
// This class does not support special types like Struct or Map. However, since
// this class supports raw protobuf, it can be used to provide support for
// special types by inheriting from it or by wrapping it.
//
// It also supports streaming.
class PROTOBUF_EXPORT ProtoWriter : public StructuredObjectWriter {
 public:
// Constructor. Does not take ownership of any parameter passed in.
  ProtoWriter(TypeResolver* type_resolver, const google::protobuf::Type& type,
              strings::ByteSink* output, ErrorListener* listener);
  ~ProtoWriter() override;

  // ObjectWriter methods.
<<<<<<< HEAD
  virtual ProtoWriter* StartObject(StringPiece name);
  virtual ProtoWriter* EndObject();
  virtual ProtoWriter* StartList(StringPiece name);
  virtual ProtoWriter* EndList();
  virtual ProtoWriter* RenderBool(StringPiece name, bool value) {
    return RenderDataPiece(name, DataPiece(value));
  }
  virtual ProtoWriter* RenderInt32(StringPiece name, int32 value) {
    return RenderDataPiece(name, DataPiece(value));
  }
  virtual ProtoWriter* RenderUint32(StringPiece name, uint32 value) {
    return RenderDataPiece(name, DataPiece(value));
  }
  virtual ProtoWriter* RenderInt64(StringPiece name, int64 value) {
    return RenderDataPiece(name, DataPiece(value));
  }
  virtual ProtoWriter* RenderUint64(StringPiece name, uint64 value) {
    return RenderDataPiece(name, DataPiece(value));
  }
  virtual ProtoWriter* RenderDouble(StringPiece name, double value) {
    return RenderDataPiece(name, DataPiece(value));
  }
  virtual ProtoWriter* RenderFloat(StringPiece name, float value) {
    return RenderDataPiece(name, DataPiece(value));
  }
  virtual ProtoWriter* RenderString(StringPiece name, StringPiece value) {
=======
  ProtoWriter* StartObject(StringPiece name) override;
  ProtoWriter* EndObject() override;
  ProtoWriter* StartList(StringPiece name) override;
  ProtoWriter* EndList() override;
  ProtoWriter* RenderBool(StringPiece name, bool value) override {
    return RenderDataPiece(name, DataPiece(value));
  }
  ProtoWriter* RenderInt32(StringPiece name, int32 value) override {
    return RenderDataPiece(name, DataPiece(value));
  }
  ProtoWriter* RenderUint32(StringPiece name, uint32 value) override {
    return RenderDataPiece(name, DataPiece(value));
  }
  ProtoWriter* RenderInt64(StringPiece name, int64 value) override {
    return RenderDataPiece(name, DataPiece(value));
  }
  ProtoWriter* RenderUint64(StringPiece name, uint64 value) override {
    return RenderDataPiece(name, DataPiece(value));
  }
  ProtoWriter* RenderDouble(StringPiece name, double value) override {
    return RenderDataPiece(name, DataPiece(value));
  }
  ProtoWriter* RenderFloat(StringPiece name, float value) override {
    return RenderDataPiece(name, DataPiece(value));
  }
  ProtoWriter* RenderString(StringPiece name,
                            StringPiece value) override {
>>>>>>> 1ee15bae
    return RenderDataPiece(name,
                           DataPiece(value, use_strict_base64_decoding()));
  }
  ProtoWriter* RenderBytes(StringPiece name, StringPiece value) override {
    return RenderDataPiece(
        name, DataPiece(value, false, use_strict_base64_decoding()));
  }
<<<<<<< HEAD
  virtual ProtoWriter* RenderNull(StringPiece name) {
=======
  ProtoWriter* RenderNull(StringPiece name) override {
>>>>>>> 1ee15bae
    return RenderDataPiece(name, DataPiece::NullData());
  }

  // Renders a DataPiece 'value' into a field whose wire type is determined
  // from the given field 'name'.
  virtual ProtoWriter* RenderDataPiece(StringPiece name,
                                       const DataPiece& value);

  // Returns the location tracker to use for tracking locations for errors.
  const LocationTrackerInterface& location() {
    return element_ != nullptr ? *element_ : *tracker_;
  }

  // When true, we finished writing to output a complete message.
  bool done() override { return done_; }

  // Returns the proto stream object.
  io::CodedOutputStream* stream() { return stream_.get(); }

  // Getters and mutators of invalid_depth_.
  void IncrementInvalidDepth() { ++invalid_depth_; }
  void DecrementInvalidDepth() { --invalid_depth_; }
  int invalid_depth() { return invalid_depth_; }

  ErrorListener* listener() { return listener_; }

  const TypeInfo* typeinfo() { return typeinfo_; }

<<<<<<< HEAD
=======
  void set_ignore_unknown_fields(bool ignore_unknown_fields) {
    ignore_unknown_fields_ = ignore_unknown_fields;
  }

  void set_ignore_unknown_enum_values(bool ignore_unknown_enum_values) {
    ignore_unknown_enum_values_ = ignore_unknown_enum_values;
  }

  void set_use_lower_camel_for_enums(bool use_lower_camel_for_enums) {
    use_lower_camel_for_enums_ = use_lower_camel_for_enums;
  }

  void set_case_insensitive_enum_parsing(bool case_insensitive_enum_parsing) {
    case_insensitive_enum_parsing_ = case_insensitive_enum_parsing;
  }

>>>>>>> 1ee15bae
 protected:
  class PROTOBUF_EXPORT ProtoElement : public BaseElement,
                                       public LocationTrackerInterface {
   public:
    // Constructor for the root element. No parent nor field.
    ProtoElement(const TypeInfo* typeinfo, const google::protobuf::Type& type,
                 ProtoWriter* enclosing);

    // Constructor for a field of an element.
    ProtoElement(ProtoElement* parent, const google::protobuf::Field* field,
                 const google::protobuf::Type& type, bool is_list);

    ~ProtoElement() override {}

    // Called just before the destructor for clean up:
    //   - reports any missing required fields
    //   - computes the space needed by the size field, and augment the
    //     length of all parent messages by this additional space.
    //   - releases and returns the parent pointer.
    ProtoElement* pop();

    // Accessors
    // parent_field() may be nullptr if we are at root.
    const google::protobuf::Field* parent_field() const {
      return parent_field_;
    }
    const google::protobuf::Type& type() const { return type_; }

    // Registers field for accounting required fields.
    void RegisterField(const google::protobuf::Field* field);

    // To report location on error messages.
    std::string ToString() const override;

    ProtoElement* parent() const override {
      return static_cast<ProtoElement*>(BaseElement::parent());
    }

    // Returns true if the index is already taken by a preceeding oneof input.
    bool IsOneofIndexTaken(int32 index);

    // Marks the oneof 'index' as taken. Future inputs to this oneof will
    // generate an error.
    void TakeOneofIndex(int32 index);

   private:
    // Used for access to variables of the enclosing instance of
    // ProtoWriter.
    ProtoWriter* ow_;

    // Describes the element as a field in the parent message.
    // parent_field_ is nullptr if and only if this element is the root element.
    const google::protobuf::Field* parent_field_;

    // TypeInfo to lookup types.
    const TypeInfo* typeinfo_;

    // Additional variables if this element is a message:
    // (Root element is always a message).
    // type_             : the type of this element.
    // required_fields_  : set of required fields.
    // size_index_       : index into ProtoWriter::size_insert_
    //                     for later insertion of serialized message length.
    const google::protobuf::Type& type_;
    std::set<const google::protobuf::Field*> required_fields_;
    const int size_index_;

    // Tracks position in repeated fields, needed for LocationTrackerInterface.
    int array_index_;

    // Set of oneof indices already seen for the type_. Used to validate
    // incoming messages so no more than one oneof is set.
    hash_set<int32> oneof_indices_;

    GOOGLE_DISALLOW_IMPLICIT_CONSTRUCTORS(ProtoElement);
  };

  // Container for inserting 'size' information at the 'pos' position.
  struct SizeInfo {
    const int pos;
    int size;
  };

  ProtoWriter(const TypeInfo* typeinfo, const google::protobuf::Type& type,
              strings::ByteSink* output, ErrorListener* listener);

<<<<<<< HEAD
  virtual ProtoElement* element() { return element_.get(); }
=======
  ProtoElement* element() override { return element_.get(); }
>>>>>>> 1ee15bae

  // Helper methods for calling ErrorListener. See error_listener.h.
  void InvalidName(StringPiece unknown_name, StringPiece message);
  void InvalidValue(StringPiece type_name, StringPiece value);
  void MissingField(StringPiece missing_name);

  // Common code for BeginObject() and BeginList() that does invalid_depth_
  // bookkeeping associated with name lookup.
  const google::protobuf::Field* BeginNamed(StringPiece name,
                                            bool is_list);

  // Lookup the field in the current element. Looks in the base descriptor
  // and in any extension. This will report an error if the field cannot be
  // found or if multiple matching extensions are found.
  const google::protobuf::Field* Lookup(StringPiece name);

  // Lookup the field type in the type descriptor. Returns nullptr if the type
  // is not known.
  const google::protobuf::Type* LookupType(
      const google::protobuf::Field* field);

  // Write serialized output to the final output ByteSink, inserting all
  // the size information for nested messages that are missing from the
  // intermediate Cord buffer.
  void WriteRootMessage();

  // Helper method to write proto tags based on the given field.
  void WriteTag(const google::protobuf::Field& field);


  // Returns true if the field for type_ can be set as a oneof. If field is not
  // a oneof type, this function does nothing and returns true.
  // If another field for this oneof is already set, this function returns
  // false. It also calls the appropriate error callback.
  // unnormalized_name is used for error string.
  bool ValidOneof(const google::protobuf::Field& field,
                  StringPiece unnormalized_name);

  // Returns true if the field is repeated.
  bool IsRepeated(const google::protobuf::Field& field);

  // Starts an object given the field and the enclosing type.
  ProtoWriter* StartObjectField(const google::protobuf::Field& field,
                                const google::protobuf::Type& type);

  // Starts a list given the field and the enclosing type.
  ProtoWriter* StartListField(const google::protobuf::Field& field,
                              const google::protobuf::Type& type);

  // Renders a primitve field given the field and the enclosing type.
  ProtoWriter* RenderPrimitiveField(const google::protobuf::Field& field,
                                    const google::protobuf::Type& type,
                                    const DataPiece& value);

 private:
  // Writes an ENUM field, including tag, to the stream.
  static util::Status WriteEnum(int field_number, const DataPiece& data,
                                  const google::protobuf::Enum* enum_type,
                                  io::CodedOutputStream* stream,
                                  bool use_lower_camel_for_enums,
                                  bool case_insensitive_enum_parsing,
                                  bool ignore_unknown_values);

  // Variables for describing the structure of the input tree:
  // master_type_: descriptor for the whole protobuf message.
  // typeinfo_ : the TypeInfo object to lookup types.
  const google::protobuf::Type& master_type_;
  const TypeInfo* typeinfo_;
  // Whether we own the typeinfo_ object.
  bool own_typeinfo_;

  // Indicates whether we finished writing root message completely.
  bool done_;

<<<<<<< HEAD
=======
  // If true, don't report unknown field names to the listener.
  bool ignore_unknown_fields_;

  // If true, don't report unknown enum values to the listener.
  bool ignore_unknown_enum_values_;

  // If true, check if enum name in camel case or without underscore matches the
  // field name.
  bool use_lower_camel_for_enums_;

  // If true, check if enum name in UPPER_CASE matches the field name.
  bool case_insensitive_enum_parsing_;

>>>>>>> 1ee15bae
  // Variable for internal state processing:
  // element_    : the current element.
  // size_insert_: sizes of nested messages.
  //               pos  - position to insert the size field.
  //               size - size value to be inserted.
  std::unique_ptr<ProtoElement> element_;
  std::deque<SizeInfo> size_insert_;

  // Variables for output generation:
  // output_  : pointer to an external ByteSink for final user-visible output.
  // buffer_  : buffer holding partial message before being ready for output_.
  // adapter_ : internal adapter between CodedOutputStream and buffer_.
  // stream_  : wrapper for writing tags and other encodings in wire format.
  strings::ByteSink* output_;
  std::string buffer_;
  io::StringOutputStream adapter_;
  std::unique_ptr<io::CodedOutputStream> stream_;

  // Variables for error tracking and reporting:
  // listener_     : a place to report any errors found.
  // invalid_depth_: number of enclosing invalid nested messages.
  // tracker_      : the root location tracker interface.
  ErrorListener* listener_;
  int invalid_depth_;
  std::unique_ptr<LocationTrackerInterface> tracker_;

  GOOGLE_DISALLOW_IMPLICIT_CONSTRUCTORS(ProtoWriter);
};

}  // namespace converter
}  // namespace util
}  // namespace protobuf
}  // namespace google

#include <google/protobuf/port_undef.inc>

#endif  // GOOGLE_PROTOBUF_UTIL_CONVERTER_PROTO_WRITER_H__<|MERGE_RESOLUTION|>--- conflicted
+++ resolved
@@ -32,8 +32,8 @@
 #define GOOGLE_PROTOBUF_UTIL_CONVERTER_PROTO_WRITER_H__
 
 #include <deque>
-#include <google/protobuf/stubs/hash.h>
 #include <string>
+#include <vector>
 
 #include <google/protobuf/stubs/common.h>
 #include <google/protobuf/io/coded_stream.h>
@@ -45,13 +45,10 @@
 #include <google/protobuf/util/internal/structured_objectwriter.h>
 #include <google/protobuf/util/type_resolver.h>
 #include <google/protobuf/stubs/bytestream.h>
-<<<<<<< HEAD
-=======
 #include <google/protobuf/stubs/hash.h>
 #include <google/protobuf/stubs/status.h>
 
 #include <google/protobuf/port_def.inc>
->>>>>>> 1ee15bae
 
 namespace google {
 namespace protobuf {
@@ -89,34 +86,6 @@
   ~ProtoWriter() override;
 
   // ObjectWriter methods.
-<<<<<<< HEAD
-  virtual ProtoWriter* StartObject(StringPiece name);
-  virtual ProtoWriter* EndObject();
-  virtual ProtoWriter* StartList(StringPiece name);
-  virtual ProtoWriter* EndList();
-  virtual ProtoWriter* RenderBool(StringPiece name, bool value) {
-    return RenderDataPiece(name, DataPiece(value));
-  }
-  virtual ProtoWriter* RenderInt32(StringPiece name, int32 value) {
-    return RenderDataPiece(name, DataPiece(value));
-  }
-  virtual ProtoWriter* RenderUint32(StringPiece name, uint32 value) {
-    return RenderDataPiece(name, DataPiece(value));
-  }
-  virtual ProtoWriter* RenderInt64(StringPiece name, int64 value) {
-    return RenderDataPiece(name, DataPiece(value));
-  }
-  virtual ProtoWriter* RenderUint64(StringPiece name, uint64 value) {
-    return RenderDataPiece(name, DataPiece(value));
-  }
-  virtual ProtoWriter* RenderDouble(StringPiece name, double value) {
-    return RenderDataPiece(name, DataPiece(value));
-  }
-  virtual ProtoWriter* RenderFloat(StringPiece name, float value) {
-    return RenderDataPiece(name, DataPiece(value));
-  }
-  virtual ProtoWriter* RenderString(StringPiece name, StringPiece value) {
-=======
   ProtoWriter* StartObject(StringPiece name) override;
   ProtoWriter* EndObject() override;
   ProtoWriter* StartList(StringPiece name) override;
@@ -144,7 +113,6 @@
   }
   ProtoWriter* RenderString(StringPiece name,
                             StringPiece value) override {
->>>>>>> 1ee15bae
     return RenderDataPiece(name,
                            DataPiece(value, use_strict_base64_decoding()));
   }
@@ -152,13 +120,10 @@
     return RenderDataPiece(
         name, DataPiece(value, false, use_strict_base64_decoding()));
   }
-<<<<<<< HEAD
-  virtual ProtoWriter* RenderNull(StringPiece name) {
-=======
   ProtoWriter* RenderNull(StringPiece name) override {
->>>>>>> 1ee15bae
     return RenderDataPiece(name, DataPiece::NullData());
   }
+
 
   // Renders a DataPiece 'value' into a field whose wire type is determined
   // from the given field 'name'.
@@ -185,8 +150,6 @@
 
   const TypeInfo* typeinfo() { return typeinfo_; }
 
-<<<<<<< HEAD
-=======
   void set_ignore_unknown_fields(bool ignore_unknown_fields) {
     ignore_unknown_fields_ = ignore_unknown_fields;
   }
@@ -203,7 +166,6 @@
     case_insensitive_enum_parsing_ = case_insensitive_enum_parsing;
   }
 
->>>>>>> 1ee15bae
  protected:
   class PROTOBUF_EXPORT ProtoElement : public BaseElement,
                                        public LocationTrackerInterface {
@@ -242,12 +204,14 @@
       return static_cast<ProtoElement*>(BaseElement::parent());
     }
 
-    // Returns true if the index is already taken by a preceeding oneof input.
+    // Returns true if the index is already taken by a preceding oneof input.
     bool IsOneofIndexTaken(int32 index);
 
     // Marks the oneof 'index' as taken. Future inputs to this oneof will
     // generate an error.
     void TakeOneofIndex(int32 index);
+
+    bool proto3() { return proto3_; }
 
    private:
     // Used for access to variables of the enclosing instance of
@@ -260,6 +224,9 @@
 
     // TypeInfo to lookup types.
     const TypeInfo* typeinfo_;
+
+    // Whether the type_ is proto3 or not.
+    bool proto3_;
 
     // Additional variables if this element is a message:
     // (Root element is always a message).
@@ -276,7 +243,7 @@
 
     // Set of oneof indices already seen for the type_. Used to validate
     // incoming messages so no more than one oneof is set.
-    hash_set<int32> oneof_indices_;
+    std::vector<bool> oneof_indices_;
 
     GOOGLE_DISALLOW_IMPLICIT_CONSTRUCTORS(ProtoElement);
   };
@@ -290,11 +257,7 @@
   ProtoWriter(const TypeInfo* typeinfo, const google::protobuf::Type& type,
               strings::ByteSink* output, ErrorListener* listener);
 
-<<<<<<< HEAD
-  virtual ProtoElement* element() { return element_.get(); }
-=======
   ProtoElement* element() override { return element_.get(); }
->>>>>>> 1ee15bae
 
   // Helper methods for calling ErrorListener. See error_listener.h.
   void InvalidName(StringPiece unknown_name, StringPiece message);
@@ -308,7 +271,8 @@
 
   // Lookup the field in the current element. Looks in the base descriptor
   // and in any extension. This will report an error if the field cannot be
-  // found or if multiple matching extensions are found.
+  // found when ignore_unknown_names_ is false or if multiple matching
+  // extensions are found.
   const google::protobuf::Field* Lookup(StringPiece name);
 
   // Lookup the field type in the type descriptor. Returns nullptr if the type
@@ -369,8 +333,6 @@
   // Indicates whether we finished writing root message completely.
   bool done_;
 
-<<<<<<< HEAD
-=======
   // If true, don't report unknown field names to the listener.
   bool ignore_unknown_fields_;
 
@@ -384,7 +346,6 @@
   // If true, check if enum name in UPPER_CASE matches the field name.
   bool case_insensitive_enum_parsing_;
 
->>>>>>> 1ee15bae
   // Variable for internal state processing:
   // element_    : the current element.
   // size_insert_: sizes of nested messages.

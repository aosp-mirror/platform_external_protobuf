// Protocol Buffers - Google's data interchange format
// Copyright 2008 Google Inc.  All rights reserved.
// https://developers.google.com/protocol-buffers/
//
// Redistribution and use in source and binary forms, with or without
// modification, are permitted provided that the following conditions are
// met:
//
//     * Redistributions of source code must retain the above copyright
// notice, this list of conditions and the following disclaimer.
//     * Redistributions in binary form must reproduce the above
// copyright notice, this list of conditions and the following disclaimer
// in the documentation and/or other materials provided with the
// distribution.
//     * Neither the name of Google Inc. nor the names of its
// contributors may be used to endorse or promote products derived from
// this software without specific prior written permission.
//
// THIS SOFTWARE IS PROVIDED BY THE COPYRIGHT HOLDERS AND CONTRIBUTORS
// "AS IS" AND ANY EXPRESS OR IMPLIED WARRANTIES, INCLUDING, BUT NOT
// LIMITED TO, THE IMPLIED WARRANTIES OF MERCHANTABILITY AND FITNESS FOR
// A PARTICULAR PURPOSE ARE DISCLAIMED. IN NO EVENT SHALL THE COPYRIGHT
// OWNER OR CONTRIBUTORS BE LIABLE FOR ANY DIRECT, INDIRECT, INCIDENTAL,
// SPECIAL, EXEMPLARY, OR CONSEQUENTIAL DAMAGES (INCLUDING, BUT NOT
// LIMITED TO, PROCUREMENT OF SUBSTITUTE GOODS OR SERVICES; LOSS OF USE,
// DATA, OR PROFITS; OR BUSINESS INTERRUPTION) HOWEVER CAUSED AND ON ANY
// THEORY OF LIABILITY, WHETHER IN CONTRACT, STRICT LIABILITY, OR TORT
// (INCLUDING NEGLIGENCE OR OTHERWISE) ARISING IN ANY WAY OUT OF THE USE
// OF THIS SOFTWARE, EVEN IF ADVISED OF THE POSSIBILITY OF SUCH DAMAGE.

#ifndef GOOGLE_PROTOBUF_UTIL_CONVERTER_PROTOSTREAM_OBJECTSOURCE_H__
#define GOOGLE_PROTOBUF_UTIL_CONVERTER_PROTOSTREAM_OBJECTSOURCE_H__

#include <functional>
#include <string>
#include <unordered_map>

#include <google/protobuf/stubs/common.h>
#include <google/protobuf/type.pb.h>
#include <google/protobuf/util/internal/object_source.h>
#include <google/protobuf/util/internal/object_writer.h>
#include <google/protobuf/util/internal/type_info.h>
#include <google/protobuf/util/type_resolver.h>
#include <google/protobuf/stubs/stringpiece.h>
#include <google/protobuf/stubs/hash.h>
#include <google/protobuf/stubs/status.h>
#include <google/protobuf/stubs/statusor.h>


#include <google/protobuf/port_def.inc>

namespace google {
namespace protobuf {
class Field;
class Type;
}  // namespace protobuf
}  // namespace google

namespace google {
namespace protobuf {
namespace util {
namespace converter {

class TypeInfo;

// An ObjectSource that can parse a stream of bytes as a protocol buffer.
// Its WriteTo() method can be given an ObjectWriter.
// This implementation uses a google.protobuf.Type for tag and name lookup.
// The field names are converted into lower camel-case when writing to the
// ObjectWriter.
//
// Sample usage: (suppose input is: string proto)
//   ArrayInputStream arr_stream(proto.data(), proto.size());
//   CodedInputStream in_stream(&arr_stream);
//   ProtoStreamObjectSource os(&in_stream, /*ServiceTypeInfo*/ typeinfo,
//                              <your message google::protobuf::Type>);
//
//   Status status = os.WriteTo(<some ObjectWriter>);
class PROTOBUF_EXPORT ProtoStreamObjectSource : public ObjectSource {
 public:
  ProtoStreamObjectSource(io::CodedInputStream* stream,
                          TypeResolver* type_resolver,
                          const google::protobuf::Type& type);

  ~ProtoStreamObjectSource() override;

  util::Status NamedWriteTo(StringPiece name,
                              ObjectWriter* ow) const override;

  // Sets whether or not to use lowerCamelCase casing for enum values. If set to
  // false, enum values are output without any case conversions.
  //
  // For example, if we have an enum:
  // enum Type {
  //   ACTION_AND_ADVENTURE = 1;
  // }
  // Type type = 20;
  //
  // And this option is set to true. Then the rendered "type" field will have
  // the string "actionAndAdventure".
  // {
  //   ...
  //   "type": "actionAndAdventure",
  //   ...
  // }
  //
  // If set to false, the rendered "type" field will have the string
  // "ACTION_AND_ADVENTURE".
  // {
  //   ...
  //   "type": "ACTION_AND_ADVENTURE",
  //   ...
  // }
  void set_use_lower_camel_for_enums(bool value) {
    use_lower_camel_for_enums_ = value;
  }

  // Sets the max recursion depth of proto message to be deserialized. Proto
  // messages over this depth will fail to be deserialized.
  // Default value is 64.
  void set_max_recursion_depth(int max_depth) {
    max_recursion_depth_ = max_depth;
  }

 protected:
  // Writes a proto2 Message to the ObjectWriter. When the given end_tag is
  // found this method will complete, allowing it to be used for parsing both
  // nested messages (end with 0) and nested groups (end with group end tag).
  // The include_start_and_end parameter allows this method to be called when
  // already inside of an object, and skip calling StartObject and EndObject.
  virtual util::Status WriteMessage(const google::protobuf::Type& descriptor,
                                      StringPiece name,
                                      const uint32 end_tag,
                                      bool include_start_and_end,
                                      ObjectWriter* ow) const;

<<<<<<< HEAD
=======
  // Renders a repeating field (packed or unpacked).  Returns the next tag after
  // reading all sequential repeating elements. The caller should use this tag
  // before reading more tags from the stream.
  virtual util::StatusOr<uint32> RenderList(
      const google::protobuf::Field* field, StringPiece name,
      uint32 list_tag, ObjectWriter* ow) const;

  // Looks up a field and verify its consistency with wire type in tag.
  const google::protobuf::Field* FindAndVerifyField(
      const google::protobuf::Type& type, uint32 tag) const;

  // Renders a field value to the ObjectWriter.
  virtual util::Status RenderField(const google::protobuf::Field* field,
                                     StringPiece field_name,
                                     ObjectWriter* ow) const;

  // Reads field value according to Field spec in 'field' and returns the read
  // value as string. This only works for primitive datatypes (no message
  // types).
  const std::string ReadFieldValueAsString(
      const google::protobuf::Field& field) const;


>>>>>>> 1ee15bae
 private:
  ProtoStreamObjectSource(io::CodedInputStream* stream,
                          const TypeInfo* typeinfo,
                          const google::protobuf::Type& type);
  // Function that renders a well known type with a modified behavior.
  typedef util::Status (*TypeRenderer)(const ProtoStreamObjectSource*,
                                         const google::protobuf::Type&,
                                         StringPiece, ObjectWriter*);

  // Looks up a field and verify its consistency with wire type in tag.
  const google::protobuf::Field* FindAndVerifyField(
      const google::protobuf::Type& type, uint32 tag) const;

  // TODO(skarvaje): Mark these methods as non-const as they modify internal
  // state (stream_).
  //
  // Renders a repeating field (packed or unpacked).
  // Returns the next tag after reading all sequential repeating elements. The
  // caller should use this tag before reading more tags from the stream.
  util::StatusOr<uint32> RenderList(const google::protobuf::Field* field,
                                      StringPiece name, uint32 list_tag,
                                      ObjectWriter* ow) const;
  // Renders a NWP map.
  // Returns the next tag after reading all map entries. The caller should use
  // this tag before reading more tags from the stream.
  util::StatusOr<uint32>
      RenderMap(const google::protobuf::Field* field,
                StringPiece name, uint32 list_tag,
                ObjectWriter* ow) const;

  // Renders a packed repeating field. A packed field is stored as:
  // {tag length item1 item2 item3} instead of the less efficient
  // {tag item1 tag item2 tag item3}.
  util::Status RenderPacked(const google::protobuf::Field* field,
                              ObjectWriter* ow) const;


  // Renders a google.protobuf.Timestamp value to ObjectWriter
  static util::Status RenderTimestamp(const ProtoStreamObjectSource* os,
                                        const google::protobuf::Type& type,
                                        StringPiece name,
                                        ObjectWriter* ow);

  // Renders a google.protobuf.Duration value to ObjectWriter
  static util::Status RenderDuration(const ProtoStreamObjectSource* os,
                                       const google::protobuf::Type& type,
                                       StringPiece name,
                                       ObjectWriter* ow);

  // Following RenderTYPE functions render well known types in
  // google/protobuf/wrappers.proto corresponding to TYPE.
  static util::Status RenderDouble(const ProtoStreamObjectSource* os,
                                     const google::protobuf::Type& type,
                                     StringPiece name, ObjectWriter* ow);
  static util::Status RenderFloat(const ProtoStreamObjectSource* os,
                                    const google::protobuf::Type& type,
                                    StringPiece name, ObjectWriter* ow);
  static util::Status RenderInt64(const ProtoStreamObjectSource* os,
                                    const google::protobuf::Type& type,
                                    StringPiece name, ObjectWriter* ow);
  static util::Status RenderUInt64(const ProtoStreamObjectSource* os,
                                     const google::protobuf::Type& type,
                                     StringPiece name, ObjectWriter* ow);
  static util::Status RenderInt32(const ProtoStreamObjectSource* os,
                                    const google::protobuf::Type& type,
                                    StringPiece name, ObjectWriter* ow);
  static util::Status RenderUInt32(const ProtoStreamObjectSource* os,
                                     const google::protobuf::Type& type,
                                     StringPiece name, ObjectWriter* ow);
  static util::Status RenderBool(const ProtoStreamObjectSource* os,
                                   const google::protobuf::Type& type,
                                   StringPiece name, ObjectWriter* ow);
  static util::Status RenderString(const ProtoStreamObjectSource* os,
                                     const google::protobuf::Type& type,
                                     StringPiece name, ObjectWriter* ow);
  static util::Status RenderBytes(const ProtoStreamObjectSource* os,
                                    const google::protobuf::Type& type,
                                    StringPiece name, ObjectWriter* ow);

  // Renders a google.protobuf.Struct to ObjectWriter.
  static util::Status RenderStruct(const ProtoStreamObjectSource* os,
                                     const google::protobuf::Type& type,
                                     StringPiece name, ObjectWriter* ow);

  // Helper to render google.protobuf.Struct's Value fields to ObjectWriter.
  static util::Status RenderStructValue(const ProtoStreamObjectSource* os,
                                          const google::protobuf::Type& type,
                                          StringPiece name,
                                          ObjectWriter* ow);

  // Helper to render google.protobuf.Struct's ListValue fields to ObjectWriter.
  static util::Status RenderStructListValue(
      const ProtoStreamObjectSource* os, const google::protobuf::Type& type,
      StringPiece name, ObjectWriter* ow);

  // Render the "Any" type.
  static util::Status RenderAny(const ProtoStreamObjectSource* os,
                                  const google::protobuf::Type& type,
                                  StringPiece name, ObjectWriter* ow);

  // Render the "FieldMask" type.
  static util::Status RenderFieldMask(const ProtoStreamObjectSource* os,
                                        const google::protobuf::Type& type,
                                        StringPiece name,
                                        ObjectWriter* ow);

  static std::unordered_map<std::string, TypeRenderer>* renderers_;
  static void InitRendererMap();
  static void DeleteRendererMap();
  static TypeRenderer* FindTypeRenderer(const std::string& type_url);

  // Renders a field value to the ObjectWriter.
  util::Status RenderField(const google::protobuf::Field* field,
                             StringPiece field_name, ObjectWriter* ow) const;

  // Same as above but renders all non-message field types. Callers don't call
  // this function directly. They just use RenderField.
  util::Status RenderNonMessageField(const google::protobuf::Field* field,
                                       StringPiece field_name,
                                       ObjectWriter* ow) const;


  // Reads field value according to Field spec in 'field' and returns the read
  // value as string. This only works for primitive datatypes (no message
  // types).
  const string ReadFieldValueAsString(
      const google::protobuf::Field& field) const;

  // Utility function to detect proto maps. The 'field' MUST be repeated.
  bool IsMap(const google::protobuf::Field& field) const;

  // Utility to read int64 and int32 values from a message type in stream_.
  // Used for reading google.protobuf.Timestamp and Duration messages.
  std::pair<int64, int32> ReadSecondsAndNanos(
      const google::protobuf::Type& type) const;

  // Helper function to check recursion depth and increment it. It will return
  // Status::OK if the current depth is allowed. Otherwise an error is returned.
  // type_name and field_name are used for error reporting.
  util::Status IncrementRecursionDepth(StringPiece type_name,
                                         StringPiece field_name) const;

  // Input stream to read from. Ownership rests with the caller.
  io::CodedInputStream* stream_;

  // Type information for all the types used in the descriptor. Used to find
  // google::protobuf::Type of nested messages/enums.
  const TypeInfo* typeinfo_;
  // Whether this class owns the typeinfo_ object. If true the typeinfo_ object
  // should be deleted in the destructor.
  bool own_typeinfo_;

  // google::protobuf::Type of the message source.
  const google::protobuf::Type& type_;


  // Whether to render enums using lowerCamelCase. Defaults to false.
  bool use_lower_camel_for_enums_;

  // Tracks current recursion depth.
  mutable int recursion_depth_;

  // Maximum allowed recursion depth.
  int max_recursion_depth_;

<<<<<<< HEAD
=======
  // Whether to render unknown fields.
  bool render_unknown_fields_;

  // Whether to render unknown enum values.
  bool render_unknown_enum_values_;

  // Whether to add trailing zeros for timestamp and duration.
  bool add_trailing_zeros_for_timestamp_and_duration_;

  // Whether output the empty object or not. If false, output JSON string like:
  // "'objectName' : {}". If true, then no outputs. This only happens when all
  // the fields of the message are filtered out by field mask.
  bool suppress_empty_object_;

>>>>>>> 1ee15bae
  GOOGLE_DISALLOW_IMPLICIT_CONSTRUCTORS(ProtoStreamObjectSource);
};

}  // namespace converter
}  // namespace util
}  // namespace protobuf
}  // namespace google

#include <google/protobuf/port_undef.inc>

#endif  // GOOGLE_PROTOBUF_UTIL_CONVERTER_PROTOSTREAM_OBJECTSOURCE_H__<|MERGE_RESOLUTION|>--- conflicted
+++ resolved
@@ -115,12 +115,22 @@
     use_lower_camel_for_enums_ = value;
   }
 
+  // Sets whether to always output enums as ints, by default this is off, and
+  // enums are rendered as strings.
+  void set_use_ints_for_enums(bool value) { use_ints_for_enums_ = value; }
+
+  // Sets whether to use original proto field names
+  void set_preserve_proto_field_names(bool value) {
+    preserve_proto_field_names_ = value;
+  }
+
   // Sets the max recursion depth of proto message to be deserialized. Proto
   // messages over this depth will fail to be deserialized.
   // Default value is 64.
   void set_max_recursion_depth(int max_depth) {
     max_recursion_depth_ = max_depth;
   }
+
 
  protected:
   // Writes a proto2 Message to the ObjectWriter. When the given end_tag is
@@ -134,8 +144,6 @@
                                       bool include_start_and_end,
                                       ObjectWriter* ow) const;
 
-<<<<<<< HEAD
-=======
   // Renders a repeating field (packed or unpacked).  Returns the next tag after
   // reading all sequential repeating elements. The caller should use this tag
   // before reading more tags from the stream.
@@ -159,7 +167,6 @@
       const google::protobuf::Field& field) const;
 
 
->>>>>>> 1ee15bae
  private:
   ProtoStreamObjectSource(io::CodedInputStream* stream,
                           const TypeInfo* typeinfo,
@@ -169,19 +176,9 @@
                                          const google::protobuf::Type&,
                                          StringPiece, ObjectWriter*);
 
-  // Looks up a field and verify its consistency with wire type in tag.
-  const google::protobuf::Field* FindAndVerifyField(
-      const google::protobuf::Type& type, uint32 tag) const;
-
   // TODO(skarvaje): Mark these methods as non-const as they modify internal
   // state (stream_).
   //
-  // Renders a repeating field (packed or unpacked).
-  // Returns the next tag after reading all sequential repeating elements. The
-  // caller should use this tag before reading more tags from the stream.
-  util::StatusOr<uint32> RenderList(const google::protobuf::Field* field,
-                                      StringPiece name, uint32 list_tag,
-                                      ObjectWriter* ow) const;
   // Renders a NWP map.
   // Returns the next tag after reading all map entries. The caller should use
   // this tag before reading more tags from the stream.
@@ -271,10 +268,6 @@
   static void DeleteRendererMap();
   static TypeRenderer* FindTypeRenderer(const std::string& type_url);
 
-  // Renders a field value to the ObjectWriter.
-  util::Status RenderField(const google::protobuf::Field* field,
-                             StringPiece field_name, ObjectWriter* ow) const;
-
   // Same as above but renders all non-message field types. Callers don't call
   // this function directly. They just use RenderField.
   util::Status RenderNonMessageField(const google::protobuf::Field* field,
@@ -282,12 +275,6 @@
                                        ObjectWriter* ow) const;
 
 
-  // Reads field value according to Field spec in 'field' and returns the read
-  // value as string. This only works for primitive datatypes (no message
-  // types).
-  const string ReadFieldValueAsString(
-      const google::protobuf::Field& field) const;
-
   // Utility function to detect proto maps. The 'field' MUST be repeated.
   bool IsMap(const google::protobuf::Field& field) const;
 
@@ -308,6 +295,7 @@
   // Type information for all the types used in the descriptor. Used to find
   // google::protobuf::Type of nested messages/enums.
   const TypeInfo* typeinfo_;
+
   // Whether this class owns the typeinfo_ object. If true the typeinfo_ object
   // should be deleted in the destructor.
   bool own_typeinfo_;
@@ -319,14 +307,18 @@
   // Whether to render enums using lowerCamelCase. Defaults to false.
   bool use_lower_camel_for_enums_;
 
+  // Whether to render enums as ints always. Defaults to false.
+  bool use_ints_for_enums_;
+
+  // Whether to preserve proto field names
+  bool preserve_proto_field_names_;
+
   // Tracks current recursion depth.
   mutable int recursion_depth_;
 
   // Maximum allowed recursion depth.
   int max_recursion_depth_;
 
-<<<<<<< HEAD
-=======
   // Whether to render unknown fields.
   bool render_unknown_fields_;
 
@@ -341,7 +333,6 @@
   // the fields of the message are filtered out by field mask.
   bool suppress_empty_object_;
 
->>>>>>> 1ee15bae
   GOOGLE_DISALLOW_IMPLICIT_CONSTRUCTORS(ProtoStreamObjectSource);
 };
 

// Protocol Buffers - Google's data interchange format
// Copyright 2008 Google Inc.  All rights reserved.
// https://developers.google.com/protocol-buffers/
//
// Redistribution and use in source and binary forms, with or without
// modification, are permitted provided that the following conditions are
// met:
//
//     * Redistributions of source code must retain the above copyright
// notice, this list of conditions and the following disclaimer.
//     * Redistributions in binary form must reproduce the above
// copyright notice, this list of conditions and the following disclaimer
// in the documentation and/or other materials provided with the
// distribution.
//     * Neither the name of Google Inc. nor the names of its
// contributors may be used to endorse or promote products derived from
// this software without specific prior written permission.
//
// THIS SOFTWARE IS PROVIDED BY THE COPYRIGHT HOLDERS AND CONTRIBUTORS
// "AS IS" AND ANY EXPRESS OR IMPLIED WARRANTIES, INCLUDING, BUT NOT
// LIMITED TO, THE IMPLIED WARRANTIES OF MERCHANTABILITY AND FITNESS FOR
// A PARTICULAR PURPOSE ARE DISCLAIMED. IN NO EVENT SHALL THE COPYRIGHT
// OWNER OR CONTRIBUTORS BE LIABLE FOR ANY DIRECT, INDIRECT, INCIDENTAL,
// SPECIAL, EXEMPLARY, OR CONSEQUENTIAL DAMAGES (INCLUDING, BUT NOT
// LIMITED TO, PROCUREMENT OF SUBSTITUTE GOODS OR SERVICES; LOSS OF USE,
// DATA, OR PROFITS; OR BUSINESS INTERRUPTION) HOWEVER CAUSED AND ON ANY
// THEORY OF LIABILITY, WHETHER IN CONTRACT, STRICT LIABILITY, OR TORT
// (INCLUDING NEGLIGENCE OR OTHERWISE) ARISING IN ANY WAY OUT OF THE USE
// OF THIS SOFTWARE, EVEN IF ADVISED OF THE POSSIBILITY OF SUCH DAMAGE.

// Proto to test Proto3 Any serialization.
syntax = "proto3";

package google.protobuf.testing.anys;
option java_package = "com.google.protobuf.testing.anys";

import "google/protobuf/any.proto";
<<<<<<< HEAD
=======
import "google/protobuf/struct.proto";
import "google/protobuf/timestamp.proto";
import "google/protobuf/duration.proto";
import "google/protobuf/wrappers.proto";

// Top-level test cases proto used by MarshallingTest. See description
// at the top of the class MarshallingTest for details on how to write
// test cases.
message AnyTestCases {
  AnyWrapper empty_any = 1;
  AnyWrapper type_only_any = 2;
  AnyWrapper wrapper_any = 3;
  AnyWrapper any_with_timestamp_value = 4;
  AnyWrapper any_with_duration_value = 5;
  AnyWrapper any_with_struct_value = 6;
  AnyWrapper recursive_any = 7;
  AnyWrapper any_with_message_value = 8;
  AnyWrapper any_with_nested_message = 9;
  AnyWrapper any_with_message_with_wrapper_type = 10;
  AnyWrapper any_with_message_with_timestamp = 11;
  AnyWrapper any_with_message_containing_map = 12;
  AnyWrapper any_with_message_containing_struct = 13;
  AnyWrapper any_with_message_containing_repeated_message = 14;
  AnyWrapper recursive_any_with_type_field_at_end = 15;
  AnyWrapper repeated_any = 16;
  AnyWrapper empty_any_with_null_type_url = 17;

  google.protobuf.Any top_level_any = 50;
  google.protobuf.Any top_level_any_with_type_field_at_end = 51;
  google.protobuf.Any top_level_any_with_pivot_one = 52;
  google.protobuf.Any top_level_any_with_pivot_two = 53;
  google.protobuf.Any top_level_any_unordered = 54;
}

message AnyWrapper {
  google.protobuf.Any any = 1;
}

// Hack to make sure the types we put into the any are included in the types.
// Real solution is to add these types to the service config.
message Imports {
  google.protobuf.DoubleValue dbl = 1;
  google.protobuf.Struct struct = 2;
  google.protobuf.Timestamp timestamp = 3;
  google.protobuf.Duration duration = 4;
  google.protobuf.Int32Value i32 = 5;
  Data data = 100;
}

message Data {
  int32 attr = 1;
  string str = 2;
  repeated string msgs = 3;
  Data nested_data = 4;
  google.protobuf.Int32Value int_wrapper = 5;
  google.protobuf.Timestamp time = 6;
  map<string, string> map_data = 7;
  google.protobuf.Struct struct_data = 8;
  repeated Data repeated_data = 9;
  repeated google.protobuf.Any repeated_any = 10;
}

service AnyTestService {
  rpc Call(AnyTestCases) returns (AnyTestCases);
  rpc Call1(Imports) returns (Imports);
}
>>>>>>> 1ee15bae

message AnyIn {
  string something = 1;
}

message AnyOut {
  google.protobuf.Any any = 1;
}

message AnyM {
  string foo = 1;
}

service TestService {
  rpc Call(AnyIn) returns (AnyOut);
}<|MERGE_RESOLUTION|>--- conflicted
+++ resolved
@@ -28,15 +28,11 @@
 // (INCLUDING NEGLIGENCE OR OTHERWISE) ARISING IN ANY WAY OUT OF THE USE
 // OF THIS SOFTWARE, EVEN IF ADVISED OF THE POSSIBILITY OF SUCH DAMAGE.
 
-// Proto to test Proto3 Any serialization.
 syntax = "proto3";
 
-package google.protobuf.testing.anys;
-option java_package = "com.google.protobuf.testing.anys";
+package google.protobuf.testing;
 
 import "google/protobuf/any.proto";
-<<<<<<< HEAD
-=======
 import "google/protobuf/struct.proto";
 import "google/protobuf/timestamp.proto";
 import "google/protobuf/duration.proto";
@@ -103,10 +99,10 @@
   rpc Call(AnyTestCases) returns (AnyTestCases);
   rpc Call1(Imports) returns (Imports);
 }
->>>>>>> 1ee15bae
 
 message AnyIn {
   string something = 1;
+  google.protobuf.Any any = 2;
 }
 
 message AnyOut {
@@ -115,8 +111,4 @@
 
 message AnyM {
   string foo = 1;
-}
-
-service TestService {
-  rpc Call(AnyIn) returns (AnyOut);
 }
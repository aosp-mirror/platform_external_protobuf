--- conflicted
+++ resolved
@@ -31,6 +31,10 @@
 // Author: sven@google.com (Sven Mawson)
 //
 // Sample protos for testing.
+
+// Some of the older enums don't use CAPITALS_WITH_UNDERSCORES for testing.
+// LINT: LEGACY_NAMES
+
 syntax = "proto2";
 
 package google.protobuf.testing;
@@ -62,11 +66,8 @@
     FICTION = 1;
     KIDS = 2;
     ACTION_AND_ADVENTURE = 3;
-<<<<<<< HEAD
-=======
     arts_and_photography = 4;
     I18N_Tech = 5;
->>>>>>> 1ee15bae
   }
   optional Type type = 11;
 
@@ -201,8 +202,6 @@
   optional Book m_book = 3;
   repeated Author m_author = 5;
   optional Cyclic m_cyclic = 4;
-<<<<<<< HEAD
-=======
 }
 
 // Test that two messages can have different fields mapped to the same JSON
@@ -212,5 +211,4 @@
 }
 message TestJsonName2 {
   optional int32 another_value = 1 [json_name = "value"];
->>>>>>> 1ee15bae
 }
--- conflicted
+++ resolved
@@ -28,13 +28,8 @@
 // (INCLUDING NEGLIGENCE OR OTHERWISE) ARISING IN ANY WAY OUT OF THE USE
 // OF THIS SOFTWARE, EVEN IF ADVISED OF THE POSSIBILITY OF SUCH DAMAGE.
 
-// Proto to test proto3 maps.
 syntax = "proto3";
 
-<<<<<<< HEAD
-package google.protobuf.testing.maps;
-option java_package = "com.google.protobuf.testing.maps";
-=======
 package google.protobuf.testing;
 
 import "google/protobuf/any.proto";
@@ -105,7 +100,6 @@
 service MapsTestService {
   rpc Call(DummyRequest) returns (MapsTestCases);
 }
->>>>>>> 1ee15bae
 
 message MapIn {
   string other = 1;
@@ -152,9 +146,4 @@
 
 message MapM {
   string foo = 1;
-}
-
-service TestService {
-  rpc Call1(MapIn) returns (MapOut);
-  rpc Call2(MapIn) returns (MapOut);
 }
// Protocol Buffers - Google's data interchange format
// Copyright 2008 Google Inc.  All rights reserved.
// https://developers.google.com/protocol-buffers/
//
// Redistribution and use in source and binary forms, with or without
// modification, are permitted provided that the following conditions are
// met:
//
//     * Redistributions of source code must retain the above copyright
// notice, this list of conditions and the following disclaimer.
//     * Redistributions in binary form must reproduce the above
// copyright notice, this list of conditions and the following disclaimer
// in the documentation and/or other materials provided with the
// distribution.
//     * Neither the name of Google Inc. nor the names of its
// contributors may be used to endorse or promote products derived from
// this software without specific prior written permission.
//
// THIS SOFTWARE IS PROVIDED BY THE COPYRIGHT HOLDERS AND CONTRIBUTORS
// "AS IS" AND ANY EXPRESS OR IMPLIED WARRANTIES, INCLUDING, BUT NOT
// LIMITED TO, THE IMPLIED WARRANTIES OF MERCHANTABILITY AND FITNESS FOR
// A PARTICULAR PURPOSE ARE DISCLAIMED. IN NO EVENT SHALL THE COPYRIGHT
// OWNER OR CONTRIBUTORS BE LIABLE FOR ANY DIRECT, INDIRECT, INCIDENTAL,
// SPECIAL, EXEMPLARY, OR CONSEQUENTIAL DAMAGES (INCLUDING, BUT NOT
// LIMITED TO, PROCUREMENT OF SUBSTITUTE GOODS OR SERVICES; LOSS OF USE,
// DATA, OR PROFITS; OR BUSINESS INTERRUPTION) HOWEVER CAUSED AND ON ANY
// THEORY OF LIABILITY, WHETHER IN CONTRACT, STRICT LIABILITY, OR TORT
// (INCLUDING NEGLIGENCE OR OTHERWISE) ARISING IN ANY WAY OUT OF THE USE
// OF THIS SOFTWARE, EVEN IF ADVISED OF THE POSSIBILITY OF SUCH DAMAGE.

#include <google/protobuf/util/internal/protostream_objectsource.h>

#include <memory>
#include <sstream>

#include <google/protobuf/any.pb.h>
#include <google/protobuf/io/coded_stream.h>
#include <google/protobuf/io/zero_copy_stream_impl_lite.h>
#include <google/protobuf/descriptor.h>
#include <google/protobuf/util/internal/expecting_objectwriter.h>
#include <google/protobuf/util/internal/testdata/books.pb.h>
#include <google/protobuf/util/internal/testdata/field_mask.pb.h>
#include <google/protobuf/util/internal/type_info_test_helper.h>
#include <google/protobuf/util/internal/constants.h>
#include <google/protobuf/stubs/strutil.h>
#include <google/protobuf/util/internal/testdata/anys.pb.h>
#include <google/protobuf/util/internal/testdata/maps.pb.h>
#include <google/protobuf/util/internal/testdata/struct.pb.h>
#include <google/protobuf/util/internal/testdata/timestamp_duration.pb.h>
#include <gtest/gtest.h>
#include <google/protobuf/stubs/casts.h>


namespace google {
namespace protobuf {
namespace util {
namespace converter {

<<<<<<< HEAD
using google::protobuf::Descriptor;
using google::protobuf::DescriptorPool;
using google::protobuf::FileDescriptorProto;
using google::protobuf::Message;
using google::protobuf::io::ArrayInputStream;
using google::protobuf::io::CodedInputStream;
using util::Status;
=======
using google::protobuf::testing::AnyM;
using google::protobuf::testing::AnyOut;
>>>>>>> 1ee15bae
using google::protobuf::testing::Author;
using google::protobuf::testing::BadAuthor;
using google::protobuf::testing::BadNestedBook;
using google::protobuf::testing::Book;
using google::protobuf::testing::Cyclic;
using google::protobuf::testing::Book_Label;
using google::protobuf::testing::NestedBook;
using google::protobuf::testing::PackedPrimitive;
using google::protobuf::testing::Primitive;
<<<<<<< HEAD
using google::protobuf::testing::more_author;
using google::protobuf::testing::maps::MapOut;
using google::protobuf::testing::maps::MapOutWireFormat;
using google::protobuf::testing::timestampduration::TimestampDuration;
using google::protobuf::testing::anys::AnyOut;
using google::protobuf::testing::anys::AnyM;
using google::protobuf::testing::FieldMaskTest;
using google::protobuf::testing::NestedFieldMask;
using google::protobuf::testing::structs::StructType;
=======
using google::protobuf::testing::Proto3Message;
using google::protobuf::testing::StructType;
using google::protobuf::testing::TimestampDuration;
using io::ArrayInputStream;
using io::CodedInputStream;
>>>>>>> 1ee15bae
using ::testing::_;
using util::Status;


namespace {
string GetTypeUrl(const Descriptor* descriptor) {
  return string(kTypeServiceBaseUrl) + "/" + descriptor->full_name();
}
}  // namespace

class ProtostreamObjectSourceTest
    : public ::testing::TestWithParam<testing::TypeInfoSource> {
 protected:
  ProtostreamObjectSourceTest()
      : helper_(GetParam()),
        mock_(),
        ow_(&mock_),
<<<<<<< HEAD
        use_lower_camel_for_enums_(false) {
    helper_.ResetTypeInfo(Book::descriptor());
=======
        use_lower_camel_for_enums_(false),
        use_ints_for_enums_(false),
        use_preserve_proto_field_names_(false),
        add_trailing_zeros_(false),
        render_unknown_enum_values_(true) {
    helper_.ResetTypeInfo(Book::descriptor(), Proto3Message::descriptor());
>>>>>>> 1ee15bae
  }

  virtual ~ProtostreamObjectSourceTest() {}

  void DoTest(const Message& msg, const Descriptor* descriptor) {
    Status status = ExecuteTest(msg, descriptor);
    EXPECT_EQ(Status::OK, status);
  }

  Status ExecuteTest(const Message& msg, const Descriptor* descriptor) {
    ostringstream oss;
    msg.SerializePartialToOstream(&oss);
    string proto = oss.str();
    ArrayInputStream arr_stream(proto.data(), proto.size());
    CodedInputStream in_stream(&arr_stream);

    std::unique_ptr<ProtoStreamObjectSource> os(
        helper_.NewProtoSource(&in_stream, GetTypeUrl(descriptor)));
    if (use_lower_camel_for_enums_) os->set_use_lower_camel_for_enums(true);
<<<<<<< HEAD
=======
    if (use_ints_for_enums_) os->set_use_ints_for_enums(true);
    if (use_preserve_proto_field_names_)
      os->set_preserve_proto_field_names(true);
>>>>>>> 1ee15bae
    os->set_max_recursion_depth(64);
    return os->WriteTo(&mock_);
  }

  void PrepareExpectingObjectWriterForRepeatedPrimitive() {
    ow_.StartObject("")
        ->StartList("repFix32")
        ->RenderUint32("", ::google::protobuf::bit_cast<uint32>(3201))
        ->RenderUint32("", ::google::protobuf::bit_cast<uint32>(0))
        ->RenderUint32("", ::google::protobuf::bit_cast<uint32>(3202))
        ->EndList()
        ->StartList("repU32")
        ->RenderUint32("", ::google::protobuf::bit_cast<uint32>(3203))
        ->RenderUint32("", ::google::protobuf::bit_cast<uint32>(0))
        ->EndList()
        ->StartList("repI32")
        ->RenderInt32("", 0)
        ->RenderInt32("", 3204)
        ->RenderInt32("", 3205)
        ->EndList()
        ->StartList("repSf32")
        ->RenderInt32("", 3206)
        ->RenderInt32("", 0)
        ->EndList()
        ->StartList("repS32")
        ->RenderInt32("", 0)
        ->RenderInt32("", 3207)
        ->RenderInt32("", 3208)
        ->EndList()
        ->StartList("repFix64")
        ->RenderUint64("", ::google::protobuf::bit_cast<uint64>(6401LL))
        ->RenderUint64("", ::google::protobuf::bit_cast<uint64>(0LL))
        ->EndList()
        ->StartList("repU64")
        ->RenderUint64("", ::google::protobuf::bit_cast<uint64>(0LL))
        ->RenderUint64("", ::google::protobuf::bit_cast<uint64>(6402LL))
        ->RenderUint64("", ::google::protobuf::bit_cast<uint64>(6403LL))
        ->EndList()
        ->StartList("repI64")
        ->RenderInt64("", 6404L)
        ->RenderInt64("", 0L)
        ->EndList()
        ->StartList("repSf64")
        ->RenderInt64("", 0L)
        ->RenderInt64("", 6405L)
        ->RenderInt64("", 6406L)
        ->EndList()
        ->StartList("repS64")
        ->RenderInt64("", 6407L)
        ->RenderInt64("", 0L)
        ->EndList()
        ->StartList("repFloat")
        ->RenderFloat("", 0.0f)
        ->RenderFloat("", 32.1f)
        ->RenderFloat("", 32.2f)
        ->EndList()
        ->StartList("repDouble")
        ->RenderDouble("", 64.1L)
        ->RenderDouble("", 0.0L)
        ->EndList()
        ->StartList("repBool")
        ->RenderBool("", true)
        ->RenderBool("", false)
        ->EndList()
        ->EndObject();
  }

  Primitive PrepareRepeatedPrimitive() {
    Primitive primitive;
    primitive.add_rep_fix32(3201);
    primitive.add_rep_fix32(0);
    primitive.add_rep_fix32(3202);
    primitive.add_rep_u32(3203);
    primitive.add_rep_u32(0);
    primitive.add_rep_i32(0);
    primitive.add_rep_i32(3204);
    primitive.add_rep_i32(3205);
    primitive.add_rep_sf32(3206);
    primitive.add_rep_sf32(0);
    primitive.add_rep_s32(0);
    primitive.add_rep_s32(3207);
    primitive.add_rep_s32(3208);
    primitive.add_rep_fix64(6401L);
    primitive.add_rep_fix64(0L);
    primitive.add_rep_u64(0L);
    primitive.add_rep_u64(6402L);
    primitive.add_rep_u64(6403L);
    primitive.add_rep_i64(6404L);
    primitive.add_rep_i64(0L);
    primitive.add_rep_sf64(0L);
    primitive.add_rep_sf64(6405L);
    primitive.add_rep_sf64(6406L);
    primitive.add_rep_s64(6407L);
    primitive.add_rep_s64(0L);
    primitive.add_rep_float(0.0f);
    primitive.add_rep_float(32.1f);
    primitive.add_rep_float(32.2f);
    primitive.add_rep_double(64.1L);
    primitive.add_rep_double(0.0);
    primitive.add_rep_bool(true);
    primitive.add_rep_bool(false);

    PrepareExpectingObjectWriterForRepeatedPrimitive();
    return primitive;
  }

  PackedPrimitive PreparePackedPrimitive() {
    PackedPrimitive primitive;
    primitive.add_rep_fix32(3201);
    primitive.add_rep_fix32(0);
    primitive.add_rep_fix32(3202);
    primitive.add_rep_u32(3203);
    primitive.add_rep_u32(0);
    primitive.add_rep_i32(0);
    primitive.add_rep_i32(3204);
    primitive.add_rep_i32(3205);
    primitive.add_rep_sf32(3206);
    primitive.add_rep_sf32(0);
    primitive.add_rep_s32(0);
    primitive.add_rep_s32(3207);
    primitive.add_rep_s32(3208);
    primitive.add_rep_fix64(6401L);
    primitive.add_rep_fix64(0L);
    primitive.add_rep_u64(0L);
    primitive.add_rep_u64(6402L);
    primitive.add_rep_u64(6403L);
    primitive.add_rep_i64(6404L);
    primitive.add_rep_i64(0L);
    primitive.add_rep_sf64(0L);
    primitive.add_rep_sf64(6405L);
    primitive.add_rep_sf64(6406L);
    primitive.add_rep_s64(6407L);
    primitive.add_rep_s64(0L);
    primitive.add_rep_float(0.0f);
    primitive.add_rep_float(32.1f);
    primitive.add_rep_float(32.2f);
    primitive.add_rep_double(64.1L);
    primitive.add_rep_double(0.0);
    primitive.add_rep_bool(true);
    primitive.add_rep_bool(false);

    PrepareExpectingObjectWriterForRepeatedPrimitive();
    return primitive;
  }

  void UseLowerCamelForEnums() { use_lower_camel_for_enums_ = true; }

<<<<<<< HEAD
=======
  void UseIntsForEnums() { use_ints_for_enums_ = true; }

  void UsePreserveProtoFieldNames() { use_preserve_proto_field_names_ = true; }

  void AddTrailingZeros() { add_trailing_zeros_ = true; }

  void SetRenderUnknownEnumValues(bool value) {
    render_unknown_enum_values_ = value;
  }

>>>>>>> 1ee15bae
  testing::TypeInfoTestHelper helper_;

  ::testing::NiceMock<MockObjectWriter> mock_;
  ExpectingObjectWriter ow_;
  bool use_lower_camel_for_enums_;
<<<<<<< HEAD
=======
  bool use_ints_for_enums_;
  bool use_preserve_proto_field_names_;
  bool add_trailing_zeros_;
  bool render_unknown_enum_values_;
>>>>>>> 1ee15bae
};

INSTANTIATE_TEST_CASE_P(DifferentTypeInfoSourceTest,
                        ProtostreamObjectSourceTest,
                        ::testing::Values(
                            testing::USE_TYPE_RESOLVER));

TEST_P(ProtostreamObjectSourceTest, EmptyMessage) {
  Book empty;
  ow_.StartObject("")->EndObject();
  DoTest(empty, Book::descriptor());
}

TEST_P(ProtostreamObjectSourceTest, Primitives) {
  Primitive primitive;
  primitive.set_fix32(3201);
  primitive.set_u32(3202);
  primitive.set_i32(3203);
  primitive.set_sf32(3204);
  primitive.set_s32(3205);
  primitive.set_fix64(6401L);
  primitive.set_u64(6402L);
  primitive.set_i64(6403L);
  primitive.set_sf64(6404L);
  primitive.set_s64(6405L);
  primitive.set_str("String Value");
  primitive.set_bytes("Some Bytes");
  primitive.set_float_(32.1f);
  primitive.set_double_(64.1L);
  primitive.set_bool_(true);

  ow_.StartObject("")
      ->RenderUint32("fix32", ::google::protobuf::bit_cast<uint32>(3201))
      ->RenderUint32("u32", ::google::protobuf::bit_cast<uint32>(3202))
      ->RenderInt32("i32", 3203)
      ->RenderInt32("sf32", 3204)
      ->RenderInt32("s32", 3205)
      ->RenderUint64("fix64", ::google::protobuf::bit_cast<uint64>(6401LL))
      ->RenderUint64("u64", ::google::protobuf::bit_cast<uint64>(6402LL))
      ->RenderInt64("i64", 6403L)
      ->RenderInt64("sf64", 6404L)
      ->RenderInt64("s64", 6405L)
      ->RenderString("str", "String Value")
      ->RenderBytes("bytes", "Some Bytes")
      ->RenderFloat("float", 32.1f)
      ->RenderDouble("double", 64.1L)
      ->RenderBool("bool", true)
      ->EndObject();
  DoTest(primitive, Primitive::descriptor());
}

TEST_P(ProtostreamObjectSourceTest, RepeatingPrimitives) {
  Primitive primitive = PrepareRepeatedPrimitive();
  primitive.add_rep_str("String One");
  primitive.add_rep_str("String Two");
  primitive.add_rep_bytes("Some Bytes");

  ow_.StartList("repStr")
      ->RenderString("", "String One")
      ->RenderString("", "String Two")
      ->EndList()
      ->StartList("repBytes")
      ->RenderBytes("", "Some Bytes")
      ->EndList();
  DoTest(primitive, Primitive::descriptor());
}

TEST_P(ProtostreamObjectSourceTest, CustomJsonName) {
  Author author;
  author.set_id(12345);

  ow_.StartObject("")->RenderUint64("@id", 12345)->EndObject();
  DoTest(author, Author::descriptor());
}

TEST_P(ProtostreamObjectSourceTest, NestedMessage) {
  Author* author = new Author();
  author->set_name("Tolstoy");
  Book book;
  book.set_title("My Book");
  book.set_allocated_author(author);

  ow_.StartObject("")
      ->RenderString("title", "My Book")
      ->StartObject("author")
      ->RenderString("name", "Tolstoy")
      ->EndObject()
      ->EndObject();
  DoTest(book, Book::descriptor());
}

TEST_P(ProtostreamObjectSourceTest, RepeatingField) {
  Author author;
  author.set_alive(false);
  author.set_name("john");
  author.add_pseudonym("phil");
  author.add_pseudonym("bob");

  ow_.StartObject("")
      ->RenderBool("alive", false)
      ->RenderString("name", "john")
      ->StartList("pseudonym")
      ->RenderString("", "phil")
      ->RenderString("", "bob")
      ->EndList()
      ->EndObject();
  DoTest(author, Author::descriptor());
}

TEST_P(ProtostreamObjectSourceTest, PackedRepeatingFields) {
  DoTest(PreparePackedPrimitive(), PackedPrimitive::descriptor());
}

TEST_P(ProtostreamObjectSourceTest, NonPackedPackableFieldsActuallyPacked) {
  // Protostream is packed, but parse with non-packed Primitive.
  DoTest(PreparePackedPrimitive(), Primitive::descriptor());
}

TEST_P(ProtostreamObjectSourceTest, PackedPackableFieldNotActuallyPacked) {
  // Protostream is not packed, but parse with PackedPrimitive.
  DoTest(PrepareRepeatedPrimitive(), PackedPrimitive::descriptor());
}

TEST_P(ProtostreamObjectSourceTest, BadAuthor) {
  Author author;
  author.set_alive(false);
  author.set_name("john");
  author.set_id(1234L);
  author.add_pseudonym("phil");
  author.add_pseudonym("bob");

  ow_.StartObject("")
      ->StartList("alive")
      ->RenderBool("", false)
      ->EndList()
      ->StartList("name")
      ->RenderUint64("", static_cast<uint64>('j'))
      ->RenderUint64("", static_cast<uint64>('o'))
      ->RenderUint64("", static_cast<uint64>('h'))
      ->RenderUint64("", static_cast<uint64>('n'))
      ->EndList()
      ->RenderString("pseudonym", "phil")
      ->RenderString("pseudonym", "bob")
      ->EndObject();
  // Protostream created with Author, but parsed with BadAuthor.
  DoTest(author, BadAuthor::descriptor());
}

TEST_P(ProtostreamObjectSourceTest, NestedBookToBadNestedBook) {
  Book* book = new Book();
  book->set_length(250);
  book->set_published(2014L);
  NestedBook nested;
  nested.set_allocated_book(book);

  ow_.StartObject("")
      ->StartList("book")
      ->RenderUint32("", 24)  // tag for field length (3 << 3)
      ->RenderUint32("", 250)
      ->RenderUint32("", 32)  // tag for field published (4 << 3)
      ->RenderUint32("", 2014)
      ->EndList()
      ->EndObject();
  // Protostream created with NestedBook, but parsed with BadNestedBook.
  DoTest(nested, BadNestedBook::descriptor());
}

TEST_P(ProtostreamObjectSourceTest, BadNestedBookToNestedBook) {
  BadNestedBook nested;
  nested.add_book(1);
  nested.add_book(2);
  nested.add_book(3);
  nested.add_book(4);
  nested.add_book(5);
  nested.add_book(6);
  nested.add_book(7);

  ow_.StartObject("")->StartObject("book")->EndObject()->EndObject();
  // Protostream created with BadNestedBook, but parsed with NestedBook.
  DoTest(nested, NestedBook::descriptor());
}

TEST_P(ProtostreamObjectSourceTest,
       LongRepeatedListDoesNotBreakIntoMultipleJsonLists) {
  Book book;

  int repeat = 10000;
  for (int i = 0; i < repeat; ++i) {
    Book_Label* label = book.add_labels();
    label->set_key(StrCat("i", i));
    label->set_value(StrCat("v", i));
  }

  // Make sure StartList and EndList are called exactly once (see b/18227499 for
  // problems when this doesn't happen)
  EXPECT_CALL(mock_, StartList(_)).Times(1);
  EXPECT_CALL(mock_, EndList()).Times(1);

  DoTest(book, Book::descriptor());
}

TEST_P(ProtostreamObjectSourceTest, LowerCamelEnumOutputMacroCase) {
  Book book;
  book.set_type(Book::ACTION_AND_ADVENTURE);

  UseLowerCamelForEnums();

  ow_.StartObject("")->RenderString("type", "actionAndAdventure")->EndObject();
  DoTest(book, Book::descriptor());
}

TEST_P(ProtostreamObjectSourceTest, LowerCamelEnumOutputSnakeCase) {
  Book book;
  book.set_type(Book::arts_and_photography);

  UseLowerCamelForEnums();

  ow_.StartObject("")->RenderString("type", "artsAndPhotography")->EndObject();
  DoTest(book, Book::descriptor());
}

TEST_P(ProtostreamObjectSourceTest, LowerCamelEnumOutputWithNumber) {
  Book book;
  book.set_type(Book::I18N_Tech);

  UseLowerCamelForEnums();

  ow_.StartObject("")->RenderString("type", "i18nTech")->EndObject();
  DoTest(book, Book::descriptor());
}

TEST_P(ProtostreamObjectSourceTest, EnumCaseIsUnchangedByDefault) {
  Book book;
  book.set_type(Book::ACTION_AND_ADVENTURE);
  ow_.StartObject("")
      ->RenderString("type", "ACTION_AND_ADVENTURE")
      ->EndObject();
  DoTest(book, Book::descriptor());
}

<<<<<<< HEAD
=======
TEST_P(ProtostreamObjectSourceTest, UseIntsForEnumsTest) {
  Book book;
  book.set_type(Book::ACTION_AND_ADVENTURE);

  UseIntsForEnums();

  ow_.StartObject("")->RenderInt32("type", 3)->EndObject();
  DoTest(book, Book::descriptor());
}

TEST_P(ProtostreamObjectSourceTest, UsePreserveProtoFieldNames) {
  Book book;
  book.set_snake_field("foo");

  UsePreserveProtoFieldNames();

  ow_.StartObject("")->RenderString("snake_field", "foo")->EndObject();
  DoTest(book, Book::descriptor());
}

TEST_P(ProtostreamObjectSourceTest,
       UnknownEnumAreDroppedWhenRenderUnknownEnumValuesIsUnset) {
  Proto3Message message;
  message.set_enum_value(static_cast<Proto3Message::NestedEnum>(1234));

  SetRenderUnknownEnumValues(false);

  // Unknown enum values are not output.
  ow_.StartObject("")->EndObject();
  DoTest(message, Proto3Message::descriptor());
}

TEST_P(ProtostreamObjectSourceTest,
       UnknownEnumAreOutputWhenRenderUnknownEnumValuesIsSet) {
  Proto3Message message;
  message.set_enum_value(static_cast<Proto3Message::NestedEnum>(1234));

  SetRenderUnknownEnumValues(true);

  // Unknown enum values are output.
  ow_.StartObject("")->RenderInt32("enumValue", 1234)->EndObject();
  DoTest(message, Proto3Message::descriptor());
}

>>>>>>> 1ee15bae
TEST_P(ProtostreamObjectSourceTest, CyclicMessageDepthTest) {
  Cyclic cyclic;
  cyclic.set_m_int(123);

  Book* book = cyclic.mutable_m_book();
  book->set_title("book title");
  Cyclic* current = cyclic.mutable_m_cyclic();
  Author* current_author = cyclic.add_m_author();
  for (int i = 0; i < 63; ++i) {
    Author* next = current_author->add_friend_();
    next->set_id(i);
    next->set_name(StrCat("author_name_", i));
    next->set_alive(true);
    current_author = next;
  }

  // Recursive message with depth (65) > max (max is 64).
  for (int i = 0; i < 64; ++i) {
    Cyclic* next = current->mutable_m_cyclic();
    next->set_m_str(StrCat("count_", i));
    current = next;
  }

  Status status = ExecuteTest(cyclic, Cyclic::descriptor());
  EXPECT_EQ(util::error::INVALID_ARGUMENT, status.code());
}

class ProtostreamObjectSourceMapsTest : public ProtostreamObjectSourceTest {
 protected:
  ProtostreamObjectSourceMapsTest() {
    helper_.ResetTypeInfo(MapOut::descriptor());
  }
};

INSTANTIATE_TEST_CASE_P(DifferentTypeInfoSourceTest,
                        ProtostreamObjectSourceMapsTest,
                        ::testing::Values(
                            testing::USE_TYPE_RESOLVER));

// Tests JSON map.
//
// This is the example expected output.
// {
//   "map1": {
//     "key1": {
//       "foo": "foovalue"
//     },
//     "key2": {
//       "foo": "barvalue"
//     }
//   },
//   "map2": {
//     "nestedself": {
//       "map1": {
//         "nested_key1": {
//           "foo": "nested_foo"
//         }
//       },
//       "bar": "nested_bar_string"
//     }
//   },
//   "map3": {
//     "111": "one one one"
//   },
//   "bar": "top bar"
// }
TEST_P(ProtostreamObjectSourceMapsTest, MapsTest) {
  MapOut out;
  (*out.mutable_map1())["key1"].set_foo("foovalue");
  (*out.mutable_map1())["key2"].set_foo("barvalue");

  MapOut* nested_value = &(*out.mutable_map2())["nestedself"];
  (*nested_value->mutable_map1())["nested_key1"].set_foo("nested_foo");
  nested_value->set_bar("nested_bar_string");

  (*out.mutable_map3())[111] = "one one one";

  out.set_bar("top bar");

  ow_.StartObject("")
      ->StartObject("map1")
      ->StartObject("key1")
      ->RenderString("foo", "foovalue")
      ->EndObject()
      ->StartObject("key2")
      ->RenderString("foo", "barvalue")
      ->EndObject()
      ->StartObject("map2")
      ->StartObject("nestedself")
      ->StartObject("map1")
      ->StartObject("nested_key1")
      ->RenderString("foo", "nested_foo")
      ->EndObject()
      ->EndObject()
      ->RenderString("bar", "nested_bar_string")
      ->EndObject()
      ->EndObject()
      ->StartObject("map3")
      ->RenderString("111", "one one one")
      ->EndObject()
      ->EndObject()
      ->RenderString("bar", "top bar")
      ->EndObject();

  DoTest(out, MapOut::descriptor());
}

TEST_P(ProtostreamObjectSourceMapsTest, MissingKeysTest) {
  // MapOutWireFormat has the same wire representation with MapOut but uses
  // repeated message fields to represent map fields so we can intentionally
  // leave out the key field or the value field of a map entry.
  MapOutWireFormat out;
  // Create some map entries without keys. They will be rendered with the
  // default values ("" for strings, "0" for integers, etc.).
  // {
  //   "map1": {
  //     "": {
  //       "foo": "foovalue"
  //     }
  //   },
  //   "map2": {
  //     "": {
  //       "map1": {
  //         "nested_key1": {
  //           "foo": "nested_foo"
  //         }
  //       }
  //     }
  //   },
  //   "map3": {
  //     "0": "one one one"
  //   },
  //   "map4": {
  //     "false": "bool"
  //   }
  // }
  out.add_map1()->mutable_value()->set_foo("foovalue");
  MapOut* nested = out.add_map2()->mutable_value();
  (*nested->mutable_map1())["nested_key1"].set_foo("nested_foo");
  out.add_map3()->set_value("one one one");
  out.add_map4()->set_value("bool");

  ow_.StartObject("")
      ->StartObject("map1")
      ->StartObject("")
      ->RenderString("foo", "foovalue")
      ->EndObject()
      ->EndObject()
      ->StartObject("map2")
      ->StartObject("")
      ->StartObject("map1")
      ->StartObject("nested_key1")
      ->RenderString("foo", "nested_foo")
      ->EndObject()
      ->EndObject()
      ->EndObject()
      ->EndObject()
      ->StartObject("map3")
      ->RenderString("0", "one one one")
      ->EndObject()
      ->StartObject("map4")
      ->RenderString("false", "bool")
      ->EndObject()
      ->EndObject();

  DoTest(out, MapOut::descriptor());
}

class ProtostreamObjectSourceAnysTest : public ProtostreamObjectSourceTest {
 protected:
  ProtostreamObjectSourceAnysTest() {
    helper_.ResetTypeInfo({AnyOut::descriptor(), Book::descriptor(),
                           google::protobuf::Any::descriptor()});
  }
};

INSTANTIATE_TEST_CASE_P(DifferentTypeInfoSourceTest,
                        ProtostreamObjectSourceAnysTest,
                        ::testing::Values(
                            testing::USE_TYPE_RESOLVER));

// Tests JSON any support.
//
// This is the example expected output.
// {
//   "any": {
//     "@type": "type.googleapis.com/google.protobuf.testing.anys.AnyM"
//     "foo": "foovalue"
//   }
// }
TEST_P(ProtostreamObjectSourceAnysTest, BasicAny) {
  AnyOut out;
  ::google::protobuf::Any* any = out.mutable_any();

  AnyM m;
  m.set_foo("foovalue");
  any->PackFrom(m);

  ow_.StartObject("")
      ->StartObject("any")
      ->RenderString("@type",
                     "type.googleapis.com/google.protobuf.testing.anys.AnyM")
      ->RenderString("foo", "foovalue")
      ->EndObject()
      ->EndObject();

  DoTest(out, AnyOut::descriptor());
}

TEST_P(ProtostreamObjectSourceAnysTest, LowerCamelEnumOutputSnakeCase) {
  AnyOut out;
  ::google::protobuf::Any* any = out.mutable_any();

  Book book;
  book.set_type(Book::arts_and_photography);
  any->PackFrom(book);

  UseLowerCamelForEnums();

  ow_.StartObject("")
      ->StartObject("any")
      ->RenderString("@type",
                     "type.googleapis.com/google.protobuf.testing.Book")
      ->RenderString("type", "artsAndPhotography")
      ->EndObject()
      ->EndObject();

  DoTest(out, AnyOut::descriptor());
}

TEST_P(ProtostreamObjectSourceAnysTest, UseIntsForEnumsTest) {
  AnyOut out;
  ::google::protobuf::Any* any = out.mutable_any();

  Book book;
  book.set_type(Book::ACTION_AND_ADVENTURE);
  any->PackFrom(book);

  UseIntsForEnums();

  ow_.StartObject("")
      ->StartObject("any")
      ->RenderString("@type",
                     "type.googleapis.com/google.protobuf.testing.Book")
      ->RenderInt32("type", 3)
      ->EndObject()
      ->EndObject();

  DoTest(out, AnyOut::descriptor());
}

TEST_P(ProtostreamObjectSourceAnysTest, UsePreserveProtoFieldNames) {
  AnyOut out;
  ::google::protobuf::Any* any = out.mutable_any();

  Book book;
  book.set_snake_field("foo");
  any->PackFrom(book);

  UsePreserveProtoFieldNames();

  ow_.StartObject("")
      ->StartObject("any")
      ->RenderString("@type",
                     "type.googleapis.com/google.protobuf.testing.Book")
      ->RenderString("snake_field", "foo")
      ->EndObject()
      ->EndObject();

  DoTest(out, AnyOut::descriptor());
}

TEST_P(ProtostreamObjectSourceAnysTest, RecursiveAny) {
  AnyOut out;
  ::google::protobuf::Any* any = out.mutable_any();
  any->set_type_url("type.googleapis.com/google.protobuf.Any");

  ::google::protobuf::Any nested_any;
  nested_any.set_type_url(
      "type.googleapis.com/google.protobuf.testing.anys.AnyM");

  AnyM m;
  m.set_foo("foovalue");
  nested_any.set_value(m.SerializeAsString());

  any->set_value(nested_any.SerializeAsString());

  ow_.StartObject("")
      ->StartObject("any")
      ->RenderString("@type", "type.googleapis.com/google.protobuf.Any")
      ->StartObject("value")
      ->RenderString("@type",
                     "type.googleapis.com/google.protobuf.testing.anys.AnyM")
      ->RenderString("foo", "foovalue")
      ->EndObject()
      ->EndObject()
      ->EndObject();

  DoTest(out, AnyOut::descriptor());
}

TEST_P(ProtostreamObjectSourceAnysTest, DoubleRecursiveAny) {
  AnyOut out;
  ::google::protobuf::Any* any = out.mutable_any();
  any->set_type_url("type.googleapis.com/google.protobuf.Any");

  ::google::protobuf::Any nested_any;
  nested_any.set_type_url("type.googleapis.com/google.protobuf.Any");

  ::google::protobuf::Any second_nested_any;
  second_nested_any.set_type_url(
      "type.googleapis.com/google.protobuf.testing.anys.AnyM");

  AnyM m;
  m.set_foo("foovalue");
  second_nested_any.set_value(m.SerializeAsString());
  nested_any.set_value(second_nested_any.SerializeAsString());
  any->set_value(nested_any.SerializeAsString());

  ow_.StartObject("")
      ->StartObject("any")
      ->RenderString("@type", "type.googleapis.com/google.protobuf.Any")
      ->StartObject("value")
      ->RenderString("@type", "type.googleapis.com/google.protobuf.Any")
      ->StartObject("value")
      ->RenderString("@type",
                     "type.googleapis.com/google.protobuf.testing.anys.AnyM")
      ->RenderString("foo", "foovalue")
      ->EndObject()
      ->EndObject()
      ->EndObject()
      ->EndObject();

  DoTest(out, AnyOut::descriptor());
}

TEST_P(ProtostreamObjectSourceAnysTest, EmptyAnyOutputsEmptyObject) {
  AnyOut out;
  out.mutable_any();

  ow_.StartObject("")->StartObject("any")->EndObject()->EndObject();

  DoTest(out, AnyOut::descriptor());
}

TEST_P(ProtostreamObjectSourceAnysTest, EmptyWithTypeAndNoValueOutputsType) {
  AnyOut out;
  out.mutable_any()->set_type_url("foo.googleapis.com/my.Type");

  ow_.StartObject("")
      ->StartObject("any")
      ->RenderString("@type", "foo.googleapis.com/my.Type")
      ->EndObject()
      ->EndObject();

  DoTest(out, AnyOut::descriptor());
}

TEST_P(ProtostreamObjectSourceAnysTest, MissingTypeUrlError) {
  AnyOut out;
  ::google::protobuf::Any* any = out.mutable_any();

  AnyM m;
  m.set_foo("foovalue");
  any->set_value(m.SerializeAsString());

  // We start the "AnyOut" part and then fail when we hit the Any object.
  ow_.StartObject("");

  Status status = ExecuteTest(out, AnyOut::descriptor());
  EXPECT_EQ(util::error::INTERNAL, status.code());
}

TEST_P(ProtostreamObjectSourceAnysTest, UnknownTypeServiceError) {
  AnyOut out;
  ::google::protobuf::Any* any = out.mutable_any();
  any->set_type_url("foo.googleapis.com/my.own.Type");

  AnyM m;
  m.set_foo("foovalue");
  any->set_value(m.SerializeAsString());

  // We start the "AnyOut" part and then fail when we hit the Any object.
  ow_.StartObject("");

  Status status = ExecuteTest(out, AnyOut::descriptor());
  EXPECT_EQ(util::error::INTERNAL, status.code());
}

TEST_P(ProtostreamObjectSourceAnysTest, UnknownTypeError) {
  AnyOut out;
  ::google::protobuf::Any* any = out.mutable_any();
  any->set_type_url("type.googleapis.com/unknown.Type");

  AnyM m;
  m.set_foo("foovalue");
  any->set_value(m.SerializeAsString());

  // We start the "AnyOut" part and then fail when we hit the Any object.
  ow_.StartObject("");

  Status status = ExecuteTest(out, AnyOut::descriptor());
  EXPECT_EQ(util::error::INTERNAL, status.code());
}

class ProtostreamObjectSourceStructTest : public ProtostreamObjectSourceTest {
 protected:
  ProtostreamObjectSourceStructTest() {
    helper_.ResetTypeInfo(StructType::descriptor(),
                          google::protobuf::Struct::descriptor());
  }
};

INSTANTIATE_TEST_CASE_P(DifferentTypeInfoSourceTest,
                        ProtostreamObjectSourceStructTest,
                        ::testing::Values(
                            testing::USE_TYPE_RESOLVER));

// Tests struct
//
//  "object": {
//    "k1": 123,
//    "k2": true
//  }
TEST_P(ProtostreamObjectSourceStructTest, StructRenderSuccess) {
  StructType out;
  google::protobuf::Struct* s = out.mutable_object();
  s->mutable_fields()->operator[]("k1").set_number_value(123);
  s->mutable_fields()->operator[]("k2").set_bool_value(true);

  ow_.StartObject("")
      ->StartObject("object")
      ->RenderDouble("k1", 123)
      ->RenderBool("k2", true)
      ->EndObject()
      ->EndObject();

  DoTest(out, StructType::descriptor());
}

TEST_P(ProtostreamObjectSourceStructTest, MissingValueSkipsField) {
  StructType out;
  google::protobuf::Struct* s = out.mutable_object();
  s->mutable_fields()->operator[]("k1");

  ow_.StartObject("")->StartObject("object")->EndObject()->EndObject();

  DoTest(out, StructType::descriptor());
}

class ProtostreamObjectSourceFieldMaskTest
    : public ProtostreamObjectSourceTest {
 protected:
  ProtostreamObjectSourceFieldMaskTest() {
    helper_.ResetTypeInfo(FieldMaskTest::descriptor(),
                          google::protobuf::FieldMask::descriptor());
  }
};

INSTANTIATE_TEST_CASE_P(DifferentTypeInfoSourceTest,
                        ProtostreamObjectSourceFieldMaskTest,
                        ::testing::Values(
                            testing::USE_TYPE_RESOLVER));

TEST_P(ProtostreamObjectSourceFieldMaskTest, FieldMaskRenderSuccess) {
  FieldMaskTest out;
  out.set_id("1");
  out.mutable_single_mask()->add_paths("path1");
  out.mutable_single_mask()->add_paths("snake_case_path2");
  ::google::protobuf::FieldMask* mask = out.add_repeated_mask();
  mask->add_paths("path3");
  mask = out.add_repeated_mask();
  mask->add_paths("snake_case_path4");
  mask->add_paths("path5");
  NestedFieldMask* nested = out.add_nested_mask();
  nested->set_data("data");
  nested->mutable_single_mask()->add_paths("nested.path1");
  nested->mutable_single_mask()->add_paths("nested_field.snake_case_path2");
  mask = nested->add_repeated_mask();
  mask->add_paths("nested_field.path3");
  mask->add_paths("nested.snake_case_path4");
  mask = nested->add_repeated_mask();
  mask->add_paths("nested.path5");
  mask = nested->add_repeated_mask();
  mask->add_paths(
      "snake_case.map_field[\"map_key_should_be_ignored\"].nested_snake_case."
      "map_field[\"map_key_sho\\\"uld_be_ignored\"]");

  ow_.StartObject("")
      ->RenderString("id", "1")
      ->RenderString("singleMask", "path1,snakeCasePath2")
      ->StartList("repeatedMask")
      ->RenderString("", "path3")
      ->RenderString("", "snakeCasePath4,path5")
      ->EndList()
      ->StartList("nestedMask")
      ->StartObject("")
      ->RenderString("data", "data")
      ->RenderString("singleMask", "nested.path1,nestedField.snakeCasePath2")
      ->StartList("repeatedMask")
      ->RenderString("", "nestedField.path3,nested.snakeCasePath4")
      ->RenderString("", "nested.path5")
      ->RenderString("",
                     "snakeCase.mapField[\"map_key_should_be_ignored\"]."
                     "nestedSnakeCase.mapField[\"map_key_sho\\\"uld_be_"
                     "ignored\"]")
      ->EndList()
      ->EndObject()
      ->EndList()
      ->EndObject();

  DoTest(out, FieldMaskTest::descriptor());
}

class ProtostreamObjectSourceTimestampTest
    : public ProtostreamObjectSourceTest {
 protected:
  ProtostreamObjectSourceTimestampTest() {
    helper_.ResetTypeInfo(TimestampDuration::descriptor());
  }
};

INSTANTIATE_TEST_CASE_P(DifferentTypeInfoSourceTest,
                        ProtostreamObjectSourceTimestampTest,
                        ::testing::Values(
                            testing::USE_TYPE_RESOLVER));

TEST_P(ProtostreamObjectSourceTimestampTest, InvalidTimestampBelowMinTest) {
  TimestampDuration out;
  google::protobuf::Timestamp* ts = out.mutable_ts();
  // Min allowed seconds - 1
  ts->set_seconds(kTimestampMinSeconds - 1);
  ow_.StartObject("");

  Status status = ExecuteTest(out, TimestampDuration::descriptor());
  EXPECT_EQ(util::error::INTERNAL, status.code());
}

TEST_P(ProtostreamObjectSourceTimestampTest, InvalidTimestampAboveMaxTest) {
  TimestampDuration out;
  google::protobuf::Timestamp* ts = out.mutable_ts();
  // Max allowed seconds + 1
  ts->set_seconds(kTimestampMaxSeconds + 1);
  ow_.StartObject("");

  Status status = ExecuteTest(out, TimestampDuration::descriptor());
  EXPECT_EQ(util::error::INTERNAL, status.code());
}

TEST_P(ProtostreamObjectSourceTimestampTest, InvalidDurationBelowMinTest) {
  TimestampDuration out;
  google::protobuf::Duration* dur = out.mutable_dur();
  // Min allowed seconds - 1
  dur->set_seconds(kDurationMinSeconds - 1);
  ow_.StartObject("");

  Status status = ExecuteTest(out, TimestampDuration::descriptor());
  EXPECT_EQ(util::error::INTERNAL, status.code());
}

TEST_P(ProtostreamObjectSourceTimestampTest, InvalidDurationAboveMaxTest) {
  TimestampDuration out;
  google::protobuf::Duration* dur = out.mutable_dur();
  // Min allowed seconds + 1
  dur->set_seconds(kDurationMaxSeconds + 1);
  ow_.StartObject("");

  Status status = ExecuteTest(out, TimestampDuration::descriptor());
  EXPECT_EQ(util::error::INTERNAL, status.code());
}

}  // namespace converter
}  // namespace util
}  // namespace protobuf
}  // namespace google<|MERGE_RESOLUTION|>--- conflicted
+++ resolved
@@ -38,15 +38,16 @@
 #include <google/protobuf/io/zero_copy_stream_impl_lite.h>
 #include <google/protobuf/descriptor.h>
 #include <google/protobuf/util/internal/expecting_objectwriter.h>
+#include <google/protobuf/util/internal/testdata/anys.pb.h>
 #include <google/protobuf/util/internal/testdata/books.pb.h>
 #include <google/protobuf/util/internal/testdata/field_mask.pb.h>
+#include <google/protobuf/util/internal/testdata/maps.pb.h>
+#include <google/protobuf/util/internal/testdata/proto3.pb.h>
+#include <google/protobuf/util/internal/testdata/struct.pb.h>
+#include <google/protobuf/util/internal/testdata/timestamp_duration.pb.h>
 #include <google/protobuf/util/internal/type_info_test_helper.h>
 #include <google/protobuf/util/internal/constants.h>
 #include <google/protobuf/stubs/strutil.h>
-#include <google/protobuf/util/internal/testdata/anys.pb.h>
-#include <google/protobuf/util/internal/testdata/maps.pb.h>
-#include <google/protobuf/util/internal/testdata/struct.pb.h>
-#include <google/protobuf/util/internal/testdata/timestamp_duration.pb.h>
 #include <gtest/gtest.h>
 #include <google/protobuf/stubs/casts.h>
 
@@ -56,44 +57,26 @@
 namespace util {
 namespace converter {
 
-<<<<<<< HEAD
-using google::protobuf::Descriptor;
-using google::protobuf::DescriptorPool;
-using google::protobuf::FileDescriptorProto;
-using google::protobuf::Message;
-using google::protobuf::io::ArrayInputStream;
-using google::protobuf::io::CodedInputStream;
-using util::Status;
-=======
 using google::protobuf::testing::AnyM;
 using google::protobuf::testing::AnyOut;
->>>>>>> 1ee15bae
 using google::protobuf::testing::Author;
 using google::protobuf::testing::BadAuthor;
 using google::protobuf::testing::BadNestedBook;
 using google::protobuf::testing::Book;
+using google::protobuf::testing::Book_Label;
 using google::protobuf::testing::Cyclic;
-using google::protobuf::testing::Book_Label;
+using google::protobuf::testing::FieldMaskTest;
+using google::protobuf::testing::MapOut;
+using google::protobuf::testing::MapOutWireFormat;
 using google::protobuf::testing::NestedBook;
+using google::protobuf::testing::NestedFieldMask;
 using google::protobuf::testing::PackedPrimitive;
 using google::protobuf::testing::Primitive;
-<<<<<<< HEAD
-using google::protobuf::testing::more_author;
-using google::protobuf::testing::maps::MapOut;
-using google::protobuf::testing::maps::MapOutWireFormat;
-using google::protobuf::testing::timestampduration::TimestampDuration;
-using google::protobuf::testing::anys::AnyOut;
-using google::protobuf::testing::anys::AnyM;
-using google::protobuf::testing::FieldMaskTest;
-using google::protobuf::testing::NestedFieldMask;
-using google::protobuf::testing::structs::StructType;
-=======
 using google::protobuf::testing::Proto3Message;
 using google::protobuf::testing::StructType;
 using google::protobuf::testing::TimestampDuration;
 using io::ArrayInputStream;
 using io::CodedInputStream;
->>>>>>> 1ee15bae
 using ::testing::_;
 using util::Status;
 
@@ -111,28 +94,23 @@
       : helper_(GetParam()),
         mock_(),
         ow_(&mock_),
-<<<<<<< HEAD
-        use_lower_camel_for_enums_(false) {
-    helper_.ResetTypeInfo(Book::descriptor());
-=======
         use_lower_camel_for_enums_(false),
         use_ints_for_enums_(false),
         use_preserve_proto_field_names_(false),
         add_trailing_zeros_(false),
         render_unknown_enum_values_(true) {
     helper_.ResetTypeInfo(Book::descriptor(), Proto3Message::descriptor());
->>>>>>> 1ee15bae
   }
 
   virtual ~ProtostreamObjectSourceTest() {}
 
   void DoTest(const Message& msg, const Descriptor* descriptor) {
     Status status = ExecuteTest(msg, descriptor);
-    EXPECT_EQ(Status::OK, status);
+    EXPECT_EQ(util::Status(), status);
   }
 
   Status ExecuteTest(const Message& msg, const Descriptor* descriptor) {
-    ostringstream oss;
+    std::ostringstream oss;
     msg.SerializePartialToOstream(&oss);
     string proto = oss.str();
     ArrayInputStream arr_stream(proto.data(), proto.size());
@@ -141,12 +119,9 @@
     std::unique_ptr<ProtoStreamObjectSource> os(
         helper_.NewProtoSource(&in_stream, GetTypeUrl(descriptor)));
     if (use_lower_camel_for_enums_) os->set_use_lower_camel_for_enums(true);
-<<<<<<< HEAD
-=======
     if (use_ints_for_enums_) os->set_use_ints_for_enums(true);
     if (use_preserve_proto_field_names_)
       os->set_preserve_proto_field_names(true);
->>>>>>> 1ee15bae
     os->set_max_recursion_depth(64);
     return os->WriteTo(&mock_);
   }
@@ -294,8 +269,6 @@
 
   void UseLowerCamelForEnums() { use_lower_camel_for_enums_ = true; }
 
-<<<<<<< HEAD
-=======
   void UseIntsForEnums() { use_ints_for_enums_ = true; }
 
   void UsePreserveProtoFieldNames() { use_preserve_proto_field_names_ = true; }
@@ -306,19 +279,15 @@
     render_unknown_enum_values_ = value;
   }
 
->>>>>>> 1ee15bae
   testing::TypeInfoTestHelper helper_;
 
   ::testing::NiceMock<MockObjectWriter> mock_;
   ExpectingObjectWriter ow_;
   bool use_lower_camel_for_enums_;
-<<<<<<< HEAD
-=======
   bool use_ints_for_enums_;
   bool use_preserve_proto_field_names_;
   bool add_trailing_zeros_;
   bool render_unknown_enum_values_;
->>>>>>> 1ee15bae
 };
 
 INSTANTIATE_TEST_CASE_P(DifferentTypeInfoSourceTest,
@@ -559,8 +528,6 @@
   DoTest(book, Book::descriptor());
 }
 
-<<<<<<< HEAD
-=======
 TEST_P(ProtostreamObjectSourceTest, UseIntsForEnumsTest) {
   Book book;
   book.set_type(Book::ACTION_AND_ADVENTURE);
@@ -605,7 +572,6 @@
   DoTest(message, Proto3Message::descriptor());
 }
 
->>>>>>> 1ee15bae
 TEST_P(ProtostreamObjectSourceTest, CyclicMessageDepthTest) {
   Cyclic cyclic;
   cyclic.set_m_int(123);
@@ -792,7 +758,7 @@
 // This is the example expected output.
 // {
 //   "any": {
-//     "@type": "type.googleapis.com/google.protobuf.testing.anys.AnyM"
+//     "@type": "type.googleapis.com/google.protobuf.testing.AnyM"
 //     "foo": "foovalue"
 //   }
 // }
@@ -807,7 +773,7 @@
   ow_.StartObject("")
       ->StartObject("any")
       ->RenderString("@type",
-                     "type.googleapis.com/google.protobuf.testing.anys.AnyM")
+                     "type.googleapis.com/google.protobuf.testing.AnyM")
       ->RenderString("foo", "foovalue")
       ->EndObject()
       ->EndObject();
@@ -884,8 +850,7 @@
   any->set_type_url("type.googleapis.com/google.protobuf.Any");
 
   ::google::protobuf::Any nested_any;
-  nested_any.set_type_url(
-      "type.googleapis.com/google.protobuf.testing.anys.AnyM");
+  nested_any.set_type_url("type.googleapis.com/google.protobuf.testing.AnyM");
 
   AnyM m;
   m.set_foo("foovalue");
@@ -898,7 +863,7 @@
       ->RenderString("@type", "type.googleapis.com/google.protobuf.Any")
       ->StartObject("value")
       ->RenderString("@type",
-                     "type.googleapis.com/google.protobuf.testing.anys.AnyM")
+                     "type.googleapis.com/google.protobuf.testing.AnyM")
       ->RenderString("foo", "foovalue")
       ->EndObject()
       ->EndObject()
@@ -917,7 +882,7 @@
 
   ::google::protobuf::Any second_nested_any;
   second_nested_any.set_type_url(
-      "type.googleapis.com/google.protobuf.testing.anys.AnyM");
+      "type.googleapis.com/google.protobuf.testing.AnyM");
 
   AnyM m;
   m.set_foo("foovalue");
@@ -932,7 +897,7 @@
       ->RenderString("@type", "type.googleapis.com/google.protobuf.Any")
       ->StartObject("value")
       ->RenderString("@type",
-                     "type.googleapis.com/google.protobuf.testing.anys.AnyM")
+                     "type.googleapis.com/google.protobuf.testing.AnyM")
       ->RenderString("foo", "foovalue")
       ->EndObject()
       ->EndObject()
@@ -1177,6 +1142,20 @@
   EXPECT_EQ(util::error::INTERNAL, status.code());
 }
 
+TEST_P(ProtostreamObjectSourceTimestampTest, TimestampDurationDefaultValue) {
+  TimestampDuration out;
+  out.mutable_ts()->set_seconds(0);
+  out.mutable_dur()->set_seconds(0);
+
+  ow_.StartObject("")
+      ->RenderString("ts", "1970-01-01T00:00:00Z")
+      ->RenderString("dur", "0s")
+      ->EndObject();
+
+  DoTest(out, TimestampDuration::descriptor());
+}
+
+
 }  // namespace converter
 }  // namespace util
 }  // namespace protobuf

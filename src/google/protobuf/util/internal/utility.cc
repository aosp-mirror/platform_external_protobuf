// Protocol Buffers - Google's data interchange format
// Copyright 2008 Google Inc.  All rights reserved.
// https://developers.google.com/protocol-buffers/
//
// Redistribution and use in source and binary forms, with or without
// modification, are permitted provided that the following conditions are
// met:
//
//     * Redistributions of source code must retain the above copyright
// notice, this list of conditions and the following disclaimer.
//     * Redistributions in binary form must reproduce the above
// copyright notice, this list of conditions and the following disclaimer
// in the documentation and/or other materials provided with the
// distribution.
//     * Neither the name of Google Inc. nor the names of its
// contributors may be used to endorse or promote products derived from
// this software without specific prior written permission.
//
// THIS SOFTWARE IS PROVIDED BY THE COPYRIGHT HOLDERS AND CONTRIBUTORS
// "AS IS" AND ANY EXPRESS OR IMPLIED WARRANTIES, INCLUDING, BUT NOT
// LIMITED TO, THE IMPLIED WARRANTIES OF MERCHANTABILITY AND FITNESS FOR
// A PARTICULAR PURPOSE ARE DISCLAIMED. IN NO EVENT SHALL THE COPYRIGHT
// OWNER OR CONTRIBUTORS BE LIABLE FOR ANY DIRECT, INDIRECT, INCIDENTAL,
// SPECIAL, EXEMPLARY, OR CONSEQUENTIAL DAMAGES (INCLUDING, BUT NOT
// LIMITED TO, PROCUREMENT OF SUBSTITUTE GOODS OR SERVICES; LOSS OF USE,
// DATA, OR PROFITS; OR BUSINESS INTERRUPTION) HOWEVER CAUSED AND ON ANY
// THEORY OF LIABILITY, WHETHER IN CONTRACT, STRICT LIABILITY, OR TORT
// (INCLUDING NEGLIGENCE OR OTHERWISE) ARISING IN ANY WAY OUT OF THE USE
// OF THIS SOFTWARE, EVEN IF ADVISED OF THE POSSIBILITY OF SUCH DAMAGE.

#include <google/protobuf/util/internal/utility.h>

#include <google/protobuf/stubs/callback.h>
#include <google/protobuf/stubs/common.h>
#include <google/protobuf/stubs/logging.h>
#include <google/protobuf/wrappers.pb.h>
#include <google/protobuf/descriptor.pb.h>
#include <google/protobuf/descriptor.h>
#include <google/protobuf/util/internal/constants.h>
#include <google/protobuf/stubs/strutil.h>
#include <google/protobuf/stubs/map_util.h>
#include <google/protobuf/stubs/mathlimits.h>

#include <google/protobuf/port_def.inc>

namespace google {
namespace protobuf {
namespace util {
namespace converter {

namespace {
const StringPiece SkipWhiteSpace(StringPiece str) {
  StringPiece::size_type i;
  for (i = 0; i < str.size() && ascii_isspace(str[i]); ++i) {
  }
  GOOGLE_DCHECK(i == str.size() || !ascii_isspace(str[i]));
  return StringPiece(str, i);
}
}  // namespace

bool GetBoolOptionOrDefault(
    const RepeatedPtrField<google::protobuf::Option>& options,
    const string& option_name, bool default_value) {
  const google::protobuf::Option* opt = FindOptionOrNull(options, option_name);
  if (opt == nullptr) {
    return default_value;
  }
  return GetBoolFromAny(opt->value());
}

int64 GetInt64OptionOrDefault(
    const RepeatedPtrField<google::protobuf::Option>& options,
    const string& option_name, int64 default_value) {
  const google::protobuf::Option* opt = FindOptionOrNull(options, option_name);
  if (opt == nullptr) {
    return default_value;
  }
  return GetInt64FromAny(opt->value());
}

double GetDoubleOptionOrDefault(
    const RepeatedPtrField<google::protobuf::Option>& options,
    const string& option_name, double default_value) {
  const google::protobuf::Option* opt = FindOptionOrNull(options, option_name);
  if (opt == nullptr) {
    return default_value;
  }
  return GetDoubleFromAny(opt->value());
}

string GetStringOptionOrDefault(
    const RepeatedPtrField<google::protobuf::Option>& options,
    const string& option_name, const string& default_value) {
  const google::protobuf::Option* opt = FindOptionOrNull(options, option_name);
  if (opt == nullptr) {
    return default_value;
  }
  return GetStringFromAny(opt->value());
}

template <typename T>
void ParseFromAny(const string& data, T* result) {
  result->ParseFromString(data);
}

// Returns a boolean value contained in Any type.
// TODO(skarvaje): Add type checking & error messages here.
bool GetBoolFromAny(const google::protobuf::Any& any) {
  google::protobuf::BoolValue b;
  ParseFromAny(any.value(), &b);
  return b.value();
}

int64 GetInt64FromAny(const google::protobuf::Any& any) {
  google::protobuf::Int64Value i;
  ParseFromAny(any.value(), &i);
  return i.value();
}

double GetDoubleFromAny(const google::protobuf::Any& any) {
  google::protobuf::DoubleValue i;
  ParseFromAny(any.value(), &i);
  return i.value();
}

string GetStringFromAny(const google::protobuf::Any& any) {
  google::protobuf::StringValue s;
  ParseFromAny(any.value(), &s);
  return s.value();
}

const StringPiece GetTypeWithoutUrl(StringPiece type_url) {
  size_t idx = type_url.rfind('/');
  return type_url.substr(idx + 1);
}

const string GetFullTypeWithUrl(StringPiece simple_type) {
  return StrCat(kTypeServiceBaseUrl, "/", simple_type);
}

const google::protobuf::Option* FindOptionOrNull(
    const RepeatedPtrField<google::protobuf::Option>& options,
    const string& option_name) {
  for (int i = 0; i < options.size(); ++i) {
    const google::protobuf::Option& opt = options.Get(i);
    if (opt.name() == option_name) {
      return &opt;
    }
  }
  return nullptr;
}

const google::protobuf::Field* FindFieldInTypeOrNull(
    const google::protobuf::Type* type, StringPiece field_name) {
  if (type != nullptr) {
    for (int i = 0; i < type->fields_size(); ++i) {
      const google::protobuf::Field& field = type->fields(i);
      if (field.name() == field_name) {
        return &field;
      }
    }
  }
  return nullptr;
}

const google::protobuf::Field* FindJsonFieldInTypeOrNull(
    const google::protobuf::Type* type, StringPiece json_name) {
  if (type != nullptr) {
    for (int i = 0; i < type->fields_size(); ++i) {
      const google::protobuf::Field& field = type->fields(i);
      if (field.json_name() == json_name) {
        return &field;
      }
    }
  }
  return nullptr;
}

<<<<<<< HEAD
=======
const google::protobuf::Field* FindFieldInTypeByNumberOrNull(
    const google::protobuf::Type* type, int32 number) {
  if (type != nullptr) {
    for (int i = 0; i < type->fields_size(); ++i) {
      const google::protobuf::Field& field = type->fields(i);
      if (field.number() == number) {
        return &field;
      }
    }
  }
  return nullptr;
}

>>>>>>> 1ee15bae
const google::protobuf::EnumValue* FindEnumValueByNameOrNull(
    const google::protobuf::Enum* enum_type, StringPiece enum_name) {
  if (enum_type != nullptr) {
    for (int i = 0; i < enum_type->enumvalue_size(); ++i) {
      const google::protobuf::EnumValue& enum_value = enum_type->enumvalue(i);
      if (enum_value.name() == enum_name) {
        return &enum_value;
      }
    }
  }
  return nullptr;
}

const google::protobuf::EnumValue* FindEnumValueByNumberOrNull(
    const google::protobuf::Enum* enum_type, int32 value) {
  if (enum_type != nullptr) {
    for (int i = 0; i < enum_type->enumvalue_size(); ++i) {
      const google::protobuf::EnumValue& enum_value = enum_type->enumvalue(i);
      if (enum_value.number() == value) {
        return &enum_value;
      }
    }
  }
  return nullptr;
}

<<<<<<< HEAD
=======
const google::protobuf::EnumValue* FindEnumValueByNameWithoutUnderscoreOrNull(
    const google::protobuf::Enum* enum_type, StringPiece enum_name) {
  if (enum_type != nullptr) {
    for (int i = 0; i < enum_type->enumvalue_size(); ++i) {
      const google::protobuf::EnumValue& enum_value = enum_type->enumvalue(i);
      string enum_name_without_underscore = enum_value.name();

      // Remove underscore from the name.
      enum_name_without_underscore.erase(
          std::remove(enum_name_without_underscore.begin(),
                      enum_name_without_underscore.end(), '_'),
          enum_name_without_underscore.end());
      // Make the name uppercase.
      for (string::iterator it = enum_name_without_underscore.begin();
           it != enum_name_without_underscore.end(); ++it) {
        *it = ascii_toupper(*it);
      }

      if (enum_name_without_underscore == enum_name) {
        return &enum_value;
      }
    }
  }
  return nullptr;
}

string EnumValueNameToLowerCamelCase(const StringPiece input) {
  string input_string(input);
  std::transform(input_string.begin(), input_string.end(), input_string.begin(),
                 ::tolower);
  return ToCamelCase(input_string);
}

>>>>>>> 1ee15bae
string ToCamelCase(const StringPiece input) {
  bool capitalize_next = false;
  bool was_cap = true;
  bool is_cap = false;
  bool first_word = true;
  string result;
  result.reserve(input.size());

  for (size_t i = 0; i < input.size(); ++i, was_cap = is_cap) {
    is_cap = ascii_isupper(input[i]);
    if (input[i] == '_') {
      capitalize_next = true;
      if (!result.empty()) first_word = false;
      continue;
    } else if (first_word) {
      // Consider when the current character B is capitalized,
      // first word ends when:
      // 1) following a lowercase:   "...aB..."
      // 2) followed by a lowercase: "...ABc..."
      if (!result.empty() && is_cap &&
          (!was_cap || (i + 1 < input.size() && ascii_islower(input[i + 1])))) {
        first_word = false;
        result.push_back(input[i]);
      } else {
        result.push_back(ascii_tolower(input[i]));
        continue;
      }
    } else if (capitalize_next) {
      capitalize_next = false;
      if (ascii_islower(input[i])) {
        result.push_back(ascii_toupper(input[i]));
        continue;
      } else {
        result.push_back(input[i]);
        continue;
      }
    } else {
      result.push_back(ascii_tolower(input[i]));
    }
  }
  return result;
}

string ToSnakeCase(StringPiece input) {
  bool was_not_underscore = false;  // Initialize to false for case 1 (below)
  bool was_not_cap = false;
  string result;
  result.reserve(input.size() << 1);

  for (size_t i = 0; i < input.size(); ++i) {
    if (ascii_isupper(input[i])) {
      // Consider when the current character B is capitalized:
      // 1) At beginning of input:   "B..." => "b..."
      //    (e.g. "Biscuit" => "biscuit")
      // 2) Following a lowercase:   "...aB..." => "...a_b..."
      //    (e.g. "gBike" => "g_bike")
      // 3) At the end of input:     "...AB" => "...ab"
      //    (e.g. "GoogleLAB" => "google_lab")
      // 4) Followed by a lowercase: "...ABc..." => "...a_bc..."
      //    (e.g. "GBike" => "g_bike")
      if (was_not_underscore &&               //            case 1 out
          (was_not_cap ||                     // case 2 in, case 3 out
           (i + 1 < input.size() &&           //            case 3 out
            ascii_islower(input[i + 1])))) {  // case 4 in
        // We add an underscore for case 2 and case 4.
        result.push_back('_');
      }
      result.push_back(ascii_tolower(input[i]));
      was_not_underscore = true;
      was_not_cap = false;
    } else {
      result.push_back(input[i]);
      was_not_underscore = input[i] != '_';
      was_not_cap = true;
    }
  }
  return result;
}

<<<<<<< HEAD
set<string>* well_known_types_ = NULL;
GOOGLE_PROTOBUF_DECLARE_ONCE(well_known_types_init_);
=======
std::set<string>* well_known_types_ = NULL;
PROTOBUF_NAMESPACE_ID::internal::once_flag well_known_types_init_;
>>>>>>> 1ee15bae
const char* well_known_types_name_array_[] = {
    "google.protobuf.Timestamp",   "google.protobuf.Duration",
    "google.protobuf.DoubleValue", "google.protobuf.FloatValue",
    "google.protobuf.Int64Value",  "google.protobuf.UInt64Value",
    "google.protobuf.Int32Value",  "google.protobuf.UInt32Value",
    "google.protobuf.BoolValue",   "google.protobuf.StringValue",
    "google.protobuf.BytesValue",  "google.protobuf.FieldMask"};

void DeleteWellKnownTypes() { delete well_known_types_; }

void InitWellKnownTypes() {
  well_known_types_ = new set<string>;
  for (int i = 0; i < GOOGLE_ARRAYSIZE(well_known_types_name_array_); ++i) {
    well_known_types_->insert(well_known_types_name_array_[i]);
  }
  google::protobuf::internal::OnShutdown(&DeleteWellKnownTypes);
}

bool IsWellKnownType(const string& type_name) {
  PROTOBUF_NAMESPACE_ID::internal::call_once(well_known_types_init_,
                                             InitWellKnownTypes);
  return ContainsKey(*well_known_types_, type_name);
}

bool IsValidBoolString(const string& bool_string) {
  return bool_string == "true" || bool_string == "false" ||
         bool_string == "1" || bool_string == "0";
}

bool IsMap(const google::protobuf::Field& field,
           const google::protobuf::Type& type) {
<<<<<<< HEAD
  return (field.cardinality() ==
              google::protobuf::Field_Cardinality_CARDINALITY_REPEATED &&
          GetBoolOptionOrDefault(type.options(),
                                 "google.protobuf.MessageOptions.map_entry", false));
}

bool IsMessageSetWireFormat(const google::protobuf::Type& type) {
  return GetBoolOptionOrDefault(
      type.options(), "google.protobuf.MessageOptions.message_set_wire_format", false);
=======
  return field.cardinality() ==
             google::protobuf::Field_Cardinality_CARDINALITY_REPEATED &&
         (GetBoolOptionOrDefault(type.options(), "map_entry", false) ||
          GetBoolOptionOrDefault(type.options(),
                                 "google.protobuf.MessageOptions.map_entry",
                                 false));
}

bool IsMessageSetWireFormat(const google::protobuf::Type& type) {
  return GetBoolOptionOrDefault(type.options(), "message_set_wire_format",
                                false) ||
         GetBoolOptionOrDefault(
             type.options(),
             "google.protobuf.MessageOptions.message_set_wire_format", false);
>>>>>>> 1ee15bae
}

string DoubleAsString(double value) {
  if (MathLimits<double>::IsPosInf(value)) return "Infinity";
  if (MathLimits<double>::IsNegInf(value)) return "-Infinity";
  if (MathLimits<double>::IsNaN(value)) return "NaN";

  return SimpleDtoa(value);
}

string FloatAsString(float value) {
  if (MathLimits<float>::IsFinite(value)) return SimpleFtoa(value);
  return DoubleAsString(value);
}

bool SafeStrToFloat(StringPiece str, float* value) {
  double double_value;
  if (!safe_strtod(str, &double_value)) {
    return false;
  }

  if (MathLimits<double>::IsInf(double_value) ||
      MathLimits<double>::IsNaN(double_value))
    return false;

  // Fail if the value is not representable in float.
  if (double_value > std::numeric_limits<float>::max() ||
      double_value < -std::numeric_limits<float>::max()) {
    return false;
  }

  *value = static_cast<float>(double_value);
  return true;
}

}  // namespace converter
}  // namespace util
}  // namespace protobuf
}  // namespace google<|MERGE_RESOLUTION|>--- conflicted
+++ resolved
@@ -30,6 +30,8 @@
 
 #include <google/protobuf/util/internal/utility.h>
 
+#include <algorithm>
+
 #include <google/protobuf/stubs/callback.h>
 #include <google/protobuf/stubs/common.h>
 #include <google/protobuf/stubs/logging.h>
@@ -48,16 +50,6 @@
 namespace util {
 namespace converter {
 
-namespace {
-const StringPiece SkipWhiteSpace(StringPiece str) {
-  StringPiece::size_type i;
-  for (i = 0; i < str.size() && ascii_isspace(str[i]); ++i) {
-  }
-  GOOGLE_DCHECK(i == str.size() || !ascii_isspace(str[i]));
-  return StringPiece(str, i);
-}
-}  // namespace
-
 bool GetBoolOptionOrDefault(
     const RepeatedPtrField<google::protobuf::Option>& options,
     const string& option_name, bool default_value) {
@@ -130,8 +122,15 @@
 }
 
 const StringPiece GetTypeWithoutUrl(StringPiece type_url) {
-  size_t idx = type_url.rfind('/');
-  return type_url.substr(idx + 1);
+  if (type_url.size() > kTypeUrlSize && type_url[kTypeUrlSize] == '/') {
+    return type_url.substr(kTypeUrlSize + 1);
+  } else {
+    size_t idx = type_url.rfind('/');
+    if (idx != type_url.npos) {
+      type_url.remove_prefix(idx + 1);
+    }
+    return type_url;
+  }
 }
 
 const string GetFullTypeWithUrl(StringPiece simple_type) {
@@ -176,8 +175,6 @@
   return nullptr;
 }
 
-<<<<<<< HEAD
-=======
 const google::protobuf::Field* FindFieldInTypeByNumberOrNull(
     const google::protobuf::Type* type, int32 number) {
   if (type != nullptr) {
@@ -191,7 +188,6 @@
   return nullptr;
 }
 
->>>>>>> 1ee15bae
 const google::protobuf::EnumValue* FindEnumValueByNameOrNull(
     const google::protobuf::Enum* enum_type, StringPiece enum_name) {
   if (enum_type != nullptr) {
@@ -218,8 +214,6 @@
   return nullptr;
 }
 
-<<<<<<< HEAD
-=======
 const google::protobuf::EnumValue* FindEnumValueByNameWithoutUnderscoreOrNull(
     const google::protobuf::Enum* enum_type, StringPiece enum_name) {
   if (enum_type != nullptr) {
@@ -253,7 +247,6 @@
   return ToCamelCase(input_string);
 }
 
->>>>>>> 1ee15bae
 string ToCamelCase(const StringPiece input) {
   bool capitalize_next = false;
   bool was_cap = true;
@@ -333,13 +326,8 @@
   return result;
 }
 
-<<<<<<< HEAD
-set<string>* well_known_types_ = NULL;
-GOOGLE_PROTOBUF_DECLARE_ONCE(well_known_types_init_);
-=======
 std::set<string>* well_known_types_ = NULL;
 PROTOBUF_NAMESPACE_ID::internal::once_flag well_known_types_init_;
->>>>>>> 1ee15bae
 const char* well_known_types_name_array_[] = {
     "google.protobuf.Timestamp",   "google.protobuf.Duration",
     "google.protobuf.DoubleValue", "google.protobuf.FloatValue",
@@ -351,7 +339,7 @@
 void DeleteWellKnownTypes() { delete well_known_types_; }
 
 void InitWellKnownTypes() {
-  well_known_types_ = new set<string>;
+  well_known_types_ = new std::set<string>;
   for (int i = 0; i < GOOGLE_ARRAYSIZE(well_known_types_name_array_); ++i) {
     well_known_types_->insert(well_known_types_name_array_[i]);
   }
@@ -371,17 +359,6 @@
 
 bool IsMap(const google::protobuf::Field& field,
            const google::protobuf::Type& type) {
-<<<<<<< HEAD
-  return (field.cardinality() ==
-              google::protobuf::Field_Cardinality_CARDINALITY_REPEATED &&
-          GetBoolOptionOrDefault(type.options(),
-                                 "google.protobuf.MessageOptions.map_entry", false));
-}
-
-bool IsMessageSetWireFormat(const google::protobuf::Type& type) {
-  return GetBoolOptionOrDefault(
-      type.options(), "google.protobuf.MessageOptions.message_set_wire_format", false);
-=======
   return field.cardinality() ==
              google::protobuf::Field_Cardinality_CARDINALITY_REPEATED &&
          (GetBoolOptionOrDefault(type.options(), "map_entry", false) ||
@@ -396,7 +373,6 @@
          GetBoolOptionOrDefault(
              type.options(),
              "google.protobuf.MessageOptions.message_set_wire_format", false);
->>>>>>> 1ee15bae
 }
 
 string DoubleAsString(double value) {

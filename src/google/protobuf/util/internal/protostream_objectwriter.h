--- conflicted
+++ resolved
@@ -82,16 +82,16 @@
  public:
   // Options that control ProtoStreamObjectWriter class's behavior.
   struct Options {
-    // Treats integer inputs in google.protobuf.Struct as strings. Normally,
-    // integer values are returned in double field "number_value" of
+    // Treats numeric inputs in google.protobuf.Struct as strings. Normally,
+    // numeric values are returned in double field "number_value" of
     // google.protobuf.Struct. However, this can cause precision loss for
-    // int64/uint64 inputs. This option is provided for cases that want to
-    // preserve integer precision.
+    // int64/uint64/double inputs. This option is provided for cases that want
+    // to preserve number precision.
+    //
+    // TODO(skarvaje): Rename to struct_numbers_as_strings as it covers double
+    // as well.
     bool struct_integers_as_strings;
 
-<<<<<<< HEAD
-    Options() : struct_integers_as_strings(false) {}
-=======
     // Not treat unknown fields as an error. If there is an unknown fields,
     // just ignore it and continue to process the rest. Note that this doesn't
     // apply to unknown enum values.
@@ -119,7 +119,6 @@
           // TODO(haon): Change this to false by default.
           case_insensitive_enum_parsing(true),
           ignore_null_value_map_entry(false) {}
->>>>>>> 1ee15bae
 
     // Default instance of Options with all options set to defaults.
     static const Options& Defaults() {
@@ -176,8 +175,6 @@
     void RenderDataPiece(StringPiece name, const DataPiece& value);
 
    private:
-<<<<<<< HEAD
-=======
     // Before the "@type" field is encountered, we store all incoming data
     // into this Event struct and replay them after we get the "@type" field.
     class PROTOBUF_EXPORT Event {
@@ -227,7 +224,6 @@
       std::string value_storage_;
     };
 
->>>>>>> 1ee15bae
     // Handles starting up the any once we have a type.
     void StartAny(const DataPiece& value);
 
@@ -263,6 +259,9 @@
     // }
     bool is_well_known_type_;
     TypeRenderer* well_known_type_render_;
+
+    // Store data before the "@type" field.
+    std::vector<Event> uninterpreted_events_;
   };
 
   // Represents an item in a stack of items used to keep state between
@@ -319,11 +318,7 @@
 
     // Set of map keys already seen for the type_. Used to validate incoming
     // messages so no map key appears more than once.
-<<<<<<< HEAD
-    hash_set<string> map_keys_;
-=======
     std::unique_ptr<std::unordered_set<std::string> > map_keys_;
->>>>>>> 1ee15bae
 
     // Conveys whether this Item is a placeholder or not. Placeholder items are
     // pushed to stack to account for special types.
@@ -346,19 +341,19 @@
                           const ProtoStreamObjectWriter::Options& options);
 
   // Returns true if the field is a map.
-  bool IsMap(const google::protobuf::Field& field);
+  inline bool IsMap(const google::protobuf::Field& field);
 
   // Returns true if the field is an any.
-  bool IsAny(const google::protobuf::Field& field);
+  inline bool IsAny(const google::protobuf::Field& field);
 
   // Returns true if the field is google.protobuf.Struct.
-  bool IsStruct(const google::protobuf::Field& field);
+  inline bool IsStruct(const google::protobuf::Field& field);
 
   // Returns true if the field is google.protobuf.Value.
-  bool IsStructValue(const google::protobuf::Field& field);
+  inline bool IsStructValue(const google::protobuf::Field& field);
 
   // Returns true if the field is google.protobuf.ListValue.
-  bool IsStructListValue(const google::protobuf::Field& field);
+  inline bool IsStructListValue(const google::protobuf::Field& field);
 
   // Renders google.protobuf.Value in struct.proto. It picks the right oneof
   // type based on value's type.

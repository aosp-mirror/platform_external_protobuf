// Protocol Buffers - Google's data interchange format
// Copyright 2008 Google Inc.  All rights reserved.
// https://developers.google.com/protocol-buffers/
//
// Redistribution and use in source and binary forms, with or without
// modification, are permitted provided that the following conditions are
// met:
//
//     * Redistributions of source code must retain the above copyright
// notice, this list of conditions and the following disclaimer.
//     * Redistributions in binary form must reproduce the above
// copyright notice, this list of conditions and the following disclaimer
// in the documentation and/or other materials provided with the
// distribution.
//     * Neither the name of Google Inc. nor the names of its
// contributors may be used to endorse or promote products derived from
// this software without specific prior written permission.
//
// THIS SOFTWARE IS PROVIDED BY THE COPYRIGHT HOLDERS AND CONTRIBUTORS
// "AS IS" AND ANY EXPRESS OR IMPLIED WARRANTIES, INCLUDING, BUT NOT
// LIMITED TO, THE IMPLIED WARRANTIES OF MERCHANTABILITY AND FITNESS FOR
// A PARTICULAR PURPOSE ARE DISCLAIMED. IN NO EVENT SHALL THE COPYRIGHT
// OWNER OR CONTRIBUTORS BE LIABLE FOR ANY DIRECT, INDIRECT, INCIDENTAL,
// SPECIAL, EXEMPLARY, OR CONSEQUENTIAL DAMAGES (INCLUDING, BUT NOT
// LIMITED TO, PROCUREMENT OF SUBSTITUTE GOODS OR SERVICES; LOSS OF USE,
// DATA, OR PROFITS; OR BUSINESS INTERRUPTION) HOWEVER CAUSED AND ON ANY
// THEORY OF LIABILITY, WHETHER IN CONTRACT, STRICT LIABILITY, OR TORT
// (INCLUDING NEGLIGENCE OR OTHERWISE) ARISING IN ANY WAY OUT OF THE USE
// OF THIS SOFTWARE, EVEN IF ADVISED OF THE POSSIBILITY OF SUCH DAMAGE.

#include <google/protobuf/util/internal/protostream_objectwriter.h>

#include <stddef.h>  // For size_t

#include <google/protobuf/field_mask.pb.h>
#include <google/protobuf/timestamp.pb.h>
#include <google/protobuf/wrappers.pb.h>
#include <google/protobuf/io/zero_copy_stream_impl_lite.h>
#include <google/protobuf/descriptor.pb.h>
#include <google/protobuf/descriptor.h>
#include <google/protobuf/dynamic_message.h>
#include <google/protobuf/message.h>
#include <google/protobuf/util/internal/mock_error_listener.h>
#include <google/protobuf/util/internal/testdata/books.pb.h>
#include <google/protobuf/util/internal/testdata/field_mask.pb.h>
#include <google/protobuf/util/internal/type_info_test_helper.h>
#include <google/protobuf/util/internal/constants.h>
#include <google/protobuf/util/message_differencer.h>
#include <google/protobuf/stubs/bytestream.h>
#include <google/protobuf/stubs/strutil.h>
#include <google/protobuf/util/internal/testdata/anys.pb.h>
#include <google/protobuf/util/internal/testdata/maps.pb.h>
#include <google/protobuf/util/internal/testdata/oneofs.pb.h>
#include <google/protobuf/util/internal/testdata/struct.pb.h>
#include <google/protobuf/util/internal/testdata/timestamp_duration.pb.h>
#include <gtest/gtest.h>


namespace google {
namespace protobuf {
namespace util {
namespace converter {

using google::protobuf::testing::Author;
using google::protobuf::testing::Book;
using google::protobuf::testing::Book_Data;
using google::protobuf::testing::Primitive;
using google::protobuf::testing::Publisher;
<<<<<<< HEAD
using google::protobuf::Descriptor;
using google::protobuf::DescriptorPool;
using google::protobuf::DynamicMessageFactory;
using google::protobuf::FileDescriptorProto;
using google::protobuf::Message;
using google::protobuf::io::ArrayInputStream;
=======
using google::protobuf::testing::StructType;
using google::protobuf::testing::TestJsonName1;
using google::protobuf::testing::TestJsonName2;
using google::protobuf::testing::TimestampDuration;
using google::protobuf::testing::ValueWrapper;
using google::protobuf::testing::oneofs::OneOfsRequest;
>>>>>>> 1ee15bae
using strings::GrowingArrayByteSink;
using ::testing::_;
using ::testing::Args;
using google::protobuf::testing::anys::AnyM;
using google::protobuf::testing::anys::AnyOut;
using google::protobuf::testing::oneofs::OneOfsRequest;
using google::protobuf::testing::FieldMaskTest;
using google::protobuf::testing::maps::MapIn;
using google::protobuf::testing::structs::StructType;
using google::protobuf::testing::timestampduration::TimestampDuration;


namespace {
string GetTypeUrl(const Descriptor* descriptor) {
  return string(kTypeServiceBaseUrl) + "/" + descriptor->full_name();
}
}  // namespace

#if __cplusplus >= 201103L
  using std::get;
#else
  using std::tr1::get;
#endif

class BaseProtoStreamObjectWriterTest
    : public ::testing::TestWithParam<testing::TypeInfoSource> {
 protected:
  BaseProtoStreamObjectWriterTest()
      : helper_(GetParam()),
        listener_(),
        output_(new GrowingArrayByteSink(1000)),
        ow_() {}

  explicit BaseProtoStreamObjectWriterTest(const Descriptor* descriptor)
      : helper_(GetParam()),
        listener_(),
        output_(new GrowingArrayByteSink(1000)),
        ow_() {
    vector<const Descriptor*> descriptors;
    descriptors.push_back(descriptor);
    ResetTypeInfo(descriptors);
  }

  explicit BaseProtoStreamObjectWriterTest(
      vector<const Descriptor*> descriptors)
      : helper_(GetParam()),
        listener_(),
        output_(new GrowingArrayByteSink(1000)),
        ow_() {
    ResetTypeInfo(descriptors);
  }

  void ResetTypeInfo(vector<const Descriptor*> descriptors) {
    GOOGLE_CHECK(!descriptors.empty()) << "Must have at least one descriptor!";
    helper_.ResetTypeInfo(descriptors);
    ow_.reset(helper_.NewProtoWriter(GetTypeUrl(descriptors[0]), output_.get(),
                                     &listener_, options_));
  }

  void ResetTypeInfo(const Descriptor* descriptor) {
    vector<const Descriptor*> descriptors;
    descriptors.push_back(descriptor);
    ResetTypeInfo(descriptors);
  }

  virtual ~BaseProtoStreamObjectWriterTest() {}

  void CheckOutput(const Message& expected, int expected_length) {
    size_t nbytes;
    std::unique_ptr<char[]> buffer(output_->GetBuffer(&nbytes));
    if (expected_length >= 0) {
      EXPECT_EQ(expected_length, nbytes);
    }
    string str(buffer.get(), nbytes);

    std::stringbuf str_buf(str, std::ios_base::in);
    std::istream istream(&str_buf);
    std::unique_ptr<Message> message(expected.New());
    message->ParsePartialFromIstream(&istream);

    if (!MessageDifferencer::Equivalent(expected, *message)) {
      EXPECT_EQ(expected.DebugString(), message->DebugString());
    }
  }

  void CheckOutput(const Message& expected) { CheckOutput(expected, -1); }

  const google::protobuf::Type* GetType(const Descriptor* descriptor) {
    return helper_.GetTypeInfo()->GetTypeByTypeUrl(GetTypeUrl(descriptor));
  }

  testing::TypeInfoTestHelper helper_;
  MockErrorListener listener_;
  std::unique_ptr<GrowingArrayByteSink> output_;
  std::unique_ptr<ProtoStreamObjectWriter> ow_;
  ProtoStreamObjectWriter::Options options_;
};

MATCHER_P(HasObjectLocation, expected,
          "Verifies the expected object location") {
  string actual = get<0>(arg).ToString();
  if (actual.compare(expected) == 0) return true;
  *result_listener << "actual location is: " << actual;
  return false;
}

class ProtoStreamObjectWriterTest : public BaseProtoStreamObjectWriterTest {
 protected:
  ProtoStreamObjectWriterTest()
      : BaseProtoStreamObjectWriterTest(Book::descriptor()) {}

  virtual ~ProtoStreamObjectWriterTest() {}
};

INSTANTIATE_TEST_CASE_P(DifferentTypeInfoSourceTest,
                        ProtoStreamObjectWriterTest,
                        ::testing::Values(
                            testing::USE_TYPE_RESOLVER));

TEST_P(ProtoStreamObjectWriterTest, EmptyObject) {
  Book empty;
  ow_->StartObject("")->EndObject();
  CheckOutput(empty, 0);
}

TEST_P(ProtoStreamObjectWriterTest, SimpleObject) {
  string content("My content");

  Book book;
  book.set_title("My Title");
  book.set_length(222);
  book.set_content(content);

  ow_->StartObject("")
      ->RenderString("title", "My Title")
      ->RenderInt32("length", 222)
      ->RenderBytes("content", content)
      ->EndObject();
  CheckOutput(book);
}

TEST_P(ProtoStreamObjectWriterTest, SimpleMessage) {
  Book book;
  book.set_title("Some Book");
  book.set_length(102);
  Publisher* publisher = book.mutable_publisher();
  publisher->set_name("My Publisher");
  Author* robert = book.mutable_author();
  robert->set_alive(true);
  robert->set_name("robert");
  robert->add_pseudonym("bob");
  robert->add_pseudonym("bobby");
  robert->add_friend_()->set_name("john");

  ow_->StartObject("")
      ->RenderString("title", "Some Book")
      ->RenderInt32("length", 102)
      ->StartObject("publisher")
      ->RenderString("name", "My Publisher")
      ->EndObject()
      ->StartObject("author")
      ->RenderBool("alive", true)
      ->RenderString("name", "robert")
      ->StartList("pseudonym")
      ->RenderString("", "bob")
      ->RenderString("", "bobby")
      ->EndList()
      ->StartList("friend")
      ->StartObject("")
      ->RenderString("name", "john")
      ->EndObject()
      ->EndList()
      ->EndObject()
      ->EndObject();
  CheckOutput(book);
}

TEST_P(ProtoStreamObjectWriterTest, CustomJsonName) {
  Book book;
  Author* robert = book.mutable_author();
  robert->set_id(12345);
  robert->set_name("robert");

  ow_->StartObject("")
      ->StartObject("author")
      ->RenderUint64("@id", 12345)
      ->RenderString("name", "robert")
      ->EndObject()
      ->EndObject();
  CheckOutput(book);
}

<<<<<<< HEAD
=======
// Test that two messages can have different fields mapped to the same JSON
// name. See: https://github.com/protocolbuffers/protobuf/issues/1415
TEST_P(ProtoStreamObjectWriterTest, ConflictingJsonName) {
  ResetTypeInfo(TestJsonName1::descriptor());
  TestJsonName1 message1;
  message1.set_one_value(12345);
  ow_->StartObject("")->RenderInt32("value", 12345)->EndObject();
  CheckOutput(message1);

  ResetTypeInfo(TestJsonName2::descriptor());
  TestJsonName2 message2;
  message2.set_another_value(12345);
  ow_->StartObject("")->RenderInt32("value", 12345)->EndObject();
  CheckOutput(message2);
}

TEST_P(ProtoStreamObjectWriterTest, IntEnumValuesAreAccepted) {
  Book book;
  book.set_title("Some Book");
  book.set_type(google::protobuf::testing::Book_Type_KIDS);
  Author* robert = book.mutable_author();
  robert->set_name("robert");

  ow_->StartObject("")
      ->RenderString("title", "Some Book")
      ->RenderString("type", "2")
      ->StartObject("author")
      ->RenderString("name", "robert")
      ->EndObject()
      ->EndObject();
  CheckOutput(book);
}

TEST_P(ProtoStreamObjectWriterTest, EnumValuesWithDifferentCaseIsRejected) {
  Book book;
  book.set_title("Some Book");
  Author* robert = book.mutable_author();
  robert->set_name("robert");

  options_.case_insensitive_enum_parsing = false;
  ResetProtoWriter();

  ow_->StartObject("")
      ->RenderString("title", "Some Book")
      ->RenderString("type", "action_and_adventure")
      ->StartObject("author")
      ->RenderString("name", "robert")
      ->EndObject()
      ->EndObject();
  CheckOutput(book);
}

TEST_P(ProtoStreamObjectWriterTest, EnumValuesWithSameCaseIsAccepted) {
  Book book;
  book.set_title("Some Book");
  book.set_type(google::protobuf::testing::Book_Type_ACTION_AND_ADVENTURE);
  Author* robert = book.mutable_author();
  robert->set_name("robert");

  options_.case_insensitive_enum_parsing = false;
  ResetProtoWriter();

  ow_->StartObject("")
      ->RenderString("title", "Some Book")
      ->RenderString("type", "ACTION_AND_ADVENTURE")
      ->StartObject("author")
      ->RenderString("name", "robert")
      ->EndObject()
      ->EndObject();
  CheckOutput(book);
}

TEST_P(ProtoStreamObjectWriterTest, EnumValuesWithDifferentCaseIsAccepted) {
  Book book;
  book.set_title("Some Book");
  book.set_type(google::protobuf::testing::Book_Type_ACTION_AND_ADVENTURE);
  Author* robert = book.mutable_author();
  robert->set_name("robert");

  options_.case_insensitive_enum_parsing = true;
  ResetProtoWriter();

  ow_->StartObject("")
      ->RenderString("title", "Some Book")
      ->RenderString("type", "action_AND_adventure")
      ->StartObject("author")
      ->RenderString("name", "robert")
      ->EndObject()
      ->EndObject();
  CheckOutput(book);
}

TEST_P(ProtoStreamObjectWriterTest, EnumValuesWithoutUnderscoreAreAccepted) {
  Book book;
  book.set_title("Some Book");
  book.set_type(google::protobuf::testing::Book_Type_ACTION_AND_ADVENTURE);
  Author* robert = book.mutable_author();
  robert->set_name("robert");

  options_.use_lower_camel_for_enums = true;
  ResetProtoWriter();

  ow_->StartObject("")
      ->RenderString("title", "Some Book")
      ->RenderString("type", "ACTIONANDADVENTURE")
      ->StartObject("author")
      ->RenderString("name", "robert")
      ->EndObject()
      ->EndObject();
  CheckOutput(book);
}

TEST_P(ProtoStreamObjectWriterTest, EnumValuesInCamelCaseAreAccepted) {
  Book book;
  book.set_title("Some Book");
  book.set_type(google::protobuf::testing::Book_Type_ACTION_AND_ADVENTURE);
  Author* robert = book.mutable_author();
  robert->set_name("robert");

  options_.use_lower_camel_for_enums = true;
  ResetProtoWriter();

  ow_->StartObject("")
      ->RenderString("title", "Some Book")
      ->RenderString("type", "actionAndAdventure")
      ->StartObject("author")
      ->RenderString("name", "robert")
      ->EndObject()
      ->EndObject();
  CheckOutput(book);
}

TEST_P(ProtoStreamObjectWriterTest,
       EnumValuesInCamelCaseRemoveDashAndUnderscoreAreAccepted) {
  Book book;
  book.set_title("Some Book");
  book.set_type(google::protobuf::testing::Book_Type_ACTION_AND_ADVENTURE);
  Author* robert = book.mutable_author();
  robert->set_name("robert");

  options_.use_lower_camel_for_enums = true;
  options_.case_insensitive_enum_parsing = false;
  ResetProtoWriter();

  ow_->StartObject("")
      ->RenderString("title", "Some Book")
      ->RenderString("type", "action-And_Adventure")
      ->StartObject("author")
      ->RenderString("name", "robert")
      ->EndObject()
      ->EndObject();
  CheckOutput(book);
}

TEST_P(ProtoStreamObjectWriterTest,
       EnumValuesInCamelCaseWithNameNotUppercaseAreAccepted) {
  Book book;
  book.set_title("Some Book");
  book.set_type(google::protobuf::testing::Book_Type_arts_and_photography);
  Author* robert = book.mutable_author();
  robert->set_name("robert");

  options_.use_lower_camel_for_enums = true;
  ResetProtoWriter();

  ow_->StartObject("")
      ->RenderString("title", "Some Book")
      ->RenderString("type", "artsAndPhotography")
      ->StartObject("author")
      ->RenderString("name", "robert")
      ->EndObject()
      ->EndObject();
  CheckOutput(book);
}

>>>>>>> 1ee15bae
TEST_P(ProtoStreamObjectWriterTest, PrimitiveFromStringConversion) {
  Primitive full;
  full.set_fix32(101);
  full.set_u32(102);
  full.set_i32(-103);
  full.set_sf32(-104);
  full.set_s32(-105);
  full.set_fix64(40000000001L);
  full.set_u64(40000000002L);
  full.set_i64(-40000000003L);
  full.set_sf64(-40000000004L);
  full.set_s64(-40000000005L);
  full.set_str("string1");
  full.set_bytes("Some Bytes");
  full.set_float_(3.14f);
  full.set_double_(-4.05L);
  full.set_bool_(true);
  full.add_rep_fix32(201);
  full.add_rep_u32(202);
  full.add_rep_i32(-203);
  full.add_rep_sf32(-204);
  full.add_rep_s32(-205);
  full.add_rep_fix64(80000000001L);
  full.add_rep_u64(80000000002L);
  full.add_rep_i64(-80000000003L);
  full.add_rep_sf64(-80000000004L);
  full.add_rep_s64(-80000000005L);
  full.add_rep_str("string2");
  full.add_rep_bytes("More Bytes");
  full.add_rep_float(6.14f);
  full.add_rep_double(-8.05L);
  full.add_rep_bool(false);

  ResetTypeInfo(Primitive::descriptor());

  ow_->StartObject("")
      ->RenderString("fix32", "101")
      ->RenderString("u32", "102")
      ->RenderString("i32", "-103")
      ->RenderString("sf32", "-104")
      ->RenderString("s32", "-105")
      ->RenderString("fix64", "40000000001")
      ->RenderString("u64", "40000000002")
      ->RenderString("i64", "-40000000003")
      ->RenderString("sf64", "-40000000004")
      ->RenderString("s64", "-40000000005")
      ->RenderString("str", "string1")
      ->RenderString("bytes", "U29tZSBCeXRlcw==")  // "Some Bytes"
      ->RenderString("float", "3.14")
      ->RenderString("double", "-4.05")
      ->RenderString("bool", "true")
      ->StartList("rep_fix32")
      ->RenderString("", "201")
      ->EndList()
      ->StartList("rep_u32")
      ->RenderString("", "202")
      ->EndList()
      ->StartList("rep_i32")
      ->RenderString("", "-203")
      ->EndList()
      ->StartList("rep_sf32")
      ->RenderString("", "-204")
      ->EndList()
      ->StartList("rep_s32")
      ->RenderString("", "-205")
      ->EndList()
      ->StartList("rep_fix64")
      ->RenderString("", "80000000001")
      ->EndList()
      ->StartList("rep_u64")
      ->RenderString("", "80000000002")
      ->EndList()
      ->StartList("rep_i64")
      ->RenderString("", "-80000000003")
      ->EndList()
      ->StartList("rep_sf64")
      ->RenderString("", "-80000000004")
      ->EndList()
      ->StartList("rep_s64")
      ->RenderString("", "-80000000005")
      ->EndList()
      ->StartList("rep_str")
      ->RenderString("", "string2")
      ->EndList()
      ->StartList("rep_bytes")
      ->RenderString("", "TW9yZSBCeXRlcw==")  // "More Bytes"
      ->EndList()
      ->StartList("rep_float")
      ->RenderString("", "6.14")
      ->EndList()
      ->StartList("rep_double")
      ->RenderString("", "-8.05")
      ->EndList()
      ->StartList("rep_bool")
      ->RenderString("", "false")
      ->EndList()
      ->EndObject();
  CheckOutput(full);
}

TEST_P(ProtoStreamObjectWriterTest, InfinityInputTest) {
  Primitive full;
  full.set_double_(std::numeric_limits<double>::infinity());
  full.set_float_(std::numeric_limits<float>::infinity());
  full.set_str("-Infinity");

  ResetTypeInfo(Primitive::descriptor());

  EXPECT_CALL(listener_, InvalidValue(_, StringPiece("TYPE_INT32"),
                                      StringPiece("\"Infinity\"")))
      .With(Args<0>(HasObjectLocation("i32")));
  EXPECT_CALL(listener_, InvalidValue(_, StringPiece("TYPE_UINT32"),
                                      StringPiece("\"Infinity\"")))
      .With(Args<0>(HasObjectLocation("u32")));
  EXPECT_CALL(listener_, InvalidValue(_, StringPiece("TYPE_SFIXED64"),
                                      StringPiece("\"-Infinity\"")))
      .With(Args<0>(HasObjectLocation("sf64")));
  EXPECT_CALL(listener_, InvalidValue(_, StringPiece("TYPE_BOOL"),
                                      StringPiece("\"Infinity\"")))
      .With(Args<0>(HasObjectLocation("bool")));

  ow_->StartObject("")
      ->RenderString("double", "Infinity")
      ->RenderString("float", "Infinity")
      ->RenderString("i32", "Infinity")
      ->RenderString("u32", "Infinity")
      ->RenderString("sf64", "-Infinity")
      ->RenderString("str", "-Infinity")
      ->RenderString("bool", "Infinity")
      ->EndObject();
  CheckOutput(full);
}

TEST_P(ProtoStreamObjectWriterTest, NaNInputTest) {
  Primitive full;
  full.set_double_(std::numeric_limits<double>::quiet_NaN());
  full.set_float_(std::numeric_limits<float>::quiet_NaN());
  full.set_str("NaN");

  ResetTypeInfo(Primitive::descriptor());

  EXPECT_CALL(listener_, InvalidValue(_, StringPiece("TYPE_INT32"),
                                      StringPiece("\"NaN\"")))
      .With(Args<0>(HasObjectLocation("i32")));
  EXPECT_CALL(listener_, InvalidValue(_, StringPiece("TYPE_UINT32"),
                                      StringPiece("\"NaN\"")))
      .With(Args<0>(HasObjectLocation("u32")));
  EXPECT_CALL(listener_, InvalidValue(_, StringPiece("TYPE_SFIXED64"),
                                      StringPiece("\"NaN\"")))
      .With(Args<0>(HasObjectLocation("sf64")));
  EXPECT_CALL(listener_, InvalidValue(_, StringPiece("TYPE_BOOL"),
                                      StringPiece("\"NaN\"")))
      .With(Args<0>(HasObjectLocation("bool")));

  ow_->StartObject("")
      ->RenderString("double", "NaN")
      ->RenderString("float", "NaN")
      ->RenderString("i32", "NaN")
      ->RenderString("u32", "NaN")
      ->RenderString("sf64", "NaN")
      ->RenderString("str", "NaN")
      ->RenderString("bool", "NaN")
      ->EndObject();

  CheckOutput(full);
}

TEST_P(ProtoStreamObjectWriterTest, ImplicitPrimitiveList) {
  Book expected;
  Author* author = expected.mutable_author();
  author->set_name("The Author");
  author->add_pseudonym("first");
  author->add_pseudonym("second");

  ow_->StartObject("")
      ->StartObject("author")
      ->RenderString("name", "The Author")
      ->RenderString("pseudonym", "first")
      ->RenderString("pseudonym", "second")
      ->EndObject()
      ->EndObject();
  CheckOutput(expected);
}

TEST_P(ProtoStreamObjectWriterTest,
       LastWriteWinsOnNonRepeatedPrimitiveFieldWithDuplicates) {
  Book expected;
  Author* author = expected.mutable_author();
  author->set_name("second");

  ow_->StartObject("")
      ->StartObject("author")
      ->RenderString("name", "first")
      ->RenderString("name", "second")
      ->EndObject()
      ->EndObject();
  CheckOutput(expected);
}

TEST_P(ProtoStreamObjectWriterTest, ExplicitPrimitiveList) {
  Book expected;
  Author* author = expected.mutable_author();
  author->set_name("The Author");
  author->add_pseudonym("first");
  author->add_pseudonym("second");

  ow_->StartObject("")
      ->StartObject("author")
      ->RenderString("name", "The Author")
      ->StartList("pseudonym")
      ->RenderString("", "first")
      ->RenderString("", "second")
      ->EndList()
      ->EndObject()
      ->EndObject();
  CheckOutput(expected);
}

TEST_P(ProtoStreamObjectWriterTest, NonRepeatedExplicitPrimitiveList) {
  Book expected;
  expected.set_allocated_author(new Author());

  EXPECT_CALL(
      listener_,
      InvalidName(_, StringPiece("name"),
                  StringPiece(
                      "Proto field is not repeating, cannot start list.")))
      .With(Args<0>(HasObjectLocation("author")));
  ow_->StartObject("")
      ->StartObject("author")
      ->StartList("name")
      ->RenderString("", "first")
      ->RenderString("", "second")
      ->EndList()
      ->EndObject()
      ->EndObject();
  CheckOutput(expected);
}

TEST_P(ProtoStreamObjectWriterTest, ImplicitMessageList) {
  Book expected;
  Author* outer = expected.mutable_author();
  outer->set_name("outer");
  outer->set_alive(true);
  Author* first = outer->add_friend_();
  first->set_name("first");
  Author* second = outer->add_friend_();
  second->set_name("second");

  ow_->StartObject("")
      ->StartObject("author")
      ->RenderString("name", "outer")
      ->RenderBool("alive", true)
      ->StartObject("friend")
      ->RenderString("name", "first")
      ->EndObject()
      ->StartObject("friend")
      ->RenderString("name", "second")
      ->EndObject()
      ->EndObject()
      ->EndObject();
  CheckOutput(expected);
}

TEST_P(ProtoStreamObjectWriterTest,
       LastWriteWinsOnNonRepeatedMessageFieldWithDuplicates) {
  Book expected;
  Author* author = expected.mutable_author();
  author->set_name("The Author");
  Publisher* publisher = expected.mutable_publisher();
  publisher->set_name("second");

  ow_->StartObject("")
      ->StartObject("author")
      ->RenderString("name", "The Author")
      ->EndObject()
      ->StartObject("publisher")
      ->RenderString("name", "first")
      ->EndObject()
      ->StartObject("publisher")
      ->RenderString("name", "second")
      ->EndObject()
      ->EndObject();
  CheckOutput(expected);
}

TEST_P(ProtoStreamObjectWriterTest, ExplicitMessageList) {
  Book expected;
  Author* outer = expected.mutable_author();
  outer->set_name("outer");
  outer->set_alive(true);
  Author* first = outer->add_friend_();
  first->set_name("first");
  Author* second = outer->add_friend_();
  second->set_name("second");

  ow_->StartObject("")
      ->StartObject("author")
      ->RenderString("name", "outer")
      ->RenderBool("alive", true)
      ->StartList("friend")
      ->StartObject("")
      ->RenderString("name", "first")
      ->EndObject()
      ->StartObject("")
      ->RenderString("name", "second")
      ->EndObject()
      ->EndList()
      ->EndObject()
      ->EndObject();
  CheckOutput(expected);
}

TEST_P(ProtoStreamObjectWriterTest, NonRepeatedExplicitMessageList) {
  Book expected;
  Author* author = expected.mutable_author();
  author->set_name("The Author");

  EXPECT_CALL(
      listener_,
      InvalidName(_, StringPiece("publisher"),
                  StringPiece(
                      "Proto field is not repeating, cannot start list.")))
      .With(Args<0>(HasObjectLocation("")));
  ow_->StartObject("")
      ->StartObject("author")
      ->RenderString("name", "The Author")
      ->EndObject()
      ->StartList("publisher")
      ->StartObject("")
      ->RenderString("name", "first")
      ->EndObject()
      ->StartObject("")
      ->RenderString("name", "second")
      ->EndObject()
      ->EndList()
      ->EndObject();
  CheckOutput(expected);
}

TEST_P(ProtoStreamObjectWriterTest, UnknownFieldAtRoot) {
  Book empty;

  EXPECT_CALL(listener_, InvalidName(_, StringPiece("unknown"),
                                     StringPiece("Cannot find field.")))
      .With(Args<0>(HasObjectLocation("")));
  ow_->StartObject("")->RenderString("unknown", "Nope!")->EndObject();
  CheckOutput(empty, 0);
}

TEST_P(ProtoStreamObjectWriterTest, UnknownFieldAtAuthorFriend) {
  Book expected;
  Author* paul = expected.mutable_author();
  paul->set_name("Paul");
  Author* mark = paul->add_friend_();
  mark->set_name("Mark");
  Author* john = paul->add_friend_();
  john->set_name("John");
  Author* luke = paul->add_friend_();
  luke->set_name("Luke");

  EXPECT_CALL(listener_, InvalidName(_, StringPiece("address"),
                                     StringPiece("Cannot find field.")))
      .With(Args<0>(HasObjectLocation("author.friend[1]")));
  ow_->StartObject("")
      ->StartObject("author")
      ->RenderString("name", "Paul")
      ->StartList("friend")
      ->StartObject("")
      ->RenderString("name", "Mark")
      ->EndObject()
      ->StartObject("")
      ->RenderString("name", "John")
      ->RenderString("address", "Patmos")
      ->EndObject()
      ->StartObject("")
      ->RenderString("name", "Luke")
      ->EndObject()
      ->EndList()
      ->EndObject()
      ->EndObject();
  CheckOutput(expected);
}

TEST_P(ProtoStreamObjectWriterTest, UnknownObjectAtRoot) {
  Book empty;

  EXPECT_CALL(listener_, InvalidName(_, StringPiece("unknown"),
                                     StringPiece("Cannot find field.")))
      .With(Args<0>(HasObjectLocation("")));
  ow_->StartObject("")->StartObject("unknown")->EndObject()->EndObject();
  CheckOutput(empty, 0);
}

TEST_P(ProtoStreamObjectWriterTest, UnknownObjectAtAuthor) {
  Book expected;
  Author* author = expected.mutable_author();
  author->set_name("William");
  author->add_pseudonym("Bill");

  EXPECT_CALL(listener_, InvalidName(_, StringPiece("wife"),
                                     StringPiece("Cannot find field.")))
      .With(Args<0>(HasObjectLocation("author")));
  ow_->StartObject("")
      ->StartObject("author")
      ->RenderString("name", "William")
      ->StartObject("wife")
      ->RenderString("name", "Hilary")
      ->EndObject()
      ->RenderString("pseudonym", "Bill")
      ->EndObject()
      ->EndObject();
  CheckOutput(expected);
}

TEST_P(ProtoStreamObjectWriterTest, UnknownListAtRoot) {
  Book empty;

  EXPECT_CALL(listener_, InvalidName(_, StringPiece("unknown"),
                                     StringPiece("Cannot find field.")))
      .With(Args<0>(HasObjectLocation("")));
  ow_->StartObject("")->StartList("unknown")->EndList()->EndObject();
  CheckOutput(empty, 0);
}

TEST_P(ProtoStreamObjectWriterTest, UnknownListAtPublisher) {
  Book expected;
  expected.set_title("Brainwashing");
  Publisher* publisher = expected.mutable_publisher();
  publisher->set_name("propaganda");

  EXPECT_CALL(listener_, InvalidName(_, StringPiece("alliance"),
                                     StringPiece("Cannot find field.")))
      .With(Args<0>(HasObjectLocation("publisher")));
  ow_->StartObject("")
      ->StartObject("publisher")
      ->RenderString("name", "propaganda")
      ->StartList("alliance")
      ->EndList()
      ->EndObject()
      ->RenderString("title", "Brainwashing")
      ->EndObject();
  CheckOutput(expected);
}

<<<<<<< HEAD
=======
TEST_P(ProtoStreamObjectWriterTest, IgnoreUnknownFieldAtRoot) {
  Book empty;

  options_.ignore_unknown_fields = true;
  ResetProtoWriter();

  EXPECT_CALL(listener_, InvalidName(_, _, _)).Times(0);
  ow_->StartObject("")->RenderString("unknown", "Nope!")->EndObject();
  CheckOutput(empty, 0);
}

TEST_P(ProtoStreamObjectWriterTest, IgnoreUnknownFieldAtAuthorFriend) {
  Book expected;
  Author* paul = expected.mutable_author();
  paul->set_name("Paul");
  Author* mark = paul->add_friend_();
  mark->set_name("Mark");
  Author* john = paul->add_friend_();
  john->set_name("John");
  Author* luke = paul->add_friend_();
  luke->set_name("Luke");

  options_.ignore_unknown_fields = true;
  ResetProtoWriter();

  EXPECT_CALL(listener_, InvalidName(_, _, _)).Times(0);
  ow_->StartObject("")
      ->StartObject("author")
      ->RenderString("name", "Paul")
      ->StartList("friend")
      ->StartObject("")
      ->RenderString("name", "Mark")
      ->EndObject()
      ->StartObject("")
      ->RenderString("name", "John")
      ->RenderString("address", "Patmos")
      ->EndObject()
      ->StartObject("")
      ->RenderString("name", "Luke")
      ->EndObject()
      ->EndList()
      ->EndObject()
      ->EndObject();
  CheckOutput(expected);
}

TEST_P(ProtoStreamObjectWriterTest, IgnoreUnknownObjectAtRoot) {
  Book empty;

  options_.ignore_unknown_fields = true;
  ResetProtoWriter();

  EXPECT_CALL(listener_, InvalidName(_, StringPiece("unknown"),
                                     StringPiece("Cannot find field.")))
      .Times(0);
  ow_->StartObject("")->StartObject("unknown")->EndObject()->EndObject();
  CheckOutput(empty, 0);
}

TEST_P(ProtoStreamObjectWriterTest, IgnoreUnknownObjectAtAuthor) {
  Book expected;
  Author* author = expected.mutable_author();
  author->set_name("William");
  author->add_pseudonym("Bill");

  options_.ignore_unknown_fields = true;
  ResetProtoWriter();

  EXPECT_CALL(listener_, InvalidName(_, _, _)).Times(0);
  ow_->StartObject("")
      ->StartObject("author")
      ->RenderString("name", "William")
      ->StartObject("wife")
      ->RenderString("name", "Hilary")
      ->EndObject()
      ->RenderString("pseudonym", "Bill")
      ->EndObject()
      ->EndObject();
  CheckOutput(expected);
}

TEST_P(ProtoStreamObjectWriterTest, IgnoreUnknownListAtRoot) {
  Book empty;

  options_.ignore_unknown_fields = true;
  ResetProtoWriter();

  EXPECT_CALL(listener_, InvalidName(_, _, _)).Times(0);
  ow_->StartObject("")->StartList("unknown")->EndList()->EndObject();
  CheckOutput(empty, 0);
}

TEST_P(ProtoStreamObjectWriterTest, IgnoreUnknownListAtPublisher) {
  Book expected;
  expected.set_title("Brainwashing");
  Publisher* publisher = expected.mutable_publisher();
  publisher->set_name("propaganda");

  options_.ignore_unknown_fields = true;
  ResetProtoWriter();

  EXPECT_CALL(listener_, InvalidName(_, _, _)).Times(0);
  ow_->StartObject("")
      ->StartObject("publisher")
      ->RenderString("name", "propaganda")
      ->StartList("alliance")
      ->EndList()
      ->EndObject()
      ->RenderString("title", "Brainwashing")
      ->EndObject();
  CheckOutput(expected);
}

TEST_P(ProtoStreamObjectWriterTest,
       IgnoreUnknownFieldsDontIgnoreUnknownEnumValues) {
  ResetTypeInfo(Proto3Message::descriptor());

  Proto3Message expected;
  EXPECT_CALL(
      listener_,
      InvalidValue(_, StringPiece("TYPE_ENUM"),
                   StringPiece("\"someunknownvalueyouwillneverknow\"")))
      .With(Args<0>(HasObjectLocation("enum_value")));
  ow_->StartObject("")
      ->RenderString("enumValue", "someunknownvalueyouwillneverknow")
      ->EndObject();
  CheckOutput(expected);
}

TEST_P(ProtoStreamObjectWriterTest, AcceptUnknownEnumValue) {
  ResetTypeInfo(Proto3Message::descriptor());

  Proto3Message expected;
  expected.set_enum_value(static_cast<Proto3Message::NestedEnum>(12345));

  EXPECT_CALL(listener_, InvalidValue(_, _, _)).Times(0);
  ow_->StartObject("")
      ->RenderInt32("enumValue", 12345)
      ->EndObject();
  CheckOutput(expected);
}

>>>>>>> 1ee15bae
TEST_P(ProtoStreamObjectWriterTest, MissingRequiredField) {
  Book expected;
  expected.set_title("My Title");
  expected.set_allocated_publisher(new Publisher());

  EXPECT_CALL(listener_, MissingField(_, StringPiece("name")))
      .With(Args<0>(HasObjectLocation("publisher")));
  ow_->StartObject("")
      ->StartObject("publisher")
      ->EndObject()
      ->RenderString("title", "My Title")
      ->EndObject();
  CheckOutput(expected);
}

TEST_P(ProtoStreamObjectWriterTest, InvalidFieldValueAtRoot) {
  Book empty;

  EXPECT_CALL(listener_, InvalidValue(_, StringPiece("TYPE_UINT32"),
                                      StringPiece("\"garbage\"")))
      .With(Args<0>(HasObjectLocation("length")));
  ow_->StartObject("")->RenderString("length", "garbage")->EndObject();
  CheckOutput(empty, 0);
}

TEST_P(ProtoStreamObjectWriterTest, MultipleInvalidFieldValues) {
  Book expected;
  expected.set_title("My Title");

  EXPECT_CALL(listener_, InvalidValue(_, StringPiece("TYPE_UINT32"),
                                      StringPiece("\"-400\"")))
      .With(Args<0>(HasObjectLocation("length")));
  EXPECT_CALL(listener_, InvalidValue(_, StringPiece("TYPE_INT64"),
                                      StringPiece("\"3.14\"")))
      .With(Args<0>(HasObjectLocation("published")));
  ow_->StartObject("")
      ->RenderString("length", "-400")
      ->RenderString("published", "3.14")
      ->RenderString("title", "My Title")
      ->EndObject();
  CheckOutput(expected);
}

TEST_P(ProtoStreamObjectWriterTest, UnnamedFieldAtRoot) {
  Book empty;

  EXPECT_CALL(listener_,
              InvalidName(_, StringPiece(""),
                          StringPiece("Proto fields must have a name.")))
      .With(Args<0>(HasObjectLocation("")));
  ow_->StartObject("")->RenderFloat("", 3.14)->EndObject();
  CheckOutput(empty, 0);
}

TEST_P(ProtoStreamObjectWriterTest, UnnamedFieldAtAuthor) {
  Book expected;
  expected.set_title("noname");
  expected.set_allocated_author(new Author());

  EXPECT_CALL(listener_,
              InvalidName(_, StringPiece(""),
                          StringPiece("Proto fields must have a name.")))
      .With(Args<0>(HasObjectLocation("author")));
  ow_->StartObject("")
      ->StartObject("author")
      ->RenderInt32("", 123)
      ->EndObject()
      ->RenderString("title", "noname")
      ->EndObject();
  CheckOutput(expected);
}

TEST_P(ProtoStreamObjectWriterTest, UnnamedListAtRoot) {
  Book expected;
  expected.set_title("noname");

  EXPECT_CALL(listener_,
              InvalidName(_, StringPiece(""),
                          StringPiece("Proto fields must have a name.")))
      .With(Args<0>(HasObjectLocation("")));
  ow_->StartObject("")
      ->StartList("")
      ->EndList()
      ->RenderString("title", "noname")
      ->EndObject();
  CheckOutput(expected);
}

TEST_P(ProtoStreamObjectWriterTest, RootNamedObject) {
  Book expected;
  expected.set_title("Annie");

  EXPECT_CALL(
      listener_,
      InvalidName(_, StringPiece("oops"),
                  StringPiece("Root element should not be named.")))
      .With(Args<0>(HasObjectLocation("")));
  ow_->StartObject("oops")->RenderString("title", "Annie")->EndObject();
  CheckOutput(expected, 7);
}

TEST_P(ProtoStreamObjectWriterTest, RootNamedList) {
  Book empty;

  EXPECT_CALL(
      listener_,
      InvalidName(_, StringPiece("oops"),
                  StringPiece("Root element should not be named.")))
      .With(Args<0>(HasObjectLocation("")));
  ow_->StartList("oops")->RenderString("", "item")->EndList();
  CheckOutput(empty, 0);
}

TEST_P(ProtoStreamObjectWriterTest, RootUnnamedField) {
  Book empty;

  EXPECT_CALL(listener_,
              InvalidName(_, StringPiece(""),
                          StringPiece("Root element must be a message.")))
      .With(Args<0>(HasObjectLocation("")));
  ow_->RenderBool("", true);
  CheckOutput(empty, 0);
}

TEST_P(ProtoStreamObjectWriterTest, RootNamedField) {
  Book empty;

  EXPECT_CALL(listener_,
              InvalidName(_, StringPiece("oops"),
                          StringPiece("Root element must be a message.")))
      .With(Args<0>(HasObjectLocation("")));
  ow_->RenderBool("oops", true);
  CheckOutput(empty, 0);
}

TEST_P(ProtoStreamObjectWriterTest, NullValue) {
  Book empty;

  ow_->RenderNull("");
  CheckOutput(empty, 0);
}

TEST_P(ProtoStreamObjectWriterTest, NullValueForMessageField) {
  Book empty;

  ow_->RenderNull("author");
  CheckOutput(empty, 0);
}

TEST_P(ProtoStreamObjectWriterTest, NullValueForPrimitiveField) {
  Book empty;

  ow_->RenderNull("length");
  CheckOutput(empty, 0);
}

class ProtoStreamObjectWriterTimestampDurationTest
    : public BaseProtoStreamObjectWriterTest {
 protected:
  ProtoStreamObjectWriterTimestampDurationTest() {
    vector<const Descriptor*> descriptors;
    descriptors.push_back(TimestampDuration::descriptor());
    descriptors.push_back(google::protobuf::Timestamp::descriptor());
    descriptors.push_back(google::protobuf::Duration::descriptor());
    ResetTypeInfo(descriptors);
  }
};

INSTANTIATE_TEST_CASE_P(DifferentTypeInfoSourceTest,
                        ProtoStreamObjectWriterTimestampDurationTest,
                        ::testing::Values(
                            testing::USE_TYPE_RESOLVER));

TEST_P(ProtoStreamObjectWriterTimestampDurationTest, ParseTimestamp) {
  TimestampDuration timestamp;
  google::protobuf::Timestamp* ts = timestamp.mutable_ts();
  ts->set_seconds(1448249855);
  ts->set_nanos(33155000);

  ow_->StartObject("")
      ->RenderString("ts", "2015-11-23T03:37:35.033155Z")
      ->EndObject();
  CheckOutput(timestamp);
}

TEST_P(ProtoStreamObjectWriterTimestampDurationTest,
       ParseTimestampYearNotZeroPadded) {
  TimestampDuration timestamp;
  google::protobuf::Timestamp* ts = timestamp.mutable_ts();
  ts->set_seconds(-61665654145);
  ts->set_nanos(33155000);

  ow_->StartObject("")
      ->RenderString("ts", "15-11-23T03:37:35.033155Z")
      ->EndObject();
  CheckOutput(timestamp);
}

TEST_P(ProtoStreamObjectWriterTimestampDurationTest,
       ParseTimestampYearZeroPadded) {
  TimestampDuration timestamp;
  google::protobuf::Timestamp* ts = timestamp.mutable_ts();
  ts->set_seconds(-61665654145);
  ts->set_nanos(33155000);

  ow_->StartObject("")
      ->RenderString("ts", "0015-11-23T03:37:35.033155Z")
      ->EndObject();
  CheckOutput(timestamp);
}

TEST_P(ProtoStreamObjectWriterTimestampDurationTest,
       ParseTimestampWithPositiveOffset) {
  TimestampDuration timestamp;
  google::protobuf::Timestamp* ts = timestamp.mutable_ts();
  ts->set_seconds(1448249855);
  ts->set_nanos(33155000);

  ow_->StartObject("")
      ->RenderString("ts", "2015-11-23T11:47:35.033155+08:10")
      ->EndObject();
  CheckOutput(timestamp);
}

TEST_P(ProtoStreamObjectWriterTimestampDurationTest,
       ParseTimestampWithNegativeOffset) {
  TimestampDuration timestamp;
  google::protobuf::Timestamp* ts = timestamp.mutable_ts();
  ts->set_seconds(1448249855);
  ts->set_nanos(33155000);

  ow_->StartObject("")
      ->RenderString("ts", "2015-11-22T19:47:35.033155-07:50")
      ->EndObject();
  CheckOutput(timestamp);
}

TEST_P(ProtoStreamObjectWriterTimestampDurationTest,
       TimestampWithInvalidOffset1) {
  TimestampDuration timestamp;

  EXPECT_CALL(
      listener_,
      InvalidValue(
          _, StringPiece("type.googleapis.com/google.protobuf.Timestamp"),
          StringPiece("Field 'ts', Invalid time format: "
                      "2016-03-07T15:14:23+")));

  ow_->StartObject("")->RenderString("ts", "2016-03-07T15:14:23+")->EndObject();
  CheckOutput(timestamp);
}

TEST_P(ProtoStreamObjectWriterTimestampDurationTest,
       TimestampWithInvalidOffset2) {
  TimestampDuration timestamp;

  EXPECT_CALL(
      listener_,
      InvalidValue(
          _, StringPiece("type.googleapis.com/google.protobuf.Timestamp"),
          StringPiece("Field 'ts', Invalid time format: "
                      "2016-03-07T15:14:23+08-10")));

  ow_->StartObject("")
      ->RenderString("ts", "2016-03-07T15:14:23+08-10")
      ->EndObject();
  CheckOutput(timestamp);
}

TEST_P(ProtoStreamObjectWriterTimestampDurationTest,
       TimestampWithInvalidOffset3) {
  TimestampDuration timestamp;

  EXPECT_CALL(
      listener_,
      InvalidValue(
          _, StringPiece("type.googleapis.com/google.protobuf.Timestamp"),
          StringPiece("Field 'ts', Invalid time format: "
                      "2016-03-07T15:14:23+24:10")));

  ow_->StartObject("")
      ->RenderString("ts", "2016-03-07T15:14:23+24:10")
      ->EndObject();
  CheckOutput(timestamp);
}

TEST_P(ProtoStreamObjectWriterTimestampDurationTest,
       TimestampWithInvalidOffset4) {
  TimestampDuration timestamp;

  EXPECT_CALL(
      listener_,
      InvalidValue(
          _, StringPiece("type.googleapis.com/google.protobuf.Timestamp"),
          StringPiece("Field 'ts', Invalid time format: "
                      "2016-03-07T15:14:23+04:60")));

  ow_->StartObject("")
      ->RenderString("ts", "2016-03-07T15:14:23+04:60")
      ->EndObject();
  CheckOutput(timestamp);
}

TEST_P(ProtoStreamObjectWriterTimestampDurationTest, InvalidTimestampError1) {
  TimestampDuration timestamp;

  EXPECT_CALL(
      listener_,
      InvalidValue(
          _, StringPiece("type.googleapis.com/google.protobuf.Timestamp"),
          StringPiece("Field 'ts', Invalid time format: ")));

  ow_->StartObject("")->RenderString("ts", "")->EndObject();
  CheckOutput(timestamp);
}

TEST_P(ProtoStreamObjectWriterTimestampDurationTest, InvalidTimestampError2) {
  TimestampDuration timestamp;

  EXPECT_CALL(
      listener_,
      InvalidValue(
          _, StringPiece("type.googleapis.com/google.protobuf.Timestamp"),
          StringPiece("Field 'ts', Invalid time format: Z")));

  ow_->StartObject("")->RenderString("ts", "Z")->EndObject();
  CheckOutput(timestamp);
}

TEST_P(ProtoStreamObjectWriterTimestampDurationTest, InvalidTimestampError3) {
  TimestampDuration timestamp;

  EXPECT_CALL(
      listener_,
      InvalidValue(
          _, StringPiece("type.googleapis.com/google.protobuf.Timestamp"),
          StringPiece("Field 'ts', Invalid time format: "
                      "1970-01-01T00:00:00.ABZ")));

  ow_->StartObject("")
      ->RenderString("ts", "1970-01-01T00:00:00.ABZ")
      ->EndObject();
  CheckOutput(timestamp);
}

TEST_P(ProtoStreamObjectWriterTimestampDurationTest, InvalidTimestampError4) {
  TimestampDuration timestamp;

  EXPECT_CALL(
      listener_,
      InvalidValue(
          _, StringPiece("type.googleapis.com/google.protobuf.Timestamp"),
          StringPiece("Field 'ts', Invalid time format: "
                      "-8031-10-18T00:00:00.000Z")));

  ow_->StartObject("")
      ->RenderString("ts", "-8031-10-18T00:00:00.000Z")
      ->EndObject();
  CheckOutput(timestamp);
}

TEST_P(ProtoStreamObjectWriterTimestampDurationTest, InvalidTimestampError5) {
  TimestampDuration timestamp;

  EXPECT_CALL(
      listener_,
      InvalidValue(
          _, StringPiece("type.googleapis.com/google.protobuf.Timestamp"),
          StringPiece("Field 'ts', Invalid time format: "
                      "2015-11-23T03:37:35.033155   Z")));

  ow_->StartObject("")
      // Whitespace in the Timestamp nanos is not allowed.
      ->RenderString("ts", "2015-11-23T03:37:35.033155   Z")
      ->EndObject();
  CheckOutput(timestamp);
}

TEST_P(ProtoStreamObjectWriterTimestampDurationTest, InvalidTimestampError6) {
  TimestampDuration timestamp;

  EXPECT_CALL(
      listener_,
      InvalidValue(
          _, StringPiece("type.googleapis.com/google.protobuf.Timestamp"),
          StringPiece("Field 'ts', Invalid time format: "
                      "2015-11-23T03:37:35.033155 1234Z")));

  ow_->StartObject("")
      // Whitespace in the Timestamp nanos is not allowed.
      ->RenderString("ts", "2015-11-23T03:37:35.033155 1234Z")
      ->EndObject();
  CheckOutput(timestamp);
}

TEST_P(ProtoStreamObjectWriterTimestampDurationTest, InvalidTimestampError7) {
  TimestampDuration timestamp;

  EXPECT_CALL(
      listener_,
      InvalidValue(
          _, StringPiece("type.googleapis.com/google.protobuf.Timestamp"),
          StringPiece("Field 'ts', Invalid time format: "
                      "2015-11-23T03:37:35.033abc155Z")));

  ow_->StartObject("")
      // Non-numeric characters in the Timestamp nanos is not allowed.
      ->RenderString("ts", "2015-11-23T03:37:35.033abc155Z")
      ->EndObject();
  CheckOutput(timestamp);
}

TEST_P(ProtoStreamObjectWriterTimestampDurationTest, InvalidTimestampError8) {
  TimestampDuration timestamp;

  EXPECT_CALL(
      listener_,
      InvalidValue(
          _, StringPiece("type.googleapis.com/google.protobuf.Timestamp"),
          StringPiece("Field 'ts', Invalid time format: "
                      "0-12-31T23:59:59.000Z")));

  ow_->StartObject("")
      ->RenderString("ts", "0-12-31T23:59:59.000Z")
      ->EndObject();
  CheckOutput(timestamp);
}

TEST_P(ProtoStreamObjectWriterTimestampDurationTest, ParseDuration) {
  TimestampDuration duration;
  google::protobuf::Duration* dur = duration.mutable_dur();
  dur->set_seconds(1448216930);
  dur->set_nanos(132262000);

  ow_->StartObject("")->RenderString("dur", "1448216930.132262s")->EndObject();
  CheckOutput(duration);
}

TEST_P(ProtoStreamObjectWriterTimestampDurationTest, InvalidDurationError1) {
  TimestampDuration duration;

  EXPECT_CALL(
      listener_,
      InvalidValue(
          _, StringPiece("type.googleapis.com/google.protobuf.Duration"),
          StringPiece(
              "Field 'dur', Illegal duration format; duration must "
              "end with 's'")));

  ow_->StartObject("")->RenderString("dur", "")->EndObject();
  CheckOutput(duration);
}

TEST_P(ProtoStreamObjectWriterTimestampDurationTest, InvalidDurationError2) {
  TimestampDuration duration;

  EXPECT_CALL(
      listener_,
      InvalidValue(
          _, StringPiece("type.googleapis.com/google.protobuf.Duration"),
          StringPiece(
              "Field 'dur', Invalid duration format, failed to parse "
              "seconds")));

  ow_->StartObject("")->RenderString("dur", "s")->EndObject();
  CheckOutput(duration);
}

TEST_P(ProtoStreamObjectWriterTimestampDurationTest, InvalidDurationError3) {
  TimestampDuration duration;

  EXPECT_CALL(
      listener_,
      InvalidValue(
          _, StringPiece("type.googleapis.com/google.protobuf.Duration"),
          StringPiece("Field 'dur', Invalid duration format, failed to "
                            "parse nano seconds")));

  ow_->StartObject("")->RenderString("dur", "123.DEFs")->EndObject();
  CheckOutput(duration);
}

TEST_P(ProtoStreamObjectWriterTimestampDurationTest, InvalidDurationError4) {
  TimestampDuration duration;

  EXPECT_CALL(
      listener_,
      InvalidValue(
          _, StringPiece("type.googleapis.com/google.protobuf.Duration"),
          StringPiece("Field 'dur', Duration value exceeds limits")));

  ow_->StartObject("")->RenderString("dur", "315576000002s")->EndObject();
  CheckOutput(duration);
}

TEST_P(ProtoStreamObjectWriterTimestampDurationTest, InvalidDurationError5) {
  TimestampDuration duration;

  EXPECT_CALL(
      listener_,
      InvalidValue(
          _, StringPiece("type.googleapis.com/google.protobuf.Duration"),
          StringPiece("Field 'dur', Duration value exceeds limits")));

  ow_->StartObject("")->RenderString("dur", "0.1000000001s")->EndObject();
  CheckOutput(duration);
}

TEST_P(ProtoStreamObjectWriterTimestampDurationTest,
       MismatchedTimestampTypeInput) {
  TimestampDuration timestamp;
  EXPECT_CALL(
      listener_,
      InvalidValue(
          _, StringPiece("type.googleapis.com/google.protobuf.Timestamp"),
          StringPiece(
              "Field 'ts', Invalid data type for timestamp, value is null")))
      .With(Args<0>(HasObjectLocation("ts")));
  ow_->StartObject("")->RenderNull("ts")->EndObject();
  CheckOutput(timestamp);
}

TEST_P(ProtoStreamObjectWriterTimestampDurationTest,
       MismatchedDurationTypeInput) {
  TimestampDuration duration;
  EXPECT_CALL(
      listener_,
      InvalidValue(
          _, StringPiece("type.googleapis.com/google.protobuf.Duration"),
          StringPiece(
              "Field 'dur', Invalid data type for duration, value is null")))
      .With(Args<0>(HasObjectLocation("dur")));
  ow_->StartObject("")->RenderNull("dur")->EndObject();
  CheckOutput(duration);
}

class ProtoStreamObjectWriterStructTest
    : public BaseProtoStreamObjectWriterTest {
 protected:
  ProtoStreamObjectWriterStructTest() { ResetProtoWriter(); }

  // Resets ProtoWriter with current set of options and other state.
  void ResetProtoWriter() {
    vector<const Descriptor*> descriptors;
    descriptors.push_back(StructType::descriptor());
    descriptors.push_back(google::protobuf::Struct::descriptor());
    ResetTypeInfo(descriptors);
  }
};

INSTANTIATE_TEST_CASE_P(DifferentTypeInfoSourceTest,
                        ProtoStreamObjectWriterStructTest,
                        ::testing::Values(
                            testing::USE_TYPE_RESOLVER));

// TODO(skarvaje): Write tests for failure cases.
TEST_P(ProtoStreamObjectWriterStructTest, StructRenderSuccess) {
  StructType struct_type;
  google::protobuf::Struct* s = struct_type.mutable_object();
  s->mutable_fields()->operator[]("k1").set_number_value(123);
  s->mutable_fields()->operator[]("k2").set_bool_value(true);

  ow_->StartObject("")
      ->StartObject("object")
      ->RenderDouble("k1", 123)
      ->RenderBool("k2", true)
      ->EndObject()
      ->EndObject();
  CheckOutput(struct_type);
}

TEST_P(ProtoStreamObjectWriterStructTest, StructNullInputSuccess) {
  StructType struct_type;
  EXPECT_CALL(listener_,
              InvalidName(_, StringPiece(""),
                          StringPiece("Proto fields must have a name.")))
      .With(Args<0>(HasObjectLocation("")));
  ow_->StartObject("")->RenderNull("")->EndObject();
  CheckOutput(struct_type);
}

TEST_P(ProtoStreamObjectWriterStructTest, StructInvalidInputFailure) {
  StructType struct_type;
  EXPECT_CALL(
      listener_,
      InvalidValue(
          _, StringPiece("type.googleapis.com/google.protobuf.Struct"),
          StringPiece("true")))
      .With(Args<0>(HasObjectLocation("object")));

  ow_->StartObject("")->RenderBool("object", true)->EndObject();
  CheckOutput(struct_type);
}

TEST_P(ProtoStreamObjectWriterStructTest, SimpleRepeatedStructMapKeyTest) {
  EXPECT_CALL(listener_,
              InvalidName(_, StringPiece("gBike"),
                          StringPiece(
                              "Repeated map key: 'gBike' is already set.")));
  ow_->StartObject("")
      ->StartObject("object")
      ->RenderString("gBike", "v1")
      ->RenderString("gBike", "v2")
      ->EndObject()
      ->EndObject();
}

TEST_P(ProtoStreamObjectWriterStructTest, RepeatedStructMapListKeyTest) {
  EXPECT_CALL(
      listener_,
      InvalidName(_, StringPiece("k1"),
                  StringPiece("Repeated map key: 'k1' is already set.")));
  ow_->StartObject("")
      ->StartObject("object")
      ->RenderString("k1", "v1")
      ->StartList("k1")
      ->RenderString("", "v2")
      ->EndList()
      ->EndObject()
      ->EndObject();
}

TEST_P(ProtoStreamObjectWriterStructTest, RepeatedStructMapObjectKeyTest) {
  EXPECT_CALL(
      listener_,
      InvalidName(_, StringPiece("k1"),
                  StringPiece("Repeated map key: 'k1' is already set.")));
  ow_->StartObject("")
      ->StartObject("object")
      ->StartObject("k1")
      ->RenderString("sub_k1", "v1")
      ->EndObject()
      ->StartObject("k1")
      ->RenderString("sub_k2", "v2")
      ->EndObject()
      ->EndObject()
      ->EndObject();
}

TEST_P(ProtoStreamObjectWriterStructTest, OptionStructIntAsStringsTest) {
  StructType struct_type;
  google::protobuf::Struct* s = struct_type.mutable_object();
  s->mutable_fields()->operator[]("k1").set_number_value(123);
  s->mutable_fields()->operator[]("k2").set_bool_value(true);
  s->mutable_fields()->operator[]("k3").set_string_value("-222222222");
  s->mutable_fields()->operator[]("k4").set_string_value("33333333");

  options_.struct_integers_as_strings = true;
  ResetProtoWriter();

  ow_->StartObject("")
      ->StartObject("object")
      ->RenderDouble("k1", 123)
      ->RenderBool("k2", true)
      ->RenderInt64("k3", -222222222)
      ->RenderUint64("k4", 33333333)
      ->EndObject()
      ->EndObject();
  CheckOutput(struct_type);
}

class ProtoStreamObjectWriterMapTest : public BaseProtoStreamObjectWriterTest {
 protected:
  ProtoStreamObjectWriterMapTest() {
    std::vector<const Descriptor*> descriptors;
    descriptors.push_back(MapIn::descriptor());
    descriptors.push_back(google::protobuf::DoubleValue::descriptor());
    ResetTypeInfo(descriptors);
  }
};

INSTANTIATE_TEST_CASE_P(DifferentTypeInfoSourceTest,
                        ProtoStreamObjectWriterMapTest,
                        ::testing::Values(
                            testing::USE_TYPE_RESOLVER));

TEST_P(ProtoStreamObjectWriterMapTest, MapShouldNotAcceptList) {
  MapIn mm;
  EXPECT_CALL(
      listener_,
      InvalidValue(_, StringPiece("Map"),
                   StringPiece(
                       "Cannot bind a list to map for field 'map_input'.")));
  ow_->StartObject("")
      ->StartList("map_input")
      ->RenderString("a", "b")
      ->EndList()
      ->EndObject();
  CheckOutput(mm);
}

TEST_P(ProtoStreamObjectWriterMapTest, MapAcceptsNullValue) {
  // Null should not be a valid map value.
  // See http://go/proto3-json-spec#heading=h.r2ddatp7y4vi
  // This test is added for backward compatibility.
  MapIn mm;
  (*mm.mutable_map_input())["a"] = "b";
  (*mm.mutable_map_input())["x"] = "";
  ow_->StartObject("")
      ->StartObject("map_input")
      ->RenderString("a", "b")
      ->RenderNull("x")
      ->EndObject()
      ->EndObject();
  CheckOutput(mm);
}

TEST_P(ProtoStreamObjectWriterMapTest, MapShouldIgnoreNullValueEntry) {
  options_.ignore_null_value_map_entry = true;
  ResetTypeInfo(MapIn::descriptor());
  MapIn mm;
  (*mm.mutable_map_input())["a"] = "b";
  ow_->StartObject("")
      ->StartObject("map_input")
      ->RenderString("a", "b")
      ->RenderNull("x")
      ->EndObject()
      ->EndObject();
  CheckOutput(mm);
}

TEST_P(ProtoStreamObjectWriterMapTest, RepeatedMapKeyTest) {
  EXPECT_CALL(
      listener_,
      InvalidName(_, StringPiece("k1"),
                  StringPiece("Repeated map key: 'k1' is already set.")));
  ow_->StartObject("")
      ->RenderString("other", "test")
      ->StartObject("map_input")
      ->RenderString("k1", "v1")
      ->RenderString("k1", "v2")
      ->EndObject()
      ->EndObject();
}

TEST_P(ProtoStreamObjectWriterMapTest, AnyInMap) {
  MapIn mm;
  google::protobuf::DoubleValue d;
  d.set_value(40.2);
  (*mm.mutable_map_any())["foo"].PackFrom(d);
  ow_->StartObject("")
      ->StartObject("map_any")
      ->StartObject("foo")
      ->RenderString("@type", "type.googleapis.com/google.protobuf.DoubleValue")
      ->RenderDouble("value", 40.2)
      ->EndObject()
      ->EndObject()
      ->EndObject();
  CheckOutput(mm);
}

class ProtoStreamObjectWriterAnyTest : public BaseProtoStreamObjectWriterTest {
 protected:
  ProtoStreamObjectWriterAnyTest() {
    vector<const Descriptor*> descriptors;
    descriptors.push_back(AnyOut::descriptor());
    descriptors.push_back(google::protobuf::DoubleValue::descriptor());
    descriptors.push_back(google::protobuf::Timestamp::descriptor());
    descriptors.push_back(google::protobuf::Any::descriptor());
    descriptors.push_back(google::protobuf::Value::descriptor());
    descriptors.push_back(google::protobuf::Struct::descriptor());
    ResetTypeInfo(descriptors);
  }
};

INSTANTIATE_TEST_CASE_P(DifferentTypeInfoSourceTest,
                        ProtoStreamObjectWriterAnyTest,
                        ::testing::Values(
                            testing::USE_TYPE_RESOLVER));

TEST_P(ProtoStreamObjectWriterAnyTest, AnyRenderSuccess) {
  AnyOut any;
  google::protobuf::Any* any_type = any.mutable_any();
  any_type->set_type_url("type.googleapis.com/google.protobuf.DoubleValue");
  google::protobuf::DoubleValue d;
  d.set_value(40.2);
  any_type->set_value(d.SerializeAsString());

  ow_->StartObject("")
      ->StartObject("any")
      ->RenderString("@type", "type.googleapis.com/google.protobuf.DoubleValue")
      ->RenderDouble("value", 40.2)
      ->EndObject()
      ->EndObject();
  CheckOutput(any);
}

TEST_P(ProtoStreamObjectWriterAnyTest, RecursiveAny) {
  AnyOut out;
  ::google::protobuf::Any* any = out.mutable_any();
  any->set_type_url("type.googleapis.com/google.protobuf.Any");

  ::google::protobuf::Any nested_any;
  nested_any.set_type_url(
      "type.googleapis.com/google.protobuf.testing.anys.AnyM");

  AnyM m;
  m.set_foo("foovalue");
  nested_any.set_value(m.SerializeAsString());

  any->set_value(nested_any.SerializeAsString());

  ow_->StartObject("")
      ->StartObject("any")
      ->RenderString("@type", "type.googleapis.com/google.protobuf.Any")
      ->StartObject("value")
      ->RenderString("@type",
                     "type.googleapis.com/google.protobuf.testing.anys.AnyM")
      ->RenderString("foo", "foovalue")
      ->EndObject()
      ->EndObject()
      ->EndObject();
}

TEST_P(ProtoStreamObjectWriterAnyTest, DoubleRecursiveAny) {
  AnyOut out;
  ::google::protobuf::Any* any = out.mutable_any();
  any->set_type_url("type.googleapis.com/google.protobuf.Any");

  ::google::protobuf::Any nested_any;
  nested_any.set_type_url("type.googleapis.com/google.protobuf.Any");

  ::google::protobuf::Any second_nested_any;
  second_nested_any.set_type_url(
      "type.googleapis.com/google.protobuf.testing.anys.AnyM");

  AnyM m;
  m.set_foo("foovalue");
  second_nested_any.set_value(m.SerializeAsString());

  nested_any.set_value(second_nested_any.SerializeAsString());
  any->set_value(nested_any.SerializeAsString());

  ow_->StartObject("")
      ->StartObject("any")
      ->RenderString("@type", "type.googleapis.com/google.protobuf.Any")
      ->StartObject("value")
      ->RenderString("@type", "type.googleapis.com/google.protobuf.Any")
      ->StartObject("value")
      ->RenderString("@type",
                     "type.googleapis.com/google.protobuf.testing.anys.AnyM")
      ->RenderString("foo", "foovalue")
      ->EndObject()
      ->EndObject()
      ->EndObject()
      ->EndObject();
}

TEST_P(ProtoStreamObjectWriterAnyTest, EmptyAnyFromEmptyObject) {
  AnyOut out;
  out.mutable_any();

  ow_->StartObject("")->StartObject("any")->EndObject()->EndObject();

  CheckOutput(out, 2);
}

TEST_P(ProtoStreamObjectWriterAnyTest, AnyWithoutTypeUrlFails1) {
  AnyOut any;

<<<<<<< HEAD
  EXPECT_CALL(
      listener_,
      InvalidValue(_, StringPiece("Any"),
                   StringPiece("Missing or invalid @type for any field in "
                               "google.protobuf.testing.anys.AnyOut")));
=======
  EXPECT_CALL(listener_, InvalidValue(_, StringPiece("Any"),
                                      StringPiece(
                                          "Missing @type for any field in "
                                          "google.protobuf.testing.AnyOut")));
>>>>>>> 1ee15bae

  ow_->StartObject("")
      ->StartObject("any")
      ->StartObject("another")
      ->EndObject()
      ->EndObject()
      ->EndObject();
  CheckOutput(any);
}

TEST_P(ProtoStreamObjectWriterAnyTest, AnyWithoutTypeUrlFails2) {
  AnyOut any;

<<<<<<< HEAD
  EXPECT_CALL(
      listener_,
      InvalidValue(_, StringPiece("Any"),
                   StringPiece("Missing or invalid @type for any field in "
                               "google.protobuf.testing.anys.AnyOut")));
=======
  EXPECT_CALL(listener_, InvalidValue(_, StringPiece("Any"),
                                      StringPiece(
                                          "Missing @type for any field in "
                                          "google.protobuf.testing.AnyOut")));
>>>>>>> 1ee15bae

  ow_->StartObject("")
      ->StartObject("any")
      ->StartList("another")
      ->EndObject()
      ->EndObject()
      ->EndObject();
  CheckOutput(any);
}

TEST_P(ProtoStreamObjectWriterAnyTest, AnyWithoutTypeUrlFails3) {
  AnyOut any;

<<<<<<< HEAD
  EXPECT_CALL(
      listener_,
      InvalidValue(_, StringPiece("Any"),
                   StringPiece("Missing or invalid @type for any field in "
                               "google.protobuf.testing.anys.AnyOut")));
=======
  EXPECT_CALL(listener_, InvalidValue(_, StringPiece("Any"),
                                      StringPiece(
                                          "Missing @type for any field in "
                                          "google.protobuf.testing.AnyOut")));
>>>>>>> 1ee15bae

  ow_->StartObject("")
      ->StartObject("any")
      ->RenderString("value", "somevalue")
      ->EndObject()
      ->EndObject();
  CheckOutput(any);
}

TEST_P(ProtoStreamObjectWriterAnyTest, AnyWithInvalidTypeUrlFails) {
  AnyOut any;

  EXPECT_CALL(
      listener_,
      InvalidValue(
          _, StringPiece("Any"),
          StringPiece("Invalid type URL, type URLs must be of the form "
                            "'type.googleapis.com/<typename>', got: "
                            "type.other.com/some.Type")));

  ow_->StartObject("")
      ->StartObject("any")
      ->RenderString("@type", "type.other.com/some.Type")
      ->RenderDouble("value", 40.2)
      ->EndObject()
      ->EndObject();
  CheckOutput(any);
}

TEST_P(ProtoStreamObjectWriterAnyTest, AnyWithUnknownTypeFails) {
  AnyOut any;

  EXPECT_CALL(listener_,
              InvalidValue(_, StringPiece("Any"),
                           StringPiece(
                               "Invalid type URL, unknown type: some.Type")));
  ow_->StartObject("")
      ->StartObject("any")
      ->RenderString("@type", "type.googleapis.com/some.Type")
      ->RenderDouble("value", 40.2)
      ->EndObject()
      ->EndObject();
  CheckOutput(any);
}

<<<<<<< HEAD
TEST_P(ProtoStreamObjectWriterAnyTest, AnyNullInputFails) {
=======
TEST_P(ProtoStreamObjectWriterAnyTest, AnyIncorrectInputTypeFails) {
  AnyOut any;

  EXPECT_CALL(
      listener_,
      InvalidValue(_,
                   StringPiece("type.googleapis.com/google.protobuf.Any"),
                   StringPiece("1")));
  ow_->StartObject("")->RenderInt32("any", 1)->EndObject();
  CheckOutput(any);
}

TEST_P(ProtoStreamObjectWriterAnyTest, AnyAcceptsNull) {
>>>>>>> 1ee15bae
  AnyOut any;

  ow_->StartObject("")->RenderNull("any")->EndObject();
  CheckOutput(any);
}

TEST_P(ProtoStreamObjectWriterAnyTest, AnyWellKnownTypeErrorTest) {
  EXPECT_CALL(listener_, InvalidValue(_, StringPiece("Any"),
                                      StringPiece("Invalid time format: ")));

  AnyOut any;
  google::protobuf::Any* any_type = any.mutable_any();
  any_type->set_type_url("type.googleapis.com/google.protobuf.Timestamp");

  ow_->StartObject("")
      ->StartObject("any")
      ->RenderString("@type", "type.googleapis.com/google.protobuf.Timestamp")
      ->RenderString("value", "")
      ->EndObject()
      ->EndObject();
  CheckOutput(any);
}

// Test the following case:
//
// {
//   "any": {
//     "@type": "type.googleapis.com/google.protobuf.Value",
//     "value": "abc"
//   }
// }
TEST_P(ProtoStreamObjectWriterAnyTest, AnyWithNestedPrimitiveValue) {
  AnyOut out;
  ::google::protobuf::Any* any = out.mutable_any();

  ::google::protobuf::Value value;
  value.set_string_value("abc");
  any->PackFrom(value);

  ow_->StartObject("")
      ->StartObject("any")
      ->RenderString("@type", "type.googleapis.com/google.protobuf.Value")
      ->RenderString("value", "abc")
      ->EndObject()
      ->EndObject();
  CheckOutput(out);
}

// Test the following case:
//
// {
//   "any": {
//     "@type": "type.googleapis.com/google.protobuf.Value",
//     "value": {
//       "foo": "abc"
//     }
//   }
// }
TEST_P(ProtoStreamObjectWriterAnyTest, AnyWithNestedObjectValue) {
  AnyOut out;
  ::google::protobuf::Any* any = out.mutable_any();

  ::google::protobuf::Value value;
  (*value.mutable_struct_value()->mutable_fields())["foo"].set_string_value(
      "abc");
  any->PackFrom(value);

  ow_->StartObject("")
      ->StartObject("any")
      ->RenderString("@type", "type.googleapis.com/google.protobuf.Value")
      ->StartObject("value")
      ->RenderString("foo", "abc")
      ->EndObject()
      ->EndObject()
      ->EndObject();
  CheckOutput(out);
}

// Test the following case:
//
// {
//   "any": {
//     "@type": "type.googleapis.com/google.protobuf.Value",
//     "value": ["hello"],
//   }
// }
TEST_P(ProtoStreamObjectWriterAnyTest, AnyWithNestedArrayValue) {
  AnyOut out;
  ::google::protobuf::Any* any = out.mutable_any();

  ::google::protobuf::Value value;
  value.mutable_list_value()->add_values()->set_string_value("hello");
  any->PackFrom(value);

  ow_->StartObject("")
      ->StartObject("any")
      ->RenderString("@type", "type.googleapis.com/google.protobuf.Value")
      ->StartList("value")
      ->RenderString("", "hello")
      ->EndList()
      ->EndObject()
      ->EndObject()
      ->EndObject();
  CheckOutput(out);
}

// Test the following case:
//
// {
//   "any": {
//     "@type": "type.googleapis.com/google.protobuf.Value",
//     "not_value": ""
//   }
// }
TEST_P(ProtoStreamObjectWriterAnyTest,
       AnyWellKnownTypesNoValueFieldForPrimitive) {
  EXPECT_CALL(
      listener_,
      InvalidValue(
          _, StringPiece("Any"),
          StringPiece("Expect a \"value\" field for well-known types.")));
  AnyOut any;
  google::protobuf::Any* any_type = any.mutable_any();
  any_type->set_type_url("type.googleapis.com/google.protobuf.Value");

  ow_->StartObject("")
      ->StartObject("any")
      ->RenderString("@type", "type.googleapis.com/google.protobuf.Value")
      ->RenderString("not_value", "")
      ->EndObject()
      ->EndObject();
  CheckOutput(any);
}

// Test the following case:
//
// {
//   "any": {
//     "@type": "type.googleapis.com/google.protobuf.Value",
//     "not_value": {}
//   }
// }
TEST_P(ProtoStreamObjectWriterAnyTest, AnyWellKnownTypesNoValueFieldForObject) {
  EXPECT_CALL(
      listener_,
      InvalidValue(
          _, StringPiece("Any"),
          StringPiece("Expect a \"value\" field for well-known types.")));
  AnyOut any;
  google::protobuf::Any* any_type = any.mutable_any();
  any_type->set_type_url("type.googleapis.com/google.protobuf.Value");

  ow_->StartObject("")
      ->StartObject("any")
      ->RenderString("@type", "type.googleapis.com/google.protobuf.Value")
      ->StartObject("not_value")
      ->EndObject()
      ->EndObject()
      ->EndObject();
  CheckOutput(any);
}

// Test the following case:
//
// {
//   "any": {
//     "@type": "type.googleapis.com/google.protobuf.Value",
//     "not_value": [],
//   }
// }
TEST_P(ProtoStreamObjectWriterAnyTest, AnyWellKnownTypesNoValueFieldForArray) {
  EXPECT_CALL(
      listener_,
      InvalidValue(
          _, StringPiece("Any"),
          StringPiece("Expect a \"value\" field for well-known types.")));
  AnyOut any;
  google::protobuf::Any* any_type = any.mutable_any();
  any_type->set_type_url("type.googleapis.com/google.protobuf.Value");

  ow_->StartObject("")
      ->StartObject("any")
      ->RenderString("@type", "type.googleapis.com/google.protobuf.Value")
      ->StartList("not_value")
      ->EndList()
      ->EndObject()
      ->EndObject()
      ->EndObject();
  CheckOutput(any);
}

// Test the following case:
//
// {
//   "any": {
//     "@type": "type.googleapis.com/google.protobuf.Struct",
//     "value": "",
//   }
// }
TEST_P(ProtoStreamObjectWriterAnyTest, AnyWellKnownTypesExpectObjectForStruct) {
  EXPECT_CALL(listener_,
              InvalidValue(_, StringPiece("Any"),
                           StringPiece("Expect a JSON object.")));
  AnyOut any;
  google::protobuf::Any* any_type = any.mutable_any();
  any_type->set_type_url("type.googleapis.com/google.protobuf.Struct");

  ow_->StartObject("")
      ->StartObject("any")
      ->RenderString("@type", "type.googleapis.com/google.protobuf.Struct")
      ->RenderString("value", "")
      ->EndObject()
      ->EndObject();
  CheckOutput(any);
}

// Test the following case:
//
// {
//   "any": {
//     "@type": "type.googleapis.com/google.protobuf.Any",
//     "value": "",
//   }
// }
TEST_P(ProtoStreamObjectWriterAnyTest, AnyWellKnownTypesExpectObjectForAny) {
  EXPECT_CALL(listener_,
              InvalidValue(_, StringPiece("Any"),
                           StringPiece("Expect a JSON object.")));
  AnyOut any;
  google::protobuf::Any* any_type = any.mutable_any();
  any_type->set_type_url("type.googleapis.com/google.protobuf.Any");

  ow_->StartObject("")
      ->StartObject("any")
      ->RenderString("@type", "type.googleapis.com/google.protobuf.Any")
      ->RenderString("value", "")
      ->EndObject()
      ->EndObject();
  CheckOutput(any);
}

class ProtoStreamObjectWriterFieldMaskTest
    : public BaseProtoStreamObjectWriterTest {
 protected:
  ProtoStreamObjectWriterFieldMaskTest() {
    vector<const Descriptor*> descriptors;
    descriptors.push_back(FieldMaskTest::descriptor());
    descriptors.push_back(google::protobuf::FieldMask::descriptor());
    ResetTypeInfo(descriptors);
  }
};

INSTANTIATE_TEST_CASE_P(DifferentTypeInfoSourceTest,
                        ProtoStreamObjectWriterFieldMaskTest,
                        ::testing::Values(
                            testing::USE_TYPE_RESOLVER));

TEST_P(ProtoStreamObjectWriterFieldMaskTest, SimpleFieldMaskTest) {
  FieldMaskTest expected;
  expected.set_id("1");
  expected.mutable_single_mask()->add_paths("path1");

  ow_->StartObject("");
  ow_->RenderString("id", "1");
  ow_->RenderString("single_mask", "path1");
  ow_->EndObject();

  CheckOutput(expected);
}

TEST_P(ProtoStreamObjectWriterFieldMaskTest, MutipleMasksInCompactForm) {
  FieldMaskTest expected;
  expected.set_id("1");
  expected.mutable_single_mask()->add_paths("camel_case1");
  expected.mutable_single_mask()->add_paths("camel_case2");
  expected.mutable_single_mask()->add_paths("camel_case3");

  ow_->StartObject("");
  ow_->RenderString("id", "1");
  ow_->RenderString("single_mask", "camelCase1,camelCase2,camelCase3");
  ow_->EndObject();

  CheckOutput(expected);
}

TEST_P(ProtoStreamObjectWriterFieldMaskTest, RepeatedFieldMaskTest) {
  FieldMaskTest expected;
  expected.set_id("1");
  google::protobuf::FieldMask* mask = expected.add_repeated_mask();
  mask->add_paths("field1");
  mask->add_paths("field2");
  expected.add_repeated_mask()->add_paths("field3");

  ow_->StartObject("");
  ow_->RenderString("id", "1");
  ow_->StartList("repeated_mask");
  ow_->RenderString("", "field1,field2");
  ow_->RenderString("", "field3");
  ow_->EndList();
  ow_->EndObject();

  CheckOutput(expected);
}

TEST_P(ProtoStreamObjectWriterFieldMaskTest, EmptyFieldMaskTest) {
  FieldMaskTest expected;
  expected.set_id("1");

  ow_->StartObject("");
  ow_->RenderString("id", "1");
  ow_->RenderString("single_mask", "");
  ow_->EndObject();

  CheckOutput(expected);
}

TEST_P(ProtoStreamObjectWriterFieldMaskTest, MaskUsingApiaryStyleShouldWork) {
  FieldMaskTest expected;
  expected.set_id("1");

  ow_->StartObject("");
  ow_->RenderString("id", "1");
  // Case1
  ow_->RenderString("single_mask",
                    "outerField(camelCase1,camelCase2,camelCase3)");
  expected.mutable_single_mask()->add_paths("outer_field.camel_case1");
  expected.mutable_single_mask()->add_paths("outer_field.camel_case2");
  expected.mutable_single_mask()->add_paths("outer_field.camel_case3");

  ow_->StartList("repeated_mask");

  ow_->RenderString("", "a(field1,field2)");
  google::protobuf::FieldMask* mask = expected.add_repeated_mask();
  mask->add_paths("a.field1");
  mask->add_paths("a.field2");

  ow_->RenderString("", "a(field3)");
  mask = expected.add_repeated_mask();
  mask->add_paths("a.field3");

  ow_->RenderString("", "a()");
  expected.add_repeated_mask();

  ow_->RenderString("", "a(,)");
  expected.add_repeated_mask();

  ow_->RenderString("", "a(field1(field2(field3)))");
  mask = expected.add_repeated_mask();
  mask->add_paths("a.field1.field2.field3");

  ow_->RenderString("", "a(field1(field2(field3,field4),field5),field6)");
  mask = expected.add_repeated_mask();
  mask->add_paths("a.field1.field2.field3");
  mask->add_paths("a.field1.field2.field4");
  mask->add_paths("a.field1.field5");
  mask->add_paths("a.field6");

  ow_->RenderString("", "a(id,field1(id,field2(field3,field4),field5),field6)");
  mask = expected.add_repeated_mask();
  mask->add_paths("a.id");
  mask->add_paths("a.field1.id");
  mask->add_paths("a.field1.field2.field3");
  mask->add_paths("a.field1.field2.field4");
  mask->add_paths("a.field1.field5");
  mask->add_paths("a.field6");

  ow_->RenderString("", "a(((field3,field4)))");
  mask = expected.add_repeated_mask();
  mask->add_paths("a.field3");
  mask->add_paths("a.field4");

  ow_->EndList();
  ow_->EndObject();

  CheckOutput(expected);
}

TEST_P(ProtoStreamObjectWriterFieldMaskTest, MoreCloseThanOpenParentheses) {
  EXPECT_CALL(
      listener_,
      InvalidValue(
          _, StringPiece("type.googleapis.com/google.protobuf.FieldMask"),
          StringPiece("Field 'single_mask', Invalid FieldMask 'a(b,c))'. "
                            "Cannot find matching '(' for all ')'.")));

  ow_->StartObject("");
  ow_->RenderString("id", "1");
  ow_->RenderString("single_mask", "a(b,c))");
  ow_->EndObject();
}

TEST_P(ProtoStreamObjectWriterFieldMaskTest, MoreOpenThanCloseParentheses) {
  EXPECT_CALL(
      listener_,
      InvalidValue(
          _, StringPiece("type.googleapis.com/google.protobuf.FieldMask"),
          StringPiece(
              "Field 'single_mask', Invalid FieldMask 'a(((b,c)'. Cannot "
              "find matching ')' for all '('.")));

  ow_->StartObject("");
  ow_->RenderString("id", "1");
  ow_->RenderString("single_mask", "a(((b,c)");
  ow_->EndObject();
}

TEST_P(ProtoStreamObjectWriterFieldMaskTest, PathWithMapKeyShouldWork) {
  FieldMaskTest expected;
  expected.mutable_single_mask()->add_paths("path.to.map[\"key1\"]");
  expected.mutable_single_mask()->add_paths(
      "path.to.map[\"e\\\"[]][scape\\\"\"]");
  expected.mutable_single_mask()->add_paths("path.to.map[\"key2\"]");

  ow_->StartObject("");
  ow_->RenderString("single_mask",
                    "path.to.map[\"key1\"],path.to.map[\"e\\\"[]][scape\\\"\"],"
                    "path.to.map[\"key2\"]");
  ow_->EndObject();

  CheckOutput(expected);
}

TEST_P(ProtoStreamObjectWriterFieldMaskTest,
       MapKeyMustBeAtTheEndOfAPathSegment) {
  EXPECT_CALL(
      listener_,
      InvalidValue(
          _, StringPiece("type.googleapis.com/google.protobuf.FieldMask"),
          StringPiece(
              "Field 'single_mask', Invalid FieldMask "
              "'path.to.map[\"key1\"]a,path.to.map[\"key2\"]'. "
              "Map keys should be at the end of a path segment.")));

  ow_->StartObject("");
  ow_->RenderString("single_mask",
                    "path.to.map[\"key1\"]a,path.to.map[\"key2\"]");
  ow_->EndObject();
}

TEST_P(ProtoStreamObjectWriterFieldMaskTest, MapKeyMustEnd) {
  EXPECT_CALL(
      listener_,
      InvalidValue(
          _, StringPiece("type.googleapis.com/google.protobuf.FieldMask"),
          StringPiece("Field 'single_mask', Invalid FieldMask "
                            "'path.to.map[\"key1\"'. Map keys should be "
                            "represented as [\"some_key\"].")));

  ow_->StartObject("");
  ow_->RenderString("single_mask", "path.to.map[\"key1\"");
  ow_->EndObject();
}

TEST_P(ProtoStreamObjectWriterFieldMaskTest, MapKeyMustBeEscapedCorrectly) {
  EXPECT_CALL(
      listener_,
      InvalidValue(
          _, StringPiece("type.googleapis.com/google.protobuf.FieldMask"),
          StringPiece("Field 'single_mask', Invalid FieldMask "
                            "'path.to.map[\"ke\"y1\"]'. Map keys should be "
                            "represented as [\"some_key\"].")));

  ow_->StartObject("");
  ow_->RenderString("single_mask", "path.to.map[\"ke\"y1\"]");
  ow_->EndObject();
}

TEST_P(ProtoStreamObjectWriterFieldMaskTest, MapKeyCanContainAnyChars) {
  FieldMaskTest expected;
  expected.mutable_single_mask()->add_paths(
      // \xE5\xAD\x99 is the UTF-8 byte sequence for chinese character 孙.
      // We cannot embed non-ASCII characters in the code directly because
      // some windows compilers will try to interpret them using the system's
      // current encoding and end up with invalid UTF-8 byte sequence.
      "path.to.map[\"(),[],\\\"'!@#$%^&*123_|War\xE5\xAD\x99,./?><\\\\\"]");
  expected.mutable_single_mask()->add_paths("path.to.map[\"key2\"]");

  ow_->StartObject("");
  ow_->RenderString(
      "single_mask",
      "path.to.map[\"(),[],\\\"'!@#$%^&*123_|War\xE5\xAD\x99,./?><\\\\\"],"
      "path.to.map[\"key2\"]");
  ow_->EndObject();

  CheckOutput(expected);
}

class ProtoStreamObjectWriterOneOfsTest
    : public BaseProtoStreamObjectWriterTest {
 protected:
  ProtoStreamObjectWriterOneOfsTest() {
    vector<const Descriptor*> descriptors;
    descriptors.push_back(OneOfsRequest::descriptor());
    descriptors.push_back(google::protobuf::Struct::descriptor());
    ResetTypeInfo(descriptors);
  }
};

INSTANTIATE_TEST_CASE_P(DifferentTypeInfoSourceTest,
                        ProtoStreamObjectWriterOneOfsTest,
                        ::testing::Values(
                            testing::USE_TYPE_RESOLVER));

TEST_P(ProtoStreamObjectWriterOneOfsTest,
       MultipleOneofsFailForPrimitiveTypesTest) {
  EXPECT_CALL(
      listener_,
      InvalidValue(
          _, StringPiece("oneof"),
          StringPiece(
              "oneof field 'data' is already set. Cannot set 'intData'")));

  ow_->StartObject("");
  ow_->RenderString("strData", "blah");
  ow_->RenderString("intData", "123");
  ow_->EndObject();
}

TEST_P(ProtoStreamObjectWriterOneOfsTest,
       MultipleOneofsFailForMessageTypesPrimitiveFirstTest) {
  // Test for setting primitive oneof field first and then message field.
  EXPECT_CALL(listener_, InvalidValue(_, StringPiece("oneof"),
                                      StringPiece(
                                          "oneof field 'data' is already set. "
                                          "Cannot set 'messageData'")));

  // JSON: { "strData": "blah", "messageData": { "dataValue": 123 } }
  ow_->StartObject("");
  ow_->RenderString("strData", "blah");
  ow_->StartObject("messageData");
  ow_->RenderInt32("dataValue", 123);
  ow_->EndObject();
  ow_->EndObject();
}

TEST_P(ProtoStreamObjectWriterOneOfsTest,
       MultipleOneofsFailForMessageTypesMessageFirstTest) {
  // Test for setting message oneof field first and then primitive field.
  EXPECT_CALL(listener_, InvalidValue(_, StringPiece("oneof"),
                                      StringPiece(
                                          "oneof field 'data' is already set. "
                                          "Cannot set 'strData'")));

  // JSON: { "messageData": { "dataValue": 123 }, "strData": "blah" }
  ow_->StartObject("");
  ow_->StartObject("messageData");
  ow_->RenderInt32("dataValue", 123);
  ow_->EndObject();
  ow_->RenderString("strData", "blah");
  ow_->EndObject();
}

TEST_P(ProtoStreamObjectWriterOneOfsTest,
       MultipleOneofsFailForStructTypesPrimitiveFirstTest) {
  EXPECT_CALL(listener_, InvalidValue(_, StringPiece("oneof"),
                                      StringPiece(
                                          "oneof field 'data' is already set. "
                                          "Cannot set 'structData'")));

  // JSON: { "strData": "blah", "structData": { "a": "b" } }
  ow_->StartObject("");
  ow_->RenderString("strData", "blah");
  ow_->StartObject("structData");
  ow_->RenderString("a", "b");
  ow_->EndObject();
  ow_->EndObject();
}

TEST_P(ProtoStreamObjectWriterOneOfsTest,
       MultipleOneofsFailForStructTypesStructFirstTest) {
  EXPECT_CALL(listener_, InvalidValue(_, StringPiece("oneof"),
                                      StringPiece(
                                          "oneof field 'data' is already set. "
                                          "Cannot set 'strData'")));

  // JSON: { "structData": { "a": "b" }, "strData": "blah" }
  ow_->StartObject("");
  ow_->StartObject("structData");
  ow_->RenderString("a", "b");
  ow_->EndObject();
  ow_->RenderString("strData", "blah");
  ow_->EndObject();
}

TEST_P(ProtoStreamObjectWriterOneOfsTest,
       MultipleOneofsFailForStructValueTypesTest) {
  EXPECT_CALL(listener_, InvalidValue(_, StringPiece("oneof"),
                                      StringPiece(
                                          "oneof field 'data' is already set. "
                                          "Cannot set 'valueData'")));

  // JSON: { "messageData": { "dataValue": 123 }, "valueData": { "a": "b" } }
  ow_->StartObject("");
  ow_->StartObject("messageData");
  ow_->RenderInt32("dataValue", 123);
  ow_->EndObject();
  ow_->StartObject("valueData");
  ow_->RenderString("a", "b");
  ow_->EndObject();
  ow_->EndObject();
}

TEST_P(ProtoStreamObjectWriterOneOfsTest,
       MultipleOneofsFailForWellKnownTypesPrimitiveFirstTest) {
  EXPECT_CALL(listener_, InvalidValue(_, StringPiece("oneof"),
                                      StringPiece(
                                          "oneof field 'data' is already set. "
                                          "Cannot set 'tsData'")));

  // JSON: { "intData": 123, "tsData": "1970-01-02T01:00:00.000Z" }
  ow_->StartObject("");
  ow_->RenderInt32("intData", 123);
  ow_->RenderString("tsData", "1970-01-02T01:00:00.000Z");
  ow_->EndObject();
}

TEST_P(ProtoStreamObjectWriterOneOfsTest,
       MultipleOneofsFailForWellKnownTypesWktFirstTest) {
  EXPECT_CALL(listener_, InvalidValue(_, StringPiece("oneof"),
                                      StringPiece(
                                          "oneof field 'data' is already set. "
                                          "Cannot set 'intData'")));

  // JSON: { "tsData": "1970-01-02T01:00:00.000Z", "intData": 123 }
  ow_->StartObject("");
  ow_->RenderString("tsData", "1970-01-02T01:00:00.000Z");
  ow_->RenderInt32("intData", 123);
  ow_->EndObject();
}

TEST_P(ProtoStreamObjectWriterOneOfsTest,
       MultipleOneofsFailForWellKnownTypesAndMessageTest) {
  EXPECT_CALL(listener_, InvalidValue(_, StringPiece("oneof"),
                                      StringPiece(
                                          "oneof field 'data' is already set. "
                                          "Cannot set 'messageData'")));

  // JSON: { "tsData": "1970-01-02T01:00:00.000Z",
  //         "messageData": { "dataValue": 123 } }
  ow_->StartObject("");
  ow_->RenderString("tsData", "1970-01-02T01:00:00.000Z");
  ow_->StartObject("messageData");
  ow_->RenderInt32("dataValue", 123);
  ow_->EndObject();
  ow_->EndObject();
}

TEST_P(ProtoStreamObjectWriterOneOfsTest,
       MultipleOneofsFailForOneofWithinAnyTest) {
  EXPECT_CALL(listener_, InvalidValue(_, StringPiece("oneof"),
                                      StringPiece(
                                          "oneof field 'data' is already set. "
                                          "Cannot set 'intData'")));

  using google::protobuf::testing::oneofs::OneOfsRequest;
  // JSON:
  // { "anyData":
  //    { "@type":
  //       "type.googleapis.com/google.protobuf.testing.oneofs.OneOfsRequest",
  //     "strData": "blah",
  //     "intData": 123
  //    }
  // }
  ow_->StartObject("");
  ow_->StartObject("anyData");
  ow_->RenderString(
      "@type",
      "type.googleapis.com/google.protobuf.testing.oneofs.OneOfsRequest");
  ow_->RenderString("strData", "blah");
  ow_->RenderInt32("intData", 123);
  ow_->EndObject();
  ow_->EndObject();
}

}  // namespace converter
}  // namespace util
}  // namespace protobuf
}  // namespace google<|MERGE_RESOLUTION|>--- conflicted
+++ resolved
@@ -41,18 +41,20 @@
 #include <google/protobuf/dynamic_message.h>
 #include <google/protobuf/message.h>
 #include <google/protobuf/util/internal/mock_error_listener.h>
+#include <google/protobuf/util/internal/testdata/anys.pb.h>
 #include <google/protobuf/util/internal/testdata/books.pb.h>
 #include <google/protobuf/util/internal/testdata/field_mask.pb.h>
+#include <google/protobuf/util/internal/testdata/maps.pb.h>
+#include <google/protobuf/util/internal/testdata/oneofs.pb.h>
+#include <google/protobuf/util/internal/testdata/proto3.pb.h>
+#include <google/protobuf/util/internal/testdata/struct.pb.h>
+#include <google/protobuf/util/internal/testdata/timestamp_duration.pb.h>
+#include <google/protobuf/util/internal/testdata/wrappers.pb.h>
 #include <google/protobuf/util/internal/type_info_test_helper.h>
 #include <google/protobuf/util/internal/constants.h>
 #include <google/protobuf/util/message_differencer.h>
 #include <google/protobuf/stubs/bytestream.h>
 #include <google/protobuf/stubs/strutil.h>
-#include <google/protobuf/util/internal/testdata/anys.pb.h>
-#include <google/protobuf/util/internal/testdata/maps.pb.h>
-#include <google/protobuf/util/internal/testdata/oneofs.pb.h>
-#include <google/protobuf/util/internal/testdata/struct.pb.h>
-#include <google/protobuf/util/internal/testdata/timestamp_duration.pb.h>
 #include <gtest/gtest.h>
 
 
@@ -61,36 +63,25 @@
 namespace util {
 namespace converter {
 
+using google::protobuf::testing::AnyM;
+using google::protobuf::testing::AnyOut;
 using google::protobuf::testing::Author;
 using google::protobuf::testing::Book;
-using google::protobuf::testing::Book_Data;
+using google::protobuf::testing::FieldMaskTest;
+using google::protobuf::testing::Int32Wrapper;
+using google::protobuf::testing::MapIn;
 using google::protobuf::testing::Primitive;
+using google::protobuf::testing::Proto3Message;
 using google::protobuf::testing::Publisher;
-<<<<<<< HEAD
-using google::protobuf::Descriptor;
-using google::protobuf::DescriptorPool;
-using google::protobuf::DynamicMessageFactory;
-using google::protobuf::FileDescriptorProto;
-using google::protobuf::Message;
-using google::protobuf::io::ArrayInputStream;
-=======
 using google::protobuf::testing::StructType;
 using google::protobuf::testing::TestJsonName1;
 using google::protobuf::testing::TestJsonName2;
 using google::protobuf::testing::TimestampDuration;
 using google::protobuf::testing::ValueWrapper;
 using google::protobuf::testing::oneofs::OneOfsRequest;
->>>>>>> 1ee15bae
 using strings::GrowingArrayByteSink;
 using ::testing::_;
 using ::testing::Args;
-using google::protobuf::testing::anys::AnyM;
-using google::protobuf::testing::anys::AnyOut;
-using google::protobuf::testing::oneofs::OneOfsRequest;
-using google::protobuf::testing::FieldMaskTest;
-using google::protobuf::testing::maps::MapIn;
-using google::protobuf::testing::structs::StructType;
-using google::protobuf::testing::timestampduration::TimestampDuration;
 
 
 namespace {
@@ -119,13 +110,13 @@
         listener_(),
         output_(new GrowingArrayByteSink(1000)),
         ow_() {
-    vector<const Descriptor*> descriptors;
+    std::vector<const Descriptor*> descriptors;
     descriptors.push_back(descriptor);
     ResetTypeInfo(descriptors);
   }
 
   explicit BaseProtoStreamObjectWriterTest(
-      vector<const Descriptor*> descriptors)
+      std::vector<const Descriptor*> descriptors)
       : helper_(GetParam()),
         listener_(),
         output_(new GrowingArrayByteSink(1000)),
@@ -133,7 +124,7 @@
     ResetTypeInfo(descriptors);
   }
 
-  void ResetTypeInfo(vector<const Descriptor*> descriptors) {
+  void ResetTypeInfo(std::vector<const Descriptor*> descriptors) {
     GOOGLE_CHECK(!descriptors.empty()) << "Must have at least one descriptor!";
     helper_.ResetTypeInfo(descriptors);
     ow_.reset(helper_.NewProtoWriter(GetTypeUrl(descriptors[0]), output_.get(),
@@ -141,7 +132,7 @@
   }
 
   void ResetTypeInfo(const Descriptor* descriptor) {
-    vector<const Descriptor*> descriptors;
+    std::vector<const Descriptor*> descriptors;
     descriptors.push_back(descriptor);
     ResetTypeInfo(descriptors);
   }
@@ -191,6 +182,10 @@
  protected:
   ProtoStreamObjectWriterTest()
       : BaseProtoStreamObjectWriterTest(Book::descriptor()) {}
+
+  void ResetProtoWriter() {
+    ResetTypeInfo(Book::descriptor());
+  }
 
   virtual ~ProtoStreamObjectWriterTest() {}
 };
@@ -273,8 +268,6 @@
   CheckOutput(book);
 }
 
-<<<<<<< HEAD
-=======
 // Test that two messages can have different fields mapped to the same JSON
 // name. See: https://github.com/protocolbuffers/protobuf/issues/1415
 TEST_P(ProtoStreamObjectWriterTest, ConflictingJsonName) {
@@ -450,7 +443,6 @@
   CheckOutput(book);
 }
 
->>>>>>> 1ee15bae
 TEST_P(ProtoStreamObjectWriterTest, PrimitiveFromStringConversion) {
   Primitive full;
   full.set_fix32(101);
@@ -896,8 +888,6 @@
   CheckOutput(expected);
 }
 
-<<<<<<< HEAD
-=======
 TEST_P(ProtoStreamObjectWriterTest, IgnoreUnknownFieldAtRoot) {
   Book empty;
 
@@ -1040,7 +1030,6 @@
   CheckOutput(expected);
 }
 
->>>>>>> 1ee15bae
 TEST_P(ProtoStreamObjectWriterTest, MissingRequiredField) {
   Book expected;
   expected.set_title("My Title");
@@ -1201,7 +1190,7 @@
     : public BaseProtoStreamObjectWriterTest {
  protected:
   ProtoStreamObjectWriterTimestampDurationTest() {
-    vector<const Descriptor*> descriptors;
+    std::vector<const Descriptor*> descriptors;
     descriptors.push_back(TimestampDuration::descriptor());
     descriptors.push_back(google::protobuf::Timestamp::descriptor());
     descriptors.push_back(google::protobuf::Duration::descriptor());
@@ -1557,9 +1546,9 @@
       InvalidValue(
           _, StringPiece("type.googleapis.com/google.protobuf.Timestamp"),
           StringPiece(
-              "Field 'ts', Invalid data type for timestamp, value is null")))
+              "Field 'ts', Invalid data type for timestamp, value is 1")))
       .With(Args<0>(HasObjectLocation("ts")));
-  ow_->StartObject("")->RenderNull("ts")->EndObject();
+  ow_->StartObject("")->RenderInt32("ts", 1)->EndObject();
   CheckOutput(timestamp);
 }
 
@@ -1571,8 +1560,22 @@
       InvalidValue(
           _, StringPiece("type.googleapis.com/google.protobuf.Duration"),
           StringPiece(
-              "Field 'dur', Invalid data type for duration, value is null")))
+              "Field 'dur', Invalid data type for duration, value is 1")))
       .With(Args<0>(HasObjectLocation("dur")));
+  ow_->StartObject("")->RenderInt32("dur", 1)->EndObject();
+  CheckOutput(duration);
+}
+
+TEST_P(ProtoStreamObjectWriterTimestampDurationTest, TimestampAcceptsNull) {
+  TimestampDuration timestamp;
+  EXPECT_CALL(listener_, InvalidValue(_, _, _)).Times(0);
+  ow_->StartObject("")->RenderNull("ts")->EndObject();
+  CheckOutput(timestamp);
+}
+
+TEST_P(ProtoStreamObjectWriterTimestampDurationTest, DurationAcceptsNull) {
+  TimestampDuration duration;
+  EXPECT_CALL(listener_, InvalidValue(_, _, _)).Times(0);
   ow_->StartObject("")->RenderNull("dur")->EndObject();
   CheckOutput(duration);
 }
@@ -1584,7 +1587,7 @@
 
   // Resets ProtoWriter with current set of options and other state.
   void ResetProtoWriter() {
-    vector<const Descriptor*> descriptors;
+    std::vector<const Descriptor*> descriptors;
     descriptors.push_back(StructType::descriptor());
     descriptors.push_back(google::protobuf::Struct::descriptor());
     ResetTypeInfo(descriptors);
@@ -1635,6 +1638,28 @@
   CheckOutput(struct_type);
 }
 
+TEST_P(ProtoStreamObjectWriterStructTest, StructAcceptsNull) {
+  StructType struct_type;
+  EXPECT_CALL(listener_, InvalidValue(_, _, _)).Times(0);
+
+  ow_->StartObject("")->RenderNull("object")->EndObject();
+  CheckOutput(struct_type);
+}
+
+TEST_P(ProtoStreamObjectWriterStructTest, StructValuePreservesNull) {
+  StructType struct_type;
+  (*struct_type.mutable_object()->mutable_fields())["key"].set_null_value(
+      google::protobuf::NULL_VALUE);
+  EXPECT_CALL(listener_, InvalidValue(_, _, _)).Times(0);
+
+  ow_->StartObject("")
+      ->StartObject("object")
+      ->RenderNull("key")
+      ->EndObject()
+      ->EndObject();
+  CheckOutput(struct_type);
+}
+
 TEST_P(ProtoStreamObjectWriterStructTest, SimpleRepeatedStructMapKeyTest) {
   EXPECT_CALL(listener_,
               InvalidName(_, StringPiece("gBike"),
@@ -1683,7 +1708,7 @@
 TEST_P(ProtoStreamObjectWriterStructTest, OptionStructIntAsStringsTest) {
   StructType struct_type;
   google::protobuf::Struct* s = struct_type.mutable_object();
-  s->mutable_fields()->operator[]("k1").set_number_value(123);
+  s->mutable_fields()->operator[]("k1").set_string_value("123");
   s->mutable_fields()->operator[]("k2").set_bool_value(true);
   s->mutable_fields()->operator[]("k3").set_string_value("-222222222");
   s->mutable_fields()->operator[]("k4").set_string_value("33333333");
@@ -1700,6 +1725,15 @@
       ->EndObject()
       ->EndObject();
   CheckOutput(struct_type);
+}
+
+TEST_P(ProtoStreamObjectWriterStructTest, ValuePreservesNull) {
+  ValueWrapper value;
+  value.mutable_value()->set_null_value(google::protobuf::NULL_VALUE);
+
+  EXPECT_CALL(listener_, InvalidValue(_, _, _)).Times(0);
+  ow_->StartObject("")->RenderNull("value")->EndObject();
+  CheckOutput(value);
 }
 
 class ProtoStreamObjectWriterMapTest : public BaseProtoStreamObjectWriterTest {
@@ -1795,13 +1829,16 @@
 class ProtoStreamObjectWriterAnyTest : public BaseProtoStreamObjectWriterTest {
  protected:
   ProtoStreamObjectWriterAnyTest() {
-    vector<const Descriptor*> descriptors;
+    std::vector<const Descriptor*> descriptors;
     descriptors.push_back(AnyOut::descriptor());
+    descriptors.push_back(Book::descriptor());
+    descriptors.push_back(google::protobuf::Any::descriptor());
     descriptors.push_back(google::protobuf::DoubleValue::descriptor());
+    descriptors.push_back(google::protobuf::FieldMask::descriptor());
+    descriptors.push_back(google::protobuf::Int32Value::descriptor());
+    descriptors.push_back(google::protobuf::Struct::descriptor());
     descriptors.push_back(google::protobuf::Timestamp::descriptor());
-    descriptors.push_back(google::protobuf::Any::descriptor());
     descriptors.push_back(google::protobuf::Value::descriptor());
-    descriptors.push_back(google::protobuf::Struct::descriptor());
     ResetTypeInfo(descriptors);
   }
 };
@@ -1834,8 +1871,7 @@
   any->set_type_url("type.googleapis.com/google.protobuf.Any");
 
   ::google::protobuf::Any nested_any;
-  nested_any.set_type_url(
-      "type.googleapis.com/google.protobuf.testing.anys.AnyM");
+  nested_any.set_type_url("type.googleapis.com/google.protobuf.testing.AnyM");
 
   AnyM m;
   m.set_foo("foovalue");
@@ -1848,11 +1884,12 @@
       ->RenderString("@type", "type.googleapis.com/google.protobuf.Any")
       ->StartObject("value")
       ->RenderString("@type",
-                     "type.googleapis.com/google.protobuf.testing.anys.AnyM")
+                     "type.googleapis.com/google.protobuf.testing.AnyM")
       ->RenderString("foo", "foovalue")
       ->EndObject()
       ->EndObject()
       ->EndObject();
+  CheckOutput(out, 107);
 }
 
 TEST_P(ProtoStreamObjectWriterAnyTest, DoubleRecursiveAny) {
@@ -1865,7 +1902,7 @@
 
   ::google::protobuf::Any second_nested_any;
   second_nested_any.set_type_url(
-      "type.googleapis.com/google.protobuf.testing.anys.AnyM");
+      "type.googleapis.com/google.protobuf.testing.AnyM");
 
   AnyM m;
   m.set_foo("foovalue");
@@ -1881,18 +1918,110 @@
       ->RenderString("@type", "type.googleapis.com/google.protobuf.Any")
       ->StartObject("value")
       ->RenderString("@type",
-                     "type.googleapis.com/google.protobuf.testing.anys.AnyM")
+                     "type.googleapis.com/google.protobuf.testing.AnyM")
       ->RenderString("foo", "foovalue")
       ->EndObject()
       ->EndObject()
       ->EndObject()
       ->EndObject();
+  CheckOutput(out, 151);
+}
+
+TEST_P(ProtoStreamObjectWriterAnyTest, TypeUrlAtEnd) {
+  Book book;
+  book.set_title("C++");
+  book.set_length(1234);
+  book.set_content("Hello World!");
+
+  ::google::protobuf::Any any;
+  any.PackFrom(book);
+
+  ::google::protobuf::Any outer_any;
+  outer_any.PackFrom(any);
+
+  AnyOut out;
+  out.mutable_any()->PackFrom(outer_any);
+
+  // Put the @type field at the end of each Any message. Parsers should
+  // be able to accept that.
+  ow_->StartObject("")
+      ->StartObject("any")
+      ->StartObject("value")
+      ->StartObject("value")
+      ->RenderString("title", "C++")
+      ->RenderInt32("length", 1234)
+      ->RenderBytes("content", "Hello World!")
+      ->RenderString("@type",
+                     "type.googleapis.com/google.protobuf.testing.Book")
+      ->EndObject()
+      ->RenderString("@type", "type.googleapis.com/google.protobuf.Any")
+      ->EndObject()
+      ->RenderString("@type", "type.googleapis.com/google.protobuf.Any")
+      ->EndObject()
+      ->EndObject();
+  CheckOutput(out);
+}
+
+// Same as TypeUrlAtEnd, but use temporary string values to make sure we don't
+// mistakenly store StringPiece objects pointing to invalid memory.
+TEST_P(ProtoStreamObjectWriterAnyTest, TypeUrlAtEndWithTemporaryStrings) {
+  Book book;
+  book.set_title("C++");
+  book.set_length(1234);
+  book.set_content("Hello World!");
+
+  ::google::protobuf::Any any;
+  any.PackFrom(book);
+
+  ::google::protobuf::Any outer_any;
+  outer_any.PackFrom(any);
+
+  AnyOut out;
+  out.mutable_any()->PackFrom(outer_any);
+
+  string name, value;
+  // Put the @type field at the end of each Any message. Parsers should
+  // be able to accept that.
+  ow_->StartObject("")->StartObject("any");
+  {
+    ow_->StartObject("value");
+    {
+      ow_->StartObject("value");
+      {
+        name = "title";
+        value = "C++";
+        ow_->RenderString(name, value);
+        name = "length";
+        ow_->RenderInt32(name, 1234);
+        name = "content";
+        value = "Hello World!";
+        ow_->RenderBytes(name, value);
+        name = "@type";
+        value = "type.googleapis.com/google.protobuf.testing.Book";
+        ow_->RenderString(name, value);
+      }
+      ow_->EndObject();
+
+      name = "@type";
+      value = "type.googleapis.com/google.protobuf.Any";
+      ow_->RenderString(name, value);
+    }
+    ow_->EndObject();
+
+    name = "@type";
+    value = "type.googleapis.com/google.protobuf.Any";
+    ow_->RenderString(name, value);
+  }
+  ow_->EndObject()->EndObject();
+  CheckOutput(out);
 }
 
 TEST_P(ProtoStreamObjectWriterAnyTest, EmptyAnyFromEmptyObject) {
   AnyOut out;
   out.mutable_any();
 
+  EXPECT_CALL(listener_, InvalidValue(_, _, _)).Times(0);
+
   ow_->StartObject("")->StartObject("any")->EndObject()->EndObject();
 
   CheckOutput(out, 2);
@@ -1901,18 +2030,10 @@
 TEST_P(ProtoStreamObjectWriterAnyTest, AnyWithoutTypeUrlFails1) {
   AnyOut any;
 
-<<<<<<< HEAD
-  EXPECT_CALL(
-      listener_,
-      InvalidValue(_, StringPiece("Any"),
-                   StringPiece("Missing or invalid @type for any field in "
-                               "google.protobuf.testing.anys.AnyOut")));
-=======
   EXPECT_CALL(listener_, InvalidValue(_, StringPiece("Any"),
                                       StringPiece(
                                           "Missing @type for any field in "
                                           "google.protobuf.testing.AnyOut")));
->>>>>>> 1ee15bae
 
   ow_->StartObject("")
       ->StartObject("any")
@@ -1926,18 +2047,10 @@
 TEST_P(ProtoStreamObjectWriterAnyTest, AnyWithoutTypeUrlFails2) {
   AnyOut any;
 
-<<<<<<< HEAD
-  EXPECT_CALL(
-      listener_,
-      InvalidValue(_, StringPiece("Any"),
-                   StringPiece("Missing or invalid @type for any field in "
-                               "google.protobuf.testing.anys.AnyOut")));
-=======
   EXPECT_CALL(listener_, InvalidValue(_, StringPiece("Any"),
                                       StringPiece(
                                           "Missing @type for any field in "
                                           "google.protobuf.testing.AnyOut")));
->>>>>>> 1ee15bae
 
   ow_->StartObject("")
       ->StartObject("any")
@@ -1951,18 +2064,10 @@
 TEST_P(ProtoStreamObjectWriterAnyTest, AnyWithoutTypeUrlFails3) {
   AnyOut any;
 
-<<<<<<< HEAD
-  EXPECT_CALL(
-      listener_,
-      InvalidValue(_, StringPiece("Any"),
-                   StringPiece("Missing or invalid @type for any field in "
-                               "google.protobuf.testing.anys.AnyOut")));
-=======
   EXPECT_CALL(listener_, InvalidValue(_, StringPiece("Any"),
                                       StringPiece(
                                           "Missing @type for any field in "
                                           "google.protobuf.testing.AnyOut")));
->>>>>>> 1ee15bae
 
   ow_->StartObject("")
       ->StartObject("any")
@@ -2008,9 +2113,6 @@
   CheckOutput(any);
 }
 
-<<<<<<< HEAD
-TEST_P(ProtoStreamObjectWriterAnyTest, AnyNullInputFails) {
-=======
 TEST_P(ProtoStreamObjectWriterAnyTest, AnyIncorrectInputTypeFails) {
   AnyOut any;
 
@@ -2024,9 +2126,9 @@
 }
 
 TEST_P(ProtoStreamObjectWriterAnyTest, AnyAcceptsNull) {
->>>>>>> 1ee15bae
   AnyOut any;
 
+  EXPECT_CALL(listener_, InvalidValue(_, _, _)).Times(0);
   ow_->StartObject("")->RenderNull("any")->EndObject();
   CheckOutput(any);
 }
@@ -2266,11 +2368,116 @@
   CheckOutput(any);
 }
 
+// {
+//   "any": {
+//     "@type": "type.googleapis.com/google.protobuf.Any",
+//     "value": null
+//   }
+// }
+TEST_P(ProtoStreamObjectWriterAnyTest, AnyInAnyAcceptsNull) {
+  AnyOut out;
+  google::protobuf::Any empty;
+  out.mutable_any()->PackFrom(empty);
+
+  EXPECT_CALL(listener_, InvalidValue(_, _, _)).Times(0);
+  ow_->StartObject("")
+      ->StartObject("any")
+      ->RenderString("@type", "type.googleapis.com/google.protobuf.Any")
+      ->RenderNull("value")
+      ->EndObject()
+      ->EndObject();
+  CheckOutput(out);
+}
+
+// {
+//   "any": {
+//     "@type": "type.googleapis.com/google.protobuf.Timestamp",
+//     "value": null
+//   }
+// }
+TEST_P(ProtoStreamObjectWriterAnyTest, TimestampInAnyAcceptsNull) {
+  AnyOut out;
+  google::protobuf::Timestamp empty;
+  out.mutable_any()->PackFrom(empty);
+
+  EXPECT_CALL(listener_, InvalidValue(_, _, _)).Times(0);
+  ow_->StartObject("")
+      ->StartObject("any")
+      ->RenderString("@type", "type.googleapis.com/google.protobuf.Timestamp")
+      ->RenderNull("value")
+      ->EndObject()
+      ->EndObject();
+  CheckOutput(out);
+}
+
+// {
+//   "any": {
+//     "@type": "type.googleapis.com/google.protobuf.Duration",
+//     "value": null
+//   }
+// }
+TEST_P(ProtoStreamObjectWriterAnyTest, DurationInAnyAcceptsNull) {
+  AnyOut out;
+  google::protobuf::Duration empty;
+  out.mutable_any()->PackFrom(empty);
+
+  EXPECT_CALL(listener_, InvalidValue(_, _, _)).Times(0);
+  ow_->StartObject("")
+      ->StartObject("any")
+      ->RenderString("@type", "type.googleapis.com/google.protobuf.Duration")
+      ->RenderNull("value")
+      ->EndObject()
+      ->EndObject();
+  CheckOutput(out);
+}
+
+// {
+//   "any": {
+//     "@type": "type.googleapis.com/google.protobuf.FieldMask",
+//     "value": null
+//   }
+// }
+TEST_P(ProtoStreamObjectWriterAnyTest, FieldMaskInAnyAcceptsNull) {
+  AnyOut out;
+  google::protobuf::FieldMask empty;
+  out.mutable_any()->PackFrom(empty);
+
+  EXPECT_CALL(listener_, InvalidValue(_, _, _)).Times(0);
+  ow_->StartObject("")
+      ->StartObject("any")
+      ->RenderString("@type", "type.googleapis.com/google.protobuf.FieldMask")
+      ->RenderNull("value")
+      ->EndObject()
+      ->EndObject();
+  CheckOutput(out);
+}
+
+// {
+//   "any": {
+//     "@type": "type.googleapis.com/google.protobuf.Int32Value",
+//     "value": null
+//   }
+// }
+TEST_P(ProtoStreamObjectWriterAnyTest, WrapperInAnyAcceptsNull) {
+  AnyOut out;
+  google::protobuf::Int32Value empty;
+  out.mutable_any()->PackFrom(empty);
+
+  EXPECT_CALL(listener_, InvalidValue(_, _, _)).Times(0);
+  ow_->StartObject("")
+      ->StartObject("any")
+      ->RenderString("@type", "type.googleapis.com/google.protobuf.Int32Value")
+      ->RenderNull("value")
+      ->EndObject()
+      ->EndObject();
+  CheckOutput(out);
+}
+
 class ProtoStreamObjectWriterFieldMaskTest
     : public BaseProtoStreamObjectWriterTest {
  protected:
   ProtoStreamObjectWriterFieldMaskTest() {
-    vector<const Descriptor*> descriptors;
+    std::vector<const Descriptor*> descriptors;
     descriptors.push_back(FieldMaskTest::descriptor());
     descriptors.push_back(google::protobuf::FieldMask::descriptor());
     ResetTypeInfo(descriptors);
@@ -2512,11 +2719,41 @@
   CheckOutput(expected);
 }
 
+TEST_P(ProtoStreamObjectWriterFieldMaskTest, FieldMaskAcceptsNull) {
+  FieldMaskTest expected;
+  EXPECT_CALL(listener_, InvalidValue(_, _, _)).Times(0);
+  ow_->StartObject("")->RenderNull("single_mask")->EndObject();
+  CheckOutput(expected);
+}
+
+class ProtoStreamObjectWriterWrappersTest
+    : public BaseProtoStreamObjectWriterTest {
+ protected:
+  ProtoStreamObjectWriterWrappersTest() {
+    std::vector<const Descriptor*> descriptors;
+    descriptors.push_back(Int32Wrapper::descriptor());
+    descriptors.push_back(google::protobuf::Int32Value::descriptor());
+    ResetTypeInfo(descriptors);
+  }
+};
+
+INSTANTIATE_TEST_CASE_P(DifferentTypeInfoSourceTest,
+                        ProtoStreamObjectWriterWrappersTest,
+                        ::testing::Values(
+                            testing::USE_TYPE_RESOLVER));
+
+TEST_P(ProtoStreamObjectWriterWrappersTest, WrapperAcceptsNull) {
+  Int32Wrapper wrapper;
+  EXPECT_CALL(listener_, InvalidName(_, _, _)).Times(0);
+  ow_->StartObject("")->RenderNull("int32")->EndObject();
+  CheckOutput(wrapper);
+}
+
 class ProtoStreamObjectWriterOneOfsTest
     : public BaseProtoStreamObjectWriterTest {
  protected:
   ProtoStreamObjectWriterOneOfsTest() {
-    vector<const Descriptor*> descriptors;
+    std::vector<const Descriptor*> descriptors;
     descriptors.push_back(OneOfsRequest::descriptor());
     descriptors.push_back(google::protobuf::Struct::descriptor());
     ResetTypeInfo(descriptors);
@@ -2679,7 +2916,6 @@
                                           "oneof field 'data' is already set. "
                                           "Cannot set 'intData'")));
 
-  using google::protobuf::testing::oneofs::OneOfsRequest;
   // JSON:
   // { "anyData":
   //    { "@type":

--- conflicted
+++ resolved
@@ -34,14 +34,11 @@
 #include <string>
 
 #include <google/protobuf/io/zero_copy_stream.h>
-<<<<<<< HEAD
-=======
 #include <google/protobuf/io/zero_copy_stream_impl.h>
 #include <google/protobuf/descriptor_database.h>
 #include <google/protobuf/dynamic_message.h>
 #include <google/protobuf/util/internal/testdata/maps.pb.h>
 #include <google/protobuf/util/json_format.pb.h>
->>>>>>> 1ee15bae
 #include <google/protobuf/util/json_format_proto3.pb.h>
 #include <google/protobuf/util/type_resolver.h>
 #include <google/protobuf/util/type_resolver_util.h>
@@ -57,47 +54,35 @@
 using proto3::FOO;
 using proto3::TestEnumValue;
 using proto3::TestMap;
-<<<<<<< HEAD
-=======
 using proto3::TestMessage;
 using proto3::TestOneof;
 using proto3::TestAny;
->>>>>>> 1ee15bae
 
 static const char kTypeUrlPrefix[] = "type.googleapis.com";
-
-static string GetTypeUrl(const Descriptor* message) {
-  return string(kTypeUrlPrefix) + "/" + message->full_name();
-}
 
 // As functions defined in json_util.h are just thin wrappers around the
 // JSON conversion code in //net/proto2/util/converter, in this test we
 // only cover some very basic cases to make sure the wrappers have forwarded
 // parameters to the underlying implementation correctly. More detailed
 // tests are contained in the //net/proto2/util/converter directory.
-class JsonUtilTest : public testing::Test {
+class JsonUtilTest : public ::testing::Test {
  protected:
   JsonUtilTest() {
-    resolver_.reset(NewTypeResolverForDescriptorPool(
-        kTypeUrlPrefix, DescriptorPool::generated_pool()));
-  }
-
-  string ToJson(const Message& message, const JsonOptions& options) {
+  }
+
+  string ToJson(const Message& message, const JsonPrintOptions& options) {
     string result;
-    GOOGLE_CHECK_OK(BinaryToJsonString(resolver_.get(),
-                                GetTypeUrl(message.GetDescriptor()),
-                                message.SerializeAsString(), &result, options));
+    GOOGLE_CHECK_OK(MessageToJsonString(message, &result, options));
     return result;
   }
 
+  bool FromJson(const string& json, Message* message,
+                const JsonParseOptions& options) {
+    return JsonStringToMessage(json, message, options).ok();
+  }
+
   bool FromJson(const string& json, Message* message) {
-    string binary;
-    if (!JsonToBinaryString(resolver_.get(),
-                            GetTypeUrl(message->GetDescriptor()), json, &binary)
-             .ok()) {
-      return false;
-    }
-    return message->ParseFromString(binary);
+    return FromJson(json, message, JsonParseOptions());
   }
 
   std::unique_ptr<TypeResolver> resolver_;
@@ -107,7 +92,7 @@
   TestMessage m;
   m.mutable_message_value();
 
-  JsonOptions options;
+  JsonPrintOptions options;
   EXPECT_EQ("{\"messageValue\":{}}", ToJson(m, options));
   options.add_whitespace = true;
   EXPECT_EQ(
@@ -119,7 +104,7 @@
 
 TEST_F(JsonUtilTest, TestDefaultValues) {
   TestMessage m;
-  JsonOptions options;
+  JsonPrintOptions options;
   EXPECT_EQ("{}", ToJson(m, options));
   options.always_print_primitive_fields = true;
   EXPECT_EQ(
@@ -146,6 +131,93 @@
       "\"repeatedMessageValue\":[]"
       "}",
       ToJson(m, options));
+
+  options.always_print_primitive_fields = true;
+  m.set_string_value("i am a test string value");
+  m.set_bytes_value("i am a test bytes value");
+  EXPECT_EQ(
+      "{\"boolValue\":false,"
+      "\"int32Value\":0,"
+      "\"int64Value\":\"0\","
+      "\"uint32Value\":0,"
+      "\"uint64Value\":\"0\","
+      "\"floatValue\":0,"
+      "\"doubleValue\":0,"
+      "\"stringValue\":\"i am a test string value\","
+      "\"bytesValue\":\"aSBhbSBhIHRlc3QgYnl0ZXMgdmFsdWU=\","
+      "\"enumValue\":\"FOO\","
+      "\"repeatedBoolValue\":[],"
+      "\"repeatedInt32Value\":[],"
+      "\"repeatedInt64Value\":[],"
+      "\"repeatedUint32Value\":[],"
+      "\"repeatedUint64Value\":[],"
+      "\"repeatedFloatValue\":[],"
+      "\"repeatedDoubleValue\":[],"
+      "\"repeatedStringValue\":[],"
+      "\"repeatedBytesValue\":[],"
+      "\"repeatedEnumValue\":[],"
+      "\"repeatedMessageValue\":[]"
+      "}",
+      ToJson(m, options));
+
+  options.preserve_proto_field_names = true;
+  m.set_string_value("i am a test string value");
+  m.set_bytes_value("i am a test bytes value");
+  EXPECT_EQ(
+      "{\"bool_value\":false,"
+      "\"int32_value\":0,"
+      "\"int64_value\":\"0\","
+      "\"uint32_value\":0,"
+      "\"uint64_value\":\"0\","
+      "\"float_value\":0,"
+      "\"double_value\":0,"
+      "\"string_value\":\"i am a test string value\","
+      "\"bytes_value\":\"aSBhbSBhIHRlc3QgYnl0ZXMgdmFsdWU=\","
+      "\"enum_value\":\"FOO\","
+      "\"repeated_bool_value\":[],"
+      "\"repeated_int32_value\":[],"
+      "\"repeated_int64_value\":[],"
+      "\"repeated_uint32_value\":[],"
+      "\"repeated_uint64_value\":[],"
+      "\"repeated_float_value\":[],"
+      "\"repeated_double_value\":[],"
+      "\"repeated_string_value\":[],"
+      "\"repeated_bytes_value\":[],"
+      "\"repeated_enum_value\":[],"
+      "\"repeated_message_value\":[]"
+      "}",
+      ToJson(m, options));
+}
+
+TEST_F(JsonUtilTest, TestPreserveProtoFieldNames) {
+  TestMessage m;
+  m.mutable_message_value();
+
+  JsonPrintOptions options;
+  options.preserve_proto_field_names = true;
+  EXPECT_EQ("{\"message_value\":{}}", ToJson(m, options));
+}
+
+TEST_F(JsonUtilTest, TestAlwaysPrintEnumsAsInts) {
+  TestMessage orig;
+  orig.set_enum_value(proto3::BAR);
+  orig.add_repeated_enum_value(proto3::FOO);
+  orig.add_repeated_enum_value(proto3::BAR);
+
+  JsonPrintOptions print_options;
+  print_options.always_print_enums_as_ints = true;
+
+  string expected_json = "{\"enumValue\":1,\"repeatedEnumValue\":[0,1]}";
+  EXPECT_EQ(expected_json, ToJson(orig, print_options));
+
+  TestMessage parsed;
+  JsonParseOptions parse_options;
+  ASSERT_TRUE(FromJson(expected_json, &parsed, parse_options));
+
+  EXPECT_EQ(proto3::BAR, parsed.enum_value());
+  EXPECT_EQ(2, parsed.repeated_enum_value_size());
+  EXPECT_EQ(proto3::FOO, parsed.repeated_enum_value(0));
+  EXPECT_EQ(proto3::BAR, parsed.repeated_enum_value(1));
 }
 
 TEST_F(JsonUtilTest, TestPrintEnumsAsIntsWithDefaultValue) {
@@ -184,8 +256,9 @@
       "    {\"value\": 40}, {\"value\": 96}\n"
       "  ]\n"
       "}\n";
-  TestMessage m;
-  ASSERT_TRUE(FromJson(input, &m));
+  JsonParseOptions options;
+  TestMessage m;
+  ASSERT_TRUE(FromJson(input, &m, options));
   EXPECT_EQ(1024, m.int32_value());
   ASSERT_EQ(2, m.repeated_int32_value_size());
   EXPECT_EQ(1, m.repeated_int32_value(0));
@@ -199,15 +272,14 @@
 TEST_F(JsonUtilTest, ParseMap) {
   TestMap message;
   (*message.mutable_string_map())["hello"] = 1234;
-  JsonOptions options;
-  EXPECT_EQ("{\"stringMap\":{\"hello\":1234}}", ToJson(message, options));
+  JsonPrintOptions print_options;
+  JsonParseOptions parse_options;
+  EXPECT_EQ("{\"stringMap\":{\"hello\":1234}}", ToJson(message, print_options));
   TestMap other;
-  ASSERT_TRUE(FromJson(ToJson(message, options), &other));
+  ASSERT_TRUE(FromJson(ToJson(message, print_options), &other, parse_options));
   EXPECT_EQ(message.DebugString(), other.DebugString());
 }
 
-<<<<<<< HEAD
-=======
 TEST_F(JsonUtilTest, ParsePrimitiveMapIn) {
   MapIn message;
   JsonPrintOptions print_options;
@@ -238,19 +310,12 @@
   EXPECT_TRUE(FromJson("{\"unknownName\":0}", &m, options));
 }
 
->>>>>>> 1ee15bae
 TEST_F(JsonUtilTest, TestParseErrors) {
   TestMessage m;
-  JsonOptions options;
+  JsonParseOptions options;
   // Parsing should fail if the field name can not be recognized.
-  EXPECT_FALSE(FromJson("{\"unknownName\":0}", &m));
+  EXPECT_FALSE(FromJson("{\"unknownName\":0}", &m, options));
   // Parsing should fail if the value is invalid.
-<<<<<<< HEAD
-  EXPECT_FALSE(FromJson("{\"int32Value\":2147483648}", &m));
-}
-
-typedef pair<char*, int> Segment;
-=======
   EXPECT_FALSE(FromJson("{\"int32Value\":2147483648}", &m, options));
 }
 
@@ -428,11 +493,10 @@
 }
 
 typedef std::pair<char*, int> Segment;
->>>>>>> 1ee15bae
 // A ZeroCopyOutputStream that writes to multiple buffers.
 class SegmentedZeroCopyOutputStream : public io::ZeroCopyOutputStream {
  public:
-  explicit SegmentedZeroCopyOutputStream(list<Segment> segments)
+  explicit SegmentedZeroCopyOutputStream(std::list<Segment> segments)
       : segments_(segments), last_segment_(static_cast<char*>(NULL), 0), byte_count_(0) {}
 
   virtual bool Next(void** buffer, int* length) {
@@ -458,7 +522,7 @@
   virtual int64 ByteCount() const { return byte_count_; }
 
  private:
-  list<Segment> segments_;
+  std::list<Segment> segments_;
   Segment last_segment_;
   int64 byte_count_;
 };
@@ -476,7 +540,7 @@
   for (int split_pattern = 0; split_pattern < (1 << (kOutputBufferLength - 1));
        split_pattern += kSkippedPatternCount) {
     // Split the buffer into small segments according to the split_pattern.
-    list<Segment> segments;
+    std::list<Segment> segments;
     int segment_start = 0;
     for (int i = 0; i < kOutputBufferLength - 1; ++i) {
       if (split_pattern & (1 << i)) {

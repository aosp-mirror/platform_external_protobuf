// Protocol Buffers - Google's data interchange format
// Copyright 2008 Google Inc.  All rights reserved.
// https://developers.google.com/protocol-buffers/
//
// Redistribution and use in source and binary forms, with or without
// modification, are permitted provided that the following conditions are
// met:
//
//     * Redistributions of source code must retain the above copyright
// notice, this list of conditions and the following disclaimer.
//     * Redistributions in binary form must reproduce the above
// copyright notice, this list of conditions and the following disclaimer
// in the documentation and/or other materials provided with the
// distribution.
//     * Neither the name of Google Inc. nor the names of its
// contributors may be used to endorse or promote products derived from
// this software without specific prior written permission.
//
// THIS SOFTWARE IS PROVIDED BY THE COPYRIGHT HOLDERS AND CONTRIBUTORS
// "AS IS" AND ANY EXPRESS OR IMPLIED WARRANTIES, INCLUDING, BUT NOT
// LIMITED TO, THE IMPLIED WARRANTIES OF MERCHANTABILITY AND FITNESS FOR
// A PARTICULAR PURPOSE ARE DISCLAIMED. IN NO EVENT SHALL THE COPYRIGHT
// OWNER OR CONTRIBUTORS BE LIABLE FOR ANY DIRECT, INDIRECT, INCIDENTAL,
// SPECIAL, EXEMPLARY, OR CONSEQUENTIAL DAMAGES (INCLUDING, BUT NOT
// LIMITED TO, PROCUREMENT OF SUBSTITUTE GOODS OR SERVICES; LOSS OF USE,
// DATA, OR PROFITS; OR BUSINESS INTERRUPTION) HOWEVER CAUSED AND ON ANY
// THEORY OF LIABILITY, WHETHER IN CONTRACT, STRICT LIABILITY, OR TORT
// (INCLUDING NEGLIGENCE OR OTHERWISE) ARISING IN ANY WAY OUT OF THE USE
// OF THIS SOFTWARE, EVEN IF ADVISED OF THE POSSIBILITY OF SUCH DAMAGE.

// Author: kenton@google.com (Kenton Varda)
//  Based on original Protocol Buffers design by
//  Sanjay Ghemawat, Jeff Dean, and others.

#include <google/protobuf/descriptor_database.h>

#include <set>

#include <google/protobuf/descriptor.pb.h>
#include <google/protobuf/wire_format_lite_inl.h>
#include <google/protobuf/stubs/strutil.h>
#include <google/protobuf/stubs/stl_util.h>
#include <google/protobuf/stubs/map_util.h>

namespace google {
namespace protobuf {

DescriptorDatabase::~DescriptorDatabase() {}

// ===================================================================

template <typename Value>
bool SimpleDescriptorDatabase::DescriptorIndex<Value>::AddFile(
    const FileDescriptorProto& file,
    Value value) {
  if (!InsertIfNotPresent(&by_name_, file.name(), value)) {
    GOOGLE_LOG(ERROR) << "File already exists in database: " << file.name();
    return false;
  }

  // We must be careful here -- calling file.package() if file.has_package() is
  // false could access an uninitialized static-storage variable if we are being
  // run at startup time.
  string path = file.has_package() ? file.package() : string();
  if (!path.empty()) path += '.';

  for (int i = 0; i < file.message_type_size(); i++) {
    if (!AddSymbol(path + file.message_type(i).name(), value)) return false;
    if (!AddNestedExtensions(file.message_type(i), value)) return false;
  }
  for (int i = 0; i < file.enum_type_size(); i++) {
    if (!AddSymbol(path + file.enum_type(i).name(), value)) return false;
  }
  for (int i = 0; i < file.extension_size(); i++) {
    if (!AddSymbol(path + file.extension(i).name(), value)) return false;
    if (!AddExtension(file.extension(i), value)) return false;
  }
  for (int i = 0; i < file.service_size(); i++) {
    if (!AddSymbol(path + file.service(i).name(), value)) return false;
  }

  return true;
}

template <typename Value>
bool SimpleDescriptorDatabase::DescriptorIndex<Value>::AddSymbol(
    const string& name, Value value) {
  // We need to make sure not to violate our map invariant.

  // If the symbol name is invalid it could break our lookup algorithm (which
  // relies on the fact that '.' sorts before all other characters that are
  // valid in symbol names).
  if (!ValidateSymbolName(name)) {
    GOOGLE_LOG(ERROR) << "Invalid symbol name: " << name;
    return false;
  }

  // Try to look up the symbol to make sure a super-symbol doesn't already
  // exist.
  typename map<string, Value>::iterator iter = FindLastLessOrEqual(name);

  if (iter == by_symbol_.end()) {
    // Apparently the map is currently empty.  Just insert and be done with it.
    by_symbol_.insert(typename map<string, Value>::value_type(name, value));
    return true;
  }

  if (IsSubSymbol(iter->first, name)) {
    GOOGLE_LOG(ERROR) << "Symbol name \"" << name << "\" conflicts with the existing "
                  "symbol \"" << iter->first << "\".";
    return false;
  }

  // OK, that worked.  Now we have to make sure that no symbol in the map is
  // a sub-symbol of the one we are inserting.  The only symbol which could
  // be so is the first symbol that is greater than the new symbol.  Since
  // |iter| points at the last symbol that is less than or equal, we just have
  // to increment it.
  ++iter;

  if (iter != by_symbol_.end() && IsSubSymbol(name, iter->first)) {
    GOOGLE_LOG(ERROR) << "Symbol name \"" << name << "\" conflicts with the existing "
                  "symbol \"" << iter->first << "\".";
    return false;
  }

  // OK, no conflicts.

  // Insert the new symbol using the iterator as a hint, the new entry will
  // appear immediately before the one the iterator is pointing at.
  by_symbol_.insert(iter, typename map<string, Value>::value_type(name, value));

  return true;
}

template <typename Value>
bool SimpleDescriptorDatabase::DescriptorIndex<Value>::AddNestedExtensions(
    const DescriptorProto& message_type,
    Value value) {
  for (int i = 0; i < message_type.nested_type_size(); i++) {
    if (!AddNestedExtensions(message_type.nested_type(i), value)) return false;
  }
  for (int i = 0; i < message_type.extension_size(); i++) {
    if (!AddExtension(message_type.extension(i), value)) return false;
  }
  return true;
}

template <typename Value>
bool SimpleDescriptorDatabase::DescriptorIndex<Value>::AddExtension(
    const FieldDescriptorProto& field,
    Value value) {
  if (!field.extendee().empty() && field.extendee()[0] == '.') {
    // The extension is fully-qualified.  We can use it as a lookup key in
    // the by_symbol_ table.
    if (!InsertIfNotPresent(
            &by_extension_,
            std::make_pair(field.extendee().substr(1), field.number()),
            value)) {
      GOOGLE_LOG(ERROR) << "Extension conflicts with extension already in database: "
                    "extend " << field.extendee() << " { "
                 << field.name() << " = " << field.number() << " }";
      return false;
    }
  } else {
    // Not fully-qualified.  We can't really do anything here, unfortunately.
    // We don't consider this an error, though, because the descriptor is
    // valid.
  }
  return true;
}

template <typename Value>
Value SimpleDescriptorDatabase::DescriptorIndex<Value>::FindFile(
    const string& filename) {
  return FindWithDefault(by_name_, filename, Value());
}

template <typename Value>
Value SimpleDescriptorDatabase::DescriptorIndex<Value>::FindSymbol(
    const string& name) {
  typename map<string, Value>::iterator iter = FindLastLessOrEqual(name);

  return (iter != by_symbol_.end() && IsSubSymbol(iter->first, name)) ?
         iter->second : Value();
}

template <typename Value>
Value SimpleDescriptorDatabase::DescriptorIndex<Value>::FindExtension(
    const string& containing_type,
    int field_number) {
  return FindWithDefault(
      by_extension_, std::make_pair(containing_type, field_number), Value());
}

template <typename Value>
bool SimpleDescriptorDatabase::DescriptorIndex<Value>::FindAllExtensionNumbers(
    const string& containing_type,
    vector<int>* output) {
  typename map<pair<string, int>, Value>::const_iterator it =
      by_extension_.lower_bound(std::make_pair(containing_type, 0));
  bool success = false;

  for (; it != by_extension_.end() && it->first.first == containing_type;
       ++it) {
    output->push_back(it->first.second);
    success = true;
  }

  return success;
}

template <typename Value>
<<<<<<< HEAD
typename map<string, Value>::iterator
=======
void SimpleDescriptorDatabase::DescriptorIndex<Value>::FindAllFileNames(
    std::vector<string>* output) {
  output->resize(by_name_.size());
  int i = 0;
  for (const auto& kv : by_name_) {
    (*output)[i] = kv.first;
    i++;
  }
}

template <typename Value>
typename std::map<string, Value>::iterator
>>>>>>> 1ee15bae
SimpleDescriptorDatabase::DescriptorIndex<Value>::FindLastLessOrEqual(
    const string& name) {
  // Find the last key in the map which sorts less than or equal to the
  // symbol name.  Since upper_bound() returns the *first* key that sorts
  // *greater* than the input, we want the element immediately before that.
  typename map<string, Value>::iterator iter = by_symbol_.upper_bound(name);
  if (iter != by_symbol_.begin()) --iter;
  return iter;
}

template <typename Value>
bool SimpleDescriptorDatabase::DescriptorIndex<Value>::IsSubSymbol(
    const string& sub_symbol, const string& super_symbol) {
  return sub_symbol == super_symbol ||
         (HasPrefixString(super_symbol, sub_symbol) &&
             super_symbol[sub_symbol.size()] == '.');
}

template <typename Value>
bool SimpleDescriptorDatabase::DescriptorIndex<Value>::ValidateSymbolName(
    const string& name) {
  for (int i = 0; i < name.size(); i++) {
    // I don't trust ctype.h due to locales.  :(
    if (name[i] != '.' && name[i] != '_' &&
        (name[i] < '0' || name[i] > '9') &&
        (name[i] < 'A' || name[i] > 'Z') &&
        (name[i] < 'a' || name[i] > 'z')) {
      return false;
    }
  }
  return true;
}

// -------------------------------------------------------------------

SimpleDescriptorDatabase::SimpleDescriptorDatabase() {}
SimpleDescriptorDatabase::~SimpleDescriptorDatabase() {
  STLDeleteElements(&files_to_delete_);
}

bool SimpleDescriptorDatabase::Add(const FileDescriptorProto& file) {
  FileDescriptorProto* new_file = new FileDescriptorProto;
  new_file->CopyFrom(file);
  return AddAndOwn(new_file);
}

bool SimpleDescriptorDatabase::AddAndOwn(const FileDescriptorProto* file) {
  files_to_delete_.push_back(file);
  return index_.AddFile(*file, file);
}

bool SimpleDescriptorDatabase::FindFileByName(
    const string& filename,
    FileDescriptorProto* output) {
  return MaybeCopy(index_.FindFile(filename), output);
}

bool SimpleDescriptorDatabase::FindFileContainingSymbol(
    const string& symbol_name,
    FileDescriptorProto* output) {
  return MaybeCopy(index_.FindSymbol(symbol_name), output);
}

bool SimpleDescriptorDatabase::FindFileContainingExtension(
    const string& containing_type,
    int field_number,
    FileDescriptorProto* output) {
  return MaybeCopy(index_.FindExtension(containing_type, field_number), output);
}

bool SimpleDescriptorDatabase::FindAllExtensionNumbers(
    const string& extendee_type,
    vector<int>* output) {
  return index_.FindAllExtensionNumbers(extendee_type, output);
}


bool SimpleDescriptorDatabase::FindAllFileNames(std::vector<string>* output) {
  index_.FindAllFileNames(output);
  return true;
}

bool SimpleDescriptorDatabase::MaybeCopy(const FileDescriptorProto* file,
                                         FileDescriptorProto* output) {
  if (file == NULL) return false;
  output->CopyFrom(*file);
  return true;
}

// -------------------------------------------------------------------

EncodedDescriptorDatabase::EncodedDescriptorDatabase() {}
EncodedDescriptorDatabase::~EncodedDescriptorDatabase() {
  for (int i = 0; i < files_to_delete_.size(); i++) {
    operator delete(files_to_delete_[i]);
  }
}

bool EncodedDescriptorDatabase::Add(
    const void* encoded_file_descriptor, int size) {
  FileDescriptorProto file;
  if (file.ParseFromArray(encoded_file_descriptor, size)) {
    return index_.AddFile(file, std::make_pair(encoded_file_descriptor, size));
  } else {
    GOOGLE_LOG(ERROR) << "Invalid file descriptor data passed to "
                  "EncodedDescriptorDatabase::Add().";
    return false;
  }
}

bool EncodedDescriptorDatabase::AddCopy(
    const void* encoded_file_descriptor, int size) {
  void* copy = operator new(size);
  memcpy(copy, encoded_file_descriptor, size);
  files_to_delete_.push_back(copy);
  return Add(copy, size);
}

bool EncodedDescriptorDatabase::FindFileByName(
    const string& filename,
    FileDescriptorProto* output) {
  return MaybeParse(index_.FindFile(filename), output);
}

bool EncodedDescriptorDatabase::FindFileContainingSymbol(
    const string& symbol_name,
    FileDescriptorProto* output) {
  return MaybeParse(index_.FindSymbol(symbol_name), output);
}

bool EncodedDescriptorDatabase::FindNameOfFileContainingSymbol(
    const string& symbol_name,
    string* output) {
  pair<const void*, int> encoded_file = index_.FindSymbol(symbol_name);
  if (encoded_file.first == NULL) return false;

  // Optimization:  The name should be the first field in the encoded message.
  //   Try to just read it directly.
  io::CodedInputStream input(reinterpret_cast<const uint8*>(encoded_file.first),
                             encoded_file.second);

  const uint32 kNameTag = internal::WireFormatLite::MakeTag(
      FileDescriptorProto::kNameFieldNumber,
      internal::WireFormatLite::WIRETYPE_LENGTH_DELIMITED);

  if (input.ReadTag() == kNameTag) {
    // Success!
    return internal::WireFormatLite::ReadString(&input, output);
  } else {
    // Slow path.  Parse whole message.
    FileDescriptorProto file_proto;
    if (!file_proto.ParseFromArray(encoded_file.first, encoded_file.second)) {
      return false;
    }
    *output = file_proto.name();
    return true;
  }
}

bool EncodedDescriptorDatabase::FindFileContainingExtension(
    const string& containing_type,
    int field_number,
    FileDescriptorProto* output) {
  return MaybeParse(index_.FindExtension(containing_type, field_number),
                    output);
}

bool EncodedDescriptorDatabase::FindAllExtensionNumbers(
    const string& extendee_type,
    vector<int>* output) {
  return index_.FindAllExtensionNumbers(extendee_type, output);
}

bool EncodedDescriptorDatabase::MaybeParse(
    pair<const void*, int> encoded_file,
    FileDescriptorProto* output) {
  if (encoded_file.first == NULL) return false;
  return output->ParseFromArray(encoded_file.first, encoded_file.second);
}

// ===================================================================

DescriptorPoolDatabase::DescriptorPoolDatabase(const DescriptorPool& pool)
  : pool_(pool) {}
DescriptorPoolDatabase::~DescriptorPoolDatabase() {}

bool DescriptorPoolDatabase::FindFileByName(
    const string& filename,
    FileDescriptorProto* output) {
  const FileDescriptor* file = pool_.FindFileByName(filename);
  if (file == NULL) return false;
  output->Clear();
  file->CopyTo(output);
  return true;
}

bool DescriptorPoolDatabase::FindFileContainingSymbol(
    const string& symbol_name,
    FileDescriptorProto* output) {
  const FileDescriptor* file = pool_.FindFileContainingSymbol(symbol_name);
  if (file == NULL) return false;
  output->Clear();
  file->CopyTo(output);
  return true;
}

bool DescriptorPoolDatabase::FindFileContainingExtension(
    const string& containing_type,
    int field_number,
    FileDescriptorProto* output) {
  const Descriptor* extendee = pool_.FindMessageTypeByName(containing_type);
  if (extendee == NULL) return false;

  const FieldDescriptor* extension =
    pool_.FindExtensionByNumber(extendee, field_number);
  if (extension == NULL) return false;

  output->Clear();
  extension->file()->CopyTo(output);
  return true;
}

bool DescriptorPoolDatabase::FindAllExtensionNumbers(
    const string& extendee_type,
    vector<int>* output) {
  const Descriptor* extendee = pool_.FindMessageTypeByName(extendee_type);
  if (extendee == NULL) return false;

  vector<const FieldDescriptor*> extensions;
  pool_.FindAllExtensions(extendee, &extensions);

  for (int i = 0; i < extensions.size(); ++i) {
    output->push_back(extensions[i]->number());
  }

  return true;
}

// ===================================================================

MergedDescriptorDatabase::MergedDescriptorDatabase(
    DescriptorDatabase* source1,
    DescriptorDatabase* source2) {
  sources_.push_back(source1);
  sources_.push_back(source2);
}
MergedDescriptorDatabase::MergedDescriptorDatabase(
    const vector<DescriptorDatabase*>& sources)
  : sources_(sources) {}
MergedDescriptorDatabase::~MergedDescriptorDatabase() {}

bool MergedDescriptorDatabase::FindFileByName(
    const string& filename,
    FileDescriptorProto* output) {
  for (int i = 0; i < sources_.size(); i++) {
    if (sources_[i]->FindFileByName(filename, output)) {
      return true;
    }
  }
  return false;
}

bool MergedDescriptorDatabase::FindFileContainingSymbol(
    const string& symbol_name,
    FileDescriptorProto* output) {
  for (int i = 0; i < sources_.size(); i++) {
    if (sources_[i]->FindFileContainingSymbol(symbol_name, output)) {
      // The symbol was found in source i.  However, if one of the previous
      // sources defines a file with the same name (which presumably doesn't
      // contain the symbol, since it wasn't found in that source), then we
      // must hide it from the caller.
      FileDescriptorProto temp;
      for (int j = 0; j < i; j++) {
        if (sources_[j]->FindFileByName(output->name(), &temp)) {
          // Found conflicting file in a previous source.
          return false;
        }
      }
      return true;
    }
  }
  return false;
}

bool MergedDescriptorDatabase::FindFileContainingExtension(
    const string& containing_type,
    int field_number,
    FileDescriptorProto* output) {
  for (int i = 0; i < sources_.size(); i++) {
    if (sources_[i]->FindFileContainingExtension(
          containing_type, field_number, output)) {
      // The symbol was found in source i.  However, if one of the previous
      // sources defines a file with the same name (which presumably doesn't
      // contain the symbol, since it wasn't found in that source), then we
      // must hide it from the caller.
      FileDescriptorProto temp;
      for (int j = 0; j < i; j++) {
        if (sources_[j]->FindFileByName(output->name(), &temp)) {
          // Found conflicting file in a previous source.
          return false;
        }
      }
      return true;
    }
  }
  return false;
}

bool MergedDescriptorDatabase::FindAllExtensionNumbers(
    const string& extendee_type,
    vector<int>* output) {
  set<int> merged_results;
  vector<int> results;
  bool success = false;

  for (int i = 0; i < sources_.size(); i++) {
    if (sources_[i]->FindAllExtensionNumbers(extendee_type, &results)) {
      std::copy(
          results.begin(), results.end(),
          insert_iterator<set<int> >(merged_results, merged_results.begin()));
      success = true;
    }
    results.clear();
  }

  std::copy(merged_results.begin(), merged_results.end(),
            insert_iterator<vector<int> >(*output, output->end()));

  return success;
}


}  // namespace protobuf
}  // namespace google<|MERGE_RESOLUTION|>--- conflicted
+++ resolved
@@ -39,8 +39,9 @@
 #include <google/protobuf/descriptor.pb.h>
 #include <google/protobuf/wire_format_lite_inl.h>
 #include <google/protobuf/stubs/strutil.h>
+
+#include <google/protobuf/stubs/map_util.h>
 #include <google/protobuf/stubs/stl_util.h>
-#include <google/protobuf/stubs/map_util.h>
 
 namespace google {
 namespace protobuf {
@@ -97,11 +98,12 @@
 
   // Try to look up the symbol to make sure a super-symbol doesn't already
   // exist.
-  typename map<string, Value>::iterator iter = FindLastLessOrEqual(name);
+  typename std::map<string, Value>::iterator iter = FindLastLessOrEqual(name);
 
   if (iter == by_symbol_.end()) {
     // Apparently the map is currently empty.  Just insert and be done with it.
-    by_symbol_.insert(typename map<string, Value>::value_type(name, value));
+    by_symbol_.insert(
+        typename std::map<string, Value>::value_type(name, value));
     return true;
   }
 
@@ -128,7 +130,8 @@
 
   // Insert the new symbol using the iterator as a hint, the new entry will
   // appear immediately before the one the iterator is pointing at.
-  by_symbol_.insert(iter, typename map<string, Value>::value_type(name, value));
+  by_symbol_.insert(iter,
+                    typename std::map<string, Value>::value_type(name, value));
 
   return true;
 }
@@ -179,7 +182,7 @@
 template <typename Value>
 Value SimpleDescriptorDatabase::DescriptorIndex<Value>::FindSymbol(
     const string& name) {
-  typename map<string, Value>::iterator iter = FindLastLessOrEqual(name);
+  typename std::map<string, Value>::iterator iter = FindLastLessOrEqual(name);
 
   return (iter != by_symbol_.end() && IsSubSymbol(iter->first, name)) ?
          iter->second : Value();
@@ -196,8 +199,8 @@
 template <typename Value>
 bool SimpleDescriptorDatabase::DescriptorIndex<Value>::FindAllExtensionNumbers(
     const string& containing_type,
-    vector<int>* output) {
-  typename map<pair<string, int>, Value>::const_iterator it =
+    std::vector<int>* output) {
+  typename std::map<std::pair<string, int>, Value>::const_iterator it =
       by_extension_.lower_bound(std::make_pair(containing_type, 0));
   bool success = false;
 
@@ -211,9 +214,6 @@
 }
 
 template <typename Value>
-<<<<<<< HEAD
-typename map<string, Value>::iterator
-=======
 void SimpleDescriptorDatabase::DescriptorIndex<Value>::FindAllFileNames(
     std::vector<string>* output) {
   output->resize(by_name_.size());
@@ -226,13 +226,13 @@
 
 template <typename Value>
 typename std::map<string, Value>::iterator
->>>>>>> 1ee15bae
 SimpleDescriptorDatabase::DescriptorIndex<Value>::FindLastLessOrEqual(
     const string& name) {
   // Find the last key in the map which sorts less than or equal to the
   // symbol name.  Since upper_bound() returns the *first* key that sorts
   // *greater* than the input, we want the element immediately before that.
-  typename map<string, Value>::iterator iter = by_symbol_.upper_bound(name);
+  typename std::map<string, Value>::iterator iter =
+      by_symbol_.upper_bound(name);
   if (iter != by_symbol_.begin()) --iter;
   return iter;
 }
@@ -242,7 +242,7 @@
     const string& sub_symbol, const string& super_symbol) {
   return sub_symbol == super_symbol ||
          (HasPrefixString(super_symbol, sub_symbol) &&
-             super_symbol[sub_symbol.size()] == '.');
+          super_symbol[sub_symbol.size()] == '.');
 }
 
 template <typename Value>
@@ -299,7 +299,7 @@
 
 bool SimpleDescriptorDatabase::FindAllExtensionNumbers(
     const string& extendee_type,
-    vector<int>* output) {
+    std::vector<int>* output) {
   return index_.FindAllExtensionNumbers(extendee_type, output);
 }
 
@@ -360,7 +360,7 @@
 bool EncodedDescriptorDatabase::FindNameOfFileContainingSymbol(
     const string& symbol_name,
     string* output) {
-  pair<const void*, int> encoded_file = index_.FindSymbol(symbol_name);
+  std::pair<const void*, int> encoded_file = index_.FindSymbol(symbol_name);
   if (encoded_file.first == NULL) return false;
 
   // Optimization:  The name should be the first field in the encoded message.
@@ -372,7 +372,7 @@
       FileDescriptorProto::kNameFieldNumber,
       internal::WireFormatLite::WIRETYPE_LENGTH_DELIMITED);
 
-  if (input.ReadTag() == kNameTag) {
+  if (input.ReadTagNoLastTag() == kNameTag) {
     // Success!
     return internal::WireFormatLite::ReadString(&input, output);
   } else {
@@ -396,12 +396,12 @@
 
 bool EncodedDescriptorDatabase::FindAllExtensionNumbers(
     const string& extendee_type,
-    vector<int>* output) {
+    std::vector<int>* output) {
   return index_.FindAllExtensionNumbers(extendee_type, output);
 }
 
 bool EncodedDescriptorDatabase::MaybeParse(
-    pair<const void*, int> encoded_file,
+    std::pair<const void*, int> encoded_file,
     FileDescriptorProto* output) {
   if (encoded_file.first == NULL) return false;
   return output->ParseFromArray(encoded_file.first, encoded_file.second);
@@ -451,11 +451,11 @@
 
 bool DescriptorPoolDatabase::FindAllExtensionNumbers(
     const string& extendee_type,
-    vector<int>* output) {
+    std::vector<int>* output) {
   const Descriptor* extendee = pool_.FindMessageTypeByName(extendee_type);
   if (extendee == NULL) return false;
 
-  vector<const FieldDescriptor*> extensions;
+  std::vector<const FieldDescriptor*> extensions;
   pool_.FindAllExtensions(extendee, &extensions);
 
   for (int i = 0; i < extensions.size(); ++i) {
@@ -474,7 +474,7 @@
   sources_.push_back(source2);
 }
 MergedDescriptorDatabase::MergedDescriptorDatabase(
-    const vector<DescriptorDatabase*>& sources)
+    const std::vector<DescriptorDatabase*>& sources)
   : sources_(sources) {}
 MergedDescriptorDatabase::~MergedDescriptorDatabase() {}
 
@@ -537,23 +537,23 @@
 
 bool MergedDescriptorDatabase::FindAllExtensionNumbers(
     const string& extendee_type,
-    vector<int>* output) {
-  set<int> merged_results;
-  vector<int> results;
+    std::vector<int>* output) {
+  std::set<int> merged_results;
+  std::vector<int> results;
   bool success = false;
 
   for (int i = 0; i < sources_.size(); i++) {
     if (sources_[i]->FindAllExtensionNumbers(extendee_type, &results)) {
-      std::copy(
-          results.begin(), results.end(),
-          insert_iterator<set<int> >(merged_results, merged_results.begin()));
+      std::copy(results.begin(), results.end(),
+                std::insert_iterator<std::set<int> >(merged_results,
+                                                     merged_results.begin()));
       success = true;
     }
     results.clear();
   }
 
   std::copy(merged_results.begin(), merged_results.end(),
-            insert_iterator<vector<int> >(*output, output->end()));
+            std::insert_iterator<std::vector<int> >(*output, output->end()));
 
   return success;
 }

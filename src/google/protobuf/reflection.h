// Protocol Buffers - Google's data interchange format
// Copyright 2008 Google Inc.  All rights reserved.
// https://developers.google.com/protocol-buffers/
//
// Redistribution and use in source and binary forms, with or without
// modification, are permitted provided that the following conditions are
// met:
//
//     * Redistributions of source code must retain the above copyright
// notice, this list of conditions and the following disclaimer.
//     * Redistributions in binary form must reproduce the above
// copyright notice, this list of conditions and the following disclaimer
// in the documentation and/or other materials provided with the
// distribution.
//     * Neither the name of Google Inc. nor the names of its
// contributors may be used to endorse or promote products derived from
// this software without specific prior written permission.
//
// THIS SOFTWARE IS PROVIDED BY THE COPYRIGHT HOLDERS AND CONTRIBUTORS
// "AS IS" AND ANY EXPRESS OR IMPLIED WARRANTIES, INCLUDING, BUT NOT
// LIMITED TO, THE IMPLIED WARRANTIES OF MERCHANTABILITY AND FITNESS FOR
// A PARTICULAR PURPOSE ARE DISCLAIMED. IN NO EVENT SHALL THE COPYRIGHT
// OWNER OR CONTRIBUTORS BE LIABLE FOR ANY DIRECT, INDIRECT, INCIDENTAL,
// SPECIAL, EXEMPLARY, OR CONSEQUENTIAL DAMAGES (INCLUDING, BUT NOT
// LIMITED TO, PROCUREMENT OF SUBSTITUTE GOODS OR SERVICES; LOSS OF USE,
// DATA, OR PROFITS; OR BUSINESS INTERRUPTION) HOWEVER CAUSED AND ON ANY
// THEORY OF LIABILITY, WHETHER IN CONTRACT, STRICT LIABILITY, OR TORT
// (INCLUDING NEGLIGENCE OR OTHERWISE) ARISING IN ANY WAY OUT OF THE USE
// OF THIS SOFTWARE, EVEN IF ADVISED OF THE POSSIBILITY OF SUCH DAMAGE.

// This header defines the RepeatedFieldRef class template used to access
// repeated fields with protobuf reflection API.
#ifndef GOOGLE_PROTOBUF_REFLECTION_H__
#define GOOGLE_PROTOBUF_REFLECTION_H__

#include <memory>

#include <google/protobuf/message.h>
#include <google/protobuf/generated_enum_util.h>

#ifdef SWIG
#error "You cannot SWIG proto headers"
#endif

#include <google/protobuf/port_def.inc>

namespace google {
namespace protobuf {
namespace internal {
template<typename T, typename Enable = void>
struct RefTypeTraits;
}  // namespace internal

template<typename T>
RepeatedFieldRef<T> Reflection::GetRepeatedFieldRef(
    const Message& message, const FieldDescriptor* field) const {
  return RepeatedFieldRef<T>(message, field);
}

template<typename T>
MutableRepeatedFieldRef<T> Reflection::GetMutableRepeatedFieldRef(
    Message* message, const FieldDescriptor* field) const {
  return MutableRepeatedFieldRef<T>(message, field);
}

// RepeatedFieldRef definition for non-message types.
template<typename T>
class RepeatedFieldRef<
    T, typename std::enable_if<!std::is_base_of<Message, T>::value>::type> {
  typedef typename internal::RefTypeTraits<T>::iterator IteratorType;
  typedef typename internal::RefTypeTraits<T>::AccessorType AccessorType;

 public:
  bool empty() const {
    return accessor_->IsEmpty(data_);
  }
  int size() const {
    return accessor_->Size(data_);
  }
  T Get(int index) const {
    return accessor_->template Get<T>(data_, index);
  }

  typedef IteratorType iterator;
  typedef IteratorType const_iterator;
  iterator begin() const {
    return iterator(data_, accessor_, true);
  }
  iterator end() const {
    return iterator(data_, accessor_, false);
  }

 private:
  friend class Reflection;
  RepeatedFieldRef(
      const Message& message,
      const FieldDescriptor* field) {
    const Reflection* reflection = message.GetReflection();
    data_ = reflection->RepeatedFieldData(
        const_cast<Message*>(&message), field,
        internal::RefTypeTraits<T>::cpp_type, NULL);
    accessor_ = reflection->RepeatedFieldAccessor(field);
  }

  const void* data_;
  const AccessorType* accessor_;
};

// MutableRepeatedFieldRef definition for non-message types.
template<typename T>
class MutableRepeatedFieldRef<
    T, typename std::enable_if<!std::is_base_of<Message, T>::value>::type> {
  typedef typename internal::RefTypeTraits<T>::AccessorType AccessorType;

 public:
  bool empty() const {
    return accessor_->IsEmpty(data_);
  }
  int size() const {
    return accessor_->Size(data_);
  }
  T Get(int index) const {
    return accessor_->template Get<T>(data_, index);
  }

  void Set(int index, const T& value) const {
    accessor_->template Set<T>(data_, index, value);
  }
  void Add(const T& value) const {
    accessor_->template Add<T>(data_, value);
  }
  void RemoveLast() const {
    accessor_->RemoveLast(data_);
  }
  void SwapElements(int index1, int index2) const {
    accessor_->SwapElements(data_, index1, index2);
  }
  void Clear() const {
    accessor_->Clear(data_);
  }

  void Swap(const MutableRepeatedFieldRef& other) const {
    accessor_->Swap(data_, other.accessor_, other.data_);
  }

  template<typename Container>
  void MergeFrom(const Container& container) const {
    typedef typename Container::const_iterator Iterator;
    for (Iterator it = container.begin(); it != container.end(); ++it) {
      Add(*it);
    }
  }
  template<typename Container>
  void CopyFrom(const Container& container) const {
    Clear();
    MergeFrom(container);
  }

 private:
  friend class Reflection;
  MutableRepeatedFieldRef(
      Message* message,
      const FieldDescriptor* field) {
    const Reflection* reflection = message->GetReflection();
    data_ = reflection->RepeatedFieldData(
        message, field, internal::RefTypeTraits<T>::cpp_type, NULL);
    accessor_ = reflection->RepeatedFieldAccessor(field);
  }

  void* data_;
  const AccessorType* accessor_;
};

// RepeatedFieldRef definition for message types.
template<typename T>
class RepeatedFieldRef<
    T, typename std::enable_if<std::is_base_of<Message, T>::value>::type> {
  typedef typename internal::RefTypeTraits<T>::iterator IteratorType;
  typedef typename internal::RefTypeTraits<T>::AccessorType AccessorType;

 public:
  bool empty() const {
    return accessor_->IsEmpty(data_);
  }
  int size() const {
    return accessor_->Size(data_);
  }
  // This method returns a reference to the underlying message object if it
  // exists. If a message object doesn't exist (e.g., data stored in serialized
  // form), scratch_space will be filled with the data and a reference to it
  // will be returned.
  //
  // Example:
  //   RepeatedFieldRef<Message> h = ...
  //   unique_ptr<Message> scratch_space(h.NewMessage());
  //   const Message& item = h.Get(index, scratch_space.get());
  const T& Get(int index, T* scratch_space) const {
    return *static_cast<const T*>(accessor_->Get(data_, index, scratch_space));
  }
  // Create a new message of the same type as the messages stored in this
  // repeated field. Caller takes ownership of the returned object.
  T* NewMessage() const {
    return static_cast<T*>(default_instance_->New());
  }

  typedef IteratorType iterator;
  typedef IteratorType const_iterator;
  iterator begin() const {
    return iterator(data_, accessor_, true, NewMessage());
  }
  iterator end() const {
<<<<<<< HEAD
    return iterator(data_, accessor_, false, NewMessage());
=======
    // The end iterator must not be dereferenced, no need for scratch space.
    return iterator(data_, accessor_, false, nullptr);
>>>>>>> 1ee15bae
  }

 private:
  friend class Reflection;
  RepeatedFieldRef(
      const Message& message,
      const FieldDescriptor* field) {
    const Reflection* reflection = message.GetReflection();
    data_ = reflection->RepeatedFieldData(
        const_cast<Message*>(&message), field,
        internal::RefTypeTraits<T>::cpp_type,
        internal::RefTypeTraits<T>::GetMessageFieldDescriptor());
    accessor_ = reflection->RepeatedFieldAccessor(field);
    default_instance_ =
        reflection->GetMessageFactory()->GetPrototype(field->message_type());
  }

  const void* data_;
  const AccessorType* accessor_;
  const Message* default_instance_;
};

// MutableRepeatedFieldRef definition for message types.
template<typename T>
class MutableRepeatedFieldRef<
    T, typename std::enable_if<std::is_base_of<Message, T>::value>::type> {
  typedef typename internal::RefTypeTraits<T>::AccessorType AccessorType;

 public:
  bool empty() const {
    return accessor_->IsEmpty(data_);
  }
  int size() const {
    return accessor_->Size(data_);
  }
  // See comments for RepeatedFieldRef<Message>::Get()
  const T& Get(int index, T* scratch_space) const {
    return *static_cast<const T*>(accessor_->Get(data_, index, scratch_space));
  }
  // Create a new message of the same type as the messages stored in this
  // repeated field. Caller takes ownership of the returned object.
  T* NewMessage() const {
    return static_cast<T*>(default_instance_->New());
  }

  void Set(int index, const T& value) const {
    accessor_->Set(data_, index, &value);
  }
  void Add(const T& value) const {
    accessor_->Add(data_, &value);
  }
  void RemoveLast() const {
    accessor_->RemoveLast(data_);
  }
  void SwapElements(int index1, int index2) const {
    accessor_->SwapElements(data_, index1, index2);
  }
  void Clear() const {
    accessor_->Clear(data_);
  }

  void Swap(const MutableRepeatedFieldRef& other) const {
    accessor_->Swap(data_, other.accessor_, other.data_);
  }

  template<typename Container>
  void MergeFrom(const Container& container) const {
    typedef typename Container::const_iterator Iterator;
    for (Iterator it = container.begin(); it != container.end(); ++it) {
      Add(*it);
    }
  }
  template<typename Container>
  void CopyFrom(const Container& container) const {
    Clear();
    MergeFrom(container);
  }

 private:
  friend class Reflection;
  MutableRepeatedFieldRef(
      Message* message,
      const FieldDescriptor* field) {
    const Reflection* reflection = message->GetReflection();
    data_ = reflection->RepeatedFieldData(
        message, field, internal::RefTypeTraits<T>::cpp_type,
        internal::RefTypeTraits<T>::GetMessageFieldDescriptor());
    accessor_ = reflection->RepeatedFieldAccessor(field);
    default_instance_ =
        reflection->GetMessageFactory()->GetPrototype(field->message_type());
  }

  void* data_;
  const AccessorType* accessor_;
  const Message* default_instance_;
};

namespace internal {
// Interfaces used to implement reflection RepeatedFieldRef API.
// Reflection::GetRepeatedAccessor() should return a pointer to an singleton
// object that implements the below interface.
//
// This interface passes/returns values using void pointers. The actual type
// of the value depends on the field's cpp_type. Following is a mapping from
// cpp_type to the type that should be used in this interface:
//
//   field->cpp_type()      T                Actual type of void*
//   CPPTYPE_INT32        int32                   int32
//   CPPTYPE_UINT32       uint32                  uint32
//   CPPTYPE_INT64        int64                   int64
//   CPPTYPE_UINT64       uint64                  uint64
//   CPPTYPE_DOUBLE       double                  double
//   CPPTYPE_FLOAT        float                   float
//   CPPTYPE_BOOL         bool                    bool
//   CPPTYPE_ENUM         generated enum type     int32
//   CPPTYPE_STRING       string                  string
//   CPPTYPE_MESSAGE      generated message type  google::protobuf::Message
//                        or google::protobuf::Message
//
// Note that for enums we use int32 in the interface.
//
// You can map from T to the actual type using RefTypeTraits:
//   typedef RefTypeTraits<T>::AccessorValueType ActualType;
class PROTOBUF_EXPORT RepeatedFieldAccessor {
 public:
  // Typedefs for clarity.
  typedef void Field;
  typedef void Value;
  typedef void Iterator;

  virtual bool IsEmpty(const Field* data) const = 0;
  virtual int Size(const Field* data) const = 0;
  // Depends on the underlying representation of the repeated field, this
  // method can return a pointer to the underlying object if such an object
  // exists, or fill the data into scratch_space and return scratch_space.
  // Callers of this method must ensure scratch_space is a valid pointer
  // to a mutable object of the correct type.
  virtual const Value* Get(
      const Field* data, int index, Value* scratch_space) const = 0;

  virtual void Clear(Field* data) const = 0;
  virtual void Set(Field* data, int index, const Value* value) const = 0;
  virtual void Add(Field* data, const Value* value) const = 0;
  virtual void RemoveLast(Field* data) const = 0;
  virtual void SwapElements(Field* data, int index1, int index2) const = 0;
  virtual void Swap(Field* data, const RepeatedFieldAccessor* other_mutator,
                    Field* other_data) const = 0;

  // Create an iterator that points at the begining of the repeated field.
  virtual Iterator* BeginIterator(const Field* data) const = 0;
  // Create an iterator that points at the end of the repeated field.
  virtual Iterator* EndIterator(const Field* data) const = 0;
  // Make a copy of an iterator and return the new copy.
  virtual Iterator* CopyIterator(const Field* data,
                                 const Iterator* iterator) const = 0;
  // Move an iterator to point to the next element.
  virtual Iterator* AdvanceIterator(const Field* data,
                                    Iterator* iterator) const = 0;
  // Compare whether two iterators point to the same element.
  virtual bool EqualsIterator(const Field* data, const Iterator* a,
                              const Iterator* b) const = 0;
  // Delete an iterator created by BeginIterator(), EndIterator() and
  // CopyIterator().
  virtual void DeleteIterator(const Field* data, Iterator* iterator) const = 0;
  // Like Get() but for iterators.
  virtual const Value* GetIteratorValue(const Field* data,
                                        const Iterator* iterator,
                                        Value* scratch_space) const = 0;

  // Templated methods that make using this interface easier for non-message
  // types.
  template<typename T>
  T Get(const Field* data, int index) const {
    typedef typename RefTypeTraits<T>::AccessorValueType ActualType;
    ActualType scratch_space;
    return static_cast<T>(
        *reinterpret_cast<const ActualType*>(
            Get(data, index, static_cast<Value*>(&scratch_space))));
  }

  template<typename T, typename ValueType>
  void Set(Field* data, int index, const ValueType& value) const {
    typedef typename RefTypeTraits<T>::AccessorValueType ActualType;
    // In this RepeatedFieldAccessor interface we pass/return data using
    // raw pointers. Type of the data these raw pointers point to should
    // be ActualType. Here we have a ValueType object and want a ActualType
    // pointer. We can't cast a ValueType pointer to an ActualType pointer
    // directly because their type might be different (for enums ValueType
    // may be a generated enum type while ActualType is int32). To be safe
    // we make a copy to get a temporary ActualType object and use it.
    ActualType tmp = static_cast<ActualType>(value);
    Set(data, index, static_cast<const Value*>(&tmp));
  }

  template<typename T, typename ValueType>
  void Add(Field* data, const ValueType& value) const {
    typedef typename RefTypeTraits<T>::AccessorValueType ActualType;
    // In this RepeatedFieldAccessor interface we pass/return data using
    // raw pointers. Type of the data these raw pointers point to should
    // be ActualType. Here we have a ValueType object and want a ActualType
    // pointer. We can't cast a ValueType pointer to an ActualType pointer
    // directly because their type might be different (for enums ValueType
    // may be a generated enum type while ActualType is int32). To be safe
    // we make a copy to get a temporary ActualType object and use it.
    ActualType tmp = static_cast<ActualType>(value);
    Add(data, static_cast<const Value*>(&tmp));
  }

 protected:
  // We want the destructor to be completely trivial as to allow it to be
  // a function local static. Hence we make it non-virtual and protected,
  // this class only live as part of a global singleton and should not be
  // deleted.
  ~RepeatedFieldAccessor() = default;
};

// Implement (Mutable)RepeatedFieldRef::iterator
template<typename T>
class RepeatedFieldRefIterator
    : public std::iterator<std::forward_iterator_tag, T> {
  typedef typename RefTypeTraits<T>::AccessorValueType AccessorValueType;
  typedef typename RefTypeTraits<T>::IteratorValueType IteratorValueType;
  typedef typename RefTypeTraits<T>::IteratorPointerType IteratorPointerType;

 public:
  // Constructor for non-message fields.
  RepeatedFieldRefIterator(const void* data,
<<<<<<< HEAD
                           const RepeatedFieldAccessor* accessor,
                           bool begin)
      : data_(data), accessor_(accessor),
        iterator_(begin ? accessor->BeginIterator(data) :
                          accessor->EndIterator(data)),
        scratch_space_(new AccessorValueType) {
  }
=======
                           const RepeatedFieldAccessor* accessor, bool begin)
      : data_(data),
        accessor_(accessor),
        iterator_(begin ? accessor->BeginIterator(data)
                        : accessor->EndIterator(data)),
        // The end iterator must not be dereferenced, no need for scratch space.
        scratch_space_(begin ? new AccessorValueType : nullptr) {}
>>>>>>> 1ee15bae
  // Constructor for message fields.
  RepeatedFieldRefIterator(const void* data,
                           const RepeatedFieldAccessor* accessor,
                           bool begin,
                           AccessorValueType* scratch_space)
      : data_(data), accessor_(accessor),
        iterator_(begin ? accessor->BeginIterator(data) :
                          accessor->EndIterator(data)),
        scratch_space_(scratch_space) {
  }
  ~RepeatedFieldRefIterator() {
    accessor_->DeleteIterator(data_, iterator_);
  }
  RepeatedFieldRefIterator operator++(int) {
    RepeatedFieldRefIterator tmp(*this);
    iterator_ = accessor_->AdvanceIterator(data_, iterator_);
    return tmp;
  }
  RepeatedFieldRefIterator& operator++() {
    iterator_ = accessor_->AdvanceIterator(data_, iterator_);
    return *this;
  }
  IteratorValueType operator*() const {
    return static_cast<IteratorValueType>(
        *static_cast<const AccessorValueType*>(
            accessor_->GetIteratorValue(
                data_, iterator_, scratch_space_.get())));
  }
  IteratorPointerType operator->() const {
    return static_cast<IteratorPointerType>(
        accessor_->GetIteratorValue(
            data_, iterator_, scratch_space_.get()));
  }
  bool operator!=(const RepeatedFieldRefIterator& other) const {
    assert(data_ == other.data_);
    assert(accessor_ == other.accessor_);
    return !accessor_->EqualsIterator(data_, iterator_, other.iterator_);
  }
  bool operator==(const RepeatedFieldRefIterator& other) const {
    return !this->operator!=(other);
  }

  RepeatedFieldRefIterator(const RepeatedFieldRefIterator& other)
      : data_(other.data_), accessor_(other.accessor_),
        iterator_(accessor_->CopyIterator(data_, other.iterator_)) {
  }
  RepeatedFieldRefIterator& operator=(const RepeatedFieldRefIterator& other) {
    if (this != &other) {
      accessor_->DeleteIterator(data_, iterator_);
      data_ = other.data_;
      accessor_ = other.accessor_;
      iterator_ = accessor_->CopyIterator(data_, other.iterator_);
    }
    return *this;
  }

 protected:
  const void* data_;
  const RepeatedFieldAccessor* accessor_;
  void* iterator_;
  std::unique_ptr<AccessorValueType> scratch_space_;
};

// TypeTraits that maps the type parameter T of RepeatedFieldRef or
// MutableRepeatedFieldRef to corresponding iterator type,
// RepeatedFieldAccessor type, etc.
template<typename T>
struct PrimitiveTraits {
  static const bool is_primitive = false;
};
#define DEFINE_PRIMITIVE(TYPE, type) \
    template<> struct PrimitiveTraits<type> { \
      static const bool is_primitive = true; \
      static const FieldDescriptor::CppType cpp_type = \
          FieldDescriptor::CPPTYPE_ ## TYPE; \
    };
DEFINE_PRIMITIVE(INT32, int32)
DEFINE_PRIMITIVE(UINT32, uint32)
DEFINE_PRIMITIVE(INT64, int64)
DEFINE_PRIMITIVE(UINT64, uint64)
DEFINE_PRIMITIVE(FLOAT, float)
DEFINE_PRIMITIVE(DOUBLE, double)
DEFINE_PRIMITIVE(BOOL, bool)
#undef DEFINE_PRIMITIVE

template<typename T>
struct RefTypeTraits<
    T, typename std::enable_if<PrimitiveTraits<T>::is_primitive>::type> {
  typedef RepeatedFieldRefIterator<T> iterator;
  typedef RepeatedFieldAccessor AccessorType;
  typedef T AccessorValueType;
  typedef T IteratorValueType;
  typedef T* IteratorPointerType;
  static const FieldDescriptor::CppType cpp_type =
      PrimitiveTraits<T>::cpp_type;
  static const Descriptor* GetMessageFieldDescriptor() {
    return NULL;
  }
};

template<typename T>
struct RefTypeTraits<
    T, typename std::enable_if<is_proto_enum<T>::value>::type> {
  typedef RepeatedFieldRefIterator<T> iterator;
  typedef RepeatedFieldAccessor AccessorType;
  // We use int32 for repeated enums in RepeatedFieldAccessor.
  typedef int32 AccessorValueType;
  typedef T IteratorValueType;
  typedef int32* IteratorPointerType;
  static const FieldDescriptor::CppType cpp_type =
      FieldDescriptor::CPPTYPE_ENUM;
  static const Descriptor* GetMessageFieldDescriptor() {
    return NULL;
  }
};

template<typename T>
struct RefTypeTraits<
    T, typename std::enable_if<std::is_same<std::string, T>::value>::type> {
  typedef RepeatedFieldRefIterator<T> iterator;
  typedef RepeatedFieldAccessor AccessorType;
<<<<<<< HEAD
  typedef string AccessorValueType;
  typedef string IteratorValueType;
  typedef string* IteratorPointerType;
=======
  typedef std::string AccessorValueType;
  typedef const std::string IteratorValueType;
  typedef const std::string* IteratorPointerType;
>>>>>>> 1ee15bae
  static const FieldDescriptor::CppType cpp_type =
      FieldDescriptor::CPPTYPE_STRING;
  static const Descriptor* GetMessageFieldDescriptor() {
    return NULL;
  }
};

template<typename T>
struct MessageDescriptorGetter {
  static const Descriptor* get() {
    return T::default_instance().GetDescriptor();
  }
};
template<>
struct MessageDescriptorGetter<Message> {
  static const Descriptor* get() {
    return NULL;
  }
};

template<typename T>
struct RefTypeTraits<
    T, typename std::enable_if<std::is_base_of<Message, T>::value>::type> {
  typedef RepeatedFieldRefIterator<T> iterator;
  typedef RepeatedFieldAccessor AccessorType;
  typedef Message AccessorValueType;
  typedef const T& IteratorValueType;
  typedef const T* IteratorPointerType;
  static const FieldDescriptor::CppType cpp_type =
      FieldDescriptor::CPPTYPE_MESSAGE;
  static const Descriptor* GetMessageFieldDescriptor() {
    return MessageDescriptorGetter<T>::get();
  }
};
}  // namespace internal
}  // namespace protobuf
}  // namespace google

#include <google/protobuf/port_undef.inc>

#endif  // GOOGLE_PROTOBUF_REFLECTION_H__<|MERGE_RESOLUTION|>--- conflicted
+++ resolved
@@ -83,6 +83,12 @@
 
   typedef IteratorType iterator;
   typedef IteratorType const_iterator;
+  typedef T value_type;
+  typedef T& reference;
+  typedef const T& const_reference;
+  typedef int size_type;
+  typedef ptrdiff_t difference_type;
+
   iterator begin() const {
     return iterator(data_, accessor_, true);
   }
@@ -205,16 +211,18 @@
 
   typedef IteratorType iterator;
   typedef IteratorType const_iterator;
+  typedef T value_type;
+  typedef T& reference;
+  typedef const T& const_reference;
+  typedef int size_type;
+  typedef ptrdiff_t difference_type;
+
   iterator begin() const {
     return iterator(data_, accessor_, true, NewMessage());
   }
   iterator end() const {
-<<<<<<< HEAD
-    return iterator(data_, accessor_, false, NewMessage());
-=======
     // The end iterator must not be dereferenced, no need for scratch space.
     return iterator(data_, accessor_, false, nullptr);
->>>>>>> 1ee15bae
   }
 
  private:
@@ -363,7 +371,7 @@
   virtual void Swap(Field* data, const RepeatedFieldAccessor* other_mutator,
                     Field* other_data) const = 0;
 
-  // Create an iterator that points at the begining of the repeated field.
+  // Create an iterator that points at the beginning of the repeated field.
   virtual Iterator* BeginIterator(const Field* data) const = 0;
   // Create an iterator that points at the end of the repeated field.
   virtual Iterator* EndIterator(const Field* data) const = 0;
@@ -442,15 +450,6 @@
  public:
   // Constructor for non-message fields.
   RepeatedFieldRefIterator(const void* data,
-<<<<<<< HEAD
-                           const RepeatedFieldAccessor* accessor,
-                           bool begin)
-      : data_(data), accessor_(accessor),
-        iterator_(begin ? accessor->BeginIterator(data) :
-                          accessor->EndIterator(data)),
-        scratch_space_(new AccessorValueType) {
-  }
-=======
                            const RepeatedFieldAccessor* accessor, bool begin)
       : data_(data),
         accessor_(accessor),
@@ -458,7 +457,6 @@
                         : accessor->EndIterator(data)),
         // The end iterator must not be dereferenced, no need for scratch space.
         scratch_space_(begin ? new AccessorValueType : nullptr) {}
->>>>>>> 1ee15bae
   // Constructor for message fields.
   RepeatedFieldRefIterator(const void* data,
                            const RepeatedFieldAccessor* accessor,
@@ -580,15 +578,9 @@
     T, typename std::enable_if<std::is_same<std::string, T>::value>::type> {
   typedef RepeatedFieldRefIterator<T> iterator;
   typedef RepeatedFieldAccessor AccessorType;
-<<<<<<< HEAD
-  typedef string AccessorValueType;
-  typedef string IteratorValueType;
-  typedef string* IteratorPointerType;
-=======
   typedef std::string AccessorValueType;
   typedef const std::string IteratorValueType;
   typedef const std::string* IteratorPointerType;
->>>>>>> 1ee15bae
   static const FieldDescriptor::CppType cpp_type =
       FieldDescriptor::CPPTYPE_STRING;
   static const Descriptor* GetMessageFieldDescriptor() {

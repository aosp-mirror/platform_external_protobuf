// Protocol Buffers - Google's data interchange format
// Copyright 2008 Google Inc.  All rights reserved.
// https://developers.google.com/protocol-buffers/
//
// Redistribution and use in source and binary forms, with or without
// modification, are permitted provided that the following conditions are
// met:
//
//     * Redistributions of source code must retain the above copyright
// notice, this list of conditions and the following disclaimer.
//     * Redistributions in binary form must reproduce the above
// copyright notice, this list of conditions and the following disclaimer
// in the documentation and/or other materials provided with the
// distribution.
//     * Neither the name of Google Inc. nor the names of its
// contributors may be used to endorse or promote products derived from
// this software without specific prior written permission.
//
// THIS SOFTWARE IS PROVIDED BY THE COPYRIGHT HOLDERS AND CONTRIBUTORS
// "AS IS" AND ANY EXPRESS OR IMPLIED WARRANTIES, INCLUDING, BUT NOT
// LIMITED TO, THE IMPLIED WARRANTIES OF MERCHANTABILITY AND FITNESS FOR
// A PARTICULAR PURPOSE ARE DISCLAIMED. IN NO EVENT SHALL THE COPYRIGHT
// OWNER OR CONTRIBUTORS BE LIABLE FOR ANY DIRECT, INDIRECT, INCIDENTAL,
// SPECIAL, EXEMPLARY, OR CONSEQUENTIAL DAMAGES (INCLUDING, BUT NOT
// LIMITED TO, PROCUREMENT OF SUBSTITUTE GOODS OR SERVICES; LOSS OF USE,
// DATA, OR PROFITS; OR BUSINESS INTERRUPTION) HOWEVER CAUSED AND ON ANY
// THEORY OF LIABILITY, WHETHER IN CONTRACT, STRICT LIABILITY, OR TORT
// (INCLUDING NEGLIGENCE OR OTHERWISE) ARISING IN ANY WAY OUT OF THE USE
// OF THIS SOFTWARE, EVEN IF ADVISED OF THE POSSIBILITY OF SUCH DAMAGE.

// Author: kenton@google.com (Kenton Varda)
//         wink@google.com (Wink Saville) (refactored from wire_format.h)
//  Based on original Protocol Buffers design by
//  Sanjay Ghemawat, Jeff Dean, and others.

#ifndef GOOGLE_PROTOBUF_WIRE_FORMAT_LITE_INL_H__
#define GOOGLE_PROTOBUF_WIRE_FORMAT_LITE_INL_H__

#ifdef _MSC_VER
// This is required for min/max on VS2013 only.
#include <algorithm>
#endif

#include <string>
#include <google/protobuf/stubs/common.h>
#include <google/protobuf/stubs/logging.h>
#include <google/protobuf/io/coded_stream.h>
#include <google/protobuf/arenastring.h>
#include <google/protobuf/message_lite.h>
#include <google/protobuf/repeated_field.h>
#include <google/protobuf/wire_format_lite.h>


#ifdef SWIG
#error "You cannot SWIG proto headers"
#endif

#include <google/protobuf/port_def.inc>

namespace google {
namespace protobuf {
namespace internal {

// Implementation details of ReadPrimitive.

template <>
inline bool WireFormatLite::ReadPrimitive<int32, WireFormatLite::TYPE_INT32>(
    io::CodedInputStream* input,
    int32* value) {
  uint32 temp;
  if (!input->ReadVarint32(&temp)) return false;
  *value = static_cast<int32>(temp);
  return true;
}
template <>
inline bool WireFormatLite::ReadPrimitive<int64, WireFormatLite::TYPE_INT64>(
    io::CodedInputStream* input,
    int64* value) {
  uint64 temp;
  if (!input->ReadVarint64(&temp)) return false;
  *value = static_cast<int64>(temp);
  return true;
}
template <>
inline bool WireFormatLite::ReadPrimitive<uint32, WireFormatLite::TYPE_UINT32>(
    io::CodedInputStream* input,
    uint32* value) {
  return input->ReadVarint32(value);
}
template <>
inline bool WireFormatLite::ReadPrimitive<uint64, WireFormatLite::TYPE_UINT64>(
    io::CodedInputStream* input,
    uint64* value) {
  return input->ReadVarint64(value);
}
template <>
inline bool WireFormatLite::ReadPrimitive<int32, WireFormatLite::TYPE_SINT32>(
    io::CodedInputStream* input,
    int32* value) {
  uint32 temp;
  if (!input->ReadVarint32(&temp)) return false;
  *value = ZigZagDecode32(temp);
  return true;
}
template <>
inline bool WireFormatLite::ReadPrimitive<int64, WireFormatLite::TYPE_SINT64>(
    io::CodedInputStream* input,
    int64* value) {
  uint64 temp;
  if (!input->ReadVarint64(&temp)) return false;
  *value = ZigZagDecode64(temp);
  return true;
}
template <>
inline bool WireFormatLite::ReadPrimitive<uint32, WireFormatLite::TYPE_FIXED32>(
    io::CodedInputStream* input,
    uint32* value) {
  return input->ReadLittleEndian32(value);
}
template <>
inline bool WireFormatLite::ReadPrimitive<uint64, WireFormatLite::TYPE_FIXED64>(
    io::CodedInputStream* input,
    uint64* value) {
  return input->ReadLittleEndian64(value);
}
template <>
inline bool WireFormatLite::ReadPrimitive<int32, WireFormatLite::TYPE_SFIXED32>(
    io::CodedInputStream* input,
    int32* value) {
  uint32 temp;
  if (!input->ReadLittleEndian32(&temp)) return false;
  *value = static_cast<int32>(temp);
  return true;
}
template <>
inline bool WireFormatLite::ReadPrimitive<int64, WireFormatLite::TYPE_SFIXED64>(
    io::CodedInputStream* input,
    int64* value) {
  uint64 temp;
  if (!input->ReadLittleEndian64(&temp)) return false;
  *value = static_cast<int64>(temp);
  return true;
}
template <>
inline bool WireFormatLite::ReadPrimitive<float, WireFormatLite::TYPE_FLOAT>(
    io::CodedInputStream* input,
    float* value) {
  uint32 temp;
  if (!input->ReadLittleEndian32(&temp)) return false;
  *value = DecodeFloat(temp);
  return true;
}
template <>
inline bool WireFormatLite::ReadPrimitive<double, WireFormatLite::TYPE_DOUBLE>(
    io::CodedInputStream* input,
    double* value) {
  uint64 temp;
  if (!input->ReadLittleEndian64(&temp)) return false;
  *value = DecodeDouble(temp);
  return true;
}
template <>
inline bool WireFormatLite::ReadPrimitive<bool, WireFormatLite::TYPE_BOOL>(
    io::CodedInputStream* input,
    bool* value) {
  uint64 temp;
  if (!input->ReadVarint64(&temp)) return false;
  *value = temp != 0;
  return true;
}
template <>
inline bool WireFormatLite::ReadPrimitive<int, WireFormatLite::TYPE_ENUM>(
    io::CodedInputStream* input,
    int* value) {
  uint32 temp;
  if (!input->ReadVarint32(&temp)) return false;
  *value = static_cast<int>(temp);
  return true;
}

template <>
inline const uint8* WireFormatLite::ReadPrimitiveFromArray<
  uint32, WireFormatLite::TYPE_FIXED32>(
    const uint8* buffer,
    uint32* value) {
  return io::CodedInputStream::ReadLittleEndian32FromArray(buffer, value);
}
template <>
inline const uint8* WireFormatLite::ReadPrimitiveFromArray<
  uint64, WireFormatLite::TYPE_FIXED64>(
    const uint8* buffer,
    uint64* value) {
  return io::CodedInputStream::ReadLittleEndian64FromArray(buffer, value);
}
template <>
inline const uint8* WireFormatLite::ReadPrimitiveFromArray<
  int32, WireFormatLite::TYPE_SFIXED32>(
    const uint8* buffer,
    int32* value) {
  uint32 temp;
  buffer = io::CodedInputStream::ReadLittleEndian32FromArray(buffer, &temp);
  *value = static_cast<int32>(temp);
  return buffer;
}
template <>
inline const uint8* WireFormatLite::ReadPrimitiveFromArray<
  int64, WireFormatLite::TYPE_SFIXED64>(
    const uint8* buffer,
    int64* value) {
  uint64 temp;
  buffer = io::CodedInputStream::ReadLittleEndian64FromArray(buffer, &temp);
  *value = static_cast<int64>(temp);
  return buffer;
}
template <>
inline const uint8* WireFormatLite::ReadPrimitiveFromArray<
  float, WireFormatLite::TYPE_FLOAT>(
    const uint8* buffer,
    float* value) {
  uint32 temp;
  buffer = io::CodedInputStream::ReadLittleEndian32FromArray(buffer, &temp);
  *value = DecodeFloat(temp);
  return buffer;
}
template <>
inline const uint8* WireFormatLite::ReadPrimitiveFromArray<
  double, WireFormatLite::TYPE_DOUBLE>(
    const uint8* buffer,
    double* value) {
  uint64 temp;
  buffer = io::CodedInputStream::ReadLittleEndian64FromArray(buffer, &temp);
  *value = DecodeDouble(temp);
  return buffer;
}

template <typename CType, enum WireFormatLite::FieldType DeclaredType>
inline bool WireFormatLite::ReadRepeatedPrimitive(
    int,  // tag_size, unused.
    uint32 tag,
    io::CodedInputStream* input,
    RepeatedField<CType>* values) {
  CType value;
  if (!ReadPrimitive<CType, DeclaredType>(input, &value)) return false;
  values->Add(value);
  int elements_already_reserved = values->Capacity() - values->size();
  while (elements_already_reserved > 0 && input->ExpectTag(tag)) {
    if (!ReadPrimitive<CType, DeclaredType>(input, &value)) return false;
    values->AddAlreadyReserved(value);
    elements_already_reserved--;
  }
  return true;
}

template <typename CType, enum WireFormatLite::FieldType DeclaredType>
inline bool WireFormatLite::ReadRepeatedFixedSizePrimitive(
    int tag_size,
    uint32 tag,
    io::CodedInputStream* input,
    RepeatedField<CType>* values) {
  GOOGLE_DCHECK_EQ(UInt32Size(tag), tag_size);
  CType value;
  if (!ReadPrimitive<CType, DeclaredType>(input, &value))
    return false;
  values->Add(value);

  // For fixed size values, repeated values can be read more quickly by
  // reading directly from a raw array.
  //
  // We can get a tight loop by only reading as many elements as can be
  // added to the RepeatedField without having to do any resizing. Additionally,
  // we only try to read as many elements as are available from the current
  // buffer space. Doing so avoids having to perform boundary checks when
  // reading the value: the maximum number of elements that can be read is
  // known outside of the loop.
  const void* void_pointer;
  int size;
  input->GetDirectBufferPointerInline(&void_pointer, &size);
  if (size > 0) {
    const uint8* buffer = reinterpret_cast<const uint8*>(void_pointer);
    // The number of bytes each type occupies on the wire.
    const int per_value_size = tag_size + sizeof(value);

    int elements_available =
        std::min(values->Capacity() - values->size(), size / per_value_size);
    int num_read = 0;
    while (num_read < elements_available &&
           (buffer = io::CodedInputStream::ExpectTagFromArray(
               buffer, tag)) != NULL) {
      buffer = ReadPrimitiveFromArray<CType, DeclaredType>(buffer, &value);
      values->AddAlreadyReserved(value);
      ++num_read;
    }
    const int read_bytes = num_read * per_value_size;
    if (read_bytes > 0) {
      input->Skip(read_bytes);
    }
  }
  return true;
}

// Specializations of ReadRepeatedPrimitive for the fixed size types, which use
// the optimized code path.
#define READ_REPEATED_FIXED_SIZE_PRIMITIVE(CPPTYPE, DECLARED_TYPE)             \
template <>                                                                    \
inline bool WireFormatLite::ReadRepeatedPrimitive<                             \
  CPPTYPE, WireFormatLite::DECLARED_TYPE>(                                     \
    int tag_size,                                                              \
    uint32 tag,                                                                \
    io::CodedInputStream* input,                                               \
    RepeatedField<CPPTYPE>* values) {                                          \
  return ReadRepeatedFixedSizePrimitive<                                       \
    CPPTYPE, WireFormatLite::DECLARED_TYPE>(                                   \
      tag_size, tag, input, values);                                           \
}

READ_REPEATED_FIXED_SIZE_PRIMITIVE(uint32, TYPE_FIXED32)
READ_REPEATED_FIXED_SIZE_PRIMITIVE(uint64, TYPE_FIXED64)
READ_REPEATED_FIXED_SIZE_PRIMITIVE(int32, TYPE_SFIXED32)
READ_REPEATED_FIXED_SIZE_PRIMITIVE(int64, TYPE_SFIXED64)
READ_REPEATED_FIXED_SIZE_PRIMITIVE(float, TYPE_FLOAT)
READ_REPEATED_FIXED_SIZE_PRIMITIVE(double, TYPE_DOUBLE)

#undef READ_REPEATED_FIXED_SIZE_PRIMITIVE

template <typename CType, enum WireFormatLite::FieldType DeclaredType>
bool WireFormatLite::ReadRepeatedPrimitiveNoInline(
    int tag_size,
    uint32 tag,
    io::CodedInputStream* input,
    RepeatedField<CType>* value) {
  return ReadRepeatedPrimitive<CType, DeclaredType>(
      tag_size, tag, input, value);
}

template <typename CType, enum WireFormatLite::FieldType DeclaredType>
inline bool WireFormatLite::ReadPackedPrimitive(io::CodedInputStream* input,
                                                RepeatedField<CType>* values) {
  uint32 length;
  if (!input->ReadVarint32(&length)) return false;
  io::CodedInputStream::Limit limit = input->PushLimit(length);
  while (input->BytesUntilLimit() > 0) {
    CType value;
    if (!ReadPrimitive<CType, DeclaredType>(input, &value)) return false;
    values->Add(value);
  }
  input->PopLimit(limit);
  return true;
}

template <typename CType, enum WireFormatLite::FieldType DeclaredType>
inline bool WireFormatLite::ReadPackedFixedSizePrimitive(
    io::CodedInputStream* input, RepeatedField<CType>* values) {
  uint32 length;
  if (!input->ReadVarint32(&length)) return false;
  const uint32 old_entries = values->size();
  const uint32 new_entries = length / sizeof(CType);
  const uint32 new_bytes = new_entries * sizeof(CType);
  if (new_bytes != length) return false;
  // We would *like* to pre-allocate the buffer to write into (for
  // speed), but *must* avoid performing a very large allocation due
  // to a malicious user-supplied "length" above.  So we have a fast
  // path that pre-allocates when the "length" is less than a bound.
  // We determine the bound by calling BytesUntilTotalBytesLimit() and
  // BytesUntilLimit().  These return -1 to mean "no limit set".
  // There are four cases:
  // TotalBytesLimit  Limit
  // -1               -1     Use slow path.
  // -1               >= 0   Use fast path if length <= Limit.
  // >= 0             -1     Use slow path.
  // >= 0             >= 0   Use fast path if length <= min(both limits).
  int64 bytes_limit = input->BytesUntilTotalBytesLimit();
  if (bytes_limit == -1) {
    bytes_limit = input->BytesUntilLimit();
  } else {
    bytes_limit =
        std::min(bytes_limit, static_cast<int64>(input->BytesUntilLimit()));
  }
  if (bytes_limit >= new_bytes) {
    // Fast-path that pre-allocates *values to the final size.
#if defined(PROTOBUF_LITTLE_ENDIAN)
    values->Resize(old_entries + new_entries, 0);
    // values->mutable_data() may change after Resize(), so do this after:
    void* dest = reinterpret_cast<void*>(values->mutable_data() + old_entries);
    if (!input->ReadRaw(dest, new_bytes)) {
      values->Truncate(old_entries);
      return false;
    }
#else
    values->Reserve(old_entries + new_entries);
    CType value;
    for (uint32 i = 0; i < new_entries; ++i) {
      if (!ReadPrimitive<CType, DeclaredType>(input, &value)) return false;
      values->AddAlreadyReserved(value);
    }
#endif
  } else {
    // This is the slow-path case where "length" may be too large to
    // safely allocate.  We read as much as we can into *values
    // without pre-allocating "length" bytes.
    CType value;
    for (uint32 i = 0; i < new_entries; ++i) {
      if (!ReadPrimitive<CType, DeclaredType>(input, &value)) return false;
      values->Add(value);
    }
  }
  return true;
}

// Specializations of ReadPackedPrimitive for the fixed size types, which use
// an optimized code path.
#define READ_REPEATED_PACKED_FIXED_SIZE_PRIMITIVE(CPPTYPE, DECLARED_TYPE)      \
template <>                                                                    \
inline bool WireFormatLite::ReadPackedPrimitive<                               \
  CPPTYPE, WireFormatLite::DECLARED_TYPE>(                                     \
    io::CodedInputStream* input,                                               \
    RepeatedField<CPPTYPE>* values) {                                          \
  return ReadPackedFixedSizePrimitive<                                         \
      CPPTYPE, WireFormatLite::DECLARED_TYPE>(input, values);                  \
}

READ_REPEATED_PACKED_FIXED_SIZE_PRIMITIVE(uint32, TYPE_FIXED32)
READ_REPEATED_PACKED_FIXED_SIZE_PRIMITIVE(uint64, TYPE_FIXED64)
READ_REPEATED_PACKED_FIXED_SIZE_PRIMITIVE(int32, TYPE_SFIXED32)
READ_REPEATED_PACKED_FIXED_SIZE_PRIMITIVE(int64, TYPE_SFIXED64)
READ_REPEATED_PACKED_FIXED_SIZE_PRIMITIVE(float, TYPE_FLOAT)
READ_REPEATED_PACKED_FIXED_SIZE_PRIMITIVE(double, TYPE_DOUBLE)

#undef READ_REPEATED_PACKED_FIXED_SIZE_PRIMITIVE

template <typename CType, enum WireFormatLite::FieldType DeclaredType>
bool WireFormatLite::ReadPackedPrimitiveNoInline(io::CodedInputStream* input,
                                                 RepeatedField<CType>* values) {
  return ReadPackedPrimitive<CType, DeclaredType>(input, values);
}


<<<<<<< HEAD

inline bool WireFormatLite::ReadGroup(int field_number,
                                      io::CodedInputStream* input,
                                      MessageLite* value) {
  if (!input->IncrementRecursionDepth()) return false;
  if (!value->MergePartialFromCodedStream(input)) return false;
  input->DecrementRecursionDepth();
  // Make sure the last thing read was an end tag for this group.
  if (!input->LastTagWas(MakeTag(field_number, WIRETYPE_END_GROUP))) {
    return false;
  }
  return true;
}
inline bool WireFormatLite::ReadMessage(io::CodedInputStream* input,
                                        MessageLite* value) {
  uint32 length;
  if (!input->ReadVarint32(&length)) return false;
  std::pair<io::CodedInputStream::Limit, int> p =
      input->IncrementRecursionDepthAndPushLimit(length);
  if (p.second < 0 || !value->MergePartialFromCodedStream(input)) return false;
  // Make sure that parsing stopped when the limit was hit, not at an endgroup
  // tag.
  return input->DecrementRecursionDepthAndPopLimit(p.first);
}

// We name the template parameter something long and extremely unlikely to occur
// elsewhere because a *qualified* member access expression designed to avoid
// virtual dispatch, C++03 [basic.lookup.classref] 3.4.5/4 requires that the
// name of the qualifying class to be looked up both in the context of the full
// expression (finding the template parameter) and in the context of the object
// whose member we are accessing. This could potentially find a nested type
// within that object. The standard goes on to require these names to refer to
// the same entity, which this collision would violate. The lack of a safe way
// to avoid this collision appears to be a defect in the standard, but until it
// is corrected, we choose the name to avoid accidental collisions.
template<typename MessageType_WorkAroundCppLookupDefect>
inline bool WireFormatLite::ReadGroupNoVirtual(
=======
template<typename MessageType>
inline bool WireFormatLite::ReadGroup(
>>>>>>> 1ee15bae
    int field_number, io::CodedInputStream* input,
    MessageType* value) {
  if (!input->IncrementRecursionDepth()) return false;
  if (!value->MergePartialFromCodedStream(input)) return false;
  input->UnsafeDecrementRecursionDepth();
  // Make sure the last thing read was an end tag for this group.
  if (!input->LastTagWas(MakeTag(field_number, WIRETYPE_END_GROUP))) {
    return false;
  }
  return true;
}
<<<<<<< HEAD
template<typename MessageType_WorkAroundCppLookupDefect>
inline bool WireFormatLite::ReadGroupNoVirtualNoRecursionDepth(
    int field_number, io::CodedInputStream* input,
    MessageType_WorkAroundCppLookupDefect* value) {
  return value->MessageType_WorkAroundCppLookupDefect::
             MergePartialFromCodedStream(input) &&
         input->LastTagWas(MakeTag(field_number, WIRETYPE_END_GROUP));
}
template<typename MessageType_WorkAroundCppLookupDefect>
inline bool WireFormatLite::ReadMessageNoVirtual(
    io::CodedInputStream* input, MessageType_WorkAroundCppLookupDefect* value) {
  uint32 length;
  if (!input->ReadVarint32(&length)) return false;
=======
template<typename MessageType>
inline bool WireFormatLite::ReadMessage(
    io::CodedInputStream* input, MessageType* value) {
  int length;
  if (!input->ReadVarintSizeAsInt(&length)) return false;
>>>>>>> 1ee15bae
  std::pair<io::CodedInputStream::Limit, int> p =
      input->IncrementRecursionDepthAndPushLimit(length);
  if (p.second < 0 || !value->MergePartialFromCodedStream(input)) return false;
  // Make sure that parsing stopped when the limit was hit, not at an endgroup
  // tag.
  return input->DecrementRecursionDepthAndPopLimit(p.first);
}
<<<<<<< HEAD
template<typename MessageType_WorkAroundCppLookupDefect>
inline bool WireFormatLite::ReadMessageNoVirtualNoRecursionDepth(
    io::CodedInputStream* input, MessageType_WorkAroundCppLookupDefect* value) {
  io::CodedInputStream::Limit old_limit = input->ReadLengthAndPushLimit();
  if (!value->
      MessageType_WorkAroundCppLookupDefect::MergePartialFromCodedStream(input))
    return false;
  // Make sure that parsing stopped when the limit was hit, not at an endgroup
  // tag.
  return input->CheckEntireMessageConsumedAndPopLimit(old_limit);
}
=======
>>>>>>> 1ee15bae

// ===================================================================

inline void WireFormatLite::WriteTag(int field_number, WireType type,
                                     io::CodedOutputStream* output) {
  output->WriteTag(MakeTag(field_number, type));
}

inline void WireFormatLite::WriteInt32NoTag(int32 value,
                                            io::CodedOutputStream* output) {
  output->WriteVarint32SignExtended(value);
}
inline void WireFormatLite::WriteInt64NoTag(int64 value,
                                            io::CodedOutputStream* output) {
  output->WriteVarint64(static_cast<uint64>(value));
}
inline void WireFormatLite::WriteUInt32NoTag(uint32 value,
                                             io::CodedOutputStream* output) {
  output->WriteVarint32(value);
}
inline void WireFormatLite::WriteUInt64NoTag(uint64 value,
                                             io::CodedOutputStream* output) {
  output->WriteVarint64(value);
}
inline void WireFormatLite::WriteSInt32NoTag(int32 value,
                                             io::CodedOutputStream* output) {
  output->WriteVarint32(ZigZagEncode32(value));
}
inline void WireFormatLite::WriteSInt64NoTag(int64 value,
                                             io::CodedOutputStream* output) {
  output->WriteVarint64(ZigZagEncode64(value));
}
inline void WireFormatLite::WriteFixed32NoTag(uint32 value,
                                              io::CodedOutputStream* output) {
  output->WriteLittleEndian32(value);
}
inline void WireFormatLite::WriteFixed64NoTag(uint64 value,
                                              io::CodedOutputStream* output) {
  output->WriteLittleEndian64(value);
}
inline void WireFormatLite::WriteSFixed32NoTag(int32 value,
                                               io::CodedOutputStream* output) {
  output->WriteLittleEndian32(static_cast<uint32>(value));
}
inline void WireFormatLite::WriteSFixed64NoTag(int64 value,
                                               io::CodedOutputStream* output) {
  output->WriteLittleEndian64(static_cast<uint64>(value));
}
inline void WireFormatLite::WriteFloatNoTag(float value,
                                            io::CodedOutputStream* output) {
  output->WriteLittleEndian32(EncodeFloat(value));
}
inline void WireFormatLite::WriteDoubleNoTag(double value,
                                             io::CodedOutputStream* output) {
  output->WriteLittleEndian64(EncodeDouble(value));
}
inline void WireFormatLite::WriteBoolNoTag(bool value,
                                           io::CodedOutputStream* output) {
  output->WriteVarint32(value ? 1 : 0);
}
inline void WireFormatLite::WriteEnumNoTag(int value,
                                           io::CodedOutputStream* output) {
  output->WriteVarint32SignExtended(value);
}

// See comment on ReadGroupNoVirtual to understand the need for this template
// parameter name.
template<typename MessageType_WorkAroundCppLookupDefect>
inline void WireFormatLite::WriteGroupNoVirtual(
    int field_number, const MessageType_WorkAroundCppLookupDefect& value,
    io::CodedOutputStream* output) {
  WriteTag(field_number, WIRETYPE_START_GROUP, output);
  value.MessageType_WorkAroundCppLookupDefect::SerializeWithCachedSizes(output);
  WriteTag(field_number, WIRETYPE_END_GROUP, output);
}
template<typename MessageType_WorkAroundCppLookupDefect>
inline void WireFormatLite::WriteMessageNoVirtual(
    int field_number, const MessageType_WorkAroundCppLookupDefect& value,
    io::CodedOutputStream* output) {
  WriteTag(field_number, WIRETYPE_LENGTH_DELIMITED, output);
  output->WriteVarint32(
      value.MessageType_WorkAroundCppLookupDefect::GetCachedSize());
  value.MessageType_WorkAroundCppLookupDefect::SerializeWithCachedSizes(output);
}

// ===================================================================

inline uint8* WireFormatLite::WriteTagToArray(int field_number,
                                              WireType type,
                                              uint8* target) {
  return io::CodedOutputStream::WriteTagToArray(MakeTag(field_number, type),
                                                target);
}

inline uint8* WireFormatLite::WriteInt32NoTagToArray(int32 value,
                                                     uint8* target) {
  return io::CodedOutputStream::WriteVarint32SignExtendedToArray(value, target);
}
inline uint8* WireFormatLite::WriteInt64NoTagToArray(int64 value,
                                                     uint8* target) {
  return io::CodedOutputStream::WriteVarint64ToArray(
      static_cast<uint64>(value), target);
}
inline uint8* WireFormatLite::WriteUInt32NoTagToArray(uint32 value,
                                                      uint8* target) {
  return io::CodedOutputStream::WriteVarint32ToArray(value, target);
}
inline uint8* WireFormatLite::WriteUInt64NoTagToArray(uint64 value,
                                                      uint8* target) {
  return io::CodedOutputStream::WriteVarint64ToArray(value, target);
}
inline uint8* WireFormatLite::WriteSInt32NoTagToArray(int32 value,
                                                      uint8* target) {
  return io::CodedOutputStream::WriteVarint32ToArray(ZigZagEncode32(value),
                                                     target);
}
inline uint8* WireFormatLite::WriteSInt64NoTagToArray(int64 value,
                                                      uint8* target) {
  return io::CodedOutputStream::WriteVarint64ToArray(ZigZagEncode64(value),
                                                     target);
}
inline uint8* WireFormatLite::WriteFixed32NoTagToArray(uint32 value,
                                                       uint8* target) {
  return io::CodedOutputStream::WriteLittleEndian32ToArray(value, target);
}
inline uint8* WireFormatLite::WriteFixed64NoTagToArray(uint64 value,
                                                       uint8* target) {
  return io::CodedOutputStream::WriteLittleEndian64ToArray(value, target);
}
inline uint8* WireFormatLite::WriteSFixed32NoTagToArray(int32 value,
                                                        uint8* target) {
  return io::CodedOutputStream::WriteLittleEndian32ToArray(
      static_cast<uint32>(value), target);
}
inline uint8* WireFormatLite::WriteSFixed64NoTagToArray(int64 value,
                                                        uint8* target) {
  return io::CodedOutputStream::WriteLittleEndian64ToArray(
      static_cast<uint64>(value), target);
}
inline uint8* WireFormatLite::WriteFloatNoTagToArray(float value,
                                                     uint8* target) {
  return io::CodedOutputStream::WriteLittleEndian32ToArray(EncodeFloat(value),
                                                           target);
}
inline uint8* WireFormatLite::WriteDoubleNoTagToArray(double value,
                                                      uint8* target) {
  return io::CodedOutputStream::WriteLittleEndian64ToArray(EncodeDouble(value),
                                                           target);
}
inline uint8* WireFormatLite::WriteBoolNoTagToArray(bool value,
                                                    uint8* target) {
  return io::CodedOutputStream::WriteVarint32ToArray(value ? 1 : 0, target);
}
inline uint8* WireFormatLite::WriteEnumNoTagToArray(int value,
                                                    uint8* target) {
  return io::CodedOutputStream::WriteVarint32SignExtendedToArray(value, target);
}

inline uint8* WireFormatLite::WriteInt32ToArray(int field_number,
                                                int32 value,
                                                uint8* target) {
  target = WriteTagToArray(field_number, WIRETYPE_VARINT, target);
  return WriteInt32NoTagToArray(value, target);
}
inline uint8* WireFormatLite::WriteInt64ToArray(int field_number,
                                                int64 value,
                                                uint8* target) {
  target = WriteTagToArray(field_number, WIRETYPE_VARINT, target);
  return WriteInt64NoTagToArray(value, target);
}
inline uint8* WireFormatLite::WriteUInt32ToArray(int field_number,
                                                 uint32 value,
                                                 uint8* target) {
  target = WriteTagToArray(field_number, WIRETYPE_VARINT, target);
  return WriteUInt32NoTagToArray(value, target);
}
inline uint8* WireFormatLite::WriteUInt64ToArray(int field_number,
                                                 uint64 value,
                                                 uint8* target) {
  target = WriteTagToArray(field_number, WIRETYPE_VARINT, target);
  return WriteUInt64NoTagToArray(value, target);
}
inline uint8* WireFormatLite::WriteSInt32ToArray(int field_number,
                                                 int32 value,
                                                 uint8* target) {
  target = WriteTagToArray(field_number, WIRETYPE_VARINT, target);
  return WriteSInt32NoTagToArray(value, target);
}
inline uint8* WireFormatLite::WriteSInt64ToArray(int field_number,
                                                 int64 value,
                                                 uint8* target) {
  target = WriteTagToArray(field_number, WIRETYPE_VARINT, target);
  return WriteSInt64NoTagToArray(value, target);
}
inline uint8* WireFormatLite::WriteFixed32ToArray(int field_number,
                                                  uint32 value,
                                                  uint8* target) {
  target = WriteTagToArray(field_number, WIRETYPE_FIXED32, target);
  return WriteFixed32NoTagToArray(value, target);
}
inline uint8* WireFormatLite::WriteFixed64ToArray(int field_number,
                                                  uint64 value,
                                                  uint8* target) {
  target = WriteTagToArray(field_number, WIRETYPE_FIXED64, target);
  return WriteFixed64NoTagToArray(value, target);
}
inline uint8* WireFormatLite::WriteSFixed32ToArray(int field_number,
                                                   int32 value,
                                                   uint8* target) {
  target = WriteTagToArray(field_number, WIRETYPE_FIXED32, target);
  return WriteSFixed32NoTagToArray(value, target);
}
inline uint8* WireFormatLite::WriteSFixed64ToArray(int field_number,
                                                   int64 value,
                                                   uint8* target) {
  target = WriteTagToArray(field_number, WIRETYPE_FIXED64, target);
  return WriteSFixed64NoTagToArray(value, target);
}
inline uint8* WireFormatLite::WriteFloatToArray(int field_number,
                                                float value,
                                                uint8* target) {
  target = WriteTagToArray(field_number, WIRETYPE_FIXED32, target);
  return WriteFloatNoTagToArray(value, target);
}
inline uint8* WireFormatLite::WriteDoubleToArray(int field_number,
                                                 double value,
                                                 uint8* target) {
  target = WriteTagToArray(field_number, WIRETYPE_FIXED64, target);
  return WriteDoubleNoTagToArray(value, target);
}
inline uint8* WireFormatLite::WriteBoolToArray(int field_number,
                                               bool value,
                                               uint8* target) {
  target = WriteTagToArray(field_number, WIRETYPE_VARINT, target);
  return WriteBoolNoTagToArray(value, target);
}
inline uint8* WireFormatLite::WriteEnumToArray(int field_number,
                                               int value,
                                               uint8* target) {
  target = WriteTagToArray(field_number, WIRETYPE_VARINT, target);
  return WriteEnumNoTagToArray(value, target);
}

inline uint8* WireFormatLite::WriteStringToArray(int field_number,
                                                 const std::string& value,
                                                 uint8* target) {
  // String is for UTF-8 text only
  // WARNING:  In wire_format.cc, both strings and bytes are handled by
  //   WriteString() to avoid code duplication.  If the implementations become
  //   different, you will need to update that usage.
  target = WriteTagToArray(field_number, WIRETYPE_LENGTH_DELIMITED, target);
  return io::CodedOutputStream::WriteStringWithSizeToArray(value, target);
}
inline uint8* WireFormatLite::WriteBytesToArray(int field_number,
                                                const std::string& value,
                                                uint8* target) {
  target = WriteTagToArray(field_number, WIRETYPE_LENGTH_DELIMITED, target);
  return io::CodedOutputStream::WriteStringWithSizeToArray(value, target);
}


<<<<<<< HEAD
inline uint8* WireFormatLite::WriteGroupToArray(int field_number,
                                                const MessageLite& value,
                                                uint8* target) {
  target = WriteTagToArray(field_number, WIRETYPE_START_GROUP, target);
  target = value.SerializeWithCachedSizesToArray(target);
  return WriteTagToArray(field_number, WIRETYPE_END_GROUP, target);
}
inline uint8* WireFormatLite::WriteMessageToArray(int field_number,
                                                  const MessageLite& value,
                                                  uint8* target) {
  target = WriteTagToArray(field_number, WIRETYPE_LENGTH_DELIMITED, target);
  target = io::CodedOutputStream::WriteVarint32ToArray(
    value.GetCachedSize(), target);
  return value.SerializeWithCachedSizesToArray(target);
=======
template <typename MessageType>
inline uint8* WireFormatLite::InternalWriteGroupToArray(
    int field_number, const MessageType& value, uint8* target) {
  target = WriteTagToArray(field_number, WIRETYPE_START_GROUP, target);
  target = value.InternalSerializeWithCachedSizesToArray(target);
  return WriteTagToArray(field_number, WIRETYPE_END_GROUP, target);
}
template <typename MessageType>
inline uint8* WireFormatLite::InternalWriteMessageToArray(
    int field_number, const MessageType& value, uint8* target) {
  target = WriteTagToArray(field_number, WIRETYPE_LENGTH_DELIMITED, target);
  target = io::CodedOutputStream::WriteVarint32ToArray(
    static_cast<uint32>(value.GetCachedSize()), target);
  return value.InternalSerializeWithCachedSizesToArray(target);
>>>>>>> 1ee15bae
}

// See comment on ReadGroupNoVirtual to understand the need for this template
// parameter name.
<<<<<<< HEAD
template<typename MessageType_WorkAroundCppLookupDefect>
inline uint8* WireFormatLite::WriteGroupNoVirtualToArray(
    int field_number, const MessageType_WorkAroundCppLookupDefect& value,
    uint8* target) {
  target = WriteTagToArray(field_number, WIRETYPE_START_GROUP, target);
  target = value.MessageType_WorkAroundCppLookupDefect
      ::SerializeWithCachedSizesToArray(target);
  return WriteTagToArray(field_number, WIRETYPE_END_GROUP, target);
}
template<typename MessageType_WorkAroundCppLookupDefect>
inline uint8* WireFormatLite::WriteMessageNoVirtualToArray(
=======
template <typename MessageType_WorkAroundCppLookupDefect>
inline uint8* WireFormatLite::InternalWriteGroupNoVirtualToArray(
    int field_number, const MessageType_WorkAroundCppLookupDefect& value,
    uint8* target) {
  target = WriteTagToArray(field_number, WIRETYPE_START_GROUP, target);
  target = value.MessageType_WorkAroundCppLookupDefect::
               InternalSerializeWithCachedSizesToArray(target);
  return WriteTagToArray(field_number, WIRETYPE_END_GROUP, target);
}
template <typename MessageType_WorkAroundCppLookupDefect>
inline uint8* WireFormatLite::InternalWriteMessageNoVirtualToArray(
>>>>>>> 1ee15bae
    int field_number, const MessageType_WorkAroundCppLookupDefect& value,
    uint8* target) {
  target = WriteTagToArray(field_number, WIRETYPE_LENGTH_DELIMITED, target);
  target = io::CodedOutputStream::WriteVarint32ToArray(
<<<<<<< HEAD
    value.MessageType_WorkAroundCppLookupDefect::GetCachedSize(), target);
  return value.MessageType_WorkAroundCppLookupDefect
      ::SerializeWithCachedSizesToArray(target);
=======
        static_cast<uint32>(
            value.MessageType_WorkAroundCppLookupDefect::GetCachedSize()),
        target);
  return value.MessageType_WorkAroundCppLookupDefect::
      InternalSerializeWithCachedSizesToArray(target);
>>>>>>> 1ee15bae
}

// ===================================================================

inline int WireFormatLite::Int32Size(int32 value) {
  return io::CodedOutputStream::VarintSize32SignExtended(value);
}
inline int WireFormatLite::Int64Size(int64 value) {
  return io::CodedOutputStream::VarintSize64(static_cast<uint64>(value));
}
inline int WireFormatLite::UInt32Size(uint32 value) {
  return io::CodedOutputStream::VarintSize32(value);
}
inline int WireFormatLite::UInt64Size(uint64 value) {
  return io::CodedOutputStream::VarintSize64(value);
}
inline int WireFormatLite::SInt32Size(int32 value) {
  return io::CodedOutputStream::VarintSize32(ZigZagEncode32(value));
}
inline int WireFormatLite::SInt64Size(int64 value) {
  return io::CodedOutputStream::VarintSize64(ZigZagEncode64(value));
}
inline int WireFormatLite::EnumSize(int value) {
  return io::CodedOutputStream::VarintSize32SignExtended(value);
}

<<<<<<< HEAD
inline int WireFormatLite::StringSize(const string& value) {
  return static_cast<int>(
      io::CodedOutputStream::VarintSize32(static_cast<uint32>(value.size())) +
      value.size());
}
inline int WireFormatLite::BytesSize(const string& value) {
  return static_cast<int>(
      io::CodedOutputStream::VarintSize32(static_cast<uint32>(value.size())) +
      value.size());
}


inline int WireFormatLite::GroupSize(const MessageLite& value) {
  return value.ByteSize();
}
inline int WireFormatLite::MessageSize(const MessageLite& value) {
  return LengthDelimitedSize(value.ByteSize());
=======
inline size_t WireFormatLite::StringSize(const std::string& value) {
  return LengthDelimitedSize(value.size());
}
inline size_t WireFormatLite::BytesSize(const std::string& value) {
  return LengthDelimitedSize(value.size());
}


template<typename MessageType>
inline size_t WireFormatLite::GroupSize(const MessageType& value) {
  return value.ByteSizeLong();
}
template<typename MessageType>
inline size_t WireFormatLite::MessageSize(const MessageType& value) {
  return LengthDelimitedSize(value.ByteSizeLong());
>>>>>>> 1ee15bae
}

// See comment on ReadGroupNoVirtual to understand the need for this template
// parameter name.
template<typename MessageType_WorkAroundCppLookupDefect>
inline int WireFormatLite::GroupSizeNoVirtual(
    const MessageType_WorkAroundCppLookupDefect& value) {
  return value.MessageType_WorkAroundCppLookupDefect::ByteSize();
}
template<typename MessageType_WorkAroundCppLookupDefect>
inline int WireFormatLite::MessageSizeNoVirtual(
    const MessageType_WorkAroundCppLookupDefect& value) {
  return LengthDelimitedSize(
      value.MessageType_WorkAroundCppLookupDefect::ByteSize());
}

<<<<<<< HEAD
inline int WireFormatLite::LengthDelimitedSize(int length) {
  return io::CodedOutputStream::VarintSize32(length) + length;
=======
inline size_t WireFormatLite::LengthDelimitedSize(size_t length) {
  // The static_cast here prevents an error in certain compiler configurations
  // but is not technically correct--if length is too large to fit in a uint32
  // then it will be silently truncated. We will need to fix this if we ever
  // decide to start supporting serialized messages greater than 2 GiB in size.
  return length + io::CodedOutputStream::VarintSize32(
      static_cast<uint32>(length));
}

template <typename MS>
bool ParseMessageSetItemImpl(io::CodedInputStream* input, MS ms) {
  // This method parses a group which should contain two fields:
  //   required int32 type_id = 2;
  //   required data message = 3;

  uint32 last_type_id = 0;

  // If we see message data before the type_id, we'll append it to this so
  // we can parse it later.
  std::string message_data;

  while (true) {
    const uint32 tag = input->ReadTagNoLastTag();
    if (tag == 0) return false;

    switch (tag) {
      case WireFormatLite::kMessageSetTypeIdTag: {
        uint32 type_id;
        if (!input->ReadVarint32(&type_id)) return false;
        last_type_id = type_id;

        if (!message_data.empty()) {
          // We saw some message data before the type_id.  Have to parse it
          // now.
          io::CodedInputStream sub_input(
              reinterpret_cast<const uint8*>(message_data.data()),
              static_cast<int>(message_data.size()));
          if (!ms.ParseField(last_type_id, &sub_input)) {
            return false;
          }
          message_data.clear();
        }

        break;
      }

      case WireFormatLite::kMessageSetMessageTag: {
        if (last_type_id == 0) {
          // We haven't seen a type_id yet.  Append this data to message_data.
          uint32 length;
          if (!input->ReadVarint32(&length)) return false;
          if (static_cast<int32>(length) < 0) return false;
          uint32 size = static_cast<uint32>(length +
              io::CodedOutputStream::VarintSize32(length));
          message_data.resize(size);
          auto ptr = reinterpret_cast<uint8*>(&message_data[0]);
          ptr = io::CodedOutputStream::WriteVarint32ToArray(length, ptr);
          if (!input->ReadRaw(ptr, length)) return false;
        } else {
          // Already saw type_id, so we can parse this directly.
          if (!ms.ParseField(last_type_id, input)) {
            return false;
          }
        }

        break;
      }

      case WireFormatLite::kMessageSetItemEndTag: {
        return true;
      }

      default: {
        if (!ms.SkipField(tag, input)) return false;
      }
    }
  }
>>>>>>> 1ee15bae
}

}  // namespace internal
}  // namespace protobuf
}  // namespace google

#include <google/protobuf/port_undef.inc>

#endif  // GOOGLE_PROTOBUF_WIRE_FORMAT_LITE_INL_H__<|MERGE_RESOLUTION|>--- conflicted
+++ resolved
@@ -36,11 +36,7 @@
 #ifndef GOOGLE_PROTOBUF_WIRE_FORMAT_LITE_INL_H__
 #define GOOGLE_PROTOBUF_WIRE_FORMAT_LITE_INL_H__
 
-#ifdef _MSC_VER
-// This is required for min/max on VS2013 only.
 #include <algorithm>
-#endif
-
 #include <string>
 #include <google/protobuf/stubs/common.h>
 #include <google/protobuf/stubs/logging.h>
@@ -257,7 +253,7 @@
     uint32 tag,
     io::CodedInputStream* input,
     RepeatedField<CType>* values) {
-  GOOGLE_DCHECK_EQ(UInt32Size(tag), tag_size);
+  GOOGLE_DCHECK_EQ(UInt32Size(tag), static_cast<size_t>(tag_size));
   CType value;
   if (!ReadPrimitive<CType, DeclaredType>(input, &value))
     return false;
@@ -278,10 +274,11 @@
   if (size > 0) {
     const uint8* buffer = reinterpret_cast<const uint8*>(void_pointer);
     // The number of bytes each type occupies on the wire.
-    const int per_value_size = tag_size + sizeof(value);
-
+    const int per_value_size = tag_size + static_cast<int>(sizeof(value));
+
+    // parentheses around (std::min) prevents macro expansion of min(...)
     int elements_available =
-        std::min(values->Capacity() - values->size(), size / per_value_size);
+        (std::min)(values->Capacity() - values->size(), size / per_value_size);
     int num_read = 0;
     while (num_read < elements_available &&
            (buffer = io::CodedInputStream::ExpectTagFromArray(
@@ -335,8 +332,8 @@
 template <typename CType, enum WireFormatLite::FieldType DeclaredType>
 inline bool WireFormatLite::ReadPackedPrimitive(io::CodedInputStream* input,
                                                 RepeatedField<CType>* values) {
-  uint32 length;
-  if (!input->ReadVarint32(&length)) return false;
+  int length;
+  if (!input->ReadVarintSizeAsInt(&length)) return false;
   io::CodedInputStream::Limit limit = input->PushLimit(length);
   while (input->BytesUntilLimit() > 0) {
     CType value;
@@ -350,11 +347,11 @@
 template <typename CType, enum WireFormatLite::FieldType DeclaredType>
 inline bool WireFormatLite::ReadPackedFixedSizePrimitive(
     io::CodedInputStream* input, RepeatedField<CType>* values) {
-  uint32 length;
-  if (!input->ReadVarint32(&length)) return false;
-  const uint32 old_entries = values->size();
-  const uint32 new_entries = length / sizeof(CType);
-  const uint32 new_bytes = new_entries * sizeof(CType);
+  int length;
+  if (!input->ReadVarintSizeAsInt(&length)) return false;
+  const int old_entries = values->size();
+  const int new_entries = length / static_cast<int>(sizeof(CType));
+  const int new_bytes = new_entries * static_cast<int>(sizeof(CType));
   if (new_bytes != length) return false;
   // We would *like* to pre-allocate the buffer to write into (for
   // speed), but *must* avoid performing a very large allocation due
@@ -372,8 +369,9 @@
   if (bytes_limit == -1) {
     bytes_limit = input->BytesUntilLimit();
   } else {
+    // parentheses around (std::min) prevents macro expansion of min(...)
     bytes_limit =
-        std::min(bytes_limit, static_cast<int64>(input->BytesUntilLimit()));
+        (std::min)(bytes_limit, static_cast<int64>(input->BytesUntilLimit()));
   }
   if (bytes_limit >= new_bytes) {
     // Fast-path that pre-allocates *values to the final size.
@@ -388,7 +386,7 @@
 #else
     values->Reserve(old_entries + new_entries);
     CType value;
-    for (uint32 i = 0; i < new_entries; ++i) {
+    for (int i = 0; i < new_entries; ++i) {
       if (!ReadPrimitive<CType, DeclaredType>(input, &value)) return false;
       values->AddAlreadyReserved(value);
     }
@@ -398,7 +396,7 @@
     // safely allocate.  We read as much as we can into *values
     // without pre-allocating "length" bytes.
     CType value;
-    for (uint32 i = 0; i < new_entries; ++i) {
+    for (int i = 0; i < new_entries; ++i) {
       if (!ReadPrimitive<CType, DeclaredType>(input, &value)) return false;
       values->Add(value);
     }
@@ -434,48 +432,8 @@
 }
 
 
-<<<<<<< HEAD
-
-inline bool WireFormatLite::ReadGroup(int field_number,
-                                      io::CodedInputStream* input,
-                                      MessageLite* value) {
-  if (!input->IncrementRecursionDepth()) return false;
-  if (!value->MergePartialFromCodedStream(input)) return false;
-  input->DecrementRecursionDepth();
-  // Make sure the last thing read was an end tag for this group.
-  if (!input->LastTagWas(MakeTag(field_number, WIRETYPE_END_GROUP))) {
-    return false;
-  }
-  return true;
-}
-inline bool WireFormatLite::ReadMessage(io::CodedInputStream* input,
-                                        MessageLite* value) {
-  uint32 length;
-  if (!input->ReadVarint32(&length)) return false;
-  std::pair<io::CodedInputStream::Limit, int> p =
-      input->IncrementRecursionDepthAndPushLimit(length);
-  if (p.second < 0 || !value->MergePartialFromCodedStream(input)) return false;
-  // Make sure that parsing stopped when the limit was hit, not at an endgroup
-  // tag.
-  return input->DecrementRecursionDepthAndPopLimit(p.first);
-}
-
-// We name the template parameter something long and extremely unlikely to occur
-// elsewhere because a *qualified* member access expression designed to avoid
-// virtual dispatch, C++03 [basic.lookup.classref] 3.4.5/4 requires that the
-// name of the qualifying class to be looked up both in the context of the full
-// expression (finding the template parameter) and in the context of the object
-// whose member we are accessing. This could potentially find a nested type
-// within that object. The standard goes on to require these names to refer to
-// the same entity, which this collision would violate. The lack of a safe way
-// to avoid this collision appears to be a defect in the standard, but until it
-// is corrected, we choose the name to avoid accidental collisions.
-template<typename MessageType_WorkAroundCppLookupDefect>
-inline bool WireFormatLite::ReadGroupNoVirtual(
-=======
 template<typename MessageType>
 inline bool WireFormatLite::ReadGroup(
->>>>>>> 1ee15bae
     int field_number, io::CodedInputStream* input,
     MessageType* value) {
   if (!input->IncrementRecursionDepth()) return false;
@@ -487,27 +445,11 @@
   }
   return true;
 }
-<<<<<<< HEAD
-template<typename MessageType_WorkAroundCppLookupDefect>
-inline bool WireFormatLite::ReadGroupNoVirtualNoRecursionDepth(
-    int field_number, io::CodedInputStream* input,
-    MessageType_WorkAroundCppLookupDefect* value) {
-  return value->MessageType_WorkAroundCppLookupDefect::
-             MergePartialFromCodedStream(input) &&
-         input->LastTagWas(MakeTag(field_number, WIRETYPE_END_GROUP));
-}
-template<typename MessageType_WorkAroundCppLookupDefect>
-inline bool WireFormatLite::ReadMessageNoVirtual(
-    io::CodedInputStream* input, MessageType_WorkAroundCppLookupDefect* value) {
-  uint32 length;
-  if (!input->ReadVarint32(&length)) return false;
-=======
 template<typename MessageType>
 inline bool WireFormatLite::ReadMessage(
     io::CodedInputStream* input, MessageType* value) {
   int length;
   if (!input->ReadVarintSizeAsInt(&length)) return false;
->>>>>>> 1ee15bae
   std::pair<io::CodedInputStream::Limit, int> p =
       input->IncrementRecursionDepthAndPushLimit(length);
   if (p.second < 0 || !value->MergePartialFromCodedStream(input)) return false;
@@ -515,20 +457,6 @@
   // tag.
   return input->DecrementRecursionDepthAndPopLimit(p.first);
 }
-<<<<<<< HEAD
-template<typename MessageType_WorkAroundCppLookupDefect>
-inline bool WireFormatLite::ReadMessageNoVirtualNoRecursionDepth(
-    io::CodedInputStream* input, MessageType_WorkAroundCppLookupDefect* value) {
-  io::CodedInputStream::Limit old_limit = input->ReadLengthAndPushLimit();
-  if (!value->
-      MessageType_WorkAroundCppLookupDefect::MergePartialFromCodedStream(input))
-    return false;
-  // Make sure that parsing stopped when the limit was hit, not at an endgroup
-  // tag.
-  return input->CheckEntireMessageConsumedAndPopLimit(old_limit);
-}
-=======
->>>>>>> 1ee15bae
 
 // ===================================================================
 
@@ -687,6 +615,98 @@
   return io::CodedOutputStream::WriteVarint32SignExtendedToArray(value, target);
 }
 
+template<typename T>
+inline uint8* WireFormatLite::WritePrimitiveNoTagToArray(
+      const RepeatedField<T>& value,
+      uint8* (*Writer)(T, uint8*), uint8* target) {
+  const int n = value.size();
+  GOOGLE_DCHECK_GT(n, 0);
+
+  const T* ii = value.unsafe_data();
+  int i = 0;
+  do {
+    target = Writer(ii[i], target);
+  } while (++i < n);
+
+  return target;
+}
+
+template<typename T>
+inline uint8* WireFormatLite::WriteFixedNoTagToArray(
+      const RepeatedField<T>& value,
+      uint8* (*Writer)(T, uint8*), uint8* target) {
+#if defined(PROTOBUF_LITTLE_ENDIAN)
+  (void) Writer;
+
+  const int n = value.size();
+  GOOGLE_DCHECK_GT(n, 0);
+
+  const T* ii = value.unsafe_data();
+  const int bytes = n * static_cast<int>(sizeof(ii[0]));
+  memcpy(target, ii, static_cast<size_t>(bytes));
+  return target + bytes;
+#else
+  return WritePrimitiveNoTagToArray(value, Writer, target);
+#endif
+}
+
+inline uint8* WireFormatLite::WriteInt32NoTagToArray(
+    const RepeatedField< int32>& value, uint8* target) {
+  return WritePrimitiveNoTagToArray(value, WriteInt32NoTagToArray, target);
+}
+inline uint8* WireFormatLite::WriteInt64NoTagToArray(
+    const RepeatedField< int64>& value, uint8* target) {
+  return WritePrimitiveNoTagToArray(value, WriteInt64NoTagToArray, target);
+}
+inline uint8* WireFormatLite::WriteUInt32NoTagToArray(
+    const RepeatedField<uint32>& value, uint8* target) {
+  return WritePrimitiveNoTagToArray(value, WriteUInt32NoTagToArray, target);
+}
+inline uint8* WireFormatLite::WriteUInt64NoTagToArray(
+    const RepeatedField<uint64>& value, uint8* target) {
+  return WritePrimitiveNoTagToArray(value, WriteUInt64NoTagToArray, target);
+}
+inline uint8* WireFormatLite::WriteSInt32NoTagToArray(
+    const RepeatedField< int32>& value, uint8* target) {
+  return WritePrimitiveNoTagToArray(value, WriteSInt32NoTagToArray, target);
+}
+inline uint8* WireFormatLite::WriteSInt64NoTagToArray(
+    const RepeatedField< int64>& value, uint8* target) {
+  return WritePrimitiveNoTagToArray(value, WriteSInt64NoTagToArray, target);
+}
+inline uint8* WireFormatLite::WriteFixed32NoTagToArray(
+    const RepeatedField<uint32>& value, uint8* target) {
+  return WriteFixedNoTagToArray(value, WriteFixed32NoTagToArray, target);
+}
+inline uint8* WireFormatLite::WriteFixed64NoTagToArray(
+    const RepeatedField<uint64>& value, uint8* target) {
+  return WriteFixedNoTagToArray(value, WriteFixed64NoTagToArray, target);
+}
+inline uint8* WireFormatLite::WriteSFixed32NoTagToArray(
+    const RepeatedField< int32>& value, uint8* target) {
+  return WriteFixedNoTagToArray(value, WriteSFixed32NoTagToArray, target);
+}
+inline uint8* WireFormatLite::WriteSFixed64NoTagToArray(
+    const RepeatedField< int64>& value, uint8* target) {
+  return WriteFixedNoTagToArray(value, WriteSFixed64NoTagToArray, target);
+}
+inline uint8* WireFormatLite::WriteFloatNoTagToArray(
+    const RepeatedField< float>& value, uint8* target) {
+  return WriteFixedNoTagToArray(value, WriteFloatNoTagToArray, target);
+}
+inline uint8* WireFormatLite::WriteDoubleNoTagToArray(
+    const RepeatedField<double>& value, uint8* target) {
+  return WriteFixedNoTagToArray(value, WriteDoubleNoTagToArray, target);
+}
+inline uint8* WireFormatLite::WriteBoolNoTagToArray(
+    const RepeatedField<  bool>& value, uint8* target) {
+  return WritePrimitiveNoTagToArray(value, WriteBoolNoTagToArray, target);
+}
+inline uint8* WireFormatLite::WriteEnumNoTagToArray(
+    const RepeatedField<   int>& value, uint8* target) {
+  return WritePrimitiveNoTagToArray(value, WriteEnumNoTagToArray, target);
+}
+
 inline uint8* WireFormatLite::WriteInt32ToArray(int field_number,
                                                 int32 value,
                                                 uint8* target) {
@@ -772,6 +792,85 @@
   return WriteEnumNoTagToArray(value, target);
 }
 
+template<typename T>
+inline uint8* WireFormatLite::WritePrimitiveToArray(
+    int field_number,
+    const RepeatedField<T>& value,
+    uint8* (*Writer)(int, T, uint8*), uint8* target) {
+  const int n = value.size();
+  if (n == 0) {
+    return target;
+  }
+
+  const T* ii = value.unsafe_data();
+  int i = 0;
+  do {
+    target = Writer(field_number, ii[i], target);
+  } while (++i < n);
+
+  return target;
+}
+
+inline uint8* WireFormatLite::WriteInt32ToArray(
+    int field_number, const RepeatedField< int32>& value, uint8* target) {
+  return WritePrimitiveToArray(field_number, value, WriteInt32ToArray, target);
+}
+inline uint8* WireFormatLite::WriteInt64ToArray(
+    int field_number, const RepeatedField< int64>& value, uint8* target) {
+  return WritePrimitiveToArray(field_number, value, WriteInt64ToArray, target);
+}
+inline uint8* WireFormatLite::WriteUInt32ToArray(
+    int field_number, const RepeatedField<uint32>& value, uint8* target) {
+  return WritePrimitiveToArray(field_number, value, WriteUInt32ToArray, target);
+}
+inline uint8* WireFormatLite::WriteUInt64ToArray(
+    int field_number, const RepeatedField<uint64>& value, uint8* target) {
+  return WritePrimitiveToArray(field_number, value, WriteUInt64ToArray, target);
+}
+inline uint8* WireFormatLite::WriteSInt32ToArray(
+    int field_number, const RepeatedField< int32>& value, uint8* target) {
+  return WritePrimitiveToArray(field_number, value, WriteSInt32ToArray, target);
+}
+inline uint8* WireFormatLite::WriteSInt64ToArray(
+    int field_number, const RepeatedField< int64>& value, uint8* target) {
+  return WritePrimitiveToArray(field_number, value, WriteSInt64ToArray, target);
+}
+inline uint8* WireFormatLite::WriteFixed32ToArray(
+    int field_number, const RepeatedField<uint32>& value, uint8* target) {
+  return WritePrimitiveToArray(
+      field_number, value, WriteFixed32ToArray, target);
+}
+inline uint8* WireFormatLite::WriteFixed64ToArray(
+    int field_number, const RepeatedField<uint64>& value, uint8* target) {
+  return WritePrimitiveToArray(
+      field_number, value, WriteFixed64ToArray, target);
+}
+inline uint8* WireFormatLite::WriteSFixed32ToArray(
+    int field_number, const RepeatedField< int32>& value, uint8* target) {
+  return WritePrimitiveToArray(
+      field_number, value, WriteSFixed32ToArray, target);
+}
+inline uint8* WireFormatLite::WriteSFixed64ToArray(
+    int field_number, const RepeatedField< int64>& value, uint8* target) {
+  return WritePrimitiveToArray(
+      field_number, value, WriteSFixed64ToArray, target);
+}
+inline uint8* WireFormatLite::WriteFloatToArray(
+    int field_number, const RepeatedField< float>& value, uint8* target) {
+  return WritePrimitiveToArray(field_number, value, WriteFloatToArray, target);
+}
+inline uint8* WireFormatLite::WriteDoubleToArray(
+    int field_number, const RepeatedField<double>& value, uint8* target) {
+  return WritePrimitiveToArray(field_number, value, WriteDoubleToArray, target);
+}
+inline uint8* WireFormatLite::WriteBoolToArray(
+    int field_number, const RepeatedField<  bool>& value, uint8* target) {
+  return WritePrimitiveToArray(field_number, value, WriteBoolToArray, target);
+}
+inline uint8* WireFormatLite::WriteEnumToArray(
+    int field_number, const RepeatedField<   int>& value, uint8* target) {
+  return WritePrimitiveToArray(field_number, value, WriteEnumToArray, target);
+}
 inline uint8* WireFormatLite::WriteStringToArray(int field_number,
                                                  const std::string& value,
                                                  uint8* target) {
@@ -790,22 +889,6 @@
 }
 
 
-<<<<<<< HEAD
-inline uint8* WireFormatLite::WriteGroupToArray(int field_number,
-                                                const MessageLite& value,
-                                                uint8* target) {
-  target = WriteTagToArray(field_number, WIRETYPE_START_GROUP, target);
-  target = value.SerializeWithCachedSizesToArray(target);
-  return WriteTagToArray(field_number, WIRETYPE_END_GROUP, target);
-}
-inline uint8* WireFormatLite::WriteMessageToArray(int field_number,
-                                                  const MessageLite& value,
-                                                  uint8* target) {
-  target = WriteTagToArray(field_number, WIRETYPE_LENGTH_DELIMITED, target);
-  target = io::CodedOutputStream::WriteVarint32ToArray(
-    value.GetCachedSize(), target);
-  return value.SerializeWithCachedSizesToArray(target);
-=======
 template <typename MessageType>
 inline uint8* WireFormatLite::InternalWriteGroupToArray(
     int field_number, const MessageType& value, uint8* target) {
@@ -820,24 +903,10 @@
   target = io::CodedOutputStream::WriteVarint32ToArray(
     static_cast<uint32>(value.GetCachedSize()), target);
   return value.InternalSerializeWithCachedSizesToArray(target);
->>>>>>> 1ee15bae
 }
 
 // See comment on ReadGroupNoVirtual to understand the need for this template
 // parameter name.
-<<<<<<< HEAD
-template<typename MessageType_WorkAroundCppLookupDefect>
-inline uint8* WireFormatLite::WriteGroupNoVirtualToArray(
-    int field_number, const MessageType_WorkAroundCppLookupDefect& value,
-    uint8* target) {
-  target = WriteTagToArray(field_number, WIRETYPE_START_GROUP, target);
-  target = value.MessageType_WorkAroundCppLookupDefect
-      ::SerializeWithCachedSizesToArray(target);
-  return WriteTagToArray(field_number, WIRETYPE_END_GROUP, target);
-}
-template<typename MessageType_WorkAroundCppLookupDefect>
-inline uint8* WireFormatLite::WriteMessageNoVirtualToArray(
-=======
 template <typename MessageType_WorkAroundCppLookupDefect>
 inline uint8* WireFormatLite::InternalWriteGroupNoVirtualToArray(
     int field_number, const MessageType_WorkAroundCppLookupDefect& value,
@@ -849,67 +918,41 @@
 }
 template <typename MessageType_WorkAroundCppLookupDefect>
 inline uint8* WireFormatLite::InternalWriteMessageNoVirtualToArray(
->>>>>>> 1ee15bae
     int field_number, const MessageType_WorkAroundCppLookupDefect& value,
     uint8* target) {
   target = WriteTagToArray(field_number, WIRETYPE_LENGTH_DELIMITED, target);
   target = io::CodedOutputStream::WriteVarint32ToArray(
-<<<<<<< HEAD
-    value.MessageType_WorkAroundCppLookupDefect::GetCachedSize(), target);
-  return value.MessageType_WorkAroundCppLookupDefect
-      ::SerializeWithCachedSizesToArray(target);
-=======
         static_cast<uint32>(
             value.MessageType_WorkAroundCppLookupDefect::GetCachedSize()),
         target);
   return value.MessageType_WorkAroundCppLookupDefect::
       InternalSerializeWithCachedSizesToArray(target);
->>>>>>> 1ee15bae
 }
 
 // ===================================================================
 
-inline int WireFormatLite::Int32Size(int32 value) {
+inline size_t WireFormatLite::Int32Size(int32 value) {
   return io::CodedOutputStream::VarintSize32SignExtended(value);
 }
-inline int WireFormatLite::Int64Size(int64 value) {
+inline size_t WireFormatLite::Int64Size(int64 value) {
   return io::CodedOutputStream::VarintSize64(static_cast<uint64>(value));
 }
-inline int WireFormatLite::UInt32Size(uint32 value) {
+inline size_t WireFormatLite::UInt32Size(uint32 value) {
   return io::CodedOutputStream::VarintSize32(value);
 }
-inline int WireFormatLite::UInt64Size(uint64 value) {
+inline size_t WireFormatLite::UInt64Size(uint64 value) {
   return io::CodedOutputStream::VarintSize64(value);
 }
-inline int WireFormatLite::SInt32Size(int32 value) {
+inline size_t WireFormatLite::SInt32Size(int32 value) {
   return io::CodedOutputStream::VarintSize32(ZigZagEncode32(value));
 }
-inline int WireFormatLite::SInt64Size(int64 value) {
+inline size_t WireFormatLite::SInt64Size(int64 value) {
   return io::CodedOutputStream::VarintSize64(ZigZagEncode64(value));
 }
-inline int WireFormatLite::EnumSize(int value) {
+inline size_t WireFormatLite::EnumSize(int value) {
   return io::CodedOutputStream::VarintSize32SignExtended(value);
 }
 
-<<<<<<< HEAD
-inline int WireFormatLite::StringSize(const string& value) {
-  return static_cast<int>(
-      io::CodedOutputStream::VarintSize32(static_cast<uint32>(value.size())) +
-      value.size());
-}
-inline int WireFormatLite::BytesSize(const string& value) {
-  return static_cast<int>(
-      io::CodedOutputStream::VarintSize32(static_cast<uint32>(value.size())) +
-      value.size());
-}
-
-
-inline int WireFormatLite::GroupSize(const MessageLite& value) {
-  return value.ByteSize();
-}
-inline int WireFormatLite::MessageSize(const MessageLite& value) {
-  return LengthDelimitedSize(value.ByteSize());
-=======
 inline size_t WireFormatLite::StringSize(const std::string& value) {
   return LengthDelimitedSize(value.size());
 }
@@ -925,27 +968,22 @@
 template<typename MessageType>
 inline size_t WireFormatLite::MessageSize(const MessageType& value) {
   return LengthDelimitedSize(value.ByteSizeLong());
->>>>>>> 1ee15bae
 }
 
 // See comment on ReadGroupNoVirtual to understand the need for this template
 // parameter name.
 template<typename MessageType_WorkAroundCppLookupDefect>
-inline int WireFormatLite::GroupSizeNoVirtual(
+inline size_t WireFormatLite::GroupSizeNoVirtual(
     const MessageType_WorkAroundCppLookupDefect& value) {
-  return value.MessageType_WorkAroundCppLookupDefect::ByteSize();
+  return value.MessageType_WorkAroundCppLookupDefect::ByteSizeLong();
 }
 template<typename MessageType_WorkAroundCppLookupDefect>
-inline int WireFormatLite::MessageSizeNoVirtual(
+inline size_t WireFormatLite::MessageSizeNoVirtual(
     const MessageType_WorkAroundCppLookupDefect& value) {
   return LengthDelimitedSize(
-      value.MessageType_WorkAroundCppLookupDefect::ByteSize());
-}
-
-<<<<<<< HEAD
-inline int WireFormatLite::LengthDelimitedSize(int length) {
-  return io::CodedOutputStream::VarintSize32(length) + length;
-=======
+      value.MessageType_WorkAroundCppLookupDefect::ByteSizeLong());
+}
+
 inline size_t WireFormatLite::LengthDelimitedSize(size_t length) {
   // The static_cast here prevents an error in certain compiler configurations
   // but is not technically correct--if length is too large to fit in a uint32
@@ -1023,7 +1061,6 @@
       }
     }
   }
->>>>>>> 1ee15bae
 }
 
 }  // namespace internal

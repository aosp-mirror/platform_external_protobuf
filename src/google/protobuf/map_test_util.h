--- conflicted
+++ resolved
@@ -106,8 +106,6 @@
   void ExpectClearViaReflection(const Message& message);
   void ExpectClearViaReflectionIterator(Message* message);
   void ExpectMapEntryClearViaReflection(Message* message);
-<<<<<<< HEAD
-=======
   void GetMapValueViaMapReflection(Message* message,
                                    const std::string& field_name,
                                    const MapKey& map_key, MapValueRef* map_val);
@@ -115,7 +113,6 @@
                                     int index);
   MapIterator MapBegin(Message* message, const std::string& field_name);
   MapIterator MapEnd(Message* message, const std::string& field_name);
->>>>>>> 1ee15bae
 
  private:
   const FieldDescriptor* F(const std::string& name);

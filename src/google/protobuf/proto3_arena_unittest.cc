// Protocol Buffers - Google's data interchange format
// Copyright 2008 Google Inc.  All rights reserved.
// https://developers.google.com/protocol-buffers/
//
// Redistribution and use in source and binary forms, with or without
// modification, are permitted provided that the following conditions are
// met:
//
//     * Redistributions of source code must retain the above copyright
// notice, this list of conditions and the following disclaimer.
//     * Redistributions in binary form must reproduce the above
// copyright notice, this list of conditions and the following disclaimer
// in the documentation and/or other materials provided with the
// distribution.
//     * Neither the name of Google Inc. nor the names of its
// contributors may be used to endorse or promote products derived from
// this software without specific prior written permission.
//
// THIS SOFTWARE IS PROVIDED BY THE COPYRIGHT HOLDERS AND CONTRIBUTORS
// "AS IS" AND ANY EXPRESS OR IMPLIED WARRANTIES, INCLUDING, BUT NOT
// LIMITED TO, THE IMPLIED WARRANTIES OF MERCHANTABILITY AND FITNESS FOR
// A PARTICULAR PURPOSE ARE DISCLAIMED. IN NO EVENT SHALL THE COPYRIGHT
// OWNER OR CONTRIBUTORS BE LIABLE FOR ANY DIRECT, INDIRECT, INCIDENTAL,
// SPECIAL, EXEMPLARY, OR CONSEQUENTIAL DAMAGES (INCLUDING, BUT NOT
// LIMITED TO, PROCUREMENT OF SUBSTITUTE GOODS OR SERVICES; LOSS OF USE,
// DATA, OR PROFITS; OR BUSINESS INTERRUPTION) HOWEVER CAUSED AND ON ANY
// THEORY OF LIABILITY, WHETHER IN CONTRACT, STRICT LIABILITY, OR TORT
// (INCLUDING NEGLIGENCE OR OTHERWISE) ARISING IN ANY WAY OUT OF THE USE
// OF THIS SOFTWARE, EVEN IF ADVISED OF THE POSSIBILITY OF SUCH DAMAGE.

#include <string>
#include <memory>
#include <vector>

#include <google/protobuf/test_util.h>
#include <google/protobuf/unittest.pb.h>
#include <google/protobuf/unittest_proto3_arena.pb.h>
#include <google/protobuf/arena.h>
#include <google/protobuf/testing/googletest.h>
#include <gtest/gtest.h>

using proto3_arena_unittest::TestAllTypes;

namespace google {
namespace protobuf {
namespace {
// We selectively set/check a few representative fields rather than all fields
// as this test is only expected to cover the basics of arena support.
void SetAllFields(TestAllTypes* m) {
  m->set_optional_int32(100);
  m->set_optional_string("asdf");
  m->set_optional_bytes("jkl;");
  m->mutable_optional_nested_message()->set_bb(42);
  m->mutable_optional_foreign_message()->set_c(43);
  m->set_optional_nested_enum(
      proto3_arena_unittest::TestAllTypes_NestedEnum_BAZ);
  m->set_optional_foreign_enum(
      proto3_arena_unittest::FOREIGN_BAZ);
  m->mutable_optional_lazy_message()->set_bb(45);
  m->add_repeated_int32(100);
  m->add_repeated_string("asdf");
  m->add_repeated_bytes("jkl;");
  m->add_repeated_nested_message()->set_bb(46);
  m->add_repeated_foreign_message()->set_c(47);
  m->add_repeated_nested_enum(
      proto3_arena_unittest::TestAllTypes_NestedEnum_BAZ);
  m->add_repeated_foreign_enum(
      proto3_arena_unittest::FOREIGN_BAZ);
  m->add_repeated_lazy_message()->set_bb(49);

  m->set_oneof_uint32(1);
  m->mutable_oneof_nested_message()->set_bb(50);
  m->set_oneof_string("test");  // only this one remains set
}

void ExpectAllFieldsSet(const TestAllTypes& m) {
  EXPECT_EQ(100, m.optional_int32());
  EXPECT_EQ("asdf", m.optional_string());
  EXPECT_EQ("jkl;", m.optional_bytes());
  EXPECT_EQ(true, m.has_optional_nested_message());
  EXPECT_EQ(42, m.optional_nested_message().bb());
  EXPECT_EQ(true, m.has_optional_foreign_message());
  EXPECT_EQ(43, m.optional_foreign_message().c());
  EXPECT_EQ(proto3_arena_unittest::TestAllTypes_NestedEnum_BAZ,
            m.optional_nested_enum());
  EXPECT_EQ(proto3_arena_unittest::FOREIGN_BAZ,
            m.optional_foreign_enum());
  EXPECT_EQ(true, m.has_optional_lazy_message());
  EXPECT_EQ(45, m.optional_lazy_message().bb());

  EXPECT_EQ(1, m.repeated_int32_size());
  EXPECT_EQ(100, m.repeated_int32(0));
  EXPECT_EQ(1, m.repeated_string_size());
  EXPECT_EQ("asdf", m.repeated_string(0));
  EXPECT_EQ(1, m.repeated_bytes_size());
  EXPECT_EQ("jkl;", m.repeated_bytes(0));
  EXPECT_EQ(1, m.repeated_nested_message_size());
  EXPECT_EQ(46, m.repeated_nested_message(0).bb());
  EXPECT_EQ(1, m.repeated_foreign_message_size());
  EXPECT_EQ(47, m.repeated_foreign_message(0).c());
  EXPECT_EQ(1, m.repeated_nested_enum_size());
  EXPECT_EQ(proto3_arena_unittest::TestAllTypes_NestedEnum_BAZ,
            m.repeated_nested_enum(0));
  EXPECT_EQ(1, m.repeated_foreign_enum_size());
  EXPECT_EQ(proto3_arena_unittest::FOREIGN_BAZ,
            m.repeated_foreign_enum(0));
  EXPECT_EQ(1, m.repeated_lazy_message_size());
  EXPECT_EQ(49, m.repeated_lazy_message(0).bb());

  EXPECT_EQ(proto3_arena_unittest::TestAllTypes::kOneofString,
            m.oneof_field_case());
  EXPECT_EQ("test", m.oneof_string());
}

// In this file we only test some basic functionalities of arena support in
// proto3 and expect the arena support to be fully tested in proto2 unittests
// because proto3 shares most code with proto2.

TEST(Proto3ArenaTest, Parsing) {
  TestAllTypes original;
  SetAllFields(&original);

  Arena arena;
  TestAllTypes* arena_message = Arena::CreateMessage<TestAllTypes>(&arena);
  arena_message->ParseFromString(original.SerializeAsString());
  ExpectAllFieldsSet(*arena_message);
}

TEST(Proto3ArenaTest, UnknownFields) {
  TestAllTypes original;
  SetAllFields(&original);

  Arena arena;
  TestAllTypes* arena_message = Arena::CreateMessage<TestAllTypes>(&arena);
  arena_message->ParseFromString(original.SerializeAsString());
  ExpectAllFieldsSet(*arena_message);

  // In proto3 we can still get a pointer to the UnknownFieldSet through
  // reflection API.
  UnknownFieldSet* unknown_fields =
      arena_message->GetReflection()->MutableUnknownFields(arena_message);
  // We can modify this UnknownFieldSet.
  unknown_fields->AddVarint(1, 2);
<<<<<<< HEAD
  // But the change will never will serialized back.
  ASSERT_EQ(original.ByteSize(), arena_message->ByteSize());
  ASSERT_TRUE(
=======
  // And the unknown fields should be changed.
  ASSERT_NE(original.ByteSize(), arena_message->ByteSize());
  ASSERT_FALSE(
>>>>>>> 1ee15bae
      arena_message->GetReflection()->GetUnknownFields(*arena_message).empty());
}

TEST(Proto3ArenaTest, Swap) {
  Arena arena1;
  Arena arena2;

  // Test Swap().
  TestAllTypes* arena1_message = Arena::CreateMessage<TestAllTypes>(&arena1);
  TestAllTypes* arena2_message = Arena::CreateMessage<TestAllTypes>(&arena2);
  arena1_message->Swap(arena2_message);
  EXPECT_EQ(&arena1, arena1_message->GetArena());
  EXPECT_EQ(&arena2, arena2_message->GetArena());
}

TEST(Proto3ArenaTest, SetAllocatedMessage) {
  Arena arena;
  TestAllTypes *arena_message = Arena::CreateMessage<TestAllTypes>(&arena);
  TestAllTypes::NestedMessage* nested = new TestAllTypes::NestedMessage;
  nested->set_bb(118);
  arena_message->set_allocated_optional_nested_message(nested);
  EXPECT_EQ(118, arena_message->optional_nested_message().bb());
}

TEST(Proto3ArenaTest, ReleaseMessage) {
  Arena arena;
  TestAllTypes* arena_message = Arena::CreateMessage<TestAllTypes>(&arena);
  arena_message->mutable_optional_nested_message()->set_bb(118);
  std::unique_ptr<TestAllTypes::NestedMessage> nested(
      arena_message->release_optional_nested_message());
  EXPECT_EQ(118, nested->bb());
}

TEST(Proto3ArenaTest, MessageFieldClear) {
  // GitHub issue #310: https://github.com/protocolbuffers/protobuf/issues/310
  Arena arena;
  TestAllTypes* arena_message = Arena::CreateMessage<TestAllTypes>(&arena);
  arena_message->mutable_optional_nested_message()->set_bb(118);
  // This should not crash, but prior to the bugfix, it tried to use `operator
  // delete` the nested message (which is on the arena):
  arena_message->Clear();
}

TEST(Proto3ArenaTest, MessageFieldClearViaReflection) {
  Arena arena;
  TestAllTypes* message = Arena::CreateMessage<TestAllTypes>(&arena);
  const Reflection* r = message->GetReflection();
  const Descriptor* d = message->GetDescriptor();
  const FieldDescriptor* msg_field = d->FindFieldByName(
      "optional_nested_message");

  message->mutable_optional_nested_message()->set_bb(1);
  r->ClearField(message, msg_field);
  EXPECT_FALSE(message->has_optional_nested_message());
  EXPECT_EQ(0, message->optional_nested_message().bb());
}

}  // namespace
}  // namespace protobuf
}  // namespace google<|MERGE_RESOLUTION|>--- conflicted
+++ resolved
@@ -141,15 +141,9 @@
       arena_message->GetReflection()->MutableUnknownFields(arena_message);
   // We can modify this UnknownFieldSet.
   unknown_fields->AddVarint(1, 2);
-<<<<<<< HEAD
-  // But the change will never will serialized back.
-  ASSERT_EQ(original.ByteSize(), arena_message->ByteSize());
-  ASSERT_TRUE(
-=======
   // And the unknown fields should be changed.
   ASSERT_NE(original.ByteSize(), arena_message->ByteSize());
   ASSERT_FALSE(
->>>>>>> 1ee15bae
       arena_message->GetReflection()->GetUnknownFields(*arena_message).empty());
 }
 

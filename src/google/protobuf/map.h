--- conflicted
+++ resolved
@@ -28,14 +28,16 @@
 // (INCLUDING NEGLIGENCE OR OTHERWISE) ARISING IN ANY WAY OUT OF THE USE
 // OF THIS SOFTWARE, EVEN IF ADVISED OF THE POSSIBILITY OF SUCH DAMAGE.
 
+// This file defines the map container and its helpers to support protobuf maps.
+//
+// The Map and MapIterator types are provided by this header file.
+// Please avoid using other types defined here, unless they are public
+// types within Map or MapIterator, such as Map::value_type.
+
 #ifndef GOOGLE_PROTOBUF_MAP_H__
 #define GOOGLE_PROTOBUF_MAP_H__
 
-<<<<<<< HEAD
-#include <google/protobuf/stubs/hash.h>
-=======
 #include <initializer_list>
->>>>>>> 1ee15bae
 #include <iterator>
 #include <limits>  // To support Visual Studio 2008
 #include <set>
@@ -45,11 +47,7 @@
 #include <google/protobuf/arena.h>
 #include <google/protobuf/generated_enum_util.h>
 #include <google/protobuf/map_type_handler.h>
-#include <google/protobuf/message.h>
-#include <google/protobuf/descriptor.h>
-#if __cpp_exceptions && LANG_CXX11
-#include <random>
-#endif
+#include <google/protobuf/stubs/hash.h>
 
 #ifdef SWIG
 #error "You cannot SWIG proto headers"
@@ -60,9 +58,6 @@
 namespace google {
 namespace protobuf {
 
-// The Map and MapIterator types are provided by this header file.
-// Please avoid using other types defined here, unless they are public
-// types within Map or MapIterator, such as Map::value_type.
 template <typename Key, typename T>
 class Map;
 
@@ -71,16 +66,14 @@
 template <typename Enum> struct is_proto_enum;
 
 namespace internal {
-template <typename Key, typename T,
+template <typename Derived, typename Key, typename T,
           WireFormatLite::FieldType key_wire_type,
-          WireFormatLite::FieldType value_wire_type,
-          int default_enum_value>
+          WireFormatLite::FieldType value_wire_type, int default_enum_value>
 class MapFieldLite;
 
-template <typename Key, typename T,
+template <typename Derived, typename Key, typename T,
           WireFormatLite::FieldType key_wire_type,
-          WireFormatLite::FieldType value_wire_type,
-          int default_enum_value>
+          WireFormatLite::FieldType value_wire_type, int default_enum_value>
 class MapField;
 
 template <typename Key, typename T>
@@ -91,394 +84,7 @@
 class GeneratedMessageReflection;
 }  // namespace internal
 
-<<<<<<< HEAD
-#define TYPE_CHECK(EXPECTEDTYPE, METHOD)                        \
-  if (type() != EXPECTEDTYPE) {                                 \
-    GOOGLE_LOG(FATAL)                                                  \
-        << "Protocol Buffer map usage error:\n"                 \
-        << METHOD << " type does not match\n"                   \
-        << "  Expected : "                                      \
-        << FieldDescriptor::CppTypeName(EXPECTEDTYPE) << "\n"   \
-        << "  Actual   : "                                      \
-        << FieldDescriptor::CppTypeName(type());                \
-  }
-
-// MapKey is an union type for representing any possible
-// map key.
-class LIBPROTOBUF_EXPORT MapKey {
- public:
-  MapKey() : type_(0) {
-  }
-  MapKey(const MapKey& other) : type_(0) {
-    CopyFrom(other);
-  }
-
-  ~MapKey() {
-    if (type_ == FieldDescriptor::CPPTYPE_STRING) {
-      delete val_.string_value_;
-    }
-  }
-
-  FieldDescriptor::CppType type() const {
-    if (type_ == 0) {
-      GOOGLE_LOG(FATAL)
-          << "Protocol Buffer map usage error:\n"
-          << "MapKey::type MapKey is not initialized. "
-          << "Call set methods to initialize MapKey.";
-    }
-    return (FieldDescriptor::CppType)type_;
-  }
-
-  void SetInt64Value(int64 value) {
-    SetType(FieldDescriptor::CPPTYPE_INT64);
-    val_.int64_value_ = value;
-  }
-  void SetUInt64Value(uint64 value) {
-    SetType(FieldDescriptor::CPPTYPE_UINT64);
-    val_.uint64_value_ = value;
-  }
-  void SetInt32Value(int32 value) {
-    SetType(FieldDescriptor::CPPTYPE_INT32);
-    val_.int32_value_ = value;
-  }
-  void SetUInt32Value(uint32 value) {
-    SetType(FieldDescriptor::CPPTYPE_UINT32);
-    val_.uint32_value_ = value;
-  }
-  void SetBoolValue(bool value) {
-    SetType(FieldDescriptor::CPPTYPE_BOOL);
-    val_.bool_value_ = value;
-  }
-  void SetStringValue(const string& val) {
-    SetType(FieldDescriptor::CPPTYPE_STRING);
-    *val_.string_value_ = val;
-  }
-
-  int64 GetInt64Value() const {
-    TYPE_CHECK(FieldDescriptor::CPPTYPE_INT64,
-               "MapKey::GetInt64Value");
-    return val_.int64_value_;
-  }
-  uint64 GetUInt64Value() const {
-    TYPE_CHECK(FieldDescriptor::CPPTYPE_UINT64,
-               "MapKey::GetUInt64Value");
-    return val_.uint64_value_;
-  }
-  int32 GetInt32Value() const {
-    TYPE_CHECK(FieldDescriptor::CPPTYPE_INT32,
-               "MapKey::GetInt32Value");
-    return val_.int32_value_;
-  }
-  uint32 GetUInt32Value() const {
-    TYPE_CHECK(FieldDescriptor::CPPTYPE_UINT32,
-               "MapKey::GetUInt32Value");
-    return val_.uint32_value_;
-  }
-  bool GetBoolValue() const {
-    TYPE_CHECK(FieldDescriptor::CPPTYPE_BOOL,
-               "MapKey::GetBoolValue");
-    return val_.bool_value_;
-  }
-  const string& GetStringValue() const {
-    TYPE_CHECK(FieldDescriptor::CPPTYPE_STRING,
-               "MapKey::GetStringValue");
-    return *val_.string_value_;
-  }
-
-  bool operator<(const MapKey& other) const {
-    if (type_ != other.type_) {
-      // We could define a total order that handles this case, but
-      // there currently no need.  So, for now, fail.
-      GOOGLE_LOG(FATAL) << "Unsupported: type mismatch";
-    }
-    switch (type()) {
-      case FieldDescriptor::CPPTYPE_DOUBLE:
-      case FieldDescriptor::CPPTYPE_FLOAT:
-      case FieldDescriptor::CPPTYPE_ENUM:
-      case FieldDescriptor::CPPTYPE_MESSAGE:
-        GOOGLE_LOG(FATAL) << "Unsupported";
-        return false;
-      case FieldDescriptor::CPPTYPE_STRING:
-        return *val_.string_value_ < *other.val_.string_value_;
-      case FieldDescriptor::CPPTYPE_INT64:
-        return val_.int64_value_ < other.val_.int64_value_;
-      case FieldDescriptor::CPPTYPE_INT32:
-        return val_.int32_value_ < other.val_.int32_value_;
-      case FieldDescriptor::CPPTYPE_UINT64:
-        return val_.uint64_value_ < other.val_.uint64_value_;
-      case FieldDescriptor::CPPTYPE_UINT32:
-        return val_.uint32_value_ < other.val_.uint32_value_;
-      case FieldDescriptor::CPPTYPE_BOOL:
-        return val_.bool_value_ < other.val_.bool_value_;
-    }
-    return false;
-  }
-
-  bool operator==(const MapKey& other) const {
-    if (type_ != other.type_) {
-      // To be consistent with operator<, we don't allow this either.
-      GOOGLE_LOG(FATAL) << "Unsupported: type mismatch";
-    }
-    switch (type()) {
-      case FieldDescriptor::CPPTYPE_DOUBLE:
-      case FieldDescriptor::CPPTYPE_FLOAT:
-      case FieldDescriptor::CPPTYPE_ENUM:
-      case FieldDescriptor::CPPTYPE_MESSAGE:
-        GOOGLE_LOG(FATAL) << "Unsupported";
-        break;
-      case FieldDescriptor::CPPTYPE_STRING:
-        return *val_.string_value_ == *other.val_.string_value_;
-      case FieldDescriptor::CPPTYPE_INT64:
-        return val_.int64_value_ == other.val_.int64_value_;
-      case FieldDescriptor::CPPTYPE_INT32:
-        return val_.int32_value_ == other.val_.int32_value_;
-      case FieldDescriptor::CPPTYPE_UINT64:
-        return val_.uint64_value_ == other.val_.uint64_value_;
-      case FieldDescriptor::CPPTYPE_UINT32:
-        return val_.uint32_value_ == other.val_.uint32_value_;
-      case FieldDescriptor::CPPTYPE_BOOL:
-        return val_.bool_value_ == other.val_.bool_value_;
-    }
-    GOOGLE_LOG(FATAL) << "Can't get here.";
-    return false;
-  }
-
-  void CopyFrom(const MapKey& other) {
-    SetType(other.type());
-    switch (type_) {
-      case FieldDescriptor::CPPTYPE_DOUBLE:
-      case FieldDescriptor::CPPTYPE_FLOAT:
-      case FieldDescriptor::CPPTYPE_ENUM:
-      case FieldDescriptor::CPPTYPE_MESSAGE:
-        GOOGLE_LOG(FATAL) << "Unsupported";
-        break;
-      case FieldDescriptor::CPPTYPE_STRING:
-        *val_.string_value_ = *other.val_.string_value_;
-        break;
-      case FieldDescriptor::CPPTYPE_INT64:
-        val_.int64_value_ = other.val_.int64_value_;
-        break;
-      case FieldDescriptor::CPPTYPE_INT32:
-        val_.int32_value_ = other.val_.int32_value_;
-        break;
-      case FieldDescriptor::CPPTYPE_UINT64:
-        val_.uint64_value_ = other.val_.uint64_value_;
-        break;
-      case FieldDescriptor::CPPTYPE_UINT32:
-        val_.uint32_value_ = other.val_.uint32_value_;
-        break;
-      case FieldDescriptor::CPPTYPE_BOOL:
-        val_.bool_value_ = other.val_.bool_value_;
-        break;
-    }
-  }
-
- private:
-  template <typename K, typename V>
-  friend class internal::TypeDefinedMapFieldBase;
-  friend class MapIterator;
-  friend class internal::DynamicMapField;
-
-  union KeyValue {
-    KeyValue() {}
-    string* string_value_;
-    int64 int64_value_;
-    int32 int32_value_;
-    uint64 uint64_value_;
-    uint32 uint32_value_;
-    bool bool_value_;
-  } val_;
-
-  void SetType(FieldDescriptor::CppType type) {
-    if (type_ == type) return;
-    if (type_ == FieldDescriptor::CPPTYPE_STRING) {
-      delete val_.string_value_;
-    }
-    type_ = type;
-    if (type_ == FieldDescriptor::CPPTYPE_STRING) {
-      val_.string_value_ = new string;
-    }
-  }
-
-  // type_ is 0 or a valid FieldDescriptor::CppType.
-  int type_;
-};
-
-// MapValueRef points to a map value.
-class LIBPROTOBUF_EXPORT MapValueRef {
- public:
-  MapValueRef() : data_(NULL), type_(0) {}
-
-  void SetInt64Value(int64 value) {
-    TYPE_CHECK(FieldDescriptor::CPPTYPE_INT64,
-               "MapValueRef::SetInt64Value");
-    *reinterpret_cast<int64*>(data_) = value;
-  }
-  void SetUInt64Value(uint64 value) {
-    TYPE_CHECK(FieldDescriptor::CPPTYPE_UINT64,
-               "MapValueRef::SetUInt64Value");
-    *reinterpret_cast<uint64*>(data_) = value;
-  }
-  void SetInt32Value(int32 value) {
-    TYPE_CHECK(FieldDescriptor::CPPTYPE_INT32,
-               "MapValueRef::SetInt32Value");
-    *reinterpret_cast<int32*>(data_) = value;
-  }
-  void SetUInt32Value(uint32 value) {
-    TYPE_CHECK(FieldDescriptor::CPPTYPE_UINT32,
-               "MapValueRef::SetUInt32Value");
-    *reinterpret_cast<uint32*>(data_) = value;
-  }
-  void SetBoolValue(bool value) {
-    TYPE_CHECK(FieldDescriptor::CPPTYPE_BOOL,
-               "MapValueRef::SetBoolValue");
-    *reinterpret_cast<bool*>(data_) = value;
-  }
-  // TODO(jieluo) - Checks that enum is member.
-  void SetEnumValue(int value) {
-    TYPE_CHECK(FieldDescriptor::CPPTYPE_ENUM,
-               "MapValueRef::SetEnumValue");
-    *reinterpret_cast<int*>(data_) = value;
-  }
-  void SetStringValue(const string& value) {
-    TYPE_CHECK(FieldDescriptor::CPPTYPE_STRING,
-               "MapValueRef::SetStringValue");
-    *reinterpret_cast<string*>(data_) = value;
-  }
-  void SetFloatValue(float value) {
-    TYPE_CHECK(FieldDescriptor::CPPTYPE_FLOAT,
-               "MapValueRef::SetFloatValue");
-    *reinterpret_cast<float*>(data_) = value;
-  }
-  void SetDoubleValue(double value) {
-    TYPE_CHECK(FieldDescriptor::CPPTYPE_DOUBLE,
-               "MapValueRef::SetDoubleValue");
-    *reinterpret_cast<double*>(data_) = value;
-  }
-
-  int64 GetInt64Value() const {
-    TYPE_CHECK(FieldDescriptor::CPPTYPE_INT64,
-               "MapValueRef::GetInt64Value");
-    return *reinterpret_cast<int64*>(data_);
-  }
-  uint64 GetUInt64Value() const {
-    TYPE_CHECK(FieldDescriptor::CPPTYPE_UINT64,
-               "MapValueRef::GetUInt64Value");
-    return *reinterpret_cast<uint64*>(data_);
-  }
-  int32 GetInt32Value() const {
-    TYPE_CHECK(FieldDescriptor::CPPTYPE_INT32,
-               "MapValueRef::GetInt32Value");
-    return *reinterpret_cast<int32*>(data_);
-  }
-  uint32 GetUInt32Value() const {
-    TYPE_CHECK(FieldDescriptor::CPPTYPE_UINT32,
-               "MapValueRef::GetUInt32Value");
-    return *reinterpret_cast<uint32*>(data_);
-  }
-  bool GetBoolValue() const {
-    TYPE_CHECK(FieldDescriptor::CPPTYPE_BOOL,
-               "MapValueRef::GetBoolValue");
-    return *reinterpret_cast<bool*>(data_);
-  }
-  int GetEnumValue() const {
-    TYPE_CHECK(FieldDescriptor::CPPTYPE_ENUM,
-               "MapValueRef::GetEnumValue");
-    return *reinterpret_cast<int*>(data_);
-  }
-  const string& GetStringValue() const {
-    TYPE_CHECK(FieldDescriptor::CPPTYPE_STRING,
-               "MapValueRef::GetStringValue");
-    return *reinterpret_cast<string*>(data_);
-  }
-  float GetFloatValue() const {
-    TYPE_CHECK(FieldDescriptor::CPPTYPE_FLOAT,
-               "MapValueRef::GetFloatValue");
-    return *reinterpret_cast<float*>(data_);
-  }
-  double GetDoubleValue() const {
-    TYPE_CHECK(FieldDescriptor::CPPTYPE_DOUBLE,
-               "MapValueRef::GetDoubleValue");
-    return *reinterpret_cast<double*>(data_);
-  }
-
-  const Message& GetMessageValue() const {
-    TYPE_CHECK(FieldDescriptor::CPPTYPE_MESSAGE,
-               "MapValueRef::GetMessageValue");
-    return *reinterpret_cast<Message*>(data_);
-  }
-
-  Message* MutableMessageValue() {
-    TYPE_CHECK(FieldDescriptor::CPPTYPE_MESSAGE,
-               "MapValueRef::MutableMessageValue");
-    return reinterpret_cast<Message*>(data_);
-  }
-
- private:
-  template <typename K, typename V,
-            internal::WireFormatLite::FieldType key_wire_type,
-            internal::WireFormatLite::FieldType value_wire_type,
-            int default_enum_value>
-  friend class internal::MapField;
-  template <typename K, typename V>
-  friend class internal::TypeDefinedMapFieldBase;
-  friend class MapIterator;
-  friend class internal::GeneratedMessageReflection;
-  friend class internal::DynamicMapField;
-
-  void SetType(FieldDescriptor::CppType type) {
-    type_ = type;
-  }
-
-  FieldDescriptor::CppType type() const {
-    if (type_ == 0 || data_ == NULL) {
-      GOOGLE_LOG(FATAL)
-          << "Protocol Buffer map usage error:\n"
-          << "MapValueRef::type MapValueRef is not initialized.";
-    }
-    return (FieldDescriptor::CppType)type_;
-  }
-  void SetValue(const void* val) {
-    data_ = const_cast<void*>(val);
-  }
-  void CopyFrom(const MapValueRef& other) {
-    type_ = other.type_;
-    data_ = other.data_;
-  }
-  // Only used in DynamicMapField
-  void DeleteData() {
-    switch (type_) {
-#define HANDLE_TYPE(CPPTYPE, TYPE)                              \
-      case google::protobuf::FieldDescriptor::CPPTYPE_##CPPTYPE: {        \
-        delete reinterpret_cast<TYPE*>(data_);                  \
-        break;                                                  \
-      }
-      HANDLE_TYPE(INT32, int32);
-      HANDLE_TYPE(INT64, int64);
-      HANDLE_TYPE(UINT32, uint32);
-      HANDLE_TYPE(UINT64, uint64);
-      HANDLE_TYPE(DOUBLE, double);
-      HANDLE_TYPE(FLOAT, float);
-      HANDLE_TYPE(BOOL, bool);
-      HANDLE_TYPE(STRING, string);
-      HANDLE_TYPE(ENUM, int32);
-      HANDLE_TYPE(MESSAGE, Message);
-#undef HANDLE_TYPE
-    }
-  }
-  // data_ point to a map value. MapValueRef does not
-  // own this value.
-  void* data_;
-  // type_ is 0 or a valid FieldDescriptor::CppType.
-  int type_;
-};
-
-#undef TYPE_CHECK
-
-// This is the class for google::protobuf::Map's internal value_type. Instead of using
-=======
 // This is the class for Map's internal value_type. Instead of using
->>>>>>> 1ee15bae
 // std::pair as value_type, we use this class which provides us more control of
 // its process of construction and destruction.
 template <typename Key, typename T>
@@ -534,19 +140,14 @@
   typedef size_t size_type;
   typedef hash<Key> hasher;
 
-  Map(bool old_style = true)
-      : arena_(NULL),
-        default_enum_value_(0),
-        old_style_(old_style) {
+  Map() : arena_(NULL), default_enum_value_(0) { Init(); }
+  explicit Map(Arena* arena) : arena_(arena), default_enum_value_(0) { Init(); }
+
+  Map(const Map& other)
+      : arena_(NULL), default_enum_value_(other.default_enum_value_) {
     Init();
-  }
-<<<<<<< HEAD
-  explicit Map(Arena* arena, bool old_style = true)
-      : arena_(arena),
-        default_enum_value_(0),
-        old_style_(old_style) {
-    Init();
-=======
+    insert(other.begin(), other.end());
+  }
 
   Map(Map&& other) noexcept : Map() {
     if (other.arena_) {
@@ -554,24 +155,21 @@
     } else {
       swap(other);
     }
->>>>>>> 1ee15bae
-  }
-  Map(const Map& other)
-      : arena_(NULL),
-        default_enum_value_(other.default_enum_value_),
-        old_style_(other.old_style_) {
-    Init();
-    insert(other.begin(), other.end());
-  }
-<<<<<<< HEAD
-=======
-
->>>>>>> 1ee15bae
+  }
+  Map& operator=(Map&& other) noexcept {
+    if (this != &other) {
+      if (arena_ != other.arena_) {
+        *this = other;
+      } else {
+        swap(other);
+      }
+    }
+    return *this;
+  }
+
   template <class InputIt>
-  Map(const InputIt& first, const InputIt& last, bool old_style = true)
-      : arena_(NULL),
-        default_enum_value_(0),
-        old_style_(old_style) {
+  Map(const InputIt& first, const InputIt& last)
+      : arena_(NULL), default_enum_value_(0) {
     Init();
     insert(first, last);
   }
@@ -579,22 +177,13 @@
   ~Map() {
     clear();
     if (arena_ == NULL) {
-      if (old_style_)
-        delete deprecated_elements_;
-      else
-        delete elements_;
+      delete elements_;
     }
   }
 
  private:
   void Init() {
-    if (old_style_)
-      deprecated_elements_ = Arena::Create<DeprecatedInnerMap>(
-          arena_, 0, hasher(), equal_to<Key>(),
-          MapAllocator<std::pair<const Key, MapPair<Key, T>*> >(arena_));
-    else
-      elements_ =
-          Arena::Create<InnerMap>(arena_, 0, hasher(), Allocator(arena_));
+    elements_ = Arena::Create<InnerMap>(arena_, 0u, hasher(), Allocator(arena_));
   }
 
   // re-implement std::allocator to use arena allocator for memory allocation.
@@ -615,13 +204,13 @@
     explicit MapAllocator(Arena* arena) : arena_(arena) {}
     template <typename X>
     MapAllocator(const MapAllocator<X>& allocator)
-        : arena_(allocator.arena_) {}
-
-    pointer allocate(size_type n, const_pointer hint = 0) {
+        : arena_(allocator.arena()) {}
+
+    pointer allocate(size_type n, const void* /* hint */ = 0) {
       // If arena is not given, malloc needs to be called which doesn't
       // construct element object.
       if (arena_ == NULL) {
-        return reinterpret_cast<pointer>(malloc(n * sizeof(value_type)));
+        return static_cast<pointer>(::operator new(n * sizeof(value_type)));
       } else {
         return reinterpret_cast<pointer>(
             Arena::CreateArray<uint8>(arena_, n * sizeof(value_type)));
@@ -630,13 +219,17 @@
 
     void deallocate(pointer p, size_type n) {
       if (arena_ == NULL) {
-        free(p);
+#if defined(__GXX_DELETE_WITH_SIZE__) || defined(__cpp_sized_deallocation)
+        ::operator delete(p, n * sizeof(value_type));
+#else
+        (void)n;
+        ::operator delete(p);
+#endif
       }
     }
 
 #if __cplusplus >= 201103L && !defined(GOOGLE_PROTOBUF_OS_APPLE) && \
     !defined(GOOGLE_PROTOBUF_OS_NACL) &&                            \
-    !defined(GOOGLE_PROTOBUF_OS_ANDROID) &&                         \
     !defined(GOOGLE_PROTOBUF_OS_EMSCRIPTEN)
     template<class NodeType, class... Args>
     void construct(NodeType* p, Args&&... args) {
@@ -675,15 +268,19 @@
 
     // To support Visual Studio 2008
     size_type max_size() const {
-      return std::numeric_limits<size_type>::max();
+      // parentheses around (std::...:max) prevents macro warning of max()
+      return (std::numeric_limits<size_type>::max)();
+    }
+
+    // To support gcc-4.4, which does not properly
+    // support templated friend classes
+    Arena* arena() const {
+      return arena_;
     }
 
    private:
     typedef void DestructorSkippable_;
     Arena* const arena_;
-
-    template <typename X>
-    friend class MapAllocator;
   };
 
   // InnerMap's key type is Key and its value type is value_type*.  We use a
@@ -696,7 +293,7 @@
 
     const Key& key() const { return k_; }
     Key& key() { return k_; }
-    value_type* const value() const { return v_; }
+    value_type* value() const { return v_; }
     value_type*& value() { return v_; }
 
    private:
@@ -782,14 +379,13 @@
     };
     typedef typename Allocator::template rebind<Key*>::other KeyPtrAllocator;
     typedef std::set<Key*, KeyCompare, KeyPtrAllocator> Tree;
+    typedef typename Tree::iterator TreeIterator;
 
     // iterator and const_iterator are instantiations of iterator_base.
     template <typename KeyValueType>
-    class iterator_base {
-     public:
+    struct iterator_base {
       typedef KeyValueType& reference;
       typedef KeyValueType* pointer;
-      typedef typename Tree::iterator TreeIterator;
 
       // Invariants:
       // node_ is always correct. This is handy because the most common
@@ -798,7 +394,7 @@
       // are updated to be correct also, but those fields can become stale
       // if the underlying map is modified.  When those fields are needed they
       // are rechecked, and updated if necessary.
-      iterator_base() : node_(NULL) {}
+      iterator_base() : node_(NULL), m_(NULL), bucket_index_(0) {}
 
       explicit iterator_base(const InnerMap* m) : m_(m) {
         SearchFrom(m->index_of_first_non_null_);
@@ -809,22 +405,15 @@
       // can convert to const_iterator" is OK but the reverse direction is not.
       template <typename U>
       explicit iterator_base(const iterator_base<U>& it)
-          : node_(it.node_),
-            m_(it.m_),
-            bucket_index_(it.bucket_index_),
-            tree_it_(it.tree_it_) {}
+          : node_(it.node_), m_(it.m_), bucket_index_(it.bucket_index_) {}
 
       iterator_base(Node* n, const InnerMap* m, size_type index)
-          : node_(n),
-            m_(m),
-            bucket_index_(index) {}
+          : node_(n), m_(m), bucket_index_(index) {}
 
       iterator_base(TreeIterator tree_it, const InnerMap* m, size_type index)
-          : node_(NodePtrFromKeyPtr(*tree_it)),
-            m_(m),
-            bucket_index_(index),
-            tree_it_(tree_it) {
-        // Invariant: iterators that use tree_it_ have an even bucket_index_.
+          : node_(NodePtrFromKeyPtr(*tree_it)), m_(m), bucket_index_(index) {
+        // Invariant: iterators that use buckets with trees have an even
+        // bucket_index_.
         GOOGLE_DCHECK_EQ(bucket_index_ % 2, 0);
       }
 
@@ -842,8 +431,7 @@
           } else if (m_->TableEntryIsTree(bucket_index_)) {
             Tree* tree = static_cast<Tree*>(m_->table_[bucket_index_]);
             GOOGLE_DCHECK(!tree->empty());
-            tree_it_ = tree->begin();
-            node_ = NodePtrFromKeyPtr(*tree_it_);
+            node_ = NodePtrFromKeyPtr(*tree->begin());
             break;
           }
         }
@@ -861,16 +449,17 @@
 
       iterator_base& operator++() {
         if (node_->next == NULL) {
-          const bool is_list = revalidate_if_necessary();
+          TreeIterator tree_it;
+          const bool is_list = revalidate_if_necessary(&tree_it);
           if (is_list) {
             SearchFrom(bucket_index_ + 1);
           } else {
             GOOGLE_DCHECK_EQ(bucket_index_ & 1, 0);
             Tree* tree = static_cast<Tree*>(m_->table_[bucket_index_]);
-            if (++tree_it_ == tree->end()) {
+            if (++tree_it == tree->end()) {
               SearchFrom(bucket_index_ + 2);
             } else {
-              node_ = NodePtrFromKeyPtr(*tree_it_);
+              node_ = NodePtrFromKeyPtr(*tree_it);
             }
           }
         } else {
@@ -887,8 +476,9 @@
 
       // Assumes node_ and m_ are correct and non-NULL, but other fields may be
       // stale.  Fix them as needed.  Then return true iff node_ points to a
-      // Node in a list.
-      bool revalidate_if_necessary() {
+      // Node in a list.  If false is returned then *it is modified to be
+      // a valid iterator for node_.
+      bool revalidate_if_necessary(TreeIterator* it) {
         GOOGLE_DCHECK(node_ != NULL && m_ != NULL);
         // Force bucket_index_ to be in range.
         bucket_index_ &= (m_->num_buckets_ - 1);
@@ -909,16 +499,14 @@
         // not.  Revalidate just to be sure.  This case is rare enough that we
         // don't worry about potential optimizations, such as having a custom
         // find-like method that compares Node* instead of const Key&.
-        iterator_base i(m_->find(*KeyPtrFromNodePtr(node_)));
+        iterator_base i(m_->find(*KeyPtrFromNodePtr(node_), it));
         bucket_index_ = i.bucket_index_;
-        tree_it_ = i.tree_it_;
         return m_->TableEntryIsList(bucket_index_);
       }
 
       Node* node_;
       const InnerMap* m_;
       size_type bucket_index_;
-      TreeIterator tree_it_;
     };
 
    public:
@@ -970,12 +558,8 @@
     bool empty() const { return size() == 0; }
 
     iterator find(const Key& k) { return iterator(FindHelper(k).first); }
-<<<<<<< HEAD
-    const_iterator find(const Key& k) const { return FindHelper(k).first; }
-=======
     const_iterator find(const Key& k) const { return find(k, NULL); }
     bool contains(const Key& k) const { return find(k) != end(); }
->>>>>>> 1ee15bae
 
     // In traditional C++ style, this performs "insert if not present."
     std::pair<iterator, bool> insert(const KeyValuePair& kv) {
@@ -1022,7 +606,8 @@
 
     void erase(iterator it) {
       GOOGLE_DCHECK_EQ(it.m_, this);
-      const bool is_list = it.revalidate_if_necessary();
+      typename Tree::iterator tree_it;
+      const bool is_list = it.revalidate_if_necessary(&tree_it);
       size_type b = it.bucket_index_;
       Node* const item = it.node_;
       if (is_list) {
@@ -1033,7 +618,7 @@
       } else {
         GOOGLE_DCHECK(TableEntryIsTree(b));
         Tree* tree = static_cast<Tree*>(table_[b]);
-        tree->erase(it.tree_it_);
+        tree->erase(*tree_it);
         if (tree->empty()) {
           // Force b to be the minimum of b and b ^ 1.  This is important
           // only because we want index_of_first_non_null_ to be correct.
@@ -1053,7 +638,14 @@
     }
 
    private:
+    const_iterator find(const Key& k, TreeIterator* it) const {
+      return FindHelper(k, it).first;
+    }
     std::pair<const_iterator, size_type> FindHelper(const Key& k) const {
+      return FindHelper(k, NULL);
+    }
+    std::pair<const_iterator, size_type> FindHelper(const Key& k,
+                                                    TreeIterator* it) const {
       size_type b = BucketNumber(k);
       if (TableEntryIsNonEmptyList(b)) {
         Node* node = static_cast<Node*>(table_[b]);
@@ -1071,6 +663,7 @@
         Key* key = const_cast<Key*>(&k);
         typename Tree::iterator tree_it = tree->find(key);
         if (tree_it != tree->end()) {
+          if (it != NULL) *it = tree_it;
           return std::make_pair(const_iterator(tree_it, this, b), b);
         }
       }
@@ -1107,8 +700,9 @@
         // index_of_first_non_null_, so we skip the code to update it.
         return InsertUniqueInTree(b, node);
       }
+      // parentheses around (std::min) prevents macro expansion of min(...)
       index_of_first_non_null_ =
-          std::min(index_of_first_non_null_, result.bucket_index_);
+          (std::min)(index_of_first_non_null_, result.bucket_index_);
       return result;
     }
 
@@ -1280,7 +874,7 @@
     // Return whether table_[b] is a linked list that seems awfully long.
     // Requires table_[b] to point to a non-empty linked list.
     bool TableEntryIsTooLong(size_type b) {
-      const int kMaxLength = 8;
+      const size_type kMaxLength = 8;
       size_type count = 0;
       Node* node = static_cast<Node*>(table_[b]);
       do {
@@ -1295,14 +889,7 @@
     size_type BucketNumber(const Key& k) const {
       // We inherit from hasher, so one-arg operator() provides a hash function.
       size_type h = (*const_cast<InnerMap*>(this))(k);
-      // To help prevent people from making assumptions about the hash function,
-      // we use the seed differently depending on NDEBUG.  The default hash
-      // function, the seeding, etc., are all likely to change in the future.
-#ifndef NDEBUG
-      return (h * (seed_ | 1)) & (num_buckets_ - 1);
-#else
       return (h + seed_) & (num_buckets_ - 1);
-#endif
     }
 
     bool IsMatch(const Key& k0, const Key& k1) const {
@@ -1312,7 +899,9 @@
     // Return a power of two no less than max(kMinTableSize, n).
     // Assumes either n < kMinTableSize or n is a power of two.
     size_type TableSize(size_type n) {
-      return n < kMinTableSize ? kMinTableSize : n;
+      return n < static_cast<size_type>(kMinTableSize)
+                 ? static_cast<size_type>(kMinTableSize)
+                 : n;
     }
 
     // Use alloc_ to allocate an array of n objects of type U.
@@ -1350,16 +939,6 @@
 
     // Return a randomish value.
     size_type Seed() const {
-      // random_device can throw, so avoid it unless we are compiling with
-      // exceptions enabled.
-#if __cpp_exceptions && LANG_CXX11
-      try {
-        std::random_device rd;
-        std::knuth_b knuth(rd());
-        std::uniform_int_distribution<size_type> u;
-        return u(knuth);
-      } catch (...) { }
-#endif
       size_type s = static_cast<size_type>(reinterpret_cast<uintptr_t>(this));
 #if defined(__x86_64__) && defined(__GNUC__)
       uint32 hi, lo;
@@ -1378,72 +957,34 @@
     GOOGLE_DISALLOW_EVIL_CONSTRUCTORS(InnerMap);
   };  // end of class InnerMap
 
-  typedef hash_map<Key, value_type*, hash<Key>, equal_to<Key>,
-                   MapAllocator<std::pair<const Key, MapPair<Key, T>*> > >
-      DeprecatedInnerMap;
-
  public:
   // Iterators
-  class iterator_base {
+  class const_iterator {
+    typedef typename InnerMap::const_iterator InnerIt;
+
    public:
-    // We support "old style" and "new style" iterators for now. This is
-    // temporary.  Also, for "iterator()" we have an unknown category.
-    // TODO(gpike): get rid of this.
-    enum IteratorStyle { kUnknown, kOld, kNew };
-    explicit iterator_base(IteratorStyle style) : iterator_style_(style) {}
-
-    bool OldStyle() const {
-      GOOGLE_DCHECK_NE(iterator_style_, kUnknown);
-      return iterator_style_ == kOld;
-    }
-    bool UnknownStyle() const {
-      return iterator_style_ == kUnknown;
-    }
-    bool SameStyle(const iterator_base& other) const {
-      return iterator_style_ == other.iterator_style_;
-    }
-
-   private:
-    IteratorStyle iterator_style_;
-  };
-
-  class const_iterator
-      : private iterator_base,
-        public std::iterator<std::forward_iterator_tag, value_type, ptrdiff_t,
-                             const value_type*, const value_type&> {
-    typedef typename InnerMap::const_iterator InnerIt;
-    typedef typename DeprecatedInnerMap::const_iterator DeprecatedInnerIt;
-
-   public:
-    const_iterator() : iterator_base(iterator_base::kUnknown) {}
-    explicit const_iterator(const DeprecatedInnerIt& dit)
-        : iterator_base(iterator_base::kOld), dit_(dit) {}
-    explicit const_iterator(const InnerIt& it)
-        : iterator_base(iterator_base::kNew), it_(it) {}
-
-    const_iterator(const const_iterator& other)
-        : iterator_base(other), it_(other.it_), dit_(other.dit_) {}
+    typedef std::forward_iterator_tag iterator_category;
+    typedef typename Map::value_type value_type;
+    typedef ptrdiff_t difference_type;
+    typedef const value_type* pointer;
+    typedef const value_type& reference;
+
+    const_iterator() {}
+    explicit const_iterator(const InnerIt& it) : it_(it) {}
 
     const_reference operator*() const {
-      return this->OldStyle() ? *dit_->second : *it_->value();
+      return *it_->value();
     }
     const_pointer operator->() const { return &(operator*()); }
 
     const_iterator& operator++() {
-      if (this->OldStyle())
-        ++dit_;
-      else
-        ++it_;
+      ++it_;
       return *this;
     }
-    const_iterator operator++(int) {
-      return this->OldStyle() ? const_iterator(dit_++) : const_iterator(it_++);
-    }
+    const_iterator operator++(int) { return const_iterator(it_++); }
 
     friend bool operator==(const const_iterator& a, const const_iterator& b) {
-      if (!a.SameStyle(b)) return false;
-      if (a.UnknownStyle()) return true;
-      return a.OldStyle() ? (a.dit_ == b.dit_) : (a.it_ == b.it_);
+      return a.it_ == b.it_;
     }
     friend bool operator!=(const const_iterator& a, const const_iterator& b) {
       return !(a == b);
@@ -1451,48 +992,37 @@
 
    private:
     InnerIt it_;
-    DeprecatedInnerIt dit_;
   };
 
-  class iterator : private iterator_base,
-                   public std::iterator<std::forward_iterator_tag, value_type> {
+  class iterator {
     typedef typename InnerMap::iterator InnerIt;
-    typedef typename DeprecatedInnerMap::iterator DeprecatedInnerIt;
 
    public:
-    iterator() : iterator_base(iterator_base::kUnknown) {}
-    explicit iterator(const DeprecatedInnerIt& dit)
-        : iterator_base(iterator_base::kOld), dit_(dit) {}
-    explicit iterator(const InnerIt& it)
-        : iterator_base(iterator_base::kNew), it_(it) {}
-
-    reference operator*() const {
-      return this->OldStyle() ? *dit_->second : *it_->value();
-    }
+    typedef std::forward_iterator_tag iterator_category;
+    typedef typename Map::value_type value_type;
+    typedef ptrdiff_t difference_type;
+    typedef value_type* pointer;
+    typedef value_type& reference;
+
+    iterator() {}
+    explicit iterator(const InnerIt& it) : it_(it) {}
+
+    reference operator*() const { return *it_->value(); }
     pointer operator->() const { return &(operator*()); }
 
     iterator& operator++() {
-      if (this->OldStyle())
-        ++dit_;
-      else
-        ++it_;
+      ++it_;
       return *this;
     }
-    iterator operator++(int) {
-      return this->OldStyle() ? iterator(dit_++) : iterator(it_++);
-    }
+    iterator operator++(int) { return iterator(it_++); }
 
     // Allow implicit conversion to const_iterator.
     operator const_iterator() const {
-      return this->OldStyle() ?
-          const_iterator(typename DeprecatedInnerMap::const_iterator(dit_)) :
-          const_iterator(typename InnerMap::const_iterator(it_));
+      return const_iterator(typename InnerMap::const_iterator(it_));
     }
 
     friend bool operator==(const iterator& a, const iterator& b) {
-      if (!a.SameStyle(b)) return false;
-      if (a.UnknownStyle()) return true;
-      return a.OldStyle() ? a.dit_ == b.dit_ : a.it_ == b.it_;
+      return a.it_ == b.it_;
     }
     friend bool operator!=(const iterator& a, const iterator& b) {
       return !(a == b);
@@ -1502,38 +1032,26 @@
     friend class Map;
 
     InnerIt it_;
-    DeprecatedInnerIt dit_;
   };
 
-  iterator begin() {
-    return old_style_ ? iterator(deprecated_elements_->begin())
-                      : iterator(elements_->begin());
-  }
-  iterator end() {
-    return old_style_ ? iterator(deprecated_elements_->end())
-                      : iterator(elements_->end());
-  }
+  iterator begin() { return iterator(elements_->begin()); }
+  iterator end() { return iterator(elements_->end()); }
   const_iterator begin() const {
-    return old_style_ ? const_iterator(deprecated_elements_->begin())
-                      : const_iterator(iterator(elements_->begin()));
+    return const_iterator(iterator(elements_->begin()));
   }
   const_iterator end() const {
-    return old_style_ ? const_iterator(deprecated_elements_->end())
-                      : const_iterator(iterator(elements_->end()));
+    return const_iterator(iterator(elements_->end()));
   }
   const_iterator cbegin() const { return begin(); }
   const_iterator cend() const { return end(); }
 
   // Capacity
-  size_type size() const {
-    return old_style_ ? deprecated_elements_->size() : elements_->size();
-  }
+  size_type size() const { return elements_->size(); }
   bool empty() const { return size() == 0; }
 
   // Element access
   T& operator[](const key_type& key) {
-    value_type** value =
-        old_style_ ? &(*deprecated_elements_)[key] : &(*elements_)[key];
+    value_type** value =  &(*elements_)[key];
     if (*value == NULL) {
       *value = CreateValueTypeInternal(key);
       internal::MapValueInitializer<is_proto_enum<T>::value, T>::Initialize(
@@ -1543,33 +1061,26 @@
   }
   const T& at(const key_type& key) const {
     const_iterator it = find(key);
-    GOOGLE_CHECK(it != end());
+    GOOGLE_CHECK(it != end()) << "key not found: " << key;
     return it->second;
   }
   T& at(const key_type& key) {
     iterator it = find(key);
-    GOOGLE_CHECK(it != end());
+    GOOGLE_CHECK(it != end()) << "key not found: " << key;
     return it->second;
   }
 
   // Lookup
   size_type count(const key_type& key) const {
-    if (find(key) != end()) assert(key == find(key)->first);
-    return find(key) == end() ? 0 : 1;
+    const_iterator it = find(key);
+    GOOGLE_DCHECK(it == end() || key == it->first);
+    return it == end() ? 0 : 1;
   }
   const_iterator find(const key_type& key) const {
-    return old_style_ ? const_iterator(deprecated_elements_->find(key))
-        : const_iterator(iterator(elements_->find(key)));
-  }
-  iterator find(const key_type& key) {
-    return old_style_ ? iterator(deprecated_elements_->find(key))
-                      : iterator(elements_->find(key));
-  }
-<<<<<<< HEAD
-=======
+    return const_iterator(iterator(elements_->find(key)));
+  }
   iterator find(const key_type& key) { return iterator(elements_->find(key)); }
   bool contains(const Key& key) const { return elements_->contains(key); }
->>>>>>> 1ee15bae
   std::pair<const_iterator, const_iterator> equal_range(
       const key_type& key) const {
     const_iterator it = find(key);
@@ -1592,23 +1103,12 @@
 
   // insert
   std::pair<iterator, bool> insert(const value_type& value) {
-    if (old_style_) {
-      iterator it = find(value.first);
-      if (it != end()) {
-        return std::pair<iterator, bool>(it, false);
-      } else {
-        return std::pair<iterator, bool>(
-            iterator(deprecated_elements_->insert(std::pair<Key, value_type*>(
-                value.first, CreateValueTypeInternal(value))).first), true);
-      }
-    } else {
-      std::pair<typename InnerMap::iterator, bool> p =
-          elements_->insert(value.first);
-      if (p.second) {
-        p.first->value() = CreateValueTypeInternal(value);
-      }
-      return std::pair<iterator, bool>(iterator(p.first), p.second);
-    }
+    std::pair<typename InnerMap::iterator, bool> p =
+        elements_->insert(value.first);
+    if (p.second) {
+      p.first->value() = CreateValueTypeInternal(value);
+    }
+    return std::pair<iterator, bool>(iterator(p.first), p.second);
   }
   template <class InputIt>
   void insert(InputIt first, InputIt last) {
@@ -1636,10 +1136,7 @@
   iterator erase(iterator pos) {
     if (arena_ == NULL) delete pos.operator->();
     iterator i = pos++;
-    if (old_style_)
-      deprecated_elements_->erase(i.dit_);
-    else
-      elements_->erase(i.it_);
+    elements_->erase(i.it_);
     return pos;
   }
   void erase(iterator first, iterator last) {
@@ -1658,12 +1155,23 @@
     return *this;
   }
 
+  void swap(Map& other) {
+    if (arena_ == other.arena_) {
+      std::swap(default_enum_value_, other.default_enum_value_);
+      std::swap(elements_, other.elements_);
+    } else {
+      // TODO(zuguang): optimize this. The temporary copy can be allocated
+      // in the same arena as the other message, and the "other = copy" can
+      // be replaced with the fast-path swap above.
+      Map copy = *this;
+      *this = other;
+      other = copy;
+    }
+  }
+
   // Access to hasher.  Currently this returns a copy, but it may
   // be modified to return a const reference in the future.
-  hasher hash_function() const {
-    return old_style_ ? deprecated_elements_->hash_function()
-                      : elements_->hash_function();
-  }
+  hasher hash_function() const { return elements_->hash_function(); }
 
  private:
   // Set default enum value only for proto2 map field whose value is enum type.
@@ -1700,19 +1208,12 @@
 
   Arena* arena_;
   int default_enum_value_;
-  // The following is a tagged union because we support two map styles
-  // for now.
-  // TODO(gpike): get rid of the old style.
-  const bool old_style_;
-  union {
-    InnerMap* elements_;
-    DeprecatedInnerMap* deprecated_elements_;
-  };
+  InnerMap* elements_;
 
   friend class Arena;
   typedef void InternalArenaConstructable_;
   typedef void DestructorSkippable_;
-  template <typename K, typename V,
+  template <typename Derived, typename K, typename V,
             internal::WireFormatLite::FieldType key_wire_type,
             internal::WireFormatLite::FieldType value_wire_type,
             int default_enum_value>
@@ -1722,44 +1223,6 @@
 }  // namespace protobuf
 }  // namespace google
 
-<<<<<<< HEAD
-GOOGLE_PROTOBUF_HASH_NAMESPACE_DECLARATION_START
-template<>
-struct hash<google::protobuf::MapKey> {
-  size_t
-  operator()(const google::protobuf::MapKey& map_key) const {
-    switch (map_key.type()) {
-      case google::protobuf::FieldDescriptor::CPPTYPE_DOUBLE:
-      case google::protobuf::FieldDescriptor::CPPTYPE_FLOAT:
-      case google::protobuf::FieldDescriptor::CPPTYPE_ENUM:
-      case google::protobuf::FieldDescriptor::CPPTYPE_MESSAGE:
-        GOOGLE_LOG(FATAL) << "Unsupported";
-        break;
-      case google::protobuf::FieldDescriptor::CPPTYPE_STRING:
-        return hash<string>()(map_key.GetStringValue());
-      case google::protobuf::FieldDescriptor::CPPTYPE_INT64:
-        return hash< ::google::protobuf::int64>()(map_key.GetInt64Value());
-      case google::protobuf::FieldDescriptor::CPPTYPE_INT32:
-        return hash< ::google::protobuf::int32>()(map_key.GetInt32Value());
-      case google::protobuf::FieldDescriptor::CPPTYPE_UINT64:
-        return hash< ::google::protobuf::uint64>()(map_key.GetUInt64Value());
-      case google::protobuf::FieldDescriptor::CPPTYPE_UINT32:
-        return hash< ::google::protobuf::uint32>()(map_key.GetUInt32Value());
-      case google::protobuf::FieldDescriptor::CPPTYPE_BOOL:
-        return hash<bool>()(map_key.GetBoolValue());
-    }
-    GOOGLE_LOG(FATAL) << "Can't get here.";
-    return 0;
-  }
-  bool
-  operator()(const google::protobuf::MapKey& map_key1,
-             const google::protobuf::MapKey& map_key2) const {
-    return map_key1 < map_key2;
-  }
-};
-GOOGLE_PROTOBUF_HASH_NAMESPACE_DECLARATION_END
-=======
 #include <google/protobuf/port_undef.inc>
->>>>>>> 1ee15bae
 
 #endif  // GOOGLE_PROTOBUF_MAP_H__
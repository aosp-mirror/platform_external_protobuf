--- conflicted
+++ resolved
@@ -32,15 +32,11 @@
 //  Based on original Protocol Buffers design by
 //  Sanjay Ghemawat, Jeff Dean, and others.
 
-<<<<<<< HEAD
-#include <google/protobuf/extension_set.h>
-=======
 #include <google/protobuf/stubs/casts.h>
 
 #include <google/protobuf/stubs/strutil.h>
 #include <google/protobuf/test_util.h>
 #include <google/protobuf/test_util2.h>
->>>>>>> 1ee15bae
 #include <google/protobuf/unittest.pb.h>
 #include <google/protobuf/unittest_mset.pb.h>
 #include <google/protobuf/io/coded_stream.h>
@@ -54,7 +50,6 @@
 
 #include <google/protobuf/stubs/logging.h>
 #include <google/protobuf/stubs/common.h>
-#include <google/protobuf/stubs/strutil.h>
 #include <google/protobuf/testing/googletest.h>
 #include <gtest/gtest.h>
 #include <google/protobuf/stubs/stl_util.h>
@@ -215,8 +210,6 @@
   delete released_extension;
 }
 
-<<<<<<< HEAD
-=======
 TEST(ExtensionSetTest, ArenaUnsafeArenaSetAllocatedAndRelease) {
   Arena arena;
   unittest::TestAllExtensions* message =
@@ -285,7 +278,6 @@
       unittest::optional_foreign_message_extension));
 }
 
->>>>>>> 1ee15bae
 
 TEST(ExtensionSetTest, CopyFrom) {
   unittest::TestAllExtensions message1, message2;
@@ -344,7 +336,7 @@
   unittest::TestAllExtensions message2;
 
   TestUtil::SetAllExtensions(&message1);
-  vector<const FieldDescriptor*> fields;
+  std::vector<const FieldDescriptor*> fields;
 
   // Swap empty fields.
   const Reflection* reflection = message1.GetReflection();
@@ -376,7 +368,7 @@
   TestUtil::SetAllExtensions(&message3);
 
   const Reflection* reflection = message3.GetReflection();
-  vector<const FieldDescriptor*> fields;
+  std::vector<const FieldDescriptor*> fields;
   reflection->ListFields(message3, &fields);
 
   reflection->SwapFields(&message1, &message2, fields);
@@ -393,7 +385,7 @@
   TestUtil::SetAllExtensions(&message2);
 
   const Reflection* reflection = message1.GetReflection();
-  vector<const FieldDescriptor*> fields;
+  std::vector<const FieldDescriptor*> fields;
   reflection->ListFields(message1, &fields);
 
   reflection->SwapFields(&message1, &message2, fields);
@@ -503,7 +495,7 @@
   TestUtil::SetAllExtensions(message2);
 
   const Reflection* reflection = message1->GetReflection();
-  vector<const FieldDescriptor*> fields;
+  std::vector<const FieldDescriptor*> fields;
   reflection->ListFields(*message1, &fields);
   reflection->SwapFields(message1, message2, fields);
   TestUtil::ExpectAllExtensionsSet(*message1);
@@ -517,7 +509,7 @@
 
   TestUtil::SetAllExtensions(&message1);
 
-  vector<const FieldDescriptor*> fields;
+  std::vector<const FieldDescriptor*> fields;
   const Reflection* reflection = message1.GetReflection();
   reflection->ListFields(message1, &fields);
   reflection->SwapFields(&message1, &message1, fields);
@@ -837,16 +829,10 @@
     for (int i = 0; i < 16; ++i) {                                             \
       message.AddExtension(unittest::repeated_##type##_extension, value);      \
     }                                                                          \
-<<<<<<< HEAD
-    int expected_size = sizeof(cpptype) * (16 -                                \
-        kMinRepeatedFieldAllocationSize) + empty_repeated_field_size;          \
-    EXPECT_EQ(expected_size, message.SpaceUsed()) << #type;                    \
-=======
     int expected_size = sizeof(cpptype) *                                      \
         (message.GetRepeatedExtension(unittest::repeated_##type##_extension)   \
          .Capacity() - old_capacity) + empty_repeated_field_size;              \
     EXPECT_LE(expected_size, message.SpaceUsed()) << #type;                    \
->>>>>>> 1ee15bae
   } while (0)
 
   TEST_REPEATED_EXTENSIONS_SPACE_USED(int32   , int32 , 101);

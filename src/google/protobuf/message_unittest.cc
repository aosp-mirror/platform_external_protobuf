--- conflicted
+++ resolved
@@ -32,443 +32,7 @@
 //  Based on original Protocol Buffers design by
 //  Sanjay Ghemawat, Jeff Dean, and others.
 
-<<<<<<< HEAD
-#include <google/protobuf/message.h>
-
-#include <sys/types.h>
-#include <sys/stat.h>
-#include <fcntl.h>
-#ifdef _MSC_VER
-#include <io.h>
-#else
-#include <unistd.h>
-#endif
-#include <sstream>
-#include <fstream>
-
-#include <google/protobuf/test_util.h>
 #include <google/protobuf/unittest.pb.h>
-#include <google/protobuf/io/coded_stream.h>
-#include <google/protobuf/io/zero_copy_stream_impl.h>
-#include <google/protobuf/descriptor.pb.h>
-#include <google/protobuf/descriptor.h>
-#include <google/protobuf/generated_message_reflection.h>
-
-#include <google/protobuf/stubs/logging.h>
-#include <google/protobuf/stubs/common.h>
-#include <google/protobuf/stubs/logging.h>
-#include <google/protobuf/testing/googletest.h>
-#include <gtest/gtest.h>
-
-namespace google {
-namespace protobuf {
-
-#ifndef O_BINARY
-#ifdef _O_BINARY
-#define O_BINARY _O_BINARY
-#else
-#define O_BINARY 0     // If this isn't defined, the platform doesn't need it.
-#endif
-#endif
-
-TEST(MessageTest, SerializeHelpers) {
-  // TODO(kenton):  Test more helpers?  They're all two-liners so it seems
-  //   like a waste of time.
-
-  protobuf_unittest::TestAllTypes message;
-  TestUtil::SetAllFields(&message);
-  stringstream stream;
-
-  string str1("foo");
-  string str2("bar");
-
-  EXPECT_TRUE(message.SerializeToString(&str1));
-  EXPECT_TRUE(message.AppendToString(&str2));
-  EXPECT_TRUE(message.SerializeToOstream(&stream));
-
-  EXPECT_EQ(str1.size() + 3, str2.size());
-  EXPECT_EQ("bar", str2.substr(0, 3));
-  // Don't use EXPECT_EQ because we don't want to dump raw binary data to
-  // stdout.
-  EXPECT_TRUE(str2.substr(3) == str1);
-
-  // GCC gives some sort of error if we try to just do stream.str() == str1.
-  string temp = stream.str();
-  EXPECT_TRUE(temp == str1);
-
-  EXPECT_TRUE(message.SerializeAsString() == str1);
-
-}
-
-TEST(MessageTest, SerializeToBrokenOstream) {
-  ofstream out;
-  protobuf_unittest::TestAllTypes message;
-  message.set_optional_int32(123);
-
-  EXPECT_FALSE(message.SerializeToOstream(&out));
-}
-
-TEST(MessageTest, ParseFromFileDescriptor) {
-  string filename = TestSourceDir() +
-                    "/google/protobuf/testdata/golden_message";
-  int file = open(filename.c_str(), O_RDONLY | O_BINARY);
-
-  unittest::TestAllTypes message;
-  EXPECT_TRUE(message.ParseFromFileDescriptor(file));
-  TestUtil::ExpectAllFieldsSet(message);
-
-  EXPECT_GE(close(file), 0);
-}
-
-TEST(MessageTest, ParsePackedFromFileDescriptor) {
-  string filename =
-      TestSourceDir() +
-      "/google/protobuf/testdata/golden_packed_fields_message";
-  int file = open(filename.c_str(), O_RDONLY | O_BINARY);
-
-  unittest::TestPackedTypes message;
-  EXPECT_TRUE(message.ParseFromFileDescriptor(file));
-  TestUtil::ExpectPackedFieldsSet(message);
-
-  EXPECT_GE(close(file), 0);
-}
-
-TEST(MessageTest, ParseHelpers) {
-  // TODO(kenton):  Test more helpers?  They're all two-liners so it seems
-  //   like a waste of time.
-  string data;
-
-  {
-    // Set up.
-    protobuf_unittest::TestAllTypes message;
-    TestUtil::SetAllFields(&message);
-    message.SerializeToString(&data);
-  }
-
-  {
-    // Test ParseFromString.
-    protobuf_unittest::TestAllTypes message;
-    EXPECT_TRUE(message.ParseFromString(data));
-    TestUtil::ExpectAllFieldsSet(message);
-  }
-
-  {
-    // Test ParseFromIstream.
-    protobuf_unittest::TestAllTypes message;
-    stringstream stream(data);
-    EXPECT_TRUE(message.ParseFromIstream(&stream));
-    EXPECT_TRUE(stream.eof());
-    TestUtil::ExpectAllFieldsSet(message);
-  }
-
-  {
-    // Test ParseFromBoundedZeroCopyStream.
-    string data_with_junk(data);
-    data_with_junk.append("some junk on the end");
-    io::ArrayInputStream stream(data_with_junk.data(), data_with_junk.size());
-    protobuf_unittest::TestAllTypes message;
-    EXPECT_TRUE(message.ParseFromBoundedZeroCopyStream(&stream, data.size()));
-    TestUtil::ExpectAllFieldsSet(message);
-  }
-
-  {
-    // Test that ParseFromBoundedZeroCopyStream fails (but doesn't crash) if
-    // EOF is reached before the expected number of bytes.
-    io::ArrayInputStream stream(data.data(), data.size());
-    protobuf_unittest::TestAllTypes message;
-    EXPECT_FALSE(
-      message.ParseFromBoundedZeroCopyStream(&stream, data.size() + 1));
-  }
-}
-
-TEST(MessageTest, ParseFailsIfNotInitialized) {
-  unittest::TestRequired message;
-  vector<string> errors;
-
-  {
-    ScopedMemoryLog log;
-    EXPECT_FALSE(message.ParseFromString(""));
-    errors = log.GetMessages(ERROR);
-  }
-
-  ASSERT_EQ(1, errors.size());
-  EXPECT_EQ("Can't parse message of type \"protobuf_unittest.TestRequired\" "
-            "because it is missing required fields: a, b, c",
-            errors[0]);
-}
-
-TEST(MessageTest, BypassInitializationCheckOnParse) {
-  unittest::TestRequired message;
-  io::ArrayInputStream raw_input(NULL, 0);
-  io::CodedInputStream input(&raw_input);
-  EXPECT_TRUE(message.MergePartialFromCodedStream(&input));
-}
-
-TEST(MessageTest, InitializationErrorString) {
-  unittest::TestRequired message;
-  EXPECT_EQ("a, b, c", message.InitializationErrorString());
-}
-
-TEST(MessageTest, DynamicCastToGenerated) {
-  unittest::TestAllTypes test_all_types;
-
-  google::protobuf::Message* test_all_types_pointer = &test_all_types;
-  EXPECT_EQ(&test_all_types,
-            google::protobuf::internal::DynamicCastToGenerated<unittest::TestAllTypes>(
-                test_all_types_pointer));
-  EXPECT_EQ(NULL,
-            google::protobuf::internal::DynamicCastToGenerated<unittest::TestRequired>(
-                test_all_types_pointer));
-
-  const google::protobuf::Message* test_all_types_pointer_const = &test_all_types;
-  EXPECT_EQ(
-      &test_all_types,
-      google::protobuf::internal::DynamicCastToGenerated<const unittest::TestAllTypes>(
-          test_all_types_pointer_const));
-  EXPECT_EQ(
-      NULL,
-      google::protobuf::internal::DynamicCastToGenerated<const unittest::TestRequired>(
-          test_all_types_pointer_const));
-}
-
-#ifdef PROTOBUF_HAS_DEATH_TEST  // death tests do not work on Windows yet.
-
-TEST(MessageTest, SerializeFailsIfNotInitialized) {
-  unittest::TestRequired message;
-  string data;
-  EXPECT_DEBUG_DEATH(EXPECT_TRUE(message.SerializeToString(&data)),
-    "Can't serialize message of type \"protobuf_unittest.TestRequired\" because "
-    "it is missing required fields: a, b, c");
-}
-
-TEST(MessageTest, CheckInitialized) {
-  unittest::TestRequired message;
-  EXPECT_DEATH(message.CheckInitialized(),
-    "Message of type \"protobuf_unittest.TestRequired\" is missing required "
-    "fields: a, b, c");
-}
-
-TEST(MessageTest, CheckOverflow) {
-  unittest::TestAllTypes message;
-  // Create a message with size just over 2GB. This triggers integer overflow
-  // when computing message size.
-  const string data(1024, 'x');
-  Cord one_megabyte;
-  for (int i = 0; i < 1024; i++) {
-    one_megabyte.Append(data);
-  }
-
-  for (int i = 0; i < 2 * 1024 + 1; ++i) {
-    message.add_repeated_cord()->CopyFrom(one_megabyte);
-  }
-
-  Cord serialized;
-  EXPECT_FALSE(message.AppendToCord(&serialized));
-}
-
-#endif  // PROTOBUF_HAS_DEATH_TEST
-
-namespace {
-
-class NegativeByteSize : public unittest::TestRequired {
- public:
-  virtual int ByteSize() const { return -1; }
-};
-
-}  // namespace
-
-TEST(MessageTest, SerializationFailsOnNegativeByteSize) {
-  NegativeByteSize message;
-  string string_output;
-  EXPECT_FALSE(message.AppendPartialToString(&string_output));
-
-  io::ArrayOutputStream coded_raw_output(NULL, 100);
-  io::CodedOutputStream coded_output(&coded_raw_output);
-  EXPECT_FALSE(message.SerializePartialToCodedStream(&coded_output));
-}
-
-TEST(MessageTest, BypassInitializationCheckOnSerialize) {
-  unittest::TestRequired message;
-  io::ArrayOutputStream raw_output(NULL, 0);
-  io::CodedOutputStream output(&raw_output);
-  EXPECT_TRUE(message.SerializePartialToCodedStream(&output));
-}
-
-TEST(MessageTest, FindInitializationErrors) {
-  unittest::TestRequired message;
-  vector<string> errors;
-  message.FindInitializationErrors(&errors);
-  ASSERT_EQ(3, errors.size());
-  EXPECT_EQ("a", errors[0]);
-  EXPECT_EQ("b", errors[1]);
-  EXPECT_EQ("c", errors[2]);
-}
-
-TEST(MessageTest, ParseFailsOnInvalidMessageEnd) {
-  unittest::TestAllTypes message;
-
-  // Control case.
-  EXPECT_TRUE(message.ParseFromArray("", 0));
-
-  // The byte is a valid varint, but not a valid tag (zero).
-  EXPECT_FALSE(message.ParseFromArray("\0", 1));
-
-  // The byte is a malformed varint.
-  EXPECT_FALSE(message.ParseFromArray("\200", 1));
-
-  // The byte is an endgroup tag, but we aren't parsing a group.
-  EXPECT_FALSE(message.ParseFromArray("\014", 1));
-}
-
-namespace {
-
-void ExpectMessageMerged(const unittest::TestAllTypes& message) {
-  EXPECT_EQ(3, message.optional_int32());
-  EXPECT_EQ(2, message.optional_int64());
-  EXPECT_EQ("hello", message.optional_string());
-}
-
-void AssignParsingMergeMessages(
-    unittest::TestAllTypes* msg1,
-    unittest::TestAllTypes* msg2,
-    unittest::TestAllTypes* msg3) {
-  msg1->set_optional_int32(1);
-  msg2->set_optional_int64(2);
-  msg3->set_optional_int32(3);
-  msg3->set_optional_string("hello");
-}
-
-}  // namespace
-
-// Test that if an optional or required message/group field appears multiple
-// times in the input, they need to be merged.
-TEST(MessageTest, ParsingMerge) {
-  unittest::TestParsingMerge::RepeatedFieldsGenerator generator;
-  unittest::TestAllTypes* msg1;
-  unittest::TestAllTypes* msg2;
-  unittest::TestAllTypes* msg3;
-
-#define ASSIGN_REPEATED_FIELD(FIELD)                \
-  msg1 = generator.add_##FIELD();                   \
-  msg2 = generator.add_##FIELD();                   \
-  msg3 = generator.add_##FIELD();                   \
-  AssignParsingMergeMessages(msg1, msg2, msg3)
-
-  ASSIGN_REPEATED_FIELD(field1);
-  ASSIGN_REPEATED_FIELD(field2);
-  ASSIGN_REPEATED_FIELD(field3);
-  ASSIGN_REPEATED_FIELD(ext1);
-  ASSIGN_REPEATED_FIELD(ext2);
-
-#undef ASSIGN_REPEATED_FIELD
-#define ASSIGN_REPEATED_GROUP(FIELD)                \
-  msg1 = generator.add_##FIELD()->mutable_field1(); \
-  msg2 = generator.add_##FIELD()->mutable_field1(); \
-  msg3 = generator.add_##FIELD()->mutable_field1(); \
-  AssignParsingMergeMessages(msg1, msg2, msg3)
-
-  ASSIGN_REPEATED_GROUP(group1);
-  ASSIGN_REPEATED_GROUP(group2);
-
-#undef ASSIGN_REPEATED_GROUP
-
-  string buffer;
-  generator.SerializeToString(&buffer);
-  unittest::TestParsingMerge parsing_merge;
-  parsing_merge.ParseFromString(buffer);
-
-  // Required and optional fields should be merged.
-  ExpectMessageMerged(parsing_merge.required_all_types());
-  ExpectMessageMerged(parsing_merge.optional_all_types());
-  ExpectMessageMerged(
-      parsing_merge.optionalgroup().optional_group_all_types());
-  ExpectMessageMerged(
-      parsing_merge.GetExtension(unittest::TestParsingMerge::optional_ext));
-
-  // Repeated fields should not be merged.
-  EXPECT_EQ(3, parsing_merge.repeated_all_types_size());
-  EXPECT_EQ(3, parsing_merge.repeatedgroup_size());
-  EXPECT_EQ(3, parsing_merge.ExtensionSize(
-      unittest::TestParsingMerge::repeated_ext));
-}
-
-TEST(MessageTest, MergeFrom) {
-  unittest::TestAllTypes source;
-  unittest::TestAllTypes dest;
-
-  // Optional fields
-  source.set_optional_int32(1);  // only source
-  source.set_optional_int64(2);  // both source and dest
-  dest.set_optional_int64(3);
-  dest.set_optional_uint32(4);   // only dest
-
-  // Optional fields with defaults
-  source.set_default_int32(13);  // only source
-  source.set_default_int64(14);  // both source and dest
-  dest.set_default_int64(15);
-  dest.set_default_uint32(16);   // only dest
-
-  // Repeated fields
-  source.add_repeated_int32(5);  // only source
-  source.add_repeated_int32(6);
-  source.add_repeated_int64(7);  // both source and dest
-  source.add_repeated_int64(8);
-  dest.add_repeated_int64(9);
-  dest.add_repeated_int64(10);
-  dest.add_repeated_uint32(11);  // only dest
-  dest.add_repeated_uint32(12);
-
-  dest.MergeFrom(source);
-
-  // Optional fields: source overwrites dest if source is specified
-  EXPECT_EQ(1, dest.optional_int32());  // only source: use source
-  EXPECT_EQ(2, dest.optional_int64());  // source and dest: use source
-  EXPECT_EQ(4, dest.optional_uint32());  // only dest: use dest
-  EXPECT_EQ(0, dest.optional_uint64());  // neither: use default
-
-  // Optional fields with defaults
-  EXPECT_EQ(13, dest.default_int32());  // only source: use source
-  EXPECT_EQ(14, dest.default_int64());  // source and dest: use source
-  EXPECT_EQ(16, dest.default_uint32());  // only dest: use dest
-  EXPECT_EQ(44, dest.default_uint64());  // neither: use default
-
-  // Repeated fields: concatenate source onto the end of dest
-  ASSERT_EQ(2, dest.repeated_int32_size());
-  EXPECT_EQ(5, dest.repeated_int32(0));
-  EXPECT_EQ(6, dest.repeated_int32(1));
-  ASSERT_EQ(4, dest.repeated_int64_size());
-  EXPECT_EQ(9,  dest.repeated_int64(0));
-  EXPECT_EQ(10, dest.repeated_int64(1));
-  EXPECT_EQ(7,  dest.repeated_int64(2));
-  EXPECT_EQ(8,  dest.repeated_int64(3));
-  ASSERT_EQ(2, dest.repeated_uint32_size());
-  EXPECT_EQ(11, dest.repeated_uint32(0));
-  EXPECT_EQ(12, dest.repeated_uint32(1));
-  ASSERT_EQ(0, dest.repeated_uint64_size());
-}
-
-TEST(MessageFactoryTest, GeneratedFactoryLookup) {
-  EXPECT_EQ(
-    MessageFactory::generated_factory()->GetPrototype(
-      protobuf_unittest::TestAllTypes::descriptor()),
-    &protobuf_unittest::TestAllTypes::default_instance());
-}
-
-TEST(MessageFactoryTest, GeneratedFactoryUnknownType) {
-  // Construct a new descriptor.
-  DescriptorPool pool;
-  FileDescriptorProto file;
-  file.set_name("foo.proto");
-  file.add_message_type()->set_name("Foo");
-  const Descriptor* descriptor = pool.BuildFile(file)->message_type(0);
-
-  // Trying to construct it should return NULL.
-  EXPECT_TRUE(
-    MessageFactory::generated_factory()->GetPrototype(descriptor) == NULL);
-}
-=======
-#include <google/protobuf/unittest.pb.h>
->>>>>>> 1ee15bae
 
 #define MESSAGE_TEST_NAME MessageTest
 #define MESSAGE_FACTORY_TEST_NAME MessageFactoryTest

// Protocol Buffers - Google's data interchange format
// Copyright 2008 Google Inc.  All rights reserved.
// https://developers.google.com/protocol-buffers/
//
// Redistribution and use in source and binary forms, with or without
// modification, are permitted provided that the following conditions are
// met:
//
//     * Redistributions of source code must retain the above copyright
// notice, this list of conditions and the following disclaimer.
//     * Redistributions in binary form must reproduce the above
// copyright notice, this list of conditions and the following disclaimer
// in the documentation and/or other materials provided with the
// distribution.
//     * Neither the name of Google Inc. nor the names of its
// contributors may be used to endorse or promote products derived from
// this software without specific prior written permission.
//
// THIS SOFTWARE IS PROVIDED BY THE COPYRIGHT HOLDERS AND CONTRIBUTORS
// "AS IS" AND ANY EXPRESS OR IMPLIED WARRANTIES, INCLUDING, BUT NOT
// LIMITED TO, THE IMPLIED WARRANTIES OF MERCHANTABILITY AND FITNESS FOR
// A PARTICULAR PURPOSE ARE DISCLAIMED. IN NO EVENT SHALL THE COPYRIGHT
// OWNER OR CONTRIBUTORS BE LIABLE FOR ANY DIRECT, INDIRECT, INCIDENTAL,
// SPECIAL, EXEMPLARY, OR CONSEQUENTIAL DAMAGES (INCLUDING, BUT NOT
// LIMITED TO, PROCUREMENT OF SUBSTITUTE GOODS OR SERVICES; LOSS OF USE,
// DATA, OR PROFITS; OR BUSINESS INTERRUPTION) HOWEVER CAUSED AND ON ANY
// THEORY OF LIABILITY, WHETHER IN CONTRACT, STRICT LIABILITY, OR TORT
// (INCLUDING NEGLIGENCE OR OTHERWISE) ARISING IN ANY WAY OUT OF THE USE
// OF THIS SOFTWARE, EVEN IF ADVISED OF THE POSSIBILITY OF SUCH DAMAGE.

// This file defines an Arena allocator for better allocation performance.

#ifndef GOOGLE_PROTOBUF_ARENA_H__
#define GOOGLE_PROTOBUF_ARENA_H__


#include <limits>
#include <type_traits>
#include <utility>
#if defined(_MSC_VER) && !defined(_LIBCPP_STD_VER) && !_HAS_EXCEPTIONS
// Work around bugs in MSVC <typeinfo> header when _HAS_EXCEPTIONS=0.
#include <exception>
#include <typeinfo>
namespace std {
using type_info = ::type_info;
}
#else
#include <typeinfo>
#endif

#include <type_traits>
#include <google/protobuf/arena_impl.h>
#include <google/protobuf/port.h>

// Must be included last.
#include <google/protobuf/port_def.inc>

#ifdef SWIG
#error "You cannot SWIG proto headers"
#endif

namespace google {
namespace protobuf {

struct ArenaOptions;  // defined below
class Arena;    // defined below
class Message;  // defined in message.h
class MessageLite;
template <typename Key, typename T>
class Map;

namespace arena_metrics {

void EnableArenaMetrics(ArenaOptions* options);

}  // namespace arena_metrics

namespace TestUtil {
class ReflectionTester;  // defined in test_util.h
}  // namespace TestUtil

namespace internal {

struct ArenaTestPeer;        // defined in arena_test_util.h
class InternalMetadata;      // defined in metadata_lite.h
class LazyField;             // defined in lazy_field.h
class EpsCopyInputStream;    // defined in parse_context.h
class RepeatedPtrFieldBase;  // defined in repeated_ptr_field.h

template <typename Type>
class GenericTypeHandler;  // defined in repeated_field.h

inline PROTOBUF_ALWAYS_INLINE
void* AlignTo(void* ptr, size_t align) {
  return reinterpret_cast<void*>(
      (reinterpret_cast<uintptr_t>(ptr) + align - 1) & (~align + 1));
}

// Templated cleanup methods.
template <typename T>
void arena_destruct_object(void* object) {
  reinterpret_cast<T*>(object)->~T();
}

template <bool destructor_skippable, typename T>
struct ObjectDestructor {
  constexpr static void (*destructor)(void*) = &arena_destruct_object<T>;
};

template <typename T>
struct ObjectDestructor<true, T> {
  constexpr static void (*destructor)(void*) = nullptr;
};

template <typename T>
void arena_delete_object(void* object) {
  delete reinterpret_cast<T*>(object);
}
}  // namespace internal

// ArenaOptions provides optional additional parameters to arena construction
// that control its block-allocation behavior.
struct ArenaOptions {
  // This defines the size of the first block requested from the system malloc.
  // Subsequent block sizes will increase in a geometric series up to a maximum.
  size_t start_block_size;

  // This defines the maximum block size requested from system malloc (unless an
  // individual arena allocation request occurs with a size larger than this
  // maximum). Requested block sizes increase up to this value, then remain
  // here.
  size_t max_block_size;

  // An initial block of memory for the arena to use, or NULL for none. If
  // provided, the block must live at least as long as the arena itself. The
  // creator of the Arena retains ownership of the block after the Arena is
  // destroyed.
  char* initial_block;

  // The size of the initial block, if provided.
  size_t initial_block_size;

  // A function pointer to an alloc method that returns memory blocks of size
  // requested. By default, it contains a ptr to the malloc function.
  //
  // NOTE: block_alloc and dealloc functions are expected to behave like
  // malloc and free, including Asan poisoning.
  void* (*block_alloc)(size_t);
  // A function pointer to a dealloc method that takes ownership of the blocks
  // from the arena. By default, it contains a ptr to a wrapper function that
  // calls free.
  void (*block_dealloc)(void*, size_t);

  ArenaOptions()
      : start_block_size(internal::AllocationPolicy::kDefaultStartBlockSize),
        max_block_size(internal::AllocationPolicy::kDefaultMaxBlockSize),
        initial_block(NULL),
        initial_block_size(0),
        block_alloc(nullptr),
        block_dealloc(nullptr),
        make_metrics_collector(nullptr) {}

 private:
  // If make_metrics_collector is not nullptr, it will be called at Arena init
  // time. It may return a pointer to a collector instance that will be notified
  // of interesting events related to the arena.
  internal::ArenaMetricsCollector* (*make_metrics_collector)();

  internal::ArenaMetricsCollector* MetricsCollector() const {
    return make_metrics_collector ? (*make_metrics_collector)() : nullptr;
  }

  internal::AllocationPolicy AllocationPolicy() const {
    internal::AllocationPolicy res;
    res.start_block_size = start_block_size;
    res.max_block_size = max_block_size;
    res.block_alloc = block_alloc;
    res.block_dealloc = block_dealloc;
    res.metrics_collector = MetricsCollector();
    return res;
  }

  friend void arena_metrics::EnableArenaMetrics(ArenaOptions*);

  friend class Arena;
  friend class ArenaOptionsTestFriend;
};

// Support for non-RTTI environments. (The metrics hooks API uses type
// information.)
#if PROTOBUF_RTTI
#define RTTI_TYPE_ID(type) (&typeid(type))
#else
#define RTTI_TYPE_ID(type) (NULL)
#endif

// Arena allocator. Arena allocation replaces ordinary (heap-based) allocation
// with new/delete, and improves performance by aggregating allocations into
// larger blocks and freeing allocations all at once. Protocol messages are
// allocated on an arena by using Arena::CreateMessage<T>(Arena*), below, and
// are automatically freed when the arena is destroyed.
//
// This is a thread-safe implementation: multiple threads may allocate from the
// arena concurrently. Destruction is not thread-safe and the destructing
// thread must synchronize with users of the arena first.
//
// An arena provides two allocation interfaces: CreateMessage<T>, which works
// for arena-enabled proto2 message types as well as other types that satisfy
// the appropriate protocol (described below), and Create<T>, which works for
// any arbitrary type T. CreateMessage<T> is better when the type T supports it,
// because this interface (i) passes the arena pointer to the created object so
// that its sub-objects and internal allocations can use the arena too, and (ii)
// elides the object's destructor call when possible. Create<T> does not place
// any special requirements on the type T, and will invoke the object's
// destructor when the arena is destroyed.
//
// The arena message allocation protocol, required by
// CreateMessage<T>(Arena* arena, Args&&... args), is as follows:
//
// - The type T must have (at least) two constructors: a constructor callable
//   with `args` (without `arena`), called when a T is allocated on the heap;
//   and a constructor callable with `Arena* arena, Args&&... args`, called when
//   a T is allocated on an arena. If the second constructor is called with a
//   NULL arena pointer, it must be equivalent to invoking the first
//   (`args`-only) constructor.
//
// - The type T must have a particular type trait: a nested type
//   |InternalArenaConstructable_|. This is usually a typedef to |void|. If no
//   such type trait exists, then the instantiation CreateMessage<T> will fail
//   to compile.
//
// - The type T *may* have the type trait |DestructorSkippable_|. If this type
//   trait is present in the type, then its destructor will not be called if and
//   only if it was passed a non-NULL arena pointer. If this type trait is not
//   present on the type, then its destructor is always called when the
//   containing arena is destroyed.
//
// This protocol is implemented by all arena-enabled proto2 message classes as
// well as protobuf container types like RepeatedPtrField and Map. The protocol
// is internal to protobuf and is not guaranteed to be stable. Non-proto types
// should not rely on this protocol.
class PROTOBUF_EXPORT PROTOBUF_ALIGNAS(8) Arena final {
 public:
  // Default constructor with sensible default options, tuned for average
  // use-cases.
  inline Arena() : impl_() {}

  // Construct an arena with default options, except for the supplied
  // initial block. It is more efficient to use this constructor
  // instead of passing ArenaOptions if the only configuration needed
  // by the caller is supplying an initial block.
  inline Arena(char* initial_block, size_t initial_block_size)
      : impl_(initial_block, initial_block_size) {}

  // Arena constructor taking custom options. See ArenaOptions above for
  // descriptions of the options available.
  explicit Arena(const ArenaOptions& options)
      : impl_(options.initial_block, options.initial_block_size,
              options.AllocationPolicy()) {}

  // Block overhead.  Use this as a guide for how much to over-allocate the
  // initial block if you want an allocation of size N to fit inside it.
  //
  // WARNING: if you allocate multiple objects, it is difficult to guarantee
  // that a series of allocations will fit in the initial block, especially if
  // Arena changes its alignment guarantees in the future!
  static const size_t kBlockOverhead =
      internal::ThreadSafeArena::kBlockHeaderSize +
      internal::ThreadSafeArena::kSerialArenaSize;

  inline ~Arena() {}

  // TODO(protobuf-team): Fix callers to use constructor and delete this method.
  void Init(const ArenaOptions&) {}

  // API to create proto2 message objects on the arena. If the arena passed in
  // is NULL, then a heap allocated object is returned. Type T must be a message
  // defined in a .proto file with cc_enable_arenas set to true, otherwise a
  // compilation error will occur.
  //
  // RepeatedField and RepeatedPtrField may also be instantiated directly on an
  // arena with this method.
  //
  // This function also accepts any type T that satisfies the arena message
  // allocation protocol, documented above.
  template <typename T, typename... Args>
  PROTOBUF_ALWAYS_INLINE static T* CreateMessage(Arena* arena, Args&&... args) {
    static_assert(
        InternalHelper<T>::is_arena_constructable::value,
        "CreateMessage can only construct types that are ArenaConstructable");
    // We must delegate to CreateMaybeMessage() and NOT CreateMessageInternal()
    // because protobuf generated classes specialize CreateMaybeMessage() and we
    // need to use that specialization for code size reasons.
    return Arena::CreateMaybeMessage<T>(arena, static_cast<Args&&>(args)...);
  }

  // API to create any objects on the arena. Note that only the object will
  // be created on the arena; the underlying ptrs (in case of a proto2 message)
  // will be still heap allocated. Proto messages should usually be allocated
  // with CreateMessage<T>() instead.
  //
  // Note that even if T satisfies the arena message construction protocol
  // (InternalArenaConstructable_ trait and optional DestructorSkippable_
  // trait), as described above, this function does not follow the protocol;
  // instead, it treats T as a black-box type, just as if it did not have these
  // traits. Specifically, T's constructor arguments will always be only those
  // passed to Create<T>() -- no additional arena pointer is implicitly added.
  // Furthermore, the destructor will always be called at arena destruction time
  // (unless the destructor is trivial). Hence, from T's point of view, it is as
  // if the object were allocated on the heap (except that the underlying memory
  // is obtained from the arena).
  template <typename T, typename... Args>
  PROTOBUF_NDEBUG_INLINE static T* Create(Arena* arena, Args&&... args) {
    return CreateInternal<T>(arena, std::is_convertible<T*, MessageLite*>(),
                             static_cast<Args&&>(args)...);
  }

  // Allocates memory with the specific size and alignment.
  void* AllocateAligned(size_t size, size_t align = 8) {
    if (align <= 8) {
      return AllocateAlignedNoHook(internal::AlignUpTo8(size));
    } else {
      // We are wasting space by over allocating align - 8 bytes. Compared
      // to a dedicated function that takes current alignment in consideration.
      // Such a scheme would only waste (align - 8)/2 bytes on average, but
      // requires a dedicated function in the outline arena allocation
      // functions. Possibly re-evaluate tradeoffs later.
      return internal::AlignTo(AllocateAlignedNoHook(size + align - 8), align);
    }
  }

  // Create an array of object type T on the arena *without* invoking the
  // constructor of T. If `arena` is null, then the return value should be freed
  // with `delete[] x;` (or `::operator delete[](x);`).
  // To ensure safe uses, this function checks at compile time
  // (when compiled as C++11) that T is trivially default-constructible and
  // trivially destructible.
  template <typename T>
  PROTOBUF_NDEBUG_INLINE static T* CreateArray(Arena* arena,
                                               size_t num_elements) {
    static_assert(std::is_trivial<T>::value,
                  "CreateArray requires a trivially constructible type");
    static_assert(std::is_trivially_destructible<T>::value,
                  "CreateArray requires a trivially destructible type");
    GOOGLE_CHECK_LE(num_elements, std::numeric_limits<size_t>::max() / sizeof(T))
        << "Requested size is too large to fit into size_t.";
    if (arena == NULL) {
      return static_cast<T*>(::operator new[](num_elements * sizeof(T)));
    } else {
      return arena->CreateInternalRawArray<T>(num_elements);
    }
  }

  // The following are routines are for monitoring. They will approximate the
  // total sum allocated and used memory, but the exact value is an
  // implementation deal. For instance allocated space depends on growth
  // policies. Do not use these in unit tests.
  // Returns the total space allocated by the arena, which is the sum of the
  // sizes of the underlying blocks.
  uint64_t SpaceAllocated() const { return impl_.SpaceAllocated(); }
  // Returns the total space used by the arena. Similar to SpaceAllocated but
  // does not include free space and block overhead. The total space returned
  // may not include space used by other threads executing concurrently with
  // the call to this method.
  uint64_t SpaceUsed() const { return impl_.SpaceUsed(); }

  // Frees all storage allocated by this arena after calling destructors
  // registered with OwnDestructor() and freeing objects registered with Own().
  // Any objects allocated on this arena are unusable after this call. It also
  // returns the total space used by the arena which is the sums of the sizes
  // of the allocated blocks. This method is not thread-safe.
  uint64_t Reset() { return impl_.Reset(); }

  // Adds |object| to a list of heap-allocated objects to be freed with |delete|
  // when the arena is destroyed or reset.
  template <typename T>
  PROTOBUF_ALWAYS_INLINE void Own(T* object) {
    OwnInternal(object, std::is_convertible<T*, MessageLite*>());
  }

  // Adds |object| to a list of objects whose destructors will be manually
  // called when the arena is destroyed or reset. This differs from Own() in
  // that it does not free the underlying memory with |delete|; hence, it is
  // normally only used for objects that are placement-newed into
  // arena-allocated memory.
  template <typename T>
  PROTOBUF_ALWAYS_INLINE void OwnDestructor(T* object) {
    if (object != NULL) {
      impl_.AddCleanup(object, &internal::arena_destruct_object<T>);
    }
  }

  // Adds a custom member function on an object to the list of destructors that
  // will be manually called when the arena is destroyed or reset. This differs
  // from OwnDestructor() in that any member function may be specified, not only
  // the class destructor.
  PROTOBUF_ALWAYS_INLINE void OwnCustomDestructor(void* object,
                                                  void (*destruct)(void*)) {
    impl_.AddCleanup(object, destruct);
  }

  // Retrieves the arena associated with |value| if |value| is an arena-capable
  // message, or NULL otherwise. If possible, the call resolves at compile time.
  // Note that we can often devirtualize calls to `value->GetArena()` so usually
  // calling this method is unnecessary.
  template <typename T>
  PROTOBUF_ALWAYS_INLINE static Arena* GetArena(const T* value) {
    return GetArenaInternal(value);
  }

  template <typename T>
  class InternalHelper {
   private:
    // Provides access to protected GetOwningArena to generated messages.
    static Arena* GetOwningArena(const T* p) { return p->GetOwningArena(); }

    static Arena* GetArenaForAllocationInternal(
        const T* p, std::true_type /*is_derived_from<MessageLite>*/) {
      return p->GetArenaForAllocation();
    }

    static Arena* GetArenaForAllocationInternal(
        const T* p, std::false_type /*is_derived_from<MessageLite>*/) {
      return GetArenaForAllocationForNonMessage(
          p, typename is_arena_constructable::type());
    }

    static Arena* GetArenaForAllocationForNonMessage(
        const T* p, std::true_type /*is_arena_constructible*/) {
      return p->GetArena();
    }

    static Arena* GetArenaForAllocationForNonMessage(
        const T* p, std::false_type /*is_arena_constructible*/) {
      return GetArenaForAllocationForNonMessageNonArenaConstructible(
          p, typename has_get_arena::type());
    }

    static Arena* GetArenaForAllocationForNonMessageNonArenaConstructible(
        const T* p, std::true_type /*has_get_arena*/) {
      return p->GetArena();
    }

    static Arena* GetArenaForAllocationForNonMessageNonArenaConstructible(
        const T* /* p */, std::false_type /*has_get_arena*/) {
      return nullptr;
    }

    template <typename U>
    static char DestructorSkippable(const typename U::DestructorSkippable_*);
    template <typename U>
    static double DestructorSkippable(...);

    typedef std::integral_constant<
        bool, sizeof(DestructorSkippable<T>(static_cast<const T*>(0))) ==
                      sizeof(char) ||
                  std::is_trivially_destructible<T>::value>
        is_destructor_skippable;

    template <typename U>
    static char ArenaConstructable(
        const typename U::InternalArenaConstructable_*);
    template <typename U>
    static double ArenaConstructable(...);

    typedef std::integral_constant<bool, sizeof(ArenaConstructable<T>(
                                             static_cast<const T*>(0))) ==
                                             sizeof(char)>
        is_arena_constructable;

    template <typename U,
              typename std::enable_if<
                  std::is_same<Arena*, decltype(std::declval<const U>()
                                                    .GetArena())>::value,
                  int>::type = 0>
    static char HasGetArena(decltype(&U::GetArena));
    template <typename U>
    static double HasGetArena(...);

    typedef std::integral_constant<bool, sizeof(HasGetArena<T>(nullptr)) ==
                                             sizeof(char)>
        has_get_arena;

    template <typename... Args>
    static T* Construct(void* ptr, Args&&... args) {
      return new (ptr) T(static_cast<Args&&>(args)...);
    }

    static inline PROTOBUF_ALWAYS_INLINE T* New() {
      return new T(nullptr);
    }

    static Arena* GetArena(const T* p) { return p->GetArena(); }

    friend class Arena;
    friend class TestUtil::ReflectionTester;
  };

  // Provides access to protected GetOwningArena to generated messages.  For
  // internal use only.
  template <typename T>
  static Arena* InternalGetOwningArena(const T* p) {
    return InternalHelper<T>::GetOwningArena(p);
  }

  // Provides access to protected GetArenaForAllocation to generated messages.
  // For internal use only.
  template <typename T>
  static Arena* InternalGetArenaForAllocation(const T* p) {
    return InternalHelper<T>::GetArenaForAllocationInternal(
        p, std::is_convertible<T*, MessageLite*>());
  }

  // Creates message-owned arena.  For internal use only.
  static Arena* InternalCreateMessageOwnedArena() {
    return new Arena(internal::MessageOwned{});
  }

  // Checks whether this arena is message-owned.  For internal use only.
  bool InternalIsMessageOwnedArena() { return IsMessageOwned(); }

  // Helper typetraits that indicates support for arenas in a type T at compile
  // time. This is public only to allow construction of higher-level templated
  // utilities.
  //
  // is_arena_constructable<T>::value is true if the message type T has arena
  // support enabled, and false otherwise.
  //
  // is_destructor_skippable<T>::value is true if the message type T has told
  // the arena that it is safe to skip the destructor, and false otherwise.
  //
  // This is inside Arena because only Arena has the friend relationships
  // necessary to see the underlying generated code traits.
  template <typename T>
  struct is_arena_constructable : InternalHelper<T>::is_arena_constructable {};
  template <typename T>
  struct is_destructor_skippable : InternalHelper<T>::is_destructor_skippable {
  };

 private:
  internal::ThreadSafeArena impl_;

  template <typename T>
  struct has_get_arena : InternalHelper<T>::has_get_arena {};

  // Constructor solely used by message-owned arena.
  inline Arena(internal::MessageOwned) : impl_(internal::MessageOwned{}) {}

  // Checks whether this arena is message-owned.
  PROTOBUF_ALWAYS_INLINE bool IsMessageOwned() const {
    return impl_.IsMessageOwned();
  }

  void ReturnArrayMemory(void* p, size_t size) {
    impl_.ReturnArrayMemory(p, size);
  }

  template <typename T, typename... Args>
  PROTOBUF_NDEBUG_INLINE static T* CreateMessageInternal(Arena* arena,
                                                         Args&&... args) {
    static_assert(
        InternalHelper<T>::is_arena_constructable::value,
        "CreateMessage can only construct types that are ArenaConstructable");
    if (arena == NULL) {
      return new T(nullptr, static_cast<Args&&>(args)...);
    } else {
      return arena->DoCreateMessage<T>(static_cast<Args&&>(args)...);
    }
  }

  // This specialization for no arguments is necessary, because its behavior is
  // slightly different.  When the arena pointer is nullptr, it calls T()
  // instead of T(nullptr).
  template <typename T>
  PROTOBUF_NDEBUG_INLINE static T* CreateMessageInternal(Arena* arena) {
    static_assert(
        InternalHelper<T>::is_arena_constructable::value,
        "CreateMessage can only construct types that are ArenaConstructable");
    if (arena == NULL) {
      // Generated arena constructor T(Arena*) is protected. Call via
      // InternalHelper.
      return InternalHelper<T>::New();
    } else {
      return arena->DoCreateMessage<T>();
    }
  }

  // Allocate and also optionally call collector with the allocated type info
  // when allocation recording is enabled.
  PROTOBUF_NDEBUG_INLINE void* AllocateInternal(size_t size, size_t align,
                                                void (*destructor)(void*),
                                                const std::type_info* type) {
    // Monitor allocation if needed.
    if (destructor == nullptr) {
      return AllocateAlignedWithHook(size, align, type);
    } else {
      if (align <= 8) {
        auto res = AllocateAlignedWithCleanup(internal::AlignUpTo8(size), type);
        res.second->elem = res.first;
        res.second->cleanup = destructor;
        return res.first;
      } else {
        auto res = AllocateAlignedWithCleanup(size + align - 8, type);
        auto ptr = internal::AlignTo(res.first, align);
        res.second->elem = ptr;
        res.second->cleanup = destructor;
        return ptr;
      }
    }
  }

  // CreateMessage<T> requires that T supports arenas, but this private method
  // works whether or not T supports arenas. These are not exposed to user code
  // as it can cause confusing API usages, and end up having double free in
  // user code. These are used only internally from LazyField and Repeated
  // fields, since they are designed to work in all mode combinations.
  template <typename Msg, typename... Args>
  PROTOBUF_ALWAYS_INLINE static Msg* DoCreateMaybeMessage(Arena* arena,
                                                          std::true_type,
                                                          Args&&... args) {
    return CreateMessageInternal<Msg>(arena, std::forward<Args>(args)...);
  }

  template <typename T, typename... Args>
  PROTOBUF_ALWAYS_INLINE static T* DoCreateMaybeMessage(Arena* arena,
                                                        std::false_type,
                                                        Args&&... args) {
    return Create<T>(arena, std::forward<Args>(args)...);
  }

  template <typename T, typename... Args>
  PROTOBUF_ALWAYS_INLINE static T* CreateMaybeMessage(Arena* arena,
                                                      Args&&... args) {
    return DoCreateMaybeMessage<T>(arena, is_arena_constructable<T>(),
                                   std::forward<Args>(args)...);
  }

  // Just allocate the required size for the given type assuming the
  // type has a trivial constructor.
  template <typename T>
  PROTOBUF_NDEBUG_INLINE T* CreateInternalRawArray(size_t num_elements) {
    GOOGLE_CHECK_LE(num_elements, std::numeric_limits<size_t>::max() / sizeof(T))
        << "Requested size is too large to fit into size_t.";
    // We count on compiler to realize that if sizeof(T) is a multiple of
    // 8 AlignUpTo can be elided.
    const size_t n = sizeof(T) * num_elements;
    return static_cast<T*>(
        AllocateAlignedWithHookForArray(n, alignof(T), RTTI_TYPE_ID(T)));
  }

  template <typename T, typename... Args>
  PROTOBUF_NDEBUG_INLINE T* DoCreateMessage(Args&&... args) {
    return InternalHelper<T>::Construct(
        AllocateInternal(sizeof(T), alignof(T),
                         internal::ObjectDestructor<
                             InternalHelper<T>::is_destructor_skippable::value,
                             T>::destructor,
                         RTTI_TYPE_ID(T)),
        this, std::forward<Args>(args)...);
  }

  // CreateInArenaStorage is used to implement map field. Without it,
  // Map need to call generated message's protected arena constructor,
  // which needs to declare Map as friend of generated message.
  template <typename T, typename... Args>
  static void CreateInArenaStorage(T* ptr, Arena* arena, Args&&... args) {
    CreateInArenaStorageInternal(ptr, arena,
                                 typename is_arena_constructable<T>::type(),
                                 std::forward<Args>(args)...);
    if (arena != nullptr) {
      RegisterDestructorInternal(
          ptr, arena,
          typename InternalHelper<T>::is_destructor_skippable::type());
    }
  }

  template <typename T, typename... Args>
  static void CreateInArenaStorageInternal(T* ptr, Arena* arena,
                                           std::true_type, Args&&... args) {
    InternalHelper<T>::Construct(ptr, arena, std::forward<Args>(args)...);
  }
  template <typename T, typename... Args>
  static void CreateInArenaStorageInternal(T* ptr, Arena* /* arena */,
                                           std::false_type, Args&&... args) {
    new (ptr) T(std::forward<Args>(args)...);
  }

  template <typename T>
  static void RegisterDestructorInternal(T* /* ptr */, Arena* /* arena */,
                                         std::true_type) {}
  template <typename T>
  static void RegisterDestructorInternal(T* ptr, Arena* arena,
                                         std::false_type) {
    arena->OwnDestructor(ptr);
  }

  // These implement Create(). The second parameter has type 'true_type' if T is
  // a subtype of Message and 'false_type' otherwise.
  template <typename T, typename... Args>
  PROTOBUF_ALWAYS_INLINE static T* CreateInternal(Arena* arena, std::true_type,
                                                  Args&&... args) {
    if (arena == nullptr) {
      return new T(std::forward<Args>(args)...);
    } else {
      auto destructor =
          internal::ObjectDestructor<std::is_trivially_destructible<T>::value,
                                     T>::destructor;
      T* result =
          new (arena->AllocateInternal(sizeof(T), alignof(T), destructor,
                                       RTTI_TYPE_ID(T)))
          T(std::forward<Args>(args)...);
      return result;
    }
  }
  template <typename T, typename... Args>
  PROTOBUF_ALWAYS_INLINE static T* CreateInternal(Arena* arena, std::false_type,
                                                  Args&&... args) {
    if (arena == nullptr) {
      return new T(std::forward<Args>(args)...);
    } else {
      auto destructor =
          internal::ObjectDestructor<std::is_trivially_destructible<T>::value,
                                     T>::destructor;
      return new (arena->AllocateInternal(sizeof(T), alignof(T), destructor,
                                          RTTI_TYPE_ID(T)))
          T(std::forward<Args>(args)...);
    }
  }

  // These implement Own(), which registers an object for deletion (destructor
  // call and operator delete()). The second parameter has type 'true_type' if T
  // is a subtype of Message and 'false_type' otherwise. Collapsing
  // all template instantiations to one for generic Message reduces code size,
  // using the virtual destructor instead.
  template <typename T>
  PROTOBUF_ALWAYS_INLINE void OwnInternal(T* object, std::true_type) {
    if (object != NULL) {
      impl_.AddCleanup(object, &internal::arena_delete_object<MessageLite>);
    }
  }
  template <typename T>
  PROTOBUF_ALWAYS_INLINE void OwnInternal(T* object, std::false_type) {
    if (object != NULL) {
      impl_.AddCleanup(object, &internal::arena_delete_object<T>);
    }
  }

  // Implementation for GetArena(). Only message objects with
  // InternalArenaConstructable_ tags can be associated with an arena, and such
  // objects must implement a GetArena() method.
  template <typename T, typename std::enable_if<
                            is_arena_constructable<T>::value, int>::type = 0>
  PROTOBUF_ALWAYS_INLINE static Arena* GetArenaInternal(const T* value) {
    return InternalHelper<T>::GetArena(value);
  }
  template <typename T,
            typename std::enable_if<!is_arena_constructable<T>::value &&
                                        has_get_arena<T>::value,
                                    int>::type = 0>
  PROTOBUF_ALWAYS_INLINE static Arena* GetArenaInternal(const T* value) {
    return value->GetArena();
  }
  template <typename T,
            typename std::enable_if<!is_arena_constructable<T>::value &&
                                        !has_get_arena<T>::value,
                                    int>::type = 0>
  PROTOBUF_ALWAYS_INLINE static Arena* GetArenaInternal(const T* value) {
<<<<<<< HEAD
    (void) value;
=======
    (void)value;
>>>>>>> fb6f8da0
    return nullptr;
  }

  template <typename T>
  PROTOBUF_ALWAYS_INLINE static Arena* GetOwningArena(const T* value) {
    return GetOwningArenaInternal(
        value, std::is_convertible<T*, MessageLite*>());
  }

  // Implementation for GetOwningArena(). All and only message objects have
  // GetOwningArena() method.
  template <typename T>
  PROTOBUF_ALWAYS_INLINE static Arena* GetOwningArenaInternal(
      const T* value, std::true_type) {
    return InternalHelper<T>::GetOwningArena(value);
  }
  template <typename T>
  PROTOBUF_ALWAYS_INLINE static Arena* GetOwningArenaInternal(
      const T* /* value */, std::false_type) {
    return nullptr;
  }

  void* AllocateAlignedWithHookForArray(size_t n, size_t align,
                                        const std::type_info* type) {
    if (align <= 8) {
      return AllocateAlignedWithHookForArray(internal::AlignUpTo8(n), type);
    } else {
      // We are wasting space by over allocating align - 8 bytes. Compared
      // to a dedicated function that takes current alignment in consideration.
      // Such a scheme would only waste (align - 8)/2 bytes on average, but
      // requires a dedicated function in the outline arena allocation
      // functions. Possibly re-evaluate tradeoffs later.
      return internal::AlignTo(
          AllocateAlignedWithHookForArray(n + align - 8, type), align);
    }
  }

  void* AllocateAlignedWithHook(size_t n, size_t align,
                                const std::type_info* type) {
    if (align <= 8) {
      return AllocateAlignedWithHook(internal::AlignUpTo8(n), type);
    } else {
      // We are wasting space by over allocating align - 8 bytes. Compared
      // to a dedicated function that takes current alignment in consideration.
      // Such a scheme would only waste (align - 8)/2 bytes on average, but
      // requires a dedicated function in the outline arena allocation
      // functions. Possibly re-evaluate tradeoffs later.
      return internal::AlignTo(AllocateAlignedWithHook(n + align - 8, type),
                               align);
    }
  }

  void* AllocateAlignedNoHook(size_t n);
  void* AllocateAlignedWithHook(size_t n, const std::type_info* type);
  void* AllocateAlignedWithHookForArray(size_t n, const std::type_info* type);
  std::pair<void*, internal::SerialArena::CleanupNode*>
  AllocateAlignedWithCleanup(size_t n, const std::type_info* type);

  template <typename Type>
  friend class internal::GenericTypeHandler;
  friend class internal::InternalMetadata;  // For user_arena().
  friend class internal::LazyField;        // For CreateMaybeMessage.
  friend class internal::EpsCopyInputStream;  // For parser performance
  friend class MessageLite;
  template <typename Key, typename T>
  friend class Map;
  template <typename>
  friend class RepeatedField;                   // For ReturnArrayMemory
  friend class internal::RepeatedPtrFieldBase;  // For ReturnArrayMemory
  friend struct internal::ArenaTestPeer;
};

// Defined above for supporting environments without RTTI.
#undef RTTI_TYPE_ID

}  // namespace protobuf
}  // namespace google

#include <google/protobuf/port_undef.inc>

#endif  // GOOGLE_PROTOBUF_ARENA_H__<|MERGE_RESOLUTION|>--- conflicted
+++ resolved
@@ -765,11 +765,7 @@
                                         !has_get_arena<T>::value,
                                     int>::type = 0>
   PROTOBUF_ALWAYS_INLINE static Arena* GetArenaInternal(const T* value) {
-<<<<<<< HEAD
-    (void) value;
-=======
     (void)value;
->>>>>>> fb6f8da0
     return nullptr;
   }
 

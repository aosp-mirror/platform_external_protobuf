// Protocol Buffers - Google's data interchange format
// Copyright 2008 Google Inc.  All rights reserved.
// https://developers.google.com/protocol-buffers/
//
// Redistribution and use in source and binary forms, with or without
// modification, are permitted provided that the following conditions are
// met:
//
//     * Redistributions of source code must retain the above copyright
// notice, this list of conditions and the following disclaimer.
//     * Redistributions in binary form must reproduce the above
// copyright notice, this list of conditions and the following disclaimer
// in the documentation and/or other materials provided with the
// distribution.
//     * Neither the name of Google Inc. nor the names of its
// contributors may be used to endorse or promote products derived from
// this software without specific prior written permission.
//
// THIS SOFTWARE IS PROVIDED BY THE COPYRIGHT HOLDERS AND CONTRIBUTORS
// "AS IS" AND ANY EXPRESS OR IMPLIED WARRANTIES, INCLUDING, BUT NOT
// LIMITED TO, THE IMPLIED WARRANTIES OF MERCHANTABILITY AND FITNESS FOR
// A PARTICULAR PURPOSE ARE DISCLAIMED. IN NO EVENT SHALL THE COPYRIGHT
// OWNER OR CONTRIBUTORS BE LIABLE FOR ANY DIRECT, INDIRECT, INCIDENTAL,
// SPECIAL, EXEMPLARY, OR CONSEQUENTIAL DAMAGES (INCLUDING, BUT NOT
// LIMITED TO, PROCUREMENT OF SUBSTITUTE GOODS OR SERVICES; LOSS OF USE,
// DATA, OR PROFITS; OR BUSINESS INTERRUPTION) HOWEVER CAUSED AND ON ANY
// THEORY OF LIABILITY, WHETHER IN CONTRACT, STRICT LIABILITY, OR TORT
// (INCLUDING NEGLIGENCE OR OTHERWISE) ARISING IN ANY WAY OUT OF THE USE
// OF THIS SOFTWARE, EVEN IF ADVISED OF THE POSSIBILITY OF SUCH DAMAGE.

#ifndef GOOGLE_PROTOBUF_ARENA_H__
#define GOOGLE_PROTOBUF_ARENA_H__

#include <limits>
#ifdef max
#undef max  // Visual Studio defines this macro
#endif
<<<<<<< HEAD
#if __cplusplus >= 201103L
#include <google/protobuf/stubs/type_traits.h>
#endif
#if defined(_MSC_VER) && !_HAS_EXCEPTIONS
=======
#if defined(_MSC_VER) && !defined(_LIBCPP_STD_VER) && !_HAS_EXCEPTIONS
>>>>>>> 1ee15bae
// Work around bugs in MSVC <typeinfo> header when _HAS_EXCEPTIONS=0.
#include <exception>
#include <typeinfo>
namespace std {
using type_info = ::type_info;
}
#else
#include <typeinfo>
#endif

<<<<<<< HEAD
#include <google/protobuf/stubs/atomic_sequence_num.h>
#include <google/protobuf/stubs/atomicops.h>
#include <google/protobuf/stubs/common.h>
#include <google/protobuf/stubs/logging.h>
#include <google/protobuf/stubs/mutex.h>
#include <google/protobuf/stubs/type_traits.h>
=======
#include <google/protobuf/arena_impl.h>
#include <google/protobuf/port.h>
#include <type_traits>

#include <google/protobuf/port_def.inc>

#ifdef SWIG
#error "You cannot SWIG proto headers"
#endif

namespace google {
namespace protobuf {

struct ArenaOptions;  // defined below

}  // namespace protobuf
}  // namespace google
>>>>>>> 1ee15bae


namespace google {
namespace protobuf {

class Arena;          // defined below
class Message;        // defined in message.h
class MessageLite;

namespace arena_metrics {

void EnableArenaMetrics(ArenaOptions* options);

}  // namespace arena_metrics

namespace internal {
<<<<<<< HEAD
class ArenaString; // arenastring.h
class LazyField;   // lazy_field.h
=======
>>>>>>> 1ee15bae

struct ArenaStringPtr;     // defined in arenastring.h
class LazyField;           // defined in lazy_field.h

template <typename Type>
class GenericTypeHandler;  // defined in repeated_field.h

// Templated cleanup methods.
template <typename T>
void arena_destruct_object(void* object) {
  reinterpret_cast<T*>(object)->~T();
}
template <typename T>
void arena_delete_object(void* object) {
  delete reinterpret_cast<T*>(object);
}
inline void arena_free(void* object, size_t /* size */) {
  free(object);
}

}  // namespace internal

// ArenaOptions provides optional additional parameters to arena construction
// that control its block-allocation behavior.
struct ArenaOptions {
  // This defines the size of the first block requested from the system malloc.
  // Subsequent block sizes will increase in a geometric series up to a maximum.
  size_t start_block_size;

  // This defines the maximum block size requested from system malloc (unless an
  // individual arena allocation request occurs with a size larger than this
  // maximum). Requested block sizes increase up to this value, then remain
  // here.
  size_t max_block_size;

  // An initial block of memory for the arena to use, or NULL for none. If
  // provided, the block must live at least as long as the arena itself. The
  // creator of the Arena retains ownership of the block after the Arena is
  // destroyed.
  char* initial_block;

  // The size of the initial block, if provided.
  size_t initial_block_size;

  // A function pointer to an alloc method that returns memory blocks of size
  // requested. By default, it contains a ptr to the malloc function.
  //
  // NOTE: block_alloc and dealloc functions are expected to behave like
  // malloc and free, including Asan poisoning.
  void* (*block_alloc)(size_t);
  // A function pointer to a dealloc method that takes ownership of the blocks
  // from the arena. By default, it contains a ptr to a wrapper function that
  // calls free.
  void (*block_dealloc)(void*, size_t);

<<<<<<< HEAD
=======
  ArenaOptions()
      : start_block_size(kDefaultStartBlockSize),
        max_block_size(kDefaultMaxBlockSize),
        initial_block(NULL),
        initial_block_size(0),
        block_alloc(&::operator new),
        block_dealloc(&internal::arena_free),
        on_arena_init(NULL),
        on_arena_reset(NULL),
        on_arena_destruction(NULL),
        on_arena_allocation(NULL) {}

 private:
>>>>>>> 1ee15bae
  // Hooks for adding external functionality such as user-specific metrics
  // collection, specific debugging abilities, etc.
  // Init hook may return a pointer to a cookie to be stored in the arena.
  // reset and destruction hooks will then be called with the same cookie
  // pointer. This allows us to save an external object per arena instance and
  // use it on the other hooks (Note: It is just as legal for init to return
  // NULL and not use the cookie feature).
  // on_arena_reset and on_arena_destruction also receive the space used in
  // the arena just before the reset.
  void* (*on_arena_init)(Arena* arena);
  void (*on_arena_reset)(Arena* arena, void* cookie, uint64 space_used);
  void (*on_arena_destruction)(Arena* arena, void* cookie, uint64 space_used);

  // type_info is promised to be static - its lifetime extends to
  // match program's lifetime (It is given by typeid operator).
  // Note: typeid(void) will be passed as allocated_type every time we
  // intentionally want to avoid monitoring an allocation. (i.e. internal
  // allocations for managing the arena)
  void (*on_arena_allocation)(const std::type_info* allocated_type,
<<<<<<< HEAD
      uint64 alloc_size, void* cookie);

  ArenaOptions()
      : start_block_size(kDefaultStartBlockSize),
        max_block_size(kDefaultMaxBlockSize),
        initial_block(NULL),
        initial_block_size(0),
        block_alloc(&malloc),
        block_dealloc(&internal::arena_free),
        on_arena_init(NULL),
        on_arena_reset(NULL),
        on_arena_destruction(NULL),
        on_arena_allocation(NULL) {}
=======
                              uint64 alloc_size, void* cookie);
>>>>>>> 1ee15bae

  // Constants define default starting block size and max block size for
  // arena allocator behavior -- see descriptions above.
  static const size_t kDefaultStartBlockSize = 256;
  static const size_t kDefaultMaxBlockSize = 8192;

  friend void arena_metrics::EnableArenaMetrics(ArenaOptions*);
  friend class Arena;
  friend class ArenaOptionsTestFriend;
};

// Support for non-RTTI environments. (The metrics hooks API uses type
// information.)
<<<<<<< HEAD
#if !defined(GOOGLE_PROTOBUF_NO_RTTI) && defined(__GXX_RTTI)
=======
#if PROTOBUF_RTTI
>>>>>>> 1ee15bae
#define RTTI_TYPE_ID(type) (&typeid(type))
#else
#define RTTI_TYPE_ID(type) (NULL)
#endif

// Arena allocator. Arena allocation replaces ordinary (heap-based) allocation
// with new/delete, and improves performance by aggregating allocations into
// larger blocks and freeing allocations all at once. Protocol messages are
// allocated on an arena by using Arena::CreateMessage<T>(Arena*), below, and
// are automatically freed when the arena is destroyed.
//
// This is a thread-safe implementation: multiple threads may allocate from the
// arena concurrently. Destruction is not thread-safe and the destructing
// thread must synchronize with users of the arena first.
//
// An arena provides two allocation interfaces: CreateMessage<T>, which works
// for arena-enabled proto2 message types as well as other types that satisfy
// the appropriate protocol (described below), and Create<T>, which works for
// any arbitrary type T. CreateMessage<T> is better when the type T supports it,
// because this interface (i) passes the arena pointer to the created object so
// that its sub-objects and internal allocations can use the arena too, and (ii)
// elides the object's destructor call when possible. Create<T> does not place
// any special requirements on the type T, and will invoke the object's
// destructor when the arena is destroyed.
//
// The arena message allocation protocol, required by CreateMessage<T>, is as
// follows:
//
// - The type T must have (at least) two constructors: a constructor with no
//   arguments, called when a T is allocated on the heap; and a constructor with
//   a Arena* argument, called when a T is allocated on an arena. If the
//   second constructor is called with a NULL arena pointer, it must be
//   equivalent to invoking the first (no-argument) constructor.
//
// - The type T must have a particular type trait: a nested type
//   |InternalArenaConstructable_|. This is usually a typedef to |void|. If no
//   such type trait exists, then the instantiation CreateMessage<T> will fail
//   to compile.
//
// - The type T *may* have the type trait |DestructorSkippable_|. If this type
//   trait is present in the type, then its destructor will not be called if and
//   only if it was passed a non-NULL arena pointer. If this type trait is not
//   present on the type, then its destructor is always called when the
//   containing arena is destroyed.
//
// - One- and two-user-argument forms of CreateMessage<T>() also exist that
//   forward these constructor arguments to T's constructor: for example,
//   CreateMessage<T>(Arena*, arg1, arg2) forwards to a constructor T(Arena*,
//   arg1, arg2).
//
// This protocol is implemented by all arena-enabled proto2 message classes as
<<<<<<< HEAD
// well as RepeatedPtrField.

#if __cplusplus >= 201103L
class Arena final {
#else
class LIBPROTOBUF_EXPORT Arena {
#endif
=======
// well as protobuf container types like RepeatedPtrField and Map. The protocol
// is internal to protobuf and is not guaranteed to be stable. Non-proto types
// should not rely on this protocol.
//
// Do NOT subclass Arena. This class will be marked as final when C++11 is
// enabled.
class PROTOBUF_EXPORT Arena {
>>>>>>> 1ee15bae
 public:
  // Arena constructor taking custom options. See ArenaOptions below for
  // descriptions of the options available.
  explicit Arena(const ArenaOptions& options) : options_(options) {
    Init();
  }

<<<<<<< HEAD
  // Default constructor with sensible default options, tuned for average
  // use-cases.
  Arena() {
    Init();
=======
  // Block overhead.  Use this as a guide for how much to over-allocate the
  // initial block if you want an allocation of size N to fit inside it.
  //
  // WARNING: if you allocate multiple objects, it is difficult to guarantee
  // that a series of allocations will fit in the initial block, especially if
  // Arena changes its alignment guarantees in the future!
  static const size_t kBlockOverhead = internal::ArenaImpl::kBlockHeaderSize +
                                       internal::ArenaImpl::kSerialArenaSize;

  // Default constructor with sensible default options, tuned for average
  // use-cases.
  Arena() : impl_(ArenaOptions()) { Init(ArenaOptions()); }

  ~Arena() {
    if (hooks_cookie_) {
      CallDestructorHooks();
    }
>>>>>>> 1ee15bae
  }

  // Destructor deletes all owned heap allocated objects, and destructs objects
  // that have non-trivial destructors, except for proto2 message objects whose
  // destructors can be skipped. Also, frees all blocks except the initial block
  // if it was passed in.
  ~Arena();

  // API to create proto2 message objects on the arena. If the arena passed in
  // is NULL, then a heap allocated object is returned. Type T must be a message
  // defined in a .proto file with cc_enable_arenas set to true, otherwise a
  // compilation error will occur.
  //
  // RepeatedField and RepeatedPtrField may also be instantiated directly on an
  // arena with this method.
  //
  // This function also accepts any type T that satisfies the arena message
  // allocation protocol, documented above.
<<<<<<< HEAD
  template <typename T> GOOGLE_ATTRIBUTE_ALWAYS_INLINE
  static T* CreateMessage(::google::protobuf::Arena* arena) {
    if (arena == NULL) {
      return new T;
    } else {
      return arena->CreateMessageInternal<T>(static_cast<T*>(0));
    }
  }

  // One-argument form of CreateMessage. This is useful for constructing objects
  // that implement the arena message construction protocol described above but
  // take additional constructor arguments.
  template <typename T, typename Arg> GOOGLE_ATTRIBUTE_ALWAYS_INLINE
  static T* CreateMessage(::google::protobuf::Arena* arena, const Arg& arg) {
    if (arena == NULL) {
      return new T(NULL, arg);
    } else {
      return arena->CreateMessageInternal<T>(static_cast<T*>(0),
                                             arg);
    }
  }

  // Two-argument form of CreateMessage. This is useful for constructing objects
  // that implement the arena message construction protocol described above but
  // take additional constructor arguments.
  template <typename T, typename Arg1, typename Arg2> GOOGLE_ATTRIBUTE_ALWAYS_INLINE
  static T* CreateMessage(::google::protobuf::Arena* arena,
                          const Arg1& arg1,
                          const Arg2& arg2) {
    if (arena == NULL) {
      return new T(NULL, arg1, arg2);
    } else {
      return arena->CreateMessageInternal<T>(static_cast<T*>(0),
                                             arg1, arg2);
    }
=======
  template <typename T, typename... Args>
  PROTOBUF_ALWAYS_INLINE static T* CreateMessage(Arena* arena, Args&&... args) {
    static_assert(
        InternalHelper<T>::is_arena_constructable::value,
        "CreateMessage can only construct types that are ArenaConstructable");
    // We must delegate to CreateMaybeMessage() and NOT CreateMessageInternal()
    // because protobuf generated classes specialize CreateMaybeMessage() and we
    // need to use that specialization for code size reasons.
    return Arena::CreateMaybeMessage<T>(arena, std::forward<Args>(args)...);
>>>>>>> 1ee15bae
  }

  // API to create any objects on the arena. Note that only the object will
  // be created on the arena; the underlying ptrs (in case of a proto2 message)
  // will be still heap allocated. Proto messages should usually be allocated
  // with CreateMessage<T>() instead.
  //
  // Note that even if T satisfies the arena message construction protocol
  // (InternalArenaConstructable_ trait and optional DestructorSkippable_
  // trait), as described above, this function does not follow the protocol;
  // instead, it treats T as a black-box type, just as if it did not have these
  // traits. Specifically, T's constructor arguments will always be only those
  // passed to Create<T>() -- no additional arena pointer is implicitly added.
  // Furthermore, the destructor will always be called at arena destruction time
  // (unless the destructor is trivial). Hence, from T's point of view, it is as
  // if the object were allocated on the heap (except that the underlying memory
  // is obtained from the arena).
<<<<<<< HEAD
  template <typename T> GOOGLE_ATTRIBUTE_ALWAYS_INLINE
  static T* Create(::google::protobuf::Arena* arena) {
    if (arena == NULL) {
      return new T();
    } else {
      return arena->CreateInternal<T>(google::protobuf::internal::has_trivial_destructor<T>::value);
    }
  }

  // Version of the above with one constructor argument for the created object.
  template <typename T, typename Arg> GOOGLE_ATTRIBUTE_ALWAYS_INLINE
  static T* Create(::google::protobuf::Arena* arena, const Arg& arg) {
    if (arena == NULL) {
      return new T(arg);
    } else {
      return arena->CreateInternal<T>(google::protobuf::internal::has_trivial_destructor<T>::value,
                                      arg);
    }
  }

  // Version of the above with two constructor arguments for the created object.
  template <typename T, typename Arg1, typename Arg2> GOOGLE_ATTRIBUTE_ALWAYS_INLINE
  static T* Create(::google::protobuf::Arena* arena, const Arg1& arg1, const Arg2& arg2) {
    if (arena == NULL) {
      return new T(arg1, arg2);
    } else {
      return arena->CreateInternal<T>(google::protobuf::internal::has_trivial_destructor<T>::value,
                                      arg1, arg2);
    }
  }

  // Version of the above with three constructor arguments for the created
  // object.
  template <typename T, typename Arg1, typename Arg2, typename Arg3>
  GOOGLE_ATTRIBUTE_ALWAYS_INLINE static T* Create(::google::protobuf::Arena* arena,
                                           const Arg1& arg1, const Arg2& arg2,
                                           const Arg3& arg3) {
    if (arena == NULL) {
      return new T(arg1, arg2, arg3);
    } else {
      return arena->CreateInternal<T>(google::protobuf::internal::has_trivial_destructor<T>::value,
                                      arg1, arg2, arg3);
    }
  }

  // Version of the above with four constructor arguments for the created
  // object.
  template <typename T, typename Arg1, typename Arg2, typename Arg3,
            typename Arg4>
  GOOGLE_ATTRIBUTE_ALWAYS_INLINE static T* Create(::google::protobuf::Arena* arena,
                                           const Arg1& arg1, const Arg2& arg2,
                                           const Arg3& arg3, const Arg4& arg4) {
    if (arena == NULL) {
      return new T(arg1, arg2, arg3, arg4);
    } else {
      return arena->CreateInternal<T>(google::protobuf::internal::has_trivial_destructor<T>::value,
                                      arg1, arg2, arg3, arg4);
    }
  }

  // Version of the above with five constructor arguments for the created
  // object.
  template <typename T, typename Arg1, typename Arg2, typename Arg3,
            typename Arg4, typename Arg5>
  GOOGLE_ATTRIBUTE_ALWAYS_INLINE static T* Create(::google::protobuf::Arena* arena,
                                           const Arg1& arg1, const Arg2& arg2,
                                           const Arg3& arg3, const Arg4& arg4,
                                           const Arg5& arg5) {
    if (arena == NULL) {
      return new T(arg1, arg2, arg3, arg4, arg5);
    } else {
      return arena->CreateInternal<T>(google::protobuf::internal::has_trivial_destructor<T>::value,
                                      arg1, arg2, arg3, arg4, arg5);
    }
  }

  // Version of the above with six constructor arguments for the created
  // object.
  template <typename T, typename Arg1, typename Arg2, typename Arg3,
            typename Arg4, typename Arg5, typename Arg6>
  GOOGLE_ATTRIBUTE_ALWAYS_INLINE static T* Create(::google::protobuf::Arena* arena,
                                           const Arg1& arg1, const Arg2& arg2,
                                           const Arg3& arg3, const Arg4& arg4,
                                           const Arg5& arg5, const Arg6& arg6) {
    if (arena == NULL) {
      return new T(arg1, arg2, arg3, arg4, arg5, arg6);
    } else {
      return arena->CreateInternal<T>(google::protobuf::internal::has_trivial_destructor<T>::value,
                                      arg1, arg2, arg3, arg4, arg5, arg6);
    }
  }

  // Version of the above with seven constructor arguments for the created
  // object.
  template <typename T, typename Arg1, typename Arg2, typename Arg3,
            typename Arg4, typename Arg5, typename Arg6, typename Arg7>
  GOOGLE_ATTRIBUTE_ALWAYS_INLINE static T* Create(::google::protobuf::Arena* arena,
                                           const Arg1& arg1, const Arg2& arg2,
                                           const Arg3& arg3, const Arg4& arg4,
                                           const Arg5& arg5, const Arg6& arg6,
                                           const Arg7& arg7) {
    if (arena == NULL) {
      return new T(arg1, arg2, arg3, arg4, arg5, arg6, arg7);
    } else {
      return arena->CreateInternal<T>(google::protobuf::internal::has_trivial_destructor<T>::value,
                                      arg1, arg2, arg3, arg4, arg5, arg6, arg7);
    }
  }

  // Version of the above with eight constructor arguments for the created
  // object.
  template <typename T, typename Arg1, typename Arg2, typename Arg3,
            typename Arg4, typename Arg5, typename Arg6, typename Arg7,
            typename Arg8>
  GOOGLE_ATTRIBUTE_ALWAYS_INLINE static T* Create(::google::protobuf::Arena* arena,
                                           const Arg1& arg1, const Arg2& arg2,
                                           const Arg3& arg3, const Arg4& arg4,
                                           const Arg5& arg5, const Arg6& arg6,
                                           const Arg7& arg7, const Arg8& arg8) {
    if (arena == NULL) {
      return new T(arg1, arg2, arg3, arg4, arg5, arg6, arg7, arg8);
    } else {
      return arena->CreateInternal<T>(
          google::protobuf::internal::has_trivial_destructor<T>::value,
          arg1, arg2, arg3, arg4, arg5, arg6, arg7, arg8);
    }
=======
  template <typename T, typename... Args>
  PROTOBUF_ALWAYS_INLINE static T* Create(Arena* arena, Args&&... args) {
    return CreateNoMessage<T>(arena, is_arena_constructable<T>(),
                              std::forward<Args>(args)...);
>>>>>>> 1ee15bae
  }

  // Create an array of object type T on the arena *without* invoking the
  // constructor of T. If `arena` is null, then the return value should be freed
  // with `delete[] x;` (or `::operator delete[](x);`).
  // To ensure safe uses, this function checks at compile time
  // (when compiled as C++11) that T is trivially default-constructible and
  // trivially destructible.
<<<<<<< HEAD
  template <typename T> GOOGLE_ATTRIBUTE_ALWAYS_INLINE
  static T* CreateArray(::google::protobuf::Arena* arena, size_t num_elements) {
    GOOGLE_CHECK_LE(num_elements,
             std::numeric_limits<size_t>::max() / sizeof(T))
=======
  template <typename T>
  PROTOBUF_ALWAYS_INLINE static T* CreateArray(Arena* arena,
                                               size_t num_elements) {
    static_assert(std::is_pod<T>::value,
                  "CreateArray requires a trivially constructible type");
    static_assert(std::is_trivially_destructible<T>::value,
                  "CreateArray requires a trivially destructible type");
    GOOGLE_CHECK_LE(num_elements, std::numeric_limits<size_t>::max() / sizeof(T))
>>>>>>> 1ee15bae
        << "Requested size is too large to fit into size_t.";
    if (arena == NULL) {
      return static_cast<T*>(::operator new[](num_elements * sizeof(T)));
    } else {
      return arena->CreateInternalRawArray<T>(num_elements);
    }
  }

  // Returns the total space used by the arena, which is the sums of the sizes
  // of the underlying blocks. The total space used may not include the new
  // blocks that are allocated by this arena from other threads concurrently
  // with the call to this method.
  GOOGLE_ATTRIBUTE_NOINLINE uint64 SpaceAllocated() const;
  // As above, but does not include any free space in underlying blocks.
  GOOGLE_ATTRIBUTE_NOINLINE uint64 SpaceUsed() const;

  // Combines SpaceAllocated and SpaceUsed. Returns a pair of
  // <space_allocated, space_used>.
<<<<<<< HEAD
  GOOGLE_ATTRIBUTE_NOINLINE pair<uint64, uint64> SpaceAllocatedAndUsed() const;
=======
  PROTOBUF_DEPRECATED_MSG("Please use SpaceAllocated() and SpaceUsed()")
  std::pair<uint64, uint64> SpaceAllocatedAndUsed() const {
    return std::make_pair(SpaceAllocated(), SpaceUsed());
  }
>>>>>>> 1ee15bae

  // Frees all storage allocated by this arena after calling destructors
  // registered with OwnDestructor() and freeing objects registered with Own().
  // Any objects allocated on this arena are unusable after this call. It also
  // returns the total space used by the arena which is the sums of the sizes
  // of the allocated blocks. This method is not thread-safe.
<<<<<<< HEAD
  GOOGLE_ATTRIBUTE_NOINLINE uint64 Reset();

  // Adds |object| to a list of heap-allocated objects to be freed with |delete|
  // when the arena is destroyed or reset.
  template <typename T> GOOGLE_ATTRIBUTE_NOINLINE
  void Own(T* object) {
    OwnInternal(object, google::protobuf::internal::is_convertible<T*, ::google::protobuf::Message*>());
=======
  PROTOBUF_NOINLINE uint64 Reset() {
    // Call the reset hook
    if (on_arena_reset_ != NULL) {
      on_arena_reset_(this, hooks_cookie_, impl_.SpaceAllocated());
    }
    return impl_.Reset();
  }

  // Adds |object| to a list of heap-allocated objects to be freed with |delete|
  // when the arena is destroyed or reset.
  template <typename T>
  PROTOBUF_NOINLINE void Own(T* object) {
    OwnInternal(object, std::is_convertible<T*, Message*>());
>>>>>>> 1ee15bae
  }

  // Adds |object| to a list of objects whose destructors will be manually
  // called when the arena is destroyed or reset. This differs from Own() in
  // that it does not free the underlying memory with |delete|; hence, it is
  // normally only used for objects that are placement-newed into
  // arena-allocated memory.
<<<<<<< HEAD
  template <typename T> GOOGLE_ATTRIBUTE_NOINLINE
  void OwnDestructor(T* object) {
=======
  template <typename T>
  PROTOBUF_NOINLINE void OwnDestructor(T* object) {
>>>>>>> 1ee15bae
    if (object != NULL) {
      AddListNode(object, &internal::arena_destruct_object<T>);
    }
  }

  // Adds a custom member function on an object to the list of destructors that
  // will be manually called when the arena is destroyed or reset. This differs
  // from OwnDestructor() in that any member function may be specified, not only
  // the class destructor.
<<<<<<< HEAD
  GOOGLE_ATTRIBUTE_NOINLINE void OwnCustomDestructor(void* object,
                                              void (*destruct)(void*)) {
    AddListNode(object, destruct);
=======
  PROTOBUF_NOINLINE void OwnCustomDestructor(
      void* object, void (*destruct)(void*)) {
    impl_.AddCleanup(object, destruct);
>>>>>>> 1ee15bae
  }

  // Retrieves the arena associated with |value| if |value| is an arena-capable
  // message, or NULL otherwise. This differs from value->GetArena() in that the
  // latter is a virtual call, while this method is a templated call that
  // resolves at compile-time.
<<<<<<< HEAD
  template<typename T> GOOGLE_ATTRIBUTE_ALWAYS_INLINE
  static ::google::protobuf::Arena* GetArena(const T* value) {
    return GetArenaInternal(value, static_cast<T*>(0));
  }

 private:
  struct InternalIsArenaConstructableHelper {
    template<typename U>
=======
  template <typename T>
  PROTOBUF_ALWAYS_INLINE static Arena* GetArena(const T* value) {
    return GetArenaInternal(value, is_arena_constructable<T>());
  }

  template <typename T>
  class InternalHelper {
    template <typename U>
    static char DestructorSkippable(const typename U::DestructorSkippable_*);
    template <typename U>
    static double DestructorSkippable(...);

    typedef std::integral_constant<
        bool, sizeof(DestructorSkippable<T>(static_cast<const T*>(0))) ==
                      sizeof(char) ||
                  std::is_trivially_destructible<T>::value>
        is_destructor_skippable;

    template <typename U>
>>>>>>> 1ee15bae
    static char ArenaConstructable(
        const typename U::InternalArenaConstructable_*);
    template <typename U>
    static double ArenaConstructable(...);
<<<<<<< HEAD
  };

 public:
  // Helper typetrait that indicates support for arenas in a type T at compile
=======

    typedef std::integral_constant<bool, sizeof(ArenaConstructable<T>(
                                             static_cast<const T*>(0))) ==
                                             sizeof(char)>
        is_arena_constructable;

    template <typename... Args>
    static T* Construct(void* ptr, Args&&... args) {
      return new (ptr) T(std::forward<Args>(args)...);
    }

    static Arena* GetArena(const T* p) { return p->GetArenaNoVirtual(); }

    friend class Arena;
  };

  // Helper typetraits that indicates support for arenas in a type T at compile
>>>>>>> 1ee15bae
  // time. This is public only to allow construction of higher-level templated
  // utilities.
  //
  // is_arena_constructable<T>::value is true if the message type T has arena
  // support enabled, and false otherwise.
  //
  // is_destructor_skippable<T>::value is true if the message type T has told
  // the arena that it is safe to skip the destructor, and false otherwise.
  //
  // This is inside Arena because only Arena has the friend relationships
  // necessary to see the underlying generated code traits.
  template <typename T>
<<<<<<< HEAD
  struct is_arena_constructable
      : public google::protobuf::internal::integral_constant<
            bool, sizeof(InternalIsArenaConstructableHelper::ArenaConstructable<
                         const T>(static_cast<const T*>(0))) == sizeof(char)> {
  };

 private:
  // Blocks are variable length malloc-ed objects.  The following structure
  // describes the common header for all blocks.
  struct Block {
    void* owner;   // &ThreadCache of thread that owns this block, or
                   // &this->owner if not yet owned by a thread.
    Block* next;   // Next block in arena (may have different owner)
    // ((char*) &block) + pos is next available byte. It is always
    // aligned at a multiple of 8 bytes.
    size_t pos;
    size_t size;  // total size of the block.
    GOOGLE_ATTRIBUTE_ALWAYS_INLINE size_t avail() const { return size - pos; }
    // data follows
  };

  template<typename Type> friend class ::google::protobuf::internal::GenericTypeHandler;
  friend class MockArena;              // For unit-testing.
  friend class internal::ArenaString;  // For AllocateAligned.
  friend class internal::LazyField;    // For CreateMaybeMessage.

  struct ThreadCache {
    // The ThreadCache is considered valid as long as this matches the
    // lifecycle_id of the arena being used.
    int64 last_lifecycle_id_seen;
    Block* last_block_used_;
  };

  static const size_t kHeaderSize = sizeof(Block);
  static google::protobuf::internal::SequenceNumber lifecycle_id_generator_;
#if defined(GOOGLE_PROTOBUF_NO_THREADLOCAL)
  // Android ndk does not support GOOGLE_THREAD_LOCAL keyword so we use a custom thread
  // local storage class we implemented.
  // iOS also does not support the GOOGLE_THREAD_LOCAL keyword.
  static ThreadCache& thread_cache();
#elif defined(PROTOBUF_USE_DLLS)
  // Thread local variables cannot be exposed through DLL interface but we can
  // wrap them in static functions.
  static ThreadCache& thread_cache();
#else
  static GOOGLE_THREAD_LOCAL ThreadCache thread_cache_;
  static ThreadCache& thread_cache() { return thread_cache_; }
#endif

  // SFINAE for skipping addition to delete list for a message type when created
  // with CreateMessage. This is mainly to skip proto2/proto1 message objects
  // with cc_enable_arenas=true from being part of the delete list. Also, note,
  // compiler will optimize out the branch in CreateInternal<T>.
  template<typename T>
  static inline bool SkipDeleteList(typename T::DestructorSkippable_*) {
    return true;
  }

  // For message objects that don't have the DestructorSkippable_ trait, we
  // always add to the delete list.
  template<typename T>
  static inline bool SkipDeleteList(...) {
    return google::protobuf::internal::has_trivial_destructor<T>::value;
=======
  struct is_arena_constructable : InternalHelper<T>::is_arena_constructable {};
  template <typename T>
  struct is_destructor_skippable : InternalHelper<T>::is_destructor_skippable {
  };

 private:
  template <typename T, typename... Args>
  PROTOBUF_ALWAYS_INLINE static T* CreateMessageInternal(Arena* arena,
                                                         Args&&... args) {
    static_assert(
        InternalHelper<T>::is_arena_constructable::value,
        "CreateMessage can only construct types that are ArenaConstructable");
    if (arena == NULL) {
      return new T(nullptr, std::forward<Args>(args)...);
    } else {
      return arena->DoCreateMessage<T>(std::forward<Args>(args)...);
    }
  }

  // This specialization for no arguments is necessary, because its behavior is
  // slightly different.  When the arena pointer is nullptr, it calls T()
  // instead of T(nullptr).
  template <typename T>
  PROTOBUF_ALWAYS_INLINE static T* CreateMessageInternal(Arena* arena) {
    static_assert(
        InternalHelper<T>::is_arena_constructable::value,
        "CreateMessage can only construct types that are ArenaConstructable");
    if (arena == NULL) {
      return new T();
    } else {
      return arena->DoCreateMessage<T>();
    }
  }

  template <typename T, typename... Args>
  PROTOBUF_ALWAYS_INLINE static T* CreateInternal(Arena* arena,
                                                  Args&&... args) {
    if (arena == NULL) {
      return new T(std::forward<Args>(args)...);
    } else {
      return arena->DoCreate<T>(std::is_trivially_destructible<T>::value,
                                std::forward<Args>(args)...);
    }
  }

  void CallDestructorHooks();
  void OnArenaAllocation(const std::type_info* allocated_type, size_t n) const;
  inline void AllocHook(const std::type_info* allocated_type, size_t n) const {
    if (PROTOBUF_PREDICT_FALSE(hooks_cookie_ != NULL)) {
      OnArenaAllocation(allocated_type, n);
    }
  }

  // Allocate and also optionally call on_arena_allocation callback with the
  // allocated type info when the hooks are in place in ArenaOptions and
  // the cookie is not null.
  template <typename T>
  PROTOBUF_ALWAYS_INLINE void* AllocateInternal(bool skip_explicit_ownership) {
    const size_t n = internal::AlignUpTo8(sizeof(T));
    AllocHook(RTTI_TYPE_ID(T), n);
    // Monitor allocation if needed.
    if (skip_explicit_ownership) {
      return impl_.AllocateAligned(n);
    } else {
      return impl_.AllocateAlignedAndAddCleanup(
          n, &internal::arena_destruct_object<T>);
    }
>>>>>>> 1ee15bae
  }

 private:
  struct InternalIsDestructorSkippableHelper {
    template<typename U>
    static char DestructorSkippable(
        const typename U::DestructorSkippable_*);
    template<typename U>
    static double DestructorSkippable(...);
  };

 public:
  // Helper typetrait that indicates whether the desctructor of type T should be
  // called when arena is destroyed at compile time. This is only to allow
  // construction of higher-level templated utilities.
  // is_destructor_skippable<T>::value is true if the destructor of the message
  // type T should not be called when arena is destroyed or false otherwise.
  // This is inside Arena because only Arena has the friend relationships
  // necessary to see the underlying generated code traits.
  template<typename T>
  struct is_destructor_skippable
      : public google::protobuf::internal::integral_constant<
            bool,
            sizeof(InternalIsDestructorSkippableHelper::DestructorSkippable<
                   const T>(static_cast<const T*>(0))) == sizeof(char) ||
                google::protobuf::internal::has_trivial_destructor<T>::value> {};

  // CreateMessage<T> requires that T supports arenas, but this private method
  // works whether or not T supports arenas. These are not exposed to user code
  // as it can cause confusing API usages, and end up having double free in
  // user code. These are used only internally from LazyField and Repeated
  // fields, since they are designed to work in all mode combinations.
<<<<<<< HEAD
  template<typename Msg> GOOGLE_ATTRIBUTE_ALWAYS_INLINE
  static Msg* CreateMaybeMessage(
      Arena* arena, typename Msg::InternalArenaConstructable_*) {
    return CreateMessage<Msg>(arena);
  }

  template<typename T> GOOGLE_ATTRIBUTE_ALWAYS_INLINE
  static T* CreateMaybeMessage(Arena* arena, ...) {
    return Create<T>(arena);
  }

  // Just allocate the required size for the given type assuming the
  // type has a trivial constructor.
  template<typename T> GOOGLE_ATTRIBUTE_ALWAYS_INLINE
  T* CreateInternalRawArray(size_t num_elements) {
    GOOGLE_CHECK_LE(num_elements,
             std::numeric_limits<size_t>::max() / sizeof(T))
=======
  template <typename Msg, typename... Args>
  PROTOBUF_ALWAYS_INLINE static Msg* DoCreateMaybeMessage(Arena* arena,
                                                          std::true_type,
                                                          Args&&... args) {
    return CreateMessageInternal<Msg>(arena, std::forward<Args>(args)...);
  }

  template <typename T, typename... Args>
  PROTOBUF_ALWAYS_INLINE static T* DoCreateMaybeMessage(Arena* arena,
                                                        std::false_type,
                                                        Args&&... args) {
    return CreateInternal<T>(arena, std::forward<Args>(args)...);
  }

  template <typename T, typename... Args>
  PROTOBUF_ALWAYS_INLINE static T* CreateMaybeMessage(Arena* arena,
                                                      Args&&... args) {
    return DoCreateMaybeMessage<T>(arena, is_arena_constructable<T>(),
                                   std::forward<Args>(args)...);
  }

  template <typename T, typename... Args>
  PROTOBUF_ALWAYS_INLINE static T* CreateNoMessage(Arena* arena, std::true_type,
                                                   Args&&... args) {
    // User is constructing with Create() despite the fact that T supports arena
    // construction.  In this case we have to delegate to CreateInternal(), and
    // we can't use any CreateMaybeMessage() specialization that may be defined.
    return CreateInternal<T>(arena, std::forward<Args>(args)...);
  }

  template <typename T, typename... Args>
  PROTOBUF_ALWAYS_INLINE static T* CreateNoMessage(Arena* arena,
                                                   std::false_type,
                                                   Args&&... args) {
    // User is constructing with Create() and the type does not support arena
    // construction.  In this case we can delegate to CreateMaybeMessage() and
    // use any specialization that may be available for that.
    return CreateMaybeMessage<T>(arena, std::forward<Args>(args)...);
  }

  // Just allocate the required size for the given type assuming the
  // type has a trivial constructor.
  template <typename T>
  PROTOBUF_ALWAYS_INLINE T* CreateInternalRawArray(size_t num_elements) {
    GOOGLE_CHECK_LE(num_elements, std::numeric_limits<size_t>::max() / sizeof(T))
>>>>>>> 1ee15bae
        << "Requested size is too large to fit into size_t.";
    return static_cast<T*>(
        AllocateAligned(RTTI_TYPE_ID(T), sizeof(T) * num_elements));
  }

<<<<<<< HEAD
  template <typename T> GOOGLE_ATTRIBUTE_ALWAYS_INLINE
  T* CreateInternal(bool skip_explicit_ownership) {
    T* t = new (AllocateAligned(RTTI_TYPE_ID(T), sizeof(T))) T();
    if (!skip_explicit_ownership) {
      AddListNode(t, &internal::arena_destruct_object<T>);
    }
    return t;
  }

  template <typename T, typename Arg> GOOGLE_ATTRIBUTE_ALWAYS_INLINE
  T* CreateInternal(bool skip_explicit_ownership, const Arg& arg) {
    T* t = new (AllocateAligned(RTTI_TYPE_ID(T), sizeof(T))) T(arg);
    if (!skip_explicit_ownership) {
      AddListNode(t, &internal::arena_destruct_object<T>);
    }
    return t;
  }

  template <typename T, typename Arg1, typename Arg2> GOOGLE_ATTRIBUTE_ALWAYS_INLINE
  T* CreateInternal(
      bool skip_explicit_ownership, const Arg1& arg1, const Arg2& arg2) {
    T* t = new (AllocateAligned(RTTI_TYPE_ID(T), sizeof(T))) T(arg1, arg2);
    if (!skip_explicit_ownership) {
      AddListNode(t, &internal::arena_destruct_object<T>);
    }
    return t;
  }

  template <typename T, typename Arg1, typename Arg2, typename Arg3>
  GOOGLE_ATTRIBUTE_ALWAYS_INLINE T* CreateInternal(bool skip_explicit_ownership,
                                            const Arg1& arg1,
                                            const Arg2& arg2,
                                            const Arg3& arg3) {
    T* t = new (AllocateAligned(RTTI_TYPE_ID(T), sizeof(T)))
        T(arg1, arg2, arg3);
    if (!skip_explicit_ownership) {
      AddListNode(t, &internal::arena_destruct_object<T>);
    }
    return t;
  }

  template <typename T, typename Arg1, typename Arg2, typename Arg3,
            typename Arg4>
  GOOGLE_ATTRIBUTE_ALWAYS_INLINE T* CreateInternal(bool skip_explicit_ownership,
                                            const Arg1& arg1,
                                            const Arg2& arg2,
                                            const Arg3& arg3,
                                            const Arg4& arg4) {
    T* t = new (AllocateAligned(RTTI_TYPE_ID(T), sizeof(T)))
        T(arg1, arg2, arg3, arg4);
    if (!skip_explicit_ownership) {
      AddListNode(t, &internal::arena_destruct_object<T>);
    }
    return t;
  }

  template <typename T, typename Arg1, typename Arg2, typename Arg3,
            typename Arg4, typename Arg5>
  GOOGLE_ATTRIBUTE_ALWAYS_INLINE T* CreateInternal(bool skip_explicit_ownership,
                                            const Arg1& arg1,
                                            const Arg2& arg2,
                                            const Arg3& arg3,
                                            const Arg4& arg4,
                                            const Arg5& arg5) {
    T* t = new (AllocateAligned(RTTI_TYPE_ID(T), sizeof(T)))
        T(arg1, arg2, arg3, arg4, arg5);
    if (!skip_explicit_ownership) {
      AddListNode(t, &internal::arena_destruct_object<T>);
    }
    return t;
  }

  template <typename T, typename Arg1, typename Arg2, typename Arg3,
            typename Arg4, typename Arg5, typename Arg6>
  GOOGLE_ATTRIBUTE_ALWAYS_INLINE T* CreateInternal(bool skip_explicit_ownership,
                                            const Arg1& arg1,
                                            const Arg2& arg2,
                                            const Arg3& arg3,
                                            const Arg4& arg4,
                                            const Arg5& arg5,
                                            const Arg6& arg6) {
    T* t = new (AllocateAligned(RTTI_TYPE_ID(T), sizeof(T)))
        T(arg1, arg2, arg3, arg4, arg5, arg6);
    if (!skip_explicit_ownership) {
      AddListNode(t, &internal::arena_destruct_object<T>);
    }
    return t;
  }

  template <typename T, typename Arg1, typename Arg2, typename Arg3,
            typename Arg4, typename Arg5, typename Arg6, typename Arg7>
  GOOGLE_ATTRIBUTE_ALWAYS_INLINE T* CreateInternal(bool skip_explicit_ownership,
                                            const Arg1& arg1,
                                            const Arg2& arg2,
                                            const Arg3& arg3,
                                            const Arg4& arg4,
                                            const Arg5& arg5,
                                            const Arg6& arg6,
                                            const Arg7& arg7) {
    T* t = new (AllocateAligned(RTTI_TYPE_ID(T), sizeof(T)))
        T(arg1, arg2, arg3, arg4, arg5, arg6, arg7);
    if (!skip_explicit_ownership) {
      AddListNode(t, &internal::arena_destruct_object<T>);
    }
    return t;
  }

  template <typename T, typename Arg1, typename Arg2, typename Arg3,
            typename Arg4, typename Arg5, typename Arg6, typename Arg7,
            typename Arg8>
  GOOGLE_ATTRIBUTE_ALWAYS_INLINE T* CreateInternal(bool skip_explicit_ownership,
                                            const Arg1& arg1,
                                            const Arg2& arg2,
                                            const Arg3& arg3,
                                            const Arg4& arg4,
                                            const Arg5& arg5,
                                            const Arg6& arg6,
                                            const Arg7& arg7,
                                            const Arg8& arg8) {
    T* t = new (AllocateAligned(RTTI_TYPE_ID(T), sizeof(T)))
        T(arg1, arg2, arg3, arg4, arg5, arg6, arg7, arg8);
    if (!skip_explicit_ownership) {
      AddListNode(t, &internal::arena_destruct_object<T>);
    }
    return t;
  }

  template <typename T> GOOGLE_ATTRIBUTE_ALWAYS_INLINE
  T* CreateMessageInternal(typename T::InternalArenaConstructable_*) {
    return CreateInternal<T, Arena*>(SkipDeleteList<T>(static_cast<T*>(0)),
                                     this);
  }

  template <typename T, typename Arg> GOOGLE_ATTRIBUTE_ALWAYS_INLINE
  T* CreateMessageInternal(typename T::InternalArenaConstructable_*,
                           const Arg& arg) {
    return CreateInternal<T, Arena*>(SkipDeleteList<T>(static_cast<T*>(0)),
                                     this, arg);
  }

  template <typename T, typename Arg1, typename Arg2> GOOGLE_ATTRIBUTE_ALWAYS_INLINE
  T* CreateMessageInternal(typename T::InternalArenaConstructable_*,
                           const Arg1& arg1, const Arg2& arg2) {
    return CreateInternal<T, Arena*>(SkipDeleteList<T>(static_cast<T*>(0)),
                                     this, arg1, arg2);
=======
  template <typename T, typename... Args>
  PROTOBUF_ALWAYS_INLINE T* DoCreate(bool skip_explicit_ownership,
                                     Args&&... args) {
    return new (AllocateInternal<T>(skip_explicit_ownership))
        T(std::forward<Args>(args)...);
  }
  template <typename T, typename... Args>
  PROTOBUF_ALWAYS_INLINE T* DoCreateMessage(Args&&... args) {
    return InternalHelper<T>::Construct(
        AllocateInternal<T>(InternalHelper<T>::is_destructor_skippable::value),
        this, std::forward<Args>(args)...);
>>>>>>> 1ee15bae
  }

  // CreateInArenaStorage is used to implement map field. Without it,
  // Map need to call generated message's protected arena constructor,
  // which needs to declare Map as friend of generated message.
  template <typename T>
  static void CreateInArenaStorage(T* ptr, Arena* arena) {
    CreateInArenaStorageInternal(ptr, arena,
                                 typename is_arena_constructable<T>::type());
    RegisterDestructorInternal(ptr, arena,
                               typename is_destructor_skippable<T>::type());
  }

  template <typename T>
<<<<<<< HEAD
  static void CreateInArenaStorageInternal(
      T* ptr, Arena* arena, google::protobuf::internal::true_type) {
    new (ptr) T(arena);
  }
  template <typename T>
  static void CreateInArenaStorageInternal(
      T* ptr, Arena*, google::protobuf::internal::false_type) {
    new (ptr) T;
  }

  template <typename T>
  static void RegisterDestructorInternal(
      T*, Arena*, google::protobuf::internal::true_type) {}
=======
  static void CreateInArenaStorageInternal(T* ptr, Arena* arena,
                                           std::true_type) {
    InternalHelper<T>::Construct(ptr, arena);
  }
  template <typename T>
  static void CreateInArenaStorageInternal(T* ptr, Arena* /* arena */,
                                           std::false_type) {
    new (ptr) T();
  }

  template <typename T>
  static void RegisterDestructorInternal(T* /* ptr */, Arena* /* arena */,
                                         std::true_type) {}
>>>>>>> 1ee15bae
  template <typename T>
  static void RegisterDestructorInternal(T* ptr, Arena* arena,
                                         std::false_type) {
    arena->OwnDestructor(ptr);
  }

  // These implement Own(), which registers an object for deletion (destructor
  // call and operator delete()). The second parameter has type 'true_type' if T
  // is a subtype of Message and 'false_type' otherwise. Collapsing
  // all template instantiations to one for generic Message reduces code size,
  // using the virtual destructor instead.
<<<<<<< HEAD
  template<typename T> GOOGLE_ATTRIBUTE_ALWAYS_INLINE
  void OwnInternal(T* object, google::protobuf::internal::true_type) {
    if (object != NULL) {
      AddListNode(object, &internal::arena_delete_object< ::google::protobuf::Message >);
    }
  }
  template<typename T> GOOGLE_ATTRIBUTE_ALWAYS_INLINE
  void OwnInternal(T* object, google::protobuf::internal::false_type) {
=======
  template <typename T>
  PROTOBUF_ALWAYS_INLINE void OwnInternal(T* object, std::true_type) {
    if (object != NULL) {
      impl_.AddCleanup(object, &internal::arena_delete_object<Message>);
    }
  }
  template <typename T>
  PROTOBUF_ALWAYS_INLINE void OwnInternal(T* object, std::false_type) {
>>>>>>> 1ee15bae
    if (object != NULL) {
      AddListNode(object, &internal::arena_delete_object<T>);
    }
  }

  // Implementation for GetArena(). Only message objects with
  // InternalArenaConstructable_ tags can be associated with an arena, and such
  // objects must implement a GetArenaNoVirtual() method.
<<<<<<< HEAD
  template<typename T> GOOGLE_ATTRIBUTE_ALWAYS_INLINE
  static ::google::protobuf::Arena* GetArenaInternal(
      const T* value, typename T::InternalArenaConstructable_*) {
    return value->GetArenaNoVirtual();
  }

  template<typename T> GOOGLE_ATTRIBUTE_ALWAYS_INLINE
  static ::google::protobuf::Arena* GetArenaInternal(const T*, ...) {
=======
  template <typename T>
  PROTOBUF_ALWAYS_INLINE static Arena* GetArenaInternal(const T* value,
                                                        std::true_type) {
    return InternalHelper<T>::GetArena(value);
  }

  template <typename T>
  PROTOBUF_ALWAYS_INLINE static Arena* GetArenaInternal(const T* /* value */,
                                                        std::false_type) {
>>>>>>> 1ee15bae
    return NULL;
  }

  // Allocate and also optionally call on_arena_allocation callback with the
  // allocated type info when the hooks are in place in ArenaOptions and
  // the cookie is not null.
  void* AllocateAligned(const std::type_info* allocated, size_t n);

  // Allocate an internal allocation, avoiding optional typed monitoring.
  GOOGLE_ATTRIBUTE_ALWAYS_INLINE void* AllocateAligned(size_t n) {
    return AllocateAligned(NULL, n);
  }

  void Init();

  // Free all blocks and return the total space used which is the sums of sizes
  // of the all the allocated blocks.
  uint64 FreeBlocks();

  // Add object pointer and cleanup function pointer to the list.
  // TODO(rohananil, cfallin): We could pass in a sub-arena into this method
  // to avoid polluting blocks of this arena with list nodes. This would help in
  // mixed mode (where many protobufs have cc_enable_arenas=false), and is an
  // alternative to a chunked linked-list, but with extra overhead of *next.
  void AddListNode(void* elem, void (*cleanup)(void*));
  // Delete or Destruct all objects owned by the arena.
  void CleanupList();
  uint64 ResetInternal();

  inline void SetThreadCacheBlock(Block* block) {
    thread_cache().last_block_used_ = block;
    thread_cache().last_lifecycle_id_seen = lifecycle_id_;
  }

  int64 lifecycle_id_;  // Unique for each arena. Changes on Reset().

  google::protobuf::internal::AtomicWord blocks_;  // Head of linked list of all allocated blocks
  google::protobuf::internal::AtomicWord hint_;    // Fast thread-local block access

  // Node contains the ptr of the object to be cleaned up and the associated
  // cleanup function ptr.
  struct Node {
    void* elem;              // Pointer to the object to be cleaned up.
    void (*cleanup)(void*);  // Function pointer to the destructor or deleter.
    Node* next;              // Next node in the list.
  };

<<<<<<< HEAD
  google::protobuf::internal::AtomicWord cleanup_list_;  // Head of a linked list of nodes containing object
                             // ptrs and cleanup methods.

  bool owns_first_block_;    // Indicates that arena owns the first block
  Mutex blocks_lock_;

  void AddBlock(Block* b);
  // Access must be synchronized, either by blocks_lock_ or by being called from
  // Init()/Reset().
  void AddBlockInternal(Block* b);
  void* SlowAlloc(size_t n);
  Block* FindBlock(void* me);
  Block* NewBlock(void* me, Block* my_last_block, size_t n,
                  size_t start_block_size, size_t max_block_size);
  static void* AllocFromBlock(Block* b, size_t n);
  template <typename Key, typename T>
  friend class Map;
=======
  void (*on_arena_allocation_)(const std::type_info* allocated_type,
                               uint64 alloc_size, void* cookie);
  void (*on_arena_reset_)(Arena* arena, void* cookie, uint64 space_used);
  void (*on_arena_destruction_)(Arena* arena, void* cookie, uint64 space_used);
>>>>>>> 1ee15bae

  // The arena may save a cookie it receives from the external on_init hook
  // and then use it when calling the on_reset and on_destruction hooks.
  void* hooks_cookie_;

<<<<<<< HEAD
  ArenaOptions options_;

  GOOGLE_DISALLOW_EVIL_CONSTRUCTORS(Arena);
=======
  template <typename Type>
  friend class internal::GenericTypeHandler;
  friend struct internal::ArenaStringPtr;  // For AllocateAligned.
  friend class internal::LazyField;        // For CreateMaybeMessage.
  friend class MessageLite;
  template <typename Key, typename T>
  friend class Map;
>>>>>>> 1ee15bae
};

// Defined above for supporting environments without RTTI.
#undef RTTI_TYPE_ID

}  // namespace protobuf
}  // namespace google

#include <google/protobuf/port_undef.inc>

#endif  // GOOGLE_PROTOBUF_ARENA_H__<|MERGE_RESOLUTION|>--- conflicted
+++ resolved
@@ -28,6 +28,8 @@
 // (INCLUDING NEGLIGENCE OR OTHERWISE) ARISING IN ANY WAY OUT OF THE USE
 // OF THIS SOFTWARE, EVEN IF ADVISED OF THE POSSIBILITY OF SUCH DAMAGE.
 
+// This file defines an Arena allocator for better allocation performance.
+
 #ifndef GOOGLE_PROTOBUF_ARENA_H__
 #define GOOGLE_PROTOBUF_ARENA_H__
 
@@ -35,14 +37,7 @@
 #ifdef max
 #undef max  // Visual Studio defines this macro
 #endif
-<<<<<<< HEAD
-#if __cplusplus >= 201103L
-#include <google/protobuf/stubs/type_traits.h>
-#endif
-#if defined(_MSC_VER) && !_HAS_EXCEPTIONS
-=======
 #if defined(_MSC_VER) && !defined(_LIBCPP_STD_VER) && !_HAS_EXCEPTIONS
->>>>>>> 1ee15bae
 // Work around bugs in MSVC <typeinfo> header when _HAS_EXCEPTIONS=0.
 #include <exception>
 #include <typeinfo>
@@ -53,14 +48,6 @@
 #include <typeinfo>
 #endif
 
-<<<<<<< HEAD
-#include <google/protobuf/stubs/atomic_sequence_num.h>
-#include <google/protobuf/stubs/atomicops.h>
-#include <google/protobuf/stubs/common.h>
-#include <google/protobuf/stubs/logging.h>
-#include <google/protobuf/stubs/mutex.h>
-#include <google/protobuf/stubs/type_traits.h>
-=======
 #include <google/protobuf/arena_impl.h>
 #include <google/protobuf/port.h>
 #include <type_traits>
@@ -78,7 +65,6 @@
 
 }  // namespace protobuf
 }  // namespace google
->>>>>>> 1ee15bae
 
 
 namespace google {
@@ -95,11 +81,6 @@
 }  // namespace arena_metrics
 
 namespace internal {
-<<<<<<< HEAD
-class ArenaString; // arenastring.h
-class LazyField;   // lazy_field.h
-=======
->>>>>>> 1ee15bae
 
 struct ArenaStringPtr;     // defined in arenastring.h
 class LazyField;           // defined in lazy_field.h
@@ -116,8 +97,13 @@
 void arena_delete_object(void* object) {
   delete reinterpret_cast<T*>(object);
 }
-inline void arena_free(void* object, size_t /* size */) {
-  free(object);
+inline void arena_free(void* object, size_t size) {
+#if defined(__GXX_DELETE_WITH_SIZE__) || defined(__cpp_sized_deallocation)
+  ::operator delete(object, size);
+#else
+  (void)size;
+  ::operator delete(object);
+#endif
 }
 
 }  // namespace internal
@@ -155,8 +141,6 @@
   // calls free.
   void (*block_dealloc)(void*, size_t);
 
-<<<<<<< HEAD
-=======
   ArenaOptions()
       : start_block_size(kDefaultStartBlockSize),
         max_block_size(kDefaultMaxBlockSize),
@@ -170,7 +154,6 @@
         on_arena_allocation(NULL) {}
 
  private:
->>>>>>> 1ee15bae
   // Hooks for adding external functionality such as user-specific metrics
   // collection, specific debugging abilities, etc.
   // Init hook may return a pointer to a cookie to be stored in the arena.
@@ -190,23 +173,7 @@
   // intentionally want to avoid monitoring an allocation. (i.e. internal
   // allocations for managing the arena)
   void (*on_arena_allocation)(const std::type_info* allocated_type,
-<<<<<<< HEAD
-      uint64 alloc_size, void* cookie);
-
-  ArenaOptions()
-      : start_block_size(kDefaultStartBlockSize),
-        max_block_size(kDefaultMaxBlockSize),
-        initial_block(NULL),
-        initial_block_size(0),
-        block_alloc(&malloc),
-        block_dealloc(&internal::arena_free),
-        on_arena_init(NULL),
-        on_arena_reset(NULL),
-        on_arena_destruction(NULL),
-        on_arena_allocation(NULL) {}
-=======
                               uint64 alloc_size, void* cookie);
->>>>>>> 1ee15bae
 
   // Constants define default starting block size and max block size for
   // arena allocator behavior -- see descriptions above.
@@ -220,11 +187,7 @@
 
 // Support for non-RTTI environments. (The metrics hooks API uses type
 // information.)
-<<<<<<< HEAD
-#if !defined(GOOGLE_PROTOBUF_NO_RTTI) && defined(__GXX_RTTI)
-=======
 #if PROTOBUF_RTTI
->>>>>>> 1ee15bae
 #define RTTI_TYPE_ID(type) (&typeid(type))
 #else
 #define RTTI_TYPE_ID(type) (NULL)
@@ -276,15 +239,6 @@
 //   arg1, arg2).
 //
 // This protocol is implemented by all arena-enabled proto2 message classes as
-<<<<<<< HEAD
-// well as RepeatedPtrField.
-
-#if __cplusplus >= 201103L
-class Arena final {
-#else
-class LIBPROTOBUF_EXPORT Arena {
-#endif
-=======
 // well as protobuf container types like RepeatedPtrField and Map. The protocol
 // is internal to protobuf and is not guaranteed to be stable. Non-proto types
 // should not rely on this protocol.
@@ -292,20 +246,13 @@
 // Do NOT subclass Arena. This class will be marked as final when C++11 is
 // enabled.
 class PROTOBUF_EXPORT Arena {
->>>>>>> 1ee15bae
  public:
   // Arena constructor taking custom options. See ArenaOptions below for
   // descriptions of the options available.
-  explicit Arena(const ArenaOptions& options) : options_(options) {
-    Init();
-  }
-
-<<<<<<< HEAD
-  // Default constructor with sensible default options, tuned for average
-  // use-cases.
-  Arena() {
-    Init();
-=======
+  explicit Arena(const ArenaOptions& options) : impl_(options) {
+    Init(options);
+  }
+
   // Block overhead.  Use this as a guide for how much to over-allocate the
   // initial block if you want an allocation of size N to fit inside it.
   //
@@ -323,14 +270,19 @@
     if (hooks_cookie_) {
       CallDestructorHooks();
     }
->>>>>>> 1ee15bae
-  }
-
-  // Destructor deletes all owned heap allocated objects, and destructs objects
-  // that have non-trivial destructors, except for proto2 message objects whose
-  // destructors can be skipped. Also, frees all blocks except the initial block
-  // if it was passed in.
-  ~Arena();
+  }
+
+  void Init(const ArenaOptions& options) {
+    on_arena_allocation_ = options.on_arena_allocation;
+    on_arena_reset_ = options.on_arena_reset;
+    on_arena_destruction_ = options.on_arena_destruction;
+    // Call the initialization hook
+    if (options.on_arena_init != NULL) {
+      hooks_cookie_ = options.on_arena_init(this);
+    } else {
+      hooks_cookie_ = NULL;
+    }
+  }
 
   // API to create proto2 message objects on the arena. If the arena passed in
   // is NULL, then a heap allocated object is returned. Type T must be a message
@@ -342,43 +294,6 @@
   //
   // This function also accepts any type T that satisfies the arena message
   // allocation protocol, documented above.
-<<<<<<< HEAD
-  template <typename T> GOOGLE_ATTRIBUTE_ALWAYS_INLINE
-  static T* CreateMessage(::google::protobuf::Arena* arena) {
-    if (arena == NULL) {
-      return new T;
-    } else {
-      return arena->CreateMessageInternal<T>(static_cast<T*>(0));
-    }
-  }
-
-  // One-argument form of CreateMessage. This is useful for constructing objects
-  // that implement the arena message construction protocol described above but
-  // take additional constructor arguments.
-  template <typename T, typename Arg> GOOGLE_ATTRIBUTE_ALWAYS_INLINE
-  static T* CreateMessage(::google::protobuf::Arena* arena, const Arg& arg) {
-    if (arena == NULL) {
-      return new T(NULL, arg);
-    } else {
-      return arena->CreateMessageInternal<T>(static_cast<T*>(0),
-                                             arg);
-    }
-  }
-
-  // Two-argument form of CreateMessage. This is useful for constructing objects
-  // that implement the arena message construction protocol described above but
-  // take additional constructor arguments.
-  template <typename T, typename Arg1, typename Arg2> GOOGLE_ATTRIBUTE_ALWAYS_INLINE
-  static T* CreateMessage(::google::protobuf::Arena* arena,
-                          const Arg1& arg1,
-                          const Arg2& arg2) {
-    if (arena == NULL) {
-      return new T(NULL, arg1, arg2);
-    } else {
-      return arena->CreateMessageInternal<T>(static_cast<T*>(0),
-                                             arg1, arg2);
-    }
-=======
   template <typename T, typename... Args>
   PROTOBUF_ALWAYS_INLINE static T* CreateMessage(Arena* arena, Args&&... args) {
     static_assert(
@@ -388,7 +303,6 @@
     // because protobuf generated classes specialize CreateMaybeMessage() and we
     // need to use that specialization for code size reasons.
     return Arena::CreateMaybeMessage<T>(arena, std::forward<Args>(args)...);
->>>>>>> 1ee15bae
   }
 
   // API to create any objects on the arena. Note that only the object will
@@ -406,139 +320,10 @@
   // (unless the destructor is trivial). Hence, from T's point of view, it is as
   // if the object were allocated on the heap (except that the underlying memory
   // is obtained from the arena).
-<<<<<<< HEAD
-  template <typename T> GOOGLE_ATTRIBUTE_ALWAYS_INLINE
-  static T* Create(::google::protobuf::Arena* arena) {
-    if (arena == NULL) {
-      return new T();
-    } else {
-      return arena->CreateInternal<T>(google::protobuf::internal::has_trivial_destructor<T>::value);
-    }
-  }
-
-  // Version of the above with one constructor argument for the created object.
-  template <typename T, typename Arg> GOOGLE_ATTRIBUTE_ALWAYS_INLINE
-  static T* Create(::google::protobuf::Arena* arena, const Arg& arg) {
-    if (arena == NULL) {
-      return new T(arg);
-    } else {
-      return arena->CreateInternal<T>(google::protobuf::internal::has_trivial_destructor<T>::value,
-                                      arg);
-    }
-  }
-
-  // Version of the above with two constructor arguments for the created object.
-  template <typename T, typename Arg1, typename Arg2> GOOGLE_ATTRIBUTE_ALWAYS_INLINE
-  static T* Create(::google::protobuf::Arena* arena, const Arg1& arg1, const Arg2& arg2) {
-    if (arena == NULL) {
-      return new T(arg1, arg2);
-    } else {
-      return arena->CreateInternal<T>(google::protobuf::internal::has_trivial_destructor<T>::value,
-                                      arg1, arg2);
-    }
-  }
-
-  // Version of the above with three constructor arguments for the created
-  // object.
-  template <typename T, typename Arg1, typename Arg2, typename Arg3>
-  GOOGLE_ATTRIBUTE_ALWAYS_INLINE static T* Create(::google::protobuf::Arena* arena,
-                                           const Arg1& arg1, const Arg2& arg2,
-                                           const Arg3& arg3) {
-    if (arena == NULL) {
-      return new T(arg1, arg2, arg3);
-    } else {
-      return arena->CreateInternal<T>(google::protobuf::internal::has_trivial_destructor<T>::value,
-                                      arg1, arg2, arg3);
-    }
-  }
-
-  // Version of the above with four constructor arguments for the created
-  // object.
-  template <typename T, typename Arg1, typename Arg2, typename Arg3,
-            typename Arg4>
-  GOOGLE_ATTRIBUTE_ALWAYS_INLINE static T* Create(::google::protobuf::Arena* arena,
-                                           const Arg1& arg1, const Arg2& arg2,
-                                           const Arg3& arg3, const Arg4& arg4) {
-    if (arena == NULL) {
-      return new T(arg1, arg2, arg3, arg4);
-    } else {
-      return arena->CreateInternal<T>(google::protobuf::internal::has_trivial_destructor<T>::value,
-                                      arg1, arg2, arg3, arg4);
-    }
-  }
-
-  // Version of the above with five constructor arguments for the created
-  // object.
-  template <typename T, typename Arg1, typename Arg2, typename Arg3,
-            typename Arg4, typename Arg5>
-  GOOGLE_ATTRIBUTE_ALWAYS_INLINE static T* Create(::google::protobuf::Arena* arena,
-                                           const Arg1& arg1, const Arg2& arg2,
-                                           const Arg3& arg3, const Arg4& arg4,
-                                           const Arg5& arg5) {
-    if (arena == NULL) {
-      return new T(arg1, arg2, arg3, arg4, arg5);
-    } else {
-      return arena->CreateInternal<T>(google::protobuf::internal::has_trivial_destructor<T>::value,
-                                      arg1, arg2, arg3, arg4, arg5);
-    }
-  }
-
-  // Version of the above with six constructor arguments for the created
-  // object.
-  template <typename T, typename Arg1, typename Arg2, typename Arg3,
-            typename Arg4, typename Arg5, typename Arg6>
-  GOOGLE_ATTRIBUTE_ALWAYS_INLINE static T* Create(::google::protobuf::Arena* arena,
-                                           const Arg1& arg1, const Arg2& arg2,
-                                           const Arg3& arg3, const Arg4& arg4,
-                                           const Arg5& arg5, const Arg6& arg6) {
-    if (arena == NULL) {
-      return new T(arg1, arg2, arg3, arg4, arg5, arg6);
-    } else {
-      return arena->CreateInternal<T>(google::protobuf::internal::has_trivial_destructor<T>::value,
-                                      arg1, arg2, arg3, arg4, arg5, arg6);
-    }
-  }
-
-  // Version of the above with seven constructor arguments for the created
-  // object.
-  template <typename T, typename Arg1, typename Arg2, typename Arg3,
-            typename Arg4, typename Arg5, typename Arg6, typename Arg7>
-  GOOGLE_ATTRIBUTE_ALWAYS_INLINE static T* Create(::google::protobuf::Arena* arena,
-                                           const Arg1& arg1, const Arg2& arg2,
-                                           const Arg3& arg3, const Arg4& arg4,
-                                           const Arg5& arg5, const Arg6& arg6,
-                                           const Arg7& arg7) {
-    if (arena == NULL) {
-      return new T(arg1, arg2, arg3, arg4, arg5, arg6, arg7);
-    } else {
-      return arena->CreateInternal<T>(google::protobuf::internal::has_trivial_destructor<T>::value,
-                                      arg1, arg2, arg3, arg4, arg5, arg6, arg7);
-    }
-  }
-
-  // Version of the above with eight constructor arguments for the created
-  // object.
-  template <typename T, typename Arg1, typename Arg2, typename Arg3,
-            typename Arg4, typename Arg5, typename Arg6, typename Arg7,
-            typename Arg8>
-  GOOGLE_ATTRIBUTE_ALWAYS_INLINE static T* Create(::google::protobuf::Arena* arena,
-                                           const Arg1& arg1, const Arg2& arg2,
-                                           const Arg3& arg3, const Arg4& arg4,
-                                           const Arg5& arg5, const Arg6& arg6,
-                                           const Arg7& arg7, const Arg8& arg8) {
-    if (arena == NULL) {
-      return new T(arg1, arg2, arg3, arg4, arg5, arg6, arg7, arg8);
-    } else {
-      return arena->CreateInternal<T>(
-          google::protobuf::internal::has_trivial_destructor<T>::value,
-          arg1, arg2, arg3, arg4, arg5, arg6, arg7, arg8);
-    }
-=======
   template <typename T, typename... Args>
   PROTOBUF_ALWAYS_INLINE static T* Create(Arena* arena, Args&&... args) {
     return CreateNoMessage<T>(arena, is_arena_constructable<T>(),
                               std::forward<Args>(args)...);
->>>>>>> 1ee15bae
   }
 
   // Create an array of object type T on the arena *without* invoking the
@@ -547,12 +332,6 @@
   // To ensure safe uses, this function checks at compile time
   // (when compiled as C++11) that T is trivially default-constructible and
   // trivially destructible.
-<<<<<<< HEAD
-  template <typename T> GOOGLE_ATTRIBUTE_ALWAYS_INLINE
-  static T* CreateArray(::google::protobuf::Arena* arena, size_t num_elements) {
-    GOOGLE_CHECK_LE(num_elements,
-             std::numeric_limits<size_t>::max() / sizeof(T))
-=======
   template <typename T>
   PROTOBUF_ALWAYS_INLINE static T* CreateArray(Arena* arena,
                                                size_t num_elements) {
@@ -561,7 +340,6 @@
     static_assert(std::is_trivially_destructible<T>::value,
                   "CreateArray requires a trivially destructible type");
     GOOGLE_CHECK_LE(num_elements, std::numeric_limits<size_t>::max() / sizeof(T))
->>>>>>> 1ee15bae
         << "Requested size is too large to fit into size_t.";
     if (arena == NULL) {
       return static_cast<T*>(::operator new[](num_elements * sizeof(T)));
@@ -570,39 +348,29 @@
     }
   }
 
-  // Returns the total space used by the arena, which is the sums of the sizes
-  // of the underlying blocks. The total space used may not include the new
-  // blocks that are allocated by this arena from other threads concurrently
-  // with the call to this method.
-  GOOGLE_ATTRIBUTE_NOINLINE uint64 SpaceAllocated() const;
-  // As above, but does not include any free space in underlying blocks.
-  GOOGLE_ATTRIBUTE_NOINLINE uint64 SpaceUsed() const;
-
+  // Returns the total space allocated by the arena, which is the sum of the
+  // sizes of the underlying blocks. This method is relatively fast; a counter
+  // is kept as blocks are allocated.
+  uint64 SpaceAllocated() const { return impl_.SpaceAllocated(); }
+  // Returns the total space used by the arena. Similar to SpaceAllocated but
+  // does not include free space and block overhead. The total space returned
+  // may not include space used by other threads executing concurrently with
+  // the call to this method.
+  uint64 SpaceUsed() const { return impl_.SpaceUsed(); }
+  // DEPRECATED. Please use SpaceAllocated() and SpaceUsed().
+  //
   // Combines SpaceAllocated and SpaceUsed. Returns a pair of
   // <space_allocated, space_used>.
-<<<<<<< HEAD
-  GOOGLE_ATTRIBUTE_NOINLINE pair<uint64, uint64> SpaceAllocatedAndUsed() const;
-=======
   PROTOBUF_DEPRECATED_MSG("Please use SpaceAllocated() and SpaceUsed()")
   std::pair<uint64, uint64> SpaceAllocatedAndUsed() const {
     return std::make_pair(SpaceAllocated(), SpaceUsed());
   }
->>>>>>> 1ee15bae
 
   // Frees all storage allocated by this arena after calling destructors
   // registered with OwnDestructor() and freeing objects registered with Own().
   // Any objects allocated on this arena are unusable after this call. It also
   // returns the total space used by the arena which is the sums of the sizes
   // of the allocated blocks. This method is not thread-safe.
-<<<<<<< HEAD
-  GOOGLE_ATTRIBUTE_NOINLINE uint64 Reset();
-
-  // Adds |object| to a list of heap-allocated objects to be freed with |delete|
-  // when the arena is destroyed or reset.
-  template <typename T> GOOGLE_ATTRIBUTE_NOINLINE
-  void Own(T* object) {
-    OwnInternal(object, google::protobuf::internal::is_convertible<T*, ::google::protobuf::Message*>());
-=======
   PROTOBUF_NOINLINE uint64 Reset() {
     // Call the reset hook
     if (on_arena_reset_ != NULL) {
@@ -616,7 +384,6 @@
   template <typename T>
   PROTOBUF_NOINLINE void Own(T* object) {
     OwnInternal(object, std::is_convertible<T*, Message*>());
->>>>>>> 1ee15bae
   }
 
   // Adds |object| to a list of objects whose destructors will be manually
@@ -624,15 +391,10 @@
   // that it does not free the underlying memory with |delete|; hence, it is
   // normally only used for objects that are placement-newed into
   // arena-allocated memory.
-<<<<<<< HEAD
-  template <typename T> GOOGLE_ATTRIBUTE_NOINLINE
-  void OwnDestructor(T* object) {
-=======
   template <typename T>
   PROTOBUF_NOINLINE void OwnDestructor(T* object) {
->>>>>>> 1ee15bae
     if (object != NULL) {
-      AddListNode(object, &internal::arena_destruct_object<T>);
+      impl_.AddCleanup(object, &internal::arena_destruct_object<T>);
     }
   }
 
@@ -640,31 +402,15 @@
   // will be manually called when the arena is destroyed or reset. This differs
   // from OwnDestructor() in that any member function may be specified, not only
   // the class destructor.
-<<<<<<< HEAD
-  GOOGLE_ATTRIBUTE_NOINLINE void OwnCustomDestructor(void* object,
-                                              void (*destruct)(void*)) {
-    AddListNode(object, destruct);
-=======
   PROTOBUF_NOINLINE void OwnCustomDestructor(
       void* object, void (*destruct)(void*)) {
     impl_.AddCleanup(object, destruct);
->>>>>>> 1ee15bae
   }
 
   // Retrieves the arena associated with |value| if |value| is an arena-capable
   // message, or NULL otherwise. This differs from value->GetArena() in that the
   // latter is a virtual call, while this method is a templated call that
   // resolves at compile-time.
-<<<<<<< HEAD
-  template<typename T> GOOGLE_ATTRIBUTE_ALWAYS_INLINE
-  static ::google::protobuf::Arena* GetArena(const T* value) {
-    return GetArenaInternal(value, static_cast<T*>(0));
-  }
-
- private:
-  struct InternalIsArenaConstructableHelper {
-    template<typename U>
-=======
   template <typename T>
   PROTOBUF_ALWAYS_INLINE static Arena* GetArena(const T* value) {
     return GetArenaInternal(value, is_arena_constructable<T>());
@@ -684,17 +430,10 @@
         is_destructor_skippable;
 
     template <typename U>
->>>>>>> 1ee15bae
     static char ArenaConstructable(
         const typename U::InternalArenaConstructable_*);
     template <typename U>
     static double ArenaConstructable(...);
-<<<<<<< HEAD
-  };
-
- public:
-  // Helper typetrait that indicates support for arenas in a type T at compile
-=======
 
     typedef std::integral_constant<bool, sizeof(ArenaConstructable<T>(
                                              static_cast<const T*>(0))) ==
@@ -712,7 +451,6 @@
   };
 
   // Helper typetraits that indicates support for arenas in a type T at compile
->>>>>>> 1ee15bae
   // time. This is public only to allow construction of higher-level templated
   // utilities.
   //
@@ -725,71 +463,6 @@
   // This is inside Arena because only Arena has the friend relationships
   // necessary to see the underlying generated code traits.
   template <typename T>
-<<<<<<< HEAD
-  struct is_arena_constructable
-      : public google::protobuf::internal::integral_constant<
-            bool, sizeof(InternalIsArenaConstructableHelper::ArenaConstructable<
-                         const T>(static_cast<const T*>(0))) == sizeof(char)> {
-  };
-
- private:
-  // Blocks are variable length malloc-ed objects.  The following structure
-  // describes the common header for all blocks.
-  struct Block {
-    void* owner;   // &ThreadCache of thread that owns this block, or
-                   // &this->owner if not yet owned by a thread.
-    Block* next;   // Next block in arena (may have different owner)
-    // ((char*) &block) + pos is next available byte. It is always
-    // aligned at a multiple of 8 bytes.
-    size_t pos;
-    size_t size;  // total size of the block.
-    GOOGLE_ATTRIBUTE_ALWAYS_INLINE size_t avail() const { return size - pos; }
-    // data follows
-  };
-
-  template<typename Type> friend class ::google::protobuf::internal::GenericTypeHandler;
-  friend class MockArena;              // For unit-testing.
-  friend class internal::ArenaString;  // For AllocateAligned.
-  friend class internal::LazyField;    // For CreateMaybeMessage.
-
-  struct ThreadCache {
-    // The ThreadCache is considered valid as long as this matches the
-    // lifecycle_id of the arena being used.
-    int64 last_lifecycle_id_seen;
-    Block* last_block_used_;
-  };
-
-  static const size_t kHeaderSize = sizeof(Block);
-  static google::protobuf::internal::SequenceNumber lifecycle_id_generator_;
-#if defined(GOOGLE_PROTOBUF_NO_THREADLOCAL)
-  // Android ndk does not support GOOGLE_THREAD_LOCAL keyword so we use a custom thread
-  // local storage class we implemented.
-  // iOS also does not support the GOOGLE_THREAD_LOCAL keyword.
-  static ThreadCache& thread_cache();
-#elif defined(PROTOBUF_USE_DLLS)
-  // Thread local variables cannot be exposed through DLL interface but we can
-  // wrap them in static functions.
-  static ThreadCache& thread_cache();
-#else
-  static GOOGLE_THREAD_LOCAL ThreadCache thread_cache_;
-  static ThreadCache& thread_cache() { return thread_cache_; }
-#endif
-
-  // SFINAE for skipping addition to delete list for a message type when created
-  // with CreateMessage. This is mainly to skip proto2/proto1 message objects
-  // with cc_enable_arenas=true from being part of the delete list. Also, note,
-  // compiler will optimize out the branch in CreateInternal<T>.
-  template<typename T>
-  static inline bool SkipDeleteList(typename T::DestructorSkippable_*) {
-    return true;
-  }
-
-  // For message objects that don't have the DestructorSkippable_ trait, we
-  // always add to the delete list.
-  template<typename T>
-  static inline bool SkipDeleteList(...) {
-    return google::protobuf::internal::has_trivial_destructor<T>::value;
-=======
   struct is_arena_constructable : InternalHelper<T>::is_arena_constructable {};
   template <typename T>
   struct is_destructor_skippable : InternalHelper<T>::is_destructor_skippable {
@@ -857,58 +530,13 @@
       return impl_.AllocateAlignedAndAddCleanup(
           n, &internal::arena_destruct_object<T>);
     }
->>>>>>> 1ee15bae
-  }
-
- private:
-  struct InternalIsDestructorSkippableHelper {
-    template<typename U>
-    static char DestructorSkippable(
-        const typename U::DestructorSkippable_*);
-    template<typename U>
-    static double DestructorSkippable(...);
-  };
-
- public:
-  // Helper typetrait that indicates whether the desctructor of type T should be
-  // called when arena is destroyed at compile time. This is only to allow
-  // construction of higher-level templated utilities.
-  // is_destructor_skippable<T>::value is true if the destructor of the message
-  // type T should not be called when arena is destroyed or false otherwise.
-  // This is inside Arena because only Arena has the friend relationships
-  // necessary to see the underlying generated code traits.
-  template<typename T>
-  struct is_destructor_skippable
-      : public google::protobuf::internal::integral_constant<
-            bool,
-            sizeof(InternalIsDestructorSkippableHelper::DestructorSkippable<
-                   const T>(static_cast<const T*>(0))) == sizeof(char) ||
-                google::protobuf::internal::has_trivial_destructor<T>::value> {};
+  }
 
   // CreateMessage<T> requires that T supports arenas, but this private method
   // works whether or not T supports arenas. These are not exposed to user code
   // as it can cause confusing API usages, and end up having double free in
   // user code. These are used only internally from LazyField and Repeated
   // fields, since they are designed to work in all mode combinations.
-<<<<<<< HEAD
-  template<typename Msg> GOOGLE_ATTRIBUTE_ALWAYS_INLINE
-  static Msg* CreateMaybeMessage(
-      Arena* arena, typename Msg::InternalArenaConstructable_*) {
-    return CreateMessage<Msg>(arena);
-  }
-
-  template<typename T> GOOGLE_ATTRIBUTE_ALWAYS_INLINE
-  static T* CreateMaybeMessage(Arena* arena, ...) {
-    return Create<T>(arena);
-  }
-
-  // Just allocate the required size for the given type assuming the
-  // type has a trivial constructor.
-  template<typename T> GOOGLE_ATTRIBUTE_ALWAYS_INLINE
-  T* CreateInternalRawArray(size_t num_elements) {
-    GOOGLE_CHECK_LE(num_elements,
-             std::numeric_limits<size_t>::max() / sizeof(T))
-=======
   template <typename Msg, typename... Args>
   PROTOBUF_ALWAYS_INLINE static Msg* DoCreateMaybeMessage(Arena* arena,
                                                           std::true_type,
@@ -954,159 +582,13 @@
   template <typename T>
   PROTOBUF_ALWAYS_INLINE T* CreateInternalRawArray(size_t num_elements) {
     GOOGLE_CHECK_LE(num_elements, std::numeric_limits<size_t>::max() / sizeof(T))
->>>>>>> 1ee15bae
         << "Requested size is too large to fit into size_t.";
-    return static_cast<T*>(
-        AllocateAligned(RTTI_TYPE_ID(T), sizeof(T) * num_elements));
-  }
-
-<<<<<<< HEAD
-  template <typename T> GOOGLE_ATTRIBUTE_ALWAYS_INLINE
-  T* CreateInternal(bool skip_explicit_ownership) {
-    T* t = new (AllocateAligned(RTTI_TYPE_ID(T), sizeof(T))) T();
-    if (!skip_explicit_ownership) {
-      AddListNode(t, &internal::arena_destruct_object<T>);
-    }
-    return t;
-  }
-
-  template <typename T, typename Arg> GOOGLE_ATTRIBUTE_ALWAYS_INLINE
-  T* CreateInternal(bool skip_explicit_ownership, const Arg& arg) {
-    T* t = new (AllocateAligned(RTTI_TYPE_ID(T), sizeof(T))) T(arg);
-    if (!skip_explicit_ownership) {
-      AddListNode(t, &internal::arena_destruct_object<T>);
-    }
-    return t;
-  }
-
-  template <typename T, typename Arg1, typename Arg2> GOOGLE_ATTRIBUTE_ALWAYS_INLINE
-  T* CreateInternal(
-      bool skip_explicit_ownership, const Arg1& arg1, const Arg2& arg2) {
-    T* t = new (AllocateAligned(RTTI_TYPE_ID(T), sizeof(T))) T(arg1, arg2);
-    if (!skip_explicit_ownership) {
-      AddListNode(t, &internal::arena_destruct_object<T>);
-    }
-    return t;
-  }
-
-  template <typename T, typename Arg1, typename Arg2, typename Arg3>
-  GOOGLE_ATTRIBUTE_ALWAYS_INLINE T* CreateInternal(bool skip_explicit_ownership,
-                                            const Arg1& arg1,
-                                            const Arg2& arg2,
-                                            const Arg3& arg3) {
-    T* t = new (AllocateAligned(RTTI_TYPE_ID(T), sizeof(T)))
-        T(arg1, arg2, arg3);
-    if (!skip_explicit_ownership) {
-      AddListNode(t, &internal::arena_destruct_object<T>);
-    }
-    return t;
-  }
-
-  template <typename T, typename Arg1, typename Arg2, typename Arg3,
-            typename Arg4>
-  GOOGLE_ATTRIBUTE_ALWAYS_INLINE T* CreateInternal(bool skip_explicit_ownership,
-                                            const Arg1& arg1,
-                                            const Arg2& arg2,
-                                            const Arg3& arg3,
-                                            const Arg4& arg4) {
-    T* t = new (AllocateAligned(RTTI_TYPE_ID(T), sizeof(T)))
-        T(arg1, arg2, arg3, arg4);
-    if (!skip_explicit_ownership) {
-      AddListNode(t, &internal::arena_destruct_object<T>);
-    }
-    return t;
-  }
-
-  template <typename T, typename Arg1, typename Arg2, typename Arg3,
-            typename Arg4, typename Arg5>
-  GOOGLE_ATTRIBUTE_ALWAYS_INLINE T* CreateInternal(bool skip_explicit_ownership,
-                                            const Arg1& arg1,
-                                            const Arg2& arg2,
-                                            const Arg3& arg3,
-                                            const Arg4& arg4,
-                                            const Arg5& arg5) {
-    T* t = new (AllocateAligned(RTTI_TYPE_ID(T), sizeof(T)))
-        T(arg1, arg2, arg3, arg4, arg5);
-    if (!skip_explicit_ownership) {
-      AddListNode(t, &internal::arena_destruct_object<T>);
-    }
-    return t;
-  }
-
-  template <typename T, typename Arg1, typename Arg2, typename Arg3,
-            typename Arg4, typename Arg5, typename Arg6>
-  GOOGLE_ATTRIBUTE_ALWAYS_INLINE T* CreateInternal(bool skip_explicit_ownership,
-                                            const Arg1& arg1,
-                                            const Arg2& arg2,
-                                            const Arg3& arg3,
-                                            const Arg4& arg4,
-                                            const Arg5& arg5,
-                                            const Arg6& arg6) {
-    T* t = new (AllocateAligned(RTTI_TYPE_ID(T), sizeof(T)))
-        T(arg1, arg2, arg3, arg4, arg5, arg6);
-    if (!skip_explicit_ownership) {
-      AddListNode(t, &internal::arena_destruct_object<T>);
-    }
-    return t;
-  }
-
-  template <typename T, typename Arg1, typename Arg2, typename Arg3,
-            typename Arg4, typename Arg5, typename Arg6, typename Arg7>
-  GOOGLE_ATTRIBUTE_ALWAYS_INLINE T* CreateInternal(bool skip_explicit_ownership,
-                                            const Arg1& arg1,
-                                            const Arg2& arg2,
-                                            const Arg3& arg3,
-                                            const Arg4& arg4,
-                                            const Arg5& arg5,
-                                            const Arg6& arg6,
-                                            const Arg7& arg7) {
-    T* t = new (AllocateAligned(RTTI_TYPE_ID(T), sizeof(T)))
-        T(arg1, arg2, arg3, arg4, arg5, arg6, arg7);
-    if (!skip_explicit_ownership) {
-      AddListNode(t, &internal::arena_destruct_object<T>);
-    }
-    return t;
-  }
-
-  template <typename T, typename Arg1, typename Arg2, typename Arg3,
-            typename Arg4, typename Arg5, typename Arg6, typename Arg7,
-            typename Arg8>
-  GOOGLE_ATTRIBUTE_ALWAYS_INLINE T* CreateInternal(bool skip_explicit_ownership,
-                                            const Arg1& arg1,
-                                            const Arg2& arg2,
-                                            const Arg3& arg3,
-                                            const Arg4& arg4,
-                                            const Arg5& arg5,
-                                            const Arg6& arg6,
-                                            const Arg7& arg7,
-                                            const Arg8& arg8) {
-    T* t = new (AllocateAligned(RTTI_TYPE_ID(T), sizeof(T)))
-        T(arg1, arg2, arg3, arg4, arg5, arg6, arg7, arg8);
-    if (!skip_explicit_ownership) {
-      AddListNode(t, &internal::arena_destruct_object<T>);
-    }
-    return t;
-  }
-
-  template <typename T> GOOGLE_ATTRIBUTE_ALWAYS_INLINE
-  T* CreateMessageInternal(typename T::InternalArenaConstructable_*) {
-    return CreateInternal<T, Arena*>(SkipDeleteList<T>(static_cast<T*>(0)),
-                                     this);
-  }
-
-  template <typename T, typename Arg> GOOGLE_ATTRIBUTE_ALWAYS_INLINE
-  T* CreateMessageInternal(typename T::InternalArenaConstructable_*,
-                           const Arg& arg) {
-    return CreateInternal<T, Arena*>(SkipDeleteList<T>(static_cast<T*>(0)),
-                                     this, arg);
-  }
-
-  template <typename T, typename Arg1, typename Arg2> GOOGLE_ATTRIBUTE_ALWAYS_INLINE
-  T* CreateMessageInternal(typename T::InternalArenaConstructable_*,
-                           const Arg1& arg1, const Arg2& arg2) {
-    return CreateInternal<T, Arena*>(SkipDeleteList<T>(static_cast<T*>(0)),
-                                     this, arg1, arg2);
-=======
+    const size_t n = internal::AlignUpTo8(sizeof(T) * num_elements);
+    // Monitor allocation if needed.
+    AllocHook(RTTI_TYPE_ID(T), n);
+    return static_cast<T*>(impl_.AllocateAligned(n));
+  }
+
   template <typename T, typename... Args>
   PROTOBUF_ALWAYS_INLINE T* DoCreate(bool skip_explicit_ownership,
                                      Args&&... args) {
@@ -1118,7 +600,6 @@
     return InternalHelper<T>::Construct(
         AllocateInternal<T>(InternalHelper<T>::is_destructor_skippable::value),
         this, std::forward<Args>(args)...);
->>>>>>> 1ee15bae
   }
 
   // CreateInArenaStorage is used to implement map field. Without it,
@@ -1128,26 +609,12 @@
   static void CreateInArenaStorage(T* ptr, Arena* arena) {
     CreateInArenaStorageInternal(ptr, arena,
                                  typename is_arena_constructable<T>::type());
-    RegisterDestructorInternal(ptr, arena,
-                               typename is_destructor_skippable<T>::type());
-  }
-
-  template <typename T>
-<<<<<<< HEAD
-  static void CreateInArenaStorageInternal(
-      T* ptr, Arena* arena, google::protobuf::internal::true_type) {
-    new (ptr) T(arena);
-  }
-  template <typename T>
-  static void CreateInArenaStorageInternal(
-      T* ptr, Arena*, google::protobuf::internal::false_type) {
-    new (ptr) T;
-  }
-
-  template <typename T>
-  static void RegisterDestructorInternal(
-      T*, Arena*, google::protobuf::internal::true_type) {}
-=======
+    RegisterDestructorInternal(
+        ptr, arena,
+        typename InternalHelper<T>::is_destructor_skippable::type());
+  }
+
+  template <typename T>
   static void CreateInArenaStorageInternal(T* ptr, Arena* arena,
                                            std::true_type) {
     InternalHelper<T>::Construct(ptr, arena);
@@ -1161,7 +628,6 @@
   template <typename T>
   static void RegisterDestructorInternal(T* /* ptr */, Arena* /* arena */,
                                          std::true_type) {}
->>>>>>> 1ee15bae
   template <typename T>
   static void RegisterDestructorInternal(T* ptr, Arena* arena,
                                          std::false_type) {
@@ -1173,16 +639,6 @@
   // is a subtype of Message and 'false_type' otherwise. Collapsing
   // all template instantiations to one for generic Message reduces code size,
   // using the virtual destructor instead.
-<<<<<<< HEAD
-  template<typename T> GOOGLE_ATTRIBUTE_ALWAYS_INLINE
-  void OwnInternal(T* object, google::protobuf::internal::true_type) {
-    if (object != NULL) {
-      AddListNode(object, &internal::arena_delete_object< ::google::protobuf::Message >);
-    }
-  }
-  template<typename T> GOOGLE_ATTRIBUTE_ALWAYS_INLINE
-  void OwnInternal(T* object, google::protobuf::internal::false_type) {
-=======
   template <typename T>
   PROTOBUF_ALWAYS_INLINE void OwnInternal(T* object, std::true_type) {
     if (object != NULL) {
@@ -1191,25 +647,14 @@
   }
   template <typename T>
   PROTOBUF_ALWAYS_INLINE void OwnInternal(T* object, std::false_type) {
->>>>>>> 1ee15bae
     if (object != NULL) {
-      AddListNode(object, &internal::arena_delete_object<T>);
+      impl_.AddCleanup(object, &internal::arena_delete_object<T>);
     }
   }
 
   // Implementation for GetArena(). Only message objects with
   // InternalArenaConstructable_ tags can be associated with an arena, and such
   // objects must implement a GetArenaNoVirtual() method.
-<<<<<<< HEAD
-  template<typename T> GOOGLE_ATTRIBUTE_ALWAYS_INLINE
-  static ::google::protobuf::Arena* GetArenaInternal(
-      const T* value, typename T::InternalArenaConstructable_*) {
-    return value->GetArenaNoVirtual();
-  }
-
-  template<typename T> GOOGLE_ATTRIBUTE_ALWAYS_INLINE
-  static ::google::protobuf::Arena* GetArenaInternal(const T*, ...) {
-=======
   template <typename T>
   PROTOBUF_ALWAYS_INLINE static Arena* GetArenaInternal(const T* value,
                                                         std::true_type) {
@@ -1219,88 +664,26 @@
   template <typename T>
   PROTOBUF_ALWAYS_INLINE static Arena* GetArenaInternal(const T* /* value */,
                                                         std::false_type) {
->>>>>>> 1ee15bae
     return NULL;
   }
 
-  // Allocate and also optionally call on_arena_allocation callback with the
-  // allocated type info when the hooks are in place in ArenaOptions and
-  // the cookie is not null.
-  void* AllocateAligned(const std::type_info* allocated, size_t n);
-
-  // Allocate an internal allocation, avoiding optional typed monitoring.
-  GOOGLE_ATTRIBUTE_ALWAYS_INLINE void* AllocateAligned(size_t n) {
-    return AllocateAligned(NULL, n);
-  }
-
-  void Init();
-
-  // Free all blocks and return the total space used which is the sums of sizes
-  // of the all the allocated blocks.
-  uint64 FreeBlocks();
-
-  // Add object pointer and cleanup function pointer to the list.
-  // TODO(rohananil, cfallin): We could pass in a sub-arena into this method
-  // to avoid polluting blocks of this arena with list nodes. This would help in
-  // mixed mode (where many protobufs have cc_enable_arenas=false), and is an
-  // alternative to a chunked linked-list, but with extra overhead of *next.
-  void AddListNode(void* elem, void (*cleanup)(void*));
-  // Delete or Destruct all objects owned by the arena.
-  void CleanupList();
-  uint64 ResetInternal();
-
-  inline void SetThreadCacheBlock(Block* block) {
-    thread_cache().last_block_used_ = block;
-    thread_cache().last_lifecycle_id_seen = lifecycle_id_;
-  }
-
-  int64 lifecycle_id_;  // Unique for each arena. Changes on Reset().
-
-  google::protobuf::internal::AtomicWord blocks_;  // Head of linked list of all allocated blocks
-  google::protobuf::internal::AtomicWord hint_;    // Fast thread-local block access
-
-  // Node contains the ptr of the object to be cleaned up and the associated
-  // cleanup function ptr.
-  struct Node {
-    void* elem;              // Pointer to the object to be cleaned up.
-    void (*cleanup)(void*);  // Function pointer to the destructor or deleter.
-    Node* next;              // Next node in the list.
-  };
-
-<<<<<<< HEAD
-  google::protobuf::internal::AtomicWord cleanup_list_;  // Head of a linked list of nodes containing object
-                             // ptrs and cleanup methods.
-
-  bool owns_first_block_;    // Indicates that arena owns the first block
-  Mutex blocks_lock_;
-
-  void AddBlock(Block* b);
-  // Access must be synchronized, either by blocks_lock_ or by being called from
-  // Init()/Reset().
-  void AddBlockInternal(Block* b);
-  void* SlowAlloc(size_t n);
-  Block* FindBlock(void* me);
-  Block* NewBlock(void* me, Block* my_last_block, size_t n,
-                  size_t start_block_size, size_t max_block_size);
-  static void* AllocFromBlock(Block* b, size_t n);
-  template <typename Key, typename T>
-  friend class Map;
-=======
+  // For friends of arena.
+  void* AllocateAligned(size_t n) {
+    AllocHook(NULL, n);
+    return impl_.AllocateAligned(internal::AlignUpTo8(n));
+  }
+
+  internal::ArenaImpl impl_;
+
   void (*on_arena_allocation_)(const std::type_info* allocated_type,
                                uint64 alloc_size, void* cookie);
   void (*on_arena_reset_)(Arena* arena, void* cookie, uint64 space_used);
   void (*on_arena_destruction_)(Arena* arena, void* cookie, uint64 space_used);
->>>>>>> 1ee15bae
 
   // The arena may save a cookie it receives from the external on_init hook
   // and then use it when calling the on_reset and on_destruction hooks.
   void* hooks_cookie_;
 
-<<<<<<< HEAD
-  ArenaOptions options_;
-
-  GOOGLE_DISALLOW_EVIL_CONSTRUCTORS(Arena);
-=======
   template <typename Type>
   friend class internal::GenericTypeHandler;
   friend struct internal::ArenaStringPtr;  // For AllocateAligned.
@@ -1308,7 +691,6 @@
   friend class MessageLite;
   template <typename Key, typename T>
   friend class Map;
->>>>>>> 1ee15bae
 };
 
 // Defined above for supporting environments without RTTI.

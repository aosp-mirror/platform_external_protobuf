--- conflicted
+++ resolved
@@ -252,11 +252,11 @@
     input_->Next();
     return true;
   } else if (LookingAt("inf")) {
-    *output = numeric_limits<double>::infinity();
+    *output = std::numeric_limits<double>::infinity();
     input_->Next();
     return true;
   } else if (LookingAt("nan")) {
-    *output = numeric_limits<double>::quiet_NaN();
+    *output = std::numeric_limits<double>::quiet_NaN();
     input_->Next();
     return true;
   } else {
@@ -285,7 +285,7 @@
     const char* text, const LocationRecorder* location) {
   if (LookingAt(text)) {
     string leading, trailing;
-    vector<string> detached;
+    std::vector<string> detached;
     input_->NextWithComments(&trailing, &detached, &leading);
 
     // Save the leading comments for next time, and recall the leading comments
@@ -422,7 +422,7 @@
 
 void Parser::LocationRecorder::AttachComments(
     string* leading, string* trailing,
-    vector<string>* detached_comments) const {
+    std::vector<string>* detached_comments) const {
   GOOGLE_CHECK(!location_->has_leading_comments());
   GOOGLE_CHECK(!location_->has_trailing_comments());
 
@@ -505,7 +505,7 @@
     return false;
   }
 
-  set<int> used_values;
+  std::set<int> used_values;
   bool has_duplicates = false;
   for (int i = 0; i < proto->value_size(); ++i) {
     const EnumValueDescriptorProto enum_value = proto->value(i);
@@ -543,7 +543,6 @@
   SourceCodeInfo source_code_info;
   source_code_info_ = &source_code_info;
 
-  vector<string> top_doc_comments;
   if (LookingAtType(io::Tokenizer::TYPE_START)) {
     // Advance to first token.
     input_->NextWithComments(NULL, &upcoming_detached_comments_,
@@ -589,6 +588,7 @@
 
   input_ = NULL;
   source_code_info_ = NULL;
+  assert(file != NULL);
   source_code_info.Swap(file->mutable_source_code_info());
   return !had_errors_;
 }
@@ -682,7 +682,7 @@
 
 namespace {
 
-const int kMaxExtensionRangeSentinel = -1;
+const int kMaxRangeSentinel = -1;
 
 bool IsMessageSetWireFormatMessage(const DescriptorProto& message) {
   const MessageOptions& options = message.options();
@@ -706,8 +706,23 @@
       kint32max :
       FieldDescriptor::kMaxNumber + 1;
   for (int i = 0; i < message->extension_range_size(); ++i) {
-    if (message->extension_range(i).end() == kMaxExtensionRangeSentinel) {
+    if (message->extension_range(i).end() == kMaxRangeSentinel) {
       message->mutable_extension_range(i)->set_end(max_extension_number);
+    }
+  }
+}
+
+// Modifies any reserved ranges that specified 'max' as the end of the
+// reserved range, and sets them to the type-specific maximum. The actual max
+// tag number can only be determined after all options have been parsed.
+void AdjustReservedRangesWithMaxEndNumber(DescriptorProto* message) {
+  const bool is_message_set = IsMessageSetWireFormatMessage(*message);
+  const int max_field_number = is_message_set ?
+      kint32max :
+      FieldDescriptor::kMaxNumber + 1;
+  for (int i = 0; i < message->reserved_range_size(); ++i) {
+    if (message->reserved_range(i).end() == kMaxRangeSentinel) {
+      message->mutable_reserved_range(i)->set_end(max_field_number);
     }
   }
 }
@@ -734,6 +749,9 @@
 
   if (message->extension_range_size() > 0) {
     AdjustExtensionRangesWithMaxEndNumber(message);
+  }
+  if (message->reserved_range_size() > 0) {
+    AdjustReservedRangesWithMaxEndNumber(message);
   }
   return true;
 }
@@ -1391,7 +1409,7 @@
           value_location.AddPath(
               UninterpretedOption::kNegativeIntValueFieldNumber);
           uninterpreted_option->set_negative_int_value(
-              -static_cast<int64>(value));
+              static_cast<int64>(-value));
         } else {
           value_location.AddPath(
               UninterpretedOption::kPositiveIntValueFieldNumber);
@@ -1447,6 +1465,8 @@
   // Parse the declaration.
   DO(Consume("extensions"));
 
+  int old_range_size = message->extension_range_size();
+
   do {
     // Note that kExtensionRangeFieldNumber was already pushed by the parent.
     LocationRecorder location(extensions_location,
@@ -1473,7 +1493,7 @@
         // Set to the sentinel value - 1 since we increment the value below.
         // The actual value of the end of the range should be set with
         // AdjustExtensionRangesWithMaxEndNumber.
-        end = kMaxExtensionRangeSentinel - 1;
+        end = kMaxRangeSentinel - 1;
       } else {
         DO(ConsumeInteger(&end, "Expected integer."));
       }
@@ -1493,8 +1513,6 @@
     range->set_end(end);
   } while (TryConsume(","));
 
-<<<<<<< HEAD
-=======
   if (LookingAt("[")) {
     int range_number_index = extensions_location.CurrentPathSize();
     SourceCodeInfo info;
@@ -1539,13 +1557,12 @@
     }
   }
 
->>>>>>> 1ee15bae
   DO(ConsumeEndOfDeclaration(";", &extensions_location));
   return true;
 }
 
-// This is similar to extension range parsing, except that "max" is not
-// supported, and accepts field name literals.
+// This is similar to extension range parsing, except that it accepts field
+// name literals.
 bool Parser::ParseReserved(DescriptorProto* message,
                            const LocationRecorder& message_location) {
   io::Tokenizer::Token start_token = input_->current();
@@ -1564,7 +1581,6 @@
   }
 }
 
-
 bool Parser::ParseReservedNames(DescriptorProto* message,
                                 const LocationRecorder& parent_location) {
   do {
@@ -1596,7 +1612,14 @@
     if (TryConsume("to")) {
       LocationRecorder end_location(
           location, DescriptorProto::ReservedRange::kEndFieldNumber);
-      DO(ConsumeInteger(&end, "Expected integer."));
+      if (TryConsume("max")) {
+        // Set to the sentinel value - 1 since we increment the value below.
+        // The actual value of the end of the range should be set with
+        // AdjustExtensionRangesWithMaxEndNumber.
+        end = kMaxRangeSentinel - 1;
+      } else {
+        DO(ConsumeInteger(&end, "Expected integer."));
+      }
     } else {
       LocationRecorder end_location(
           location, DescriptorProto::ReservedRange::kEndFieldNumber);
@@ -1618,8 +1641,6 @@
   return true;
 }
 
-<<<<<<< HEAD
-=======
 bool Parser::ParseReserved(EnumDescriptorProto* message,
                            const LocationRecorder& message_location) {
   io::Tokenizer::Token start_token = input_->current();
@@ -1694,7 +1715,6 @@
   return true;
 }
 
->>>>>>> 1ee15bae
 bool Parser::ParseExtend(RepeatedPtrField<FieldDescriptorProto>* extensions,
                          RepeatedPtrField<DescriptorProto>* messages,
                          const LocationRecorder& parent_location,
@@ -1773,6 +1793,16 @@
     if (AtEnd()) {
       AddError("Reached end of input in oneof definition (missing '}').");
       return false;
+    }
+
+    if (LookingAt("option")) {
+      LocationRecorder option_location(
+          oneof_location, OneofDescriptorProto::kOptionsFieldNumber);
+      if (!ParseOption(oneof_decl->mutable_options(), option_location,
+                       containing_file, OPTION_STATEMENT)) {
+        return false;
+      }
+      continue;
     }
 
     // Print a nice error if the user accidentally tries to place a label
@@ -1865,6 +1895,8 @@
                               EnumDescriptorProto::kOptionsFieldNumber);
     return ParseOption(enum_type->mutable_options(), location,
                        containing_file, OPTION_STATEMENT);
+  } else if (LookingAt("reserved")) {
+    return ParseReserved(enum_type, enum_location);
   } else {
     LocationRecorder location(enum_location,
         EnumDescriptorProto::kValueFieldNumber, enum_type->value_size());
@@ -2219,7 +2251,7 @@
     const Message* descriptor,
     DescriptorPool::ErrorCollector::ErrorLocation location,
     int* line, int* column) const {
-  const pair<int, int>* result =
+  const std::pair<int, int>* result =
       FindOrNull(location_map_, std::make_pair(descriptor, location));
   if (result == NULL) {
     *line   = -1;

// Protocol Buffers - Google's data interchange format
// Copyright 2008 Google Inc.  All rights reserved.
// https://developers.google.com/protocol-buffers/
//
// Redistribution and use in source and binary forms, with or without
// modification, are permitted provided that the following conditions are
// met:
//
//     * Redistributions of source code must retain the above copyright
// notice, this list of conditions and the following disclaimer.
//     * Redistributions in binary form must reproduce the above
// copyright notice, this list of conditions and the following disclaimer
// in the documentation and/or other materials provided with the
// distribution.
//     * Neither the name of Google Inc. nor the names of its
// contributors may be used to endorse or promote products derived from
// this software without specific prior written permission.
//
// THIS SOFTWARE IS PROVIDED BY THE COPYRIGHT HOLDERS AND CONTRIBUTORS
// "AS IS" AND ANY EXPRESS OR IMPLIED WARRANTIES, INCLUDING, BUT NOT
// LIMITED TO, THE IMPLIED WARRANTIES OF MERCHANTABILITY AND FITNESS FOR
// A PARTICULAR PURPOSE ARE DISCLAIMED. IN NO EVENT SHALL THE COPYRIGHT
// OWNER OR CONTRIBUTORS BE LIABLE FOR ANY DIRECT, INDIRECT, INCIDENTAL,
// SPECIAL, EXEMPLARY, OR CONSEQUENTIAL DAMAGES (INCLUDING, BUT NOT
// LIMITED TO, PROCUREMENT OF SUBSTITUTE GOODS OR SERVICES; LOSS OF USE,
// DATA, OR PROFITS; OR BUSINESS INTERRUPTION) HOWEVER CAUSED AND ON ANY
// THEORY OF LIABILITY, WHETHER IN CONTRACT, STRICT LIABILITY, OR TORT
// (INCLUDING NEGLIGENCE OR OTHERWISE) ARISING IN ANY WAY OUT OF THE USE
// OF THIS SOFTWARE, EVEN IF ADVISED OF THE POSSIBILITY OF SUCH DAMAGE.

// Author: kenton@google.com (Kenton Varda)
//  Based on original Protocol Buffers design by
//  Sanjay Ghemawat, Jeff Dean, and others.

#include <google/protobuf/compiler/cpp/cpp_service.h>
#include <google/protobuf/compiler/cpp/cpp_helpers.h>
#include <google/protobuf/io/printer.h>
#include <google/protobuf/stubs/strutil.h>

namespace google {
namespace protobuf {
namespace compiler {
namespace cpp {

namespace {

void InitMethodVariables(const MethodDescriptor* method, Formatter* format) {
  format->Set("name", method->name());
  format->Set("input_type", QualifiedClassName(method->input_type()));
  format->Set("output_type", QualifiedClassName(method->output_type()));
}

}  // namespace

ServiceGenerator::ServiceGenerator(const ServiceDescriptor* descriptor,
                                   const std::map<string, string>& vars,
                                   const Options& options)
    : descriptor_(descriptor), vars_(vars) {
  vars_["classname"] = descriptor_->name();
  vars_["full_name"] = descriptor_->full_name();
}

ServiceGenerator::~ServiceGenerator() {}

void ServiceGenerator::GenerateDeclarations(io::Printer* printer) {
  Formatter format(printer, vars_);
  // Forward-declare the stub type.
  format(
      "class $classname$_Stub;\n"
      "\n");

  GenerateInterface(printer);
  GenerateStubDefinition(printer);
}

void ServiceGenerator::GenerateInterface(io::Printer* printer) {
  Formatter format(printer, vars_);
  format(
      "class $dllexport_decl $$classname$ : public ::$proto_ns$::Service {\n"
      " protected:\n"
      "  // This class should be treated as an abstract interface.\n"
      "  inline $classname$() {};\n"
      " public:\n"
      "  virtual ~$classname$();\n");
  printer->Indent();

  format(
      "\n"
      "typedef $classname$_Stub Stub;\n"
      "\n"
      "static const ::$proto_ns$::ServiceDescriptor* descriptor();\n"
      "\n");

  GenerateMethodSignatures(VIRTUAL, printer);

  format(
      "\n"
      "// implements Service ----------------------------------------------\n"
      "\n"
      "const ::$proto_ns$::ServiceDescriptor* GetDescriptor();\n"
      "void CallMethod(const ::$proto_ns$::MethodDescriptor* method,\n"
      "                ::$proto_ns$::RpcController* controller,\n"
      "                const ::$proto_ns$::Message* request,\n"
      "                ::$proto_ns$::Message* response,\n"
      "                ::google::protobuf::Closure* done);\n"
      "const ::$proto_ns$::Message& GetRequestPrototype(\n"
      "  const ::$proto_ns$::MethodDescriptor* method) const;\n"
      "const ::$proto_ns$::Message& GetResponsePrototype(\n"
      "  const ::$proto_ns$::MethodDescriptor* method) const;\n");

  printer->Outdent();
  format(
      "\n"
      " private:\n"
      "  GOOGLE_DISALLOW_EVIL_CONSTRUCTORS($classname$);\n"
      "};\n"
      "\n");
}

void ServiceGenerator::GenerateStubDefinition(io::Printer* printer) {
  Formatter format(printer, vars_);
  format(
      "class $dllexport_decl $$classname$_Stub : public $classname$ {\n"
      " public:\n");

  printer->Indent();

  format(
      "$classname$_Stub(::$proto_ns$::RpcChannel* channel);\n"
      "$classname$_Stub(::$proto_ns$::RpcChannel* channel,\n"
      "                 ::$proto_ns$::Service::ChannelOwnership ownership);\n"
      "~$classname$_Stub();\n"
      "\n"
      "inline ::$proto_ns$::RpcChannel* channel() { return channel_; }\n"
      "\n"
      "// implements $classname$ ------------------------------------------\n"
      "\n");

  GenerateMethodSignatures(NON_VIRTUAL, printer);

  printer->Outdent();
  format(
      " private:\n"
      "  ::$proto_ns$::RpcChannel* channel_;\n"
      "  bool owns_channel_;\n"
      "  GOOGLE_DISALLOW_EVIL_CONSTRUCTORS($classname$_Stub);\n"
      "};\n"
      "\n");
}

void ServiceGenerator::GenerateMethodSignatures(VirtualOrNon virtual_or_non,
                                                io::Printer* printer) {
  for (int i = 0; i < descriptor_->method_count(); i++) {
    const MethodDescriptor* method = descriptor_->method(i);
<<<<<<< HEAD
    map<string, string> sub_vars;
    sub_vars["name"] = method->name();
    sub_vars["input_type"] = ClassName(method->input_type(), true);
    sub_vars["output_type"] = ClassName(method->output_type(), true);
    sub_vars["virtual"] = virtual_or_non == VIRTUAL ? "virtual " : "";

    printer->Print(sub_vars,
      "$virtual$void $name$(::google::protobuf::RpcController* controller,\n"
      "                     const $input_type$* request,\n"
      "                     $output_type$* response,\n"
      "                     ::google::protobuf::Closure* done);\n");
  }
}

// ===================================================================

void ServiceGenerator::GenerateDescriptorInitializer(
    io::Printer* printer, int index) {
  map<string, string> vars;
  vars["classname"] = descriptor_->name();
  vars["index"] = SimpleItoa(index);

  printer->Print(vars,
    "$classname$_descriptor_ = file->service($index$);\n");
=======
    Formatter format(printer, vars_);
    InitMethodVariables(method, &format);
    format.Set("virtual", virtual_or_non == VIRTUAL ? "virtual " : "");
    format(
        "$virtual$void $name$(::$proto_ns$::RpcController* controller,\n"
        "                     const $input_type$* request,\n"
        "                     $output_type$* response,\n"
        "                     ::google::protobuf::Closure* done);\n");
  }
}

// ===================================================================

void ServiceGenerator::GenerateDescriptorInitializer(io::Printer* printer,
                                                     int index) {
  Formatter format(printer, vars_);
  format("$classname$_descriptor_ = file->service($1$);\n", index);
>>>>>>> 1ee15bae
}

// ===================================================================

void ServiceGenerator::GenerateImplementation(io::Printer* printer) {
<<<<<<< HEAD
  printer->Print(vars_,
    "$classname$::~$classname$() {}\n"
    "\n"
    "const ::google::protobuf::ServiceDescriptor* $classname$::descriptor() {\n"
    "  protobuf_AssignDescriptorsOnce();\n"
    "  return $classname$_descriptor_;\n"
    "}\n"
    "\n"
    "const ::google::protobuf::ServiceDescriptor* $classname$::GetDescriptor() {\n"
    "  protobuf_AssignDescriptorsOnce();\n"
    "  return $classname$_descriptor_;\n"
    "}\n"
    "\n");
=======
  Formatter format(printer, vars_);
  format(
      "$classname$::~$classname$() {}\n"
      "\n"
      "const ::$proto_ns$::ServiceDescriptor* $classname$::descriptor() {\n"
      "  "
      "::$proto_ns$::internal::AssignDescriptors(&$assign_desc_table$);\n"
      "  return $file_level_service_descriptors$[$1$];\n"
      "}\n"
      "\n"
      "const ::$proto_ns$::ServiceDescriptor* $classname$::GetDescriptor() {\n"
      "  return descriptor();\n"
      "}\n"
      "\n",
      index_in_metadata_);
>>>>>>> 1ee15bae

  // Generate methods of the interface.
  GenerateNotImplementedMethods(printer);
  GenerateCallMethod(printer);
  GenerateGetPrototype(REQUEST, printer);
  GenerateGetPrototype(RESPONSE, printer);

  // Generate stub implementation.
  format(
      "$classname$_Stub::$classname$_Stub(::$proto_ns$::RpcChannel* channel)\n"
      "  : channel_(channel), owns_channel_(false) {}\n"
      "$classname$_Stub::$classname$_Stub(\n"
      "    ::$proto_ns$::RpcChannel* channel,\n"
      "    ::$proto_ns$::Service::ChannelOwnership ownership)\n"
      "  : channel_(channel),\n"
      "    owns_channel_(ownership == "
      "::$proto_ns$::Service::STUB_OWNS_CHANNEL) "
      "{}\n"
      "$classname$_Stub::~$classname$_Stub() {\n"
      "  if (owns_channel_) delete channel_;\n"
      "}\n"
      "\n");

  GenerateStubMethods(printer);
}

void ServiceGenerator::GenerateNotImplementedMethods(io::Printer* printer) {
  for (int i = 0; i < descriptor_->method_count(); i++) {
    const MethodDescriptor* method = descriptor_->method(i);
<<<<<<< HEAD
    map<string, string> sub_vars;
    sub_vars["classname"] = descriptor_->name();
    sub_vars["name"] = method->name();
    sub_vars["index"] = SimpleItoa(i);
    sub_vars["input_type"] = ClassName(method->input_type(), true);
    sub_vars["output_type"] = ClassName(method->output_type(), true);

    printer->Print(sub_vars,
      "void $classname$::$name$(::google::protobuf::RpcController* controller,\n"
      "                         const $input_type$*,\n"
      "                         $output_type$*,\n"
      "                         ::google::protobuf::Closure* done) {\n"
      "  controller->SetFailed(\"Method $name$() not implemented.\");\n"
      "  done->Run();\n"
      "}\n"
      "\n");
=======
    Formatter format(printer, vars_);
    InitMethodVariables(method, &format);
    format(
        "void $classname$::$name$(::$proto_ns$::RpcController* controller,\n"
        "                         const $input_type$*,\n"
        "                         $output_type$*,\n"
        "                         ::google::protobuf::Closure* done) {\n"
        "  controller->SetFailed(\"Method $name$() not implemented.\");\n"
        "  done->Run();\n"
        "}\n"
        "\n");
>>>>>>> 1ee15bae
  }
}

void ServiceGenerator::GenerateCallMethod(io::Printer* printer) {
<<<<<<< HEAD
  printer->Print(vars_,
    "void $classname$::CallMethod(const ::google::protobuf::MethodDescriptor* method,\n"
    "                             ::google::protobuf::RpcController* controller,\n"
    "                             const ::google::protobuf::Message* request,\n"
    "                             ::google::protobuf::Message* response,\n"
    "                             ::google::protobuf::Closure* done) {\n"
    "  GOOGLE_DCHECK_EQ(method->service(), $classname$_descriptor_);\n"
    "  switch(method->index()) {\n");

  for (int i = 0; i < descriptor_->method_count(); i++) {
    const MethodDescriptor* method = descriptor_->method(i);
    map<string, string> sub_vars;
    sub_vars["name"] = method->name();
    sub_vars["index"] = SimpleItoa(i);
    sub_vars["input_type"] = ClassName(method->input_type(), true);
    sub_vars["output_type"] = ClassName(method->output_type(), true);
=======
  Formatter format(printer, vars_);
  format(
      "void $classname$::CallMethod(const ::$proto_ns$::MethodDescriptor* "
      "method,\n"
      "                             ::$proto_ns$::RpcController* controller,\n"
      "                             const ::$proto_ns$::Message* request,\n"
      "                             ::$proto_ns$::Message* response,\n"
      "                             ::google::protobuf::Closure* done) {\n"
      "  GOOGLE_DCHECK_EQ(method->service(), $file_level_service_descriptors$[$1$]);\n"
      "  switch(method->index()) {\n",
      index_in_metadata_);

  for (int i = 0; i < descriptor_->method_count(); i++) {
    const MethodDescriptor* method = descriptor_->method(i);
    Formatter format(printer, vars_);
    InitMethodVariables(method, &format);
>>>>>>> 1ee15bae

    // Note:  down_cast does not work here because it only works on pointers,
    //   not references.
    format(
        "    case $1$:\n"
        "      $name$(controller,\n"
        "             ::google::protobuf::down_cast<const $input_type$*>(request),\n"
        "             ::google::protobuf::down_cast< $output_type$*>(response),\n"
        "             done);\n"
        "      break;\n",
        i);
  }

  format(
      "    default:\n"
      "      GOOGLE_LOG(FATAL) << \"Bad method index; this should never happen.\";\n"
      "      break;\n"
      "  }\n"
      "}\n"
      "\n");
}

void ServiceGenerator::GenerateGetPrototype(RequestOrResponse which,
                                            io::Printer* printer) {
  Formatter format(printer, vars_);
  if (which == REQUEST) {
    format("const ::$proto_ns$::Message& $classname$::GetRequestPrototype(\n");
  } else {
    format("const ::$proto_ns$::Message& $classname$::GetResponsePrototype(\n");
  }

  format(
      "    const ::$proto_ns$::MethodDescriptor* method) const {\n"
      "  GOOGLE_DCHECK_EQ(method->service(), descriptor());\n"
      "  switch(method->index()) {\n");

  for (int i = 0; i < descriptor_->method_count(); i++) {
    const MethodDescriptor* method = descriptor_->method(i);
    const Descriptor* type =
<<<<<<< HEAD
      (which == REQUEST) ? method->input_type() : method->output_type();

    map<string, string> sub_vars;
    sub_vars["index"] = SimpleItoa(i);
    sub_vars["type"] = ClassName(type, true);
=======
        (which == REQUEST) ? method->input_type() : method->output_type();
>>>>>>> 1ee15bae

    format(
        "    case $1$:\n"
        "      return $2$::default_instance();\n",
        i, QualifiedClassName(type));
  }

<<<<<<< HEAD
  printer->Print(vars_,
    "    default:\n"
    "      GOOGLE_LOG(FATAL) << \"Bad method index; this should never happen.\";\n"
    "      return *static_cast< ::google::protobuf::Message*>(NULL);\n"
    "  }\n"
    "}\n"
    "\n");
=======
  format(
      "    default:\n"
      "      GOOGLE_LOG(FATAL) << \"Bad method index; this should never happen.\";\n"
      "      return *::$proto_ns$::MessageFactory::generated_factory()\n"
      "          ->GetPrototype(method->$1$_type());\n"
      "  }\n"
      "}\n"
      "\n",
      which == REQUEST ? "input" : "output");
>>>>>>> 1ee15bae
}

void ServiceGenerator::GenerateStubMethods(io::Printer* printer) {
  for (int i = 0; i < descriptor_->method_count(); i++) {
    const MethodDescriptor* method = descriptor_->method(i);
<<<<<<< HEAD
    map<string, string> sub_vars;
    sub_vars["classname"] = descriptor_->name();
    sub_vars["name"] = method->name();
    sub_vars["index"] = SimpleItoa(i);
    sub_vars["input_type"] = ClassName(method->input_type(), true);
    sub_vars["output_type"] = ClassName(method->output_type(), true);

    printer->Print(sub_vars,
      "void $classname$_Stub::$name$(::google::protobuf::RpcController* controller,\n"
      "                              const $input_type$* request,\n"
      "                              $output_type$* response,\n"
      "                              ::google::protobuf::Closure* done) {\n"
      "  channel_->CallMethod(descriptor()->method($index$),\n"
      "                       controller, request, response, done);\n"
      "}\n");
=======
    Formatter format(printer, vars_);
    InitMethodVariables(method, &format);
    format(
        "void $classname$_Stub::$name$(::$proto_ns$::RpcController* "
        "controller,\n"
        "                              const $input_type$* request,\n"
        "                              $output_type$* response,\n"
        "                              ::google::protobuf::Closure* done) {\n"
        "  channel_->CallMethod(descriptor()->method($1$),\n"
        "                       controller, request, response, done);\n"
        "}\n",
        i);
>>>>>>> 1ee15bae
  }
}

}  // namespace cpp
}  // namespace compiler
}  // namespace protobuf
}  // namespace google<|MERGE_RESOLUTION|>--- conflicted
+++ resolved
@@ -152,32 +152,6 @@
                                                 io::Printer* printer) {
   for (int i = 0; i < descriptor_->method_count(); i++) {
     const MethodDescriptor* method = descriptor_->method(i);
-<<<<<<< HEAD
-    map<string, string> sub_vars;
-    sub_vars["name"] = method->name();
-    sub_vars["input_type"] = ClassName(method->input_type(), true);
-    sub_vars["output_type"] = ClassName(method->output_type(), true);
-    sub_vars["virtual"] = virtual_or_non == VIRTUAL ? "virtual " : "";
-
-    printer->Print(sub_vars,
-      "$virtual$void $name$(::google::protobuf::RpcController* controller,\n"
-      "                     const $input_type$* request,\n"
-      "                     $output_type$* response,\n"
-      "                     ::google::protobuf::Closure* done);\n");
-  }
-}
-
-// ===================================================================
-
-void ServiceGenerator::GenerateDescriptorInitializer(
-    io::Printer* printer, int index) {
-  map<string, string> vars;
-  vars["classname"] = descriptor_->name();
-  vars["index"] = SimpleItoa(index);
-
-  printer->Print(vars,
-    "$classname$_descriptor_ = file->service($index$);\n");
-=======
     Formatter format(printer, vars_);
     InitMethodVariables(method, &format);
     format.Set("virtual", virtual_or_non == VIRTUAL ? "virtual " : "");
@@ -195,27 +169,11 @@
                                                      int index) {
   Formatter format(printer, vars_);
   format("$classname$_descriptor_ = file->service($1$);\n", index);
->>>>>>> 1ee15bae
 }
 
 // ===================================================================
 
 void ServiceGenerator::GenerateImplementation(io::Printer* printer) {
-<<<<<<< HEAD
-  printer->Print(vars_,
-    "$classname$::~$classname$() {}\n"
-    "\n"
-    "const ::google::protobuf::ServiceDescriptor* $classname$::descriptor() {\n"
-    "  protobuf_AssignDescriptorsOnce();\n"
-    "  return $classname$_descriptor_;\n"
-    "}\n"
-    "\n"
-    "const ::google::protobuf::ServiceDescriptor* $classname$::GetDescriptor() {\n"
-    "  protobuf_AssignDescriptorsOnce();\n"
-    "  return $classname$_descriptor_;\n"
-    "}\n"
-    "\n");
-=======
   Formatter format(printer, vars_);
   format(
       "$classname$::~$classname$() {}\n"
@@ -231,7 +189,6 @@
       "}\n"
       "\n",
       index_in_metadata_);
->>>>>>> 1ee15bae
 
   // Generate methods of the interface.
   GenerateNotImplementedMethods(printer);
@@ -261,24 +218,6 @@
 void ServiceGenerator::GenerateNotImplementedMethods(io::Printer* printer) {
   for (int i = 0; i < descriptor_->method_count(); i++) {
     const MethodDescriptor* method = descriptor_->method(i);
-<<<<<<< HEAD
-    map<string, string> sub_vars;
-    sub_vars["classname"] = descriptor_->name();
-    sub_vars["name"] = method->name();
-    sub_vars["index"] = SimpleItoa(i);
-    sub_vars["input_type"] = ClassName(method->input_type(), true);
-    sub_vars["output_type"] = ClassName(method->output_type(), true);
-
-    printer->Print(sub_vars,
-      "void $classname$::$name$(::google::protobuf::RpcController* controller,\n"
-      "                         const $input_type$*,\n"
-      "                         $output_type$*,\n"
-      "                         ::google::protobuf::Closure* done) {\n"
-      "  controller->SetFailed(\"Method $name$() not implemented.\");\n"
-      "  done->Run();\n"
-      "}\n"
-      "\n");
-=======
     Formatter format(printer, vars_);
     InitMethodVariables(method, &format);
     format(
@@ -290,29 +229,10 @@
         "  done->Run();\n"
         "}\n"
         "\n");
->>>>>>> 1ee15bae
   }
 }
 
 void ServiceGenerator::GenerateCallMethod(io::Printer* printer) {
-<<<<<<< HEAD
-  printer->Print(vars_,
-    "void $classname$::CallMethod(const ::google::protobuf::MethodDescriptor* method,\n"
-    "                             ::google::protobuf::RpcController* controller,\n"
-    "                             const ::google::protobuf::Message* request,\n"
-    "                             ::google::protobuf::Message* response,\n"
-    "                             ::google::protobuf::Closure* done) {\n"
-    "  GOOGLE_DCHECK_EQ(method->service(), $classname$_descriptor_);\n"
-    "  switch(method->index()) {\n");
-
-  for (int i = 0; i < descriptor_->method_count(); i++) {
-    const MethodDescriptor* method = descriptor_->method(i);
-    map<string, string> sub_vars;
-    sub_vars["name"] = method->name();
-    sub_vars["index"] = SimpleItoa(i);
-    sub_vars["input_type"] = ClassName(method->input_type(), true);
-    sub_vars["output_type"] = ClassName(method->output_type(), true);
-=======
   Formatter format(printer, vars_);
   format(
       "void $classname$::CallMethod(const ::$proto_ns$::MethodDescriptor* "
@@ -329,7 +249,6 @@
     const MethodDescriptor* method = descriptor_->method(i);
     Formatter format(printer, vars_);
     InitMethodVariables(method, &format);
->>>>>>> 1ee15bae
 
     // Note:  down_cast does not work here because it only works on pointers,
     //   not references.
@@ -369,15 +288,7 @@
   for (int i = 0; i < descriptor_->method_count(); i++) {
     const MethodDescriptor* method = descriptor_->method(i);
     const Descriptor* type =
-<<<<<<< HEAD
-      (which == REQUEST) ? method->input_type() : method->output_type();
-
-    map<string, string> sub_vars;
-    sub_vars["index"] = SimpleItoa(i);
-    sub_vars["type"] = ClassName(type, true);
-=======
         (which == REQUEST) ? method->input_type() : method->output_type();
->>>>>>> 1ee15bae
 
     format(
         "    case $1$:\n"
@@ -385,15 +296,6 @@
         i, QualifiedClassName(type));
   }
 
-<<<<<<< HEAD
-  printer->Print(vars_,
-    "    default:\n"
-    "      GOOGLE_LOG(FATAL) << \"Bad method index; this should never happen.\";\n"
-    "      return *static_cast< ::google::protobuf::Message*>(NULL);\n"
-    "  }\n"
-    "}\n"
-    "\n");
-=======
   format(
       "    default:\n"
       "      GOOGLE_LOG(FATAL) << \"Bad method index; this should never happen.\";\n"
@@ -403,29 +305,11 @@
       "}\n"
       "\n",
       which == REQUEST ? "input" : "output");
->>>>>>> 1ee15bae
 }
 
 void ServiceGenerator::GenerateStubMethods(io::Printer* printer) {
   for (int i = 0; i < descriptor_->method_count(); i++) {
     const MethodDescriptor* method = descriptor_->method(i);
-<<<<<<< HEAD
-    map<string, string> sub_vars;
-    sub_vars["classname"] = descriptor_->name();
-    sub_vars["name"] = method->name();
-    sub_vars["index"] = SimpleItoa(i);
-    sub_vars["input_type"] = ClassName(method->input_type(), true);
-    sub_vars["output_type"] = ClassName(method->output_type(), true);
-
-    printer->Print(sub_vars,
-      "void $classname$_Stub::$name$(::google::protobuf::RpcController* controller,\n"
-      "                              const $input_type$* request,\n"
-      "                              $output_type$* response,\n"
-      "                              ::google::protobuf::Closure* done) {\n"
-      "  channel_->CallMethod(descriptor()->method($index$),\n"
-      "                       controller, request, response, done);\n"
-      "}\n");
-=======
     Formatter format(printer, vars_);
     InitMethodVariables(method, &format);
     format(
@@ -438,7 +322,6 @@
         "                       controller, request, response, done);\n"
         "}\n",
         i);
->>>>>>> 1ee15bae
   }
 }
 

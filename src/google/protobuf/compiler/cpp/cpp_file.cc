// Protocol Buffers - Google's data interchange format
// Copyright 2008 Google Inc.  All rights reserved.
// https://developers.google.com/protocol-buffers/
//
// Redistribution and use in source and binary forms, with or without
// modification, are permitted provided that the following conditions are
// met:
//
//     * Redistributions of source code must retain the above copyright
// notice, this list of conditions and the following disclaimer.
//     * Redistributions in binary form must reproduce the above
// copyright notice, this list of conditions and the following disclaimer
// in the documentation and/or other materials provided with the
// distribution.
//     * Neither the name of Google Inc. nor the names of its
// contributors may be used to endorse or promote products derived from
// this software without specific prior written permission.
//
// THIS SOFTWARE IS PROVIDED BY THE COPYRIGHT HOLDERS AND CONTRIBUTORS
// "AS IS" AND ANY EXPRESS OR IMPLIED WARRANTIES, INCLUDING, BUT NOT
// LIMITED TO, THE IMPLIED WARRANTIES OF MERCHANTABILITY AND FITNESS FOR
// A PARTICULAR PURPOSE ARE DISCLAIMED. IN NO EVENT SHALL THE COPYRIGHT
// OWNER OR CONTRIBUTORS BE LIABLE FOR ANY DIRECT, INDIRECT, INCIDENTAL,
// SPECIAL, EXEMPLARY, OR CONSEQUENTIAL DAMAGES (INCLUDING, BUT NOT
// LIMITED TO, PROCUREMENT OF SUBSTITUTE GOODS OR SERVICES; LOSS OF USE,
// DATA, OR PROFITS; OR BUSINESS INTERRUPTION) HOWEVER CAUSED AND ON ANY
// THEORY OF LIABILITY, WHETHER IN CONTRACT, STRICT LIABILITY, OR TORT
// (INCLUDING NEGLIGENCE OR OTHERWISE) ARISING IN ANY WAY OUT OF THE USE
// OF THIS SOFTWARE, EVEN IF ADVISED OF THE POSSIBILITY OF SUCH DAMAGE.

// Author: kenton@google.com (Kenton Varda)
//  Based on original Protocol Buffers design by
//  Sanjay Ghemawat, Jeff Dean, and others.

#include <google/protobuf/compiler/cpp/cpp_file.h>
#include <map>
#include <memory>
#include <set>

#include <google/protobuf/compiler/cpp/cpp_enum.h>
#include <google/protobuf/compiler/cpp/cpp_extension.h>
#include <google/protobuf/compiler/cpp/cpp_field.h>
#include <google/protobuf/compiler/cpp/cpp_helpers.h>
#include <google/protobuf/compiler/cpp/cpp_message.h>
#include <google/protobuf/compiler/cpp/cpp_service.h>
#include <google/protobuf/compiler/scc.h>
#include <google/protobuf/descriptor.pb.h>
#include <google/protobuf/io/printer.h>
#include <google/protobuf/stubs/strutil.h>



#include <google/protobuf/port_def.inc>

namespace google {
namespace protobuf {
namespace compiler {
namespace cpp {

// ===================================================================

FileGenerator::FileGenerator(const FileDescriptor* file, const Options& options)
<<<<<<< HEAD
    : file_(file),
      options_(options),
      message_generators_(
          new google::protobuf::scoped_ptr<MessageGenerator>[file->message_type_count()]),
      enum_generators_(
          new google::protobuf::scoped_ptr<EnumGenerator>[file->enum_type_count()]),
      service_generators_(
          new google::protobuf::scoped_ptr<ServiceGenerator>[file->service_count()]),
      extension_generators_(
          new google::protobuf::scoped_ptr<ExtensionGenerator>[file->extension_count()]) {

  for (int i = 0; i < file->message_type_count(); i++) {
    message_generators_[i].reset(
      new MessageGenerator(file->message_type(i), options));
  }

  for (int i = 0; i < file->enum_type_count(); i++) {
    enum_generators_[i].reset(
      new EnumGenerator(file->enum_type(i), options));
  }

  for (int i = 0; i < file->service_count(); i++) {
    service_generators_[i].reset(
      new ServiceGenerator(file->service(i), options));
=======
    : file_(file), options_(options), scc_analyzer_(options) {
  // These variables are the same on a file level
  SetCommonVars(options, &variables_);
  variables_["dllexport_decl"] = options.dllexport_decl;
  variables_["tablename"] = UniqueName("TableStruct", file_, options_);
  variables_["assign_desc_table"] =
      UniqueName("assign_descriptors_table", file_, options_);
  variables_["file_level_metadata"] =
      UniqueName("file_level_metadata", file_, options_);
  variables_["file_level_enum_descriptors"] =
      UniqueName("file_level_enum_descriptors", file_, options_);
  variables_["file_level_service_descriptors"] =
      UniqueName("file_level_service_descriptors", file_, options_);
  variables_["add_descriptors"] = UniqueName("AddDescriptors", file_, options_);
  variables_["filename"] = file_->name();
  variables_["package_ns"] = Namespace(file_);
  variables_["init_defaults"] = UniqueName("InitDefaults", file_, options_);

  std::vector<const Descriptor*> msgs = FlattenMessagesInFile(file);
  for (int i = 0; i < msgs.size(); i++) {
    // Deleted in destructor
    MessageGenerator* msg_gen =
        new MessageGenerator(msgs[i], variables_, i, options, &scc_analyzer_);
    message_generators_.emplace_back(msg_gen);
    msg_gen->AddGenerators(&enum_generators_, &extension_generators_);
  }

  for (int i = 0; i < file->enum_type_count(); i++) {
    enum_generators_.emplace_back(
        new EnumGenerator(file->enum_type(i), variables_, options));
  }

  for (int i = 0; i < file->service_count(); i++) {
    service_generators_.emplace_back(
        new ServiceGenerator(file->service(i), variables_, options));
  }
  if (HasGenericServices(file_, options_)) {
    for (int i = 0; i < service_generators_.size(); i++) {
      service_generators_[i]->index_in_metadata_ = i;
    }
>>>>>>> 1ee15bae
  }
  for (int i = 0; i < file->extension_count(); i++) {
<<<<<<< HEAD
    extension_generators_[i].reset(
      new ExtensionGenerator(file->extension(i), options));
  }

  SplitStringUsing(file_->package(), ".", &package_parts_);
}

FileGenerator::~FileGenerator() {}

void FileGenerator::GenerateProtoHeader(io::Printer* printer,
                                        const string& info_path) {
  if (!options_.proto_h) {
    return;
  }

  string filename_identifier = FilenameIdentifier(file_->name());
  GenerateTopHeaderGuard(printer, filename_identifier);


  GenerateLibraryIncludes(printer);

  for (int i = 0; i < file_->public_dependency_count(); i++) {
    const FileDescriptor* dep = file_->public_dependency(i);
    const char* extension = ".proto.h";
    string dependency = StripProto(dep->name()) + extension;
    printer->Print(
      "#include \"$dependency$\"  // IWYU pragma: export\n",
      "dependency", dependency);
=======
    extension_generators_.emplace_back(
        new ExtensionGenerator(file->extension(i), options));
  }
  for (int i = 0; i < file->weak_dependency_count(); ++i) {
    weak_deps_.insert(file->weak_dependency(i));
  }
}

FileGenerator::~FileGenerator() = default;

void FileGenerator::GenerateMacroUndefs(io::Printer* printer) {
  Formatter format(printer, variables_);
  // Only do this for protobuf's own types. There are some google3 protos using
  // macros as field names and the generated code compiles after the macro
  // expansion. Undefing these macros actually breaks such code.
  if (file_->name() != "net/proto2/compiler/proto/plugin.proto" &&
      file_->name() != "google/protobuf/compiler/plugin.proto") {
    return;
  }
  std::vector<string> names_to_undef;
  std::vector<const FieldDescriptor*> fields;
  ListAllFields(file_, &fields);
  for (int i = 0; i < fields.size(); i++) {
    const string& name = fields[i]->name();
    static const char* kMacroNames[] = {"major", "minor"};
    for (int i = 0; i < GOOGLE_ARRAYSIZE(kMacroNames); ++i) {
      if (name == kMacroNames[i]) {
        names_to_undef.push_back(name);
        break;
      }
    }
  }
  for (int i = 0; i < names_to_undef.size(); ++i) {
    format(
        "#ifdef $1$\n"
        "#undef $1$\n"
        "#endif\n",
        names_to_undef[i]);
>>>>>>> 1ee15bae
  }

<<<<<<< HEAD
  GenerateMetadataPragma(printer, info_path);

  printer->Print(
    "// @@protoc_insertion_point(includes)\n");


  GenerateForwardDeclarations(printer);

  // Open namespace.
  GenerateNamespaceOpeners(printer);

  GenerateGlobalStateFunctionDeclarations(printer);
=======
void FileGenerator::GenerateHeader(io::Printer* printer) {
  Formatter format(printer, variables_);

  // port_def.inc must be included after all other includes.
  IncludeFile("net/proto2/public/port_def.inc", printer);
  format("#define $1$$ dllexport_decl$\n",
         UniqueName("PROTOBUF_INTERNAL_EXPORT", file_, options_));
  GenerateMacroUndefs(printer);
  if (IsProto2MessageSetFile(file_, options_)) {
    // Proto2 MessageSet overrides GetMapper() so we forward declare TagMapper
    // to avoid inclusion of "tagmapper.h".
    format("class TagMapper;\n");
  }

  if (!options_.opensource_runtime) {
    // EmbeddedMessageHolder is a proxy class to provide access into arena
    // constructors for proto1 message objects.
    // See net/proto/proto_arena_internal.h
    format(
        "namespace proto {\n"
        "namespace internal {\n"
        "template <typename T> struct EmbeddedMessageHolder;\n"
        "}  //  namespace internal\n"
        "}  //  namespace proto\n");
  }

  GenerateGlobalStateFunctionDeclarations(printer);

  GenerateForwardDeclarations(printer);

  {
    NamespaceOpener ns(Namespace(file_), format);

    format("\n");
>>>>>>> 1ee15bae

  printer->Print("\n");

<<<<<<< HEAD
  GenerateEnumDefinitions(printer);
=======
    format(kThickSeparator);
    format("\n");
>>>>>>> 1ee15bae

  printer->Print(kThickSeparator);
  printer->Print("\n");

<<<<<<< HEAD
  GenerateMessageDefinitions(printer);
=======
    format("\n");
    format(kThickSeparator);
    format("\n");
>>>>>>> 1ee15bae

  printer->Print("\n");
  printer->Print(kThickSeparator);
  printer->Print("\n");

  GenerateServiceDefinitions(printer);

<<<<<<< HEAD
  GenerateExtensionIdentifiers(printer);
=======
    format("\n");
    format(kThickSeparator);
    format("\n");
>>>>>>> 1ee15bae

  printer->Print("\n");
  printer->Print(kThickSeparator);
  printer->Print("\n");

<<<<<<< HEAD
  GenerateInlineFunctionDefinitions(printer);

  printer->Print(
    "\n"
    "// @@protoc_insertion_point(namespace_scope)\n"
    "\n");

  // Close up namespace.
  GenerateNamespaceClosers(printer);
=======
    format(
        "\n"
        "// @@protoc_insertion_point(namespace_scope)\n"
        "\n");
  }
>>>>>>> 1ee15bae

  // We need to specialize some templates in the ::google::protobuf namespace:
  GenerateProto2NamespaceEnumSpecializations(printer);

<<<<<<< HEAD
  printer->Print(
    "\n"
    "// @@protoc_insertion_point(global_scope)\n"
    "\n");
=======
  format(
      "\n"
      "// @@protoc_insertion_point(global_scope)\n"
      "\n");
  IncludeFile("net/proto2/public/port_undef.inc", printer);
}

void FileGenerator::GenerateProtoHeader(io::Printer* printer,
                                        const string& info_path) {
  Formatter format(printer, variables_);
  if (!options_.proto_h) {
    return;
  }

  string filename_identifier = FilenameIdentifier(file_->name());
  GenerateTopHeaderGuard(printer, filename_identifier);

  if (!options_.opensource_runtime) {
    format(
        "#ifdef SWIG\n"
        "#error \"Do not SWIG-wrap protobufs.\"\n"
        "#endif  // SWIG\n"
        "\n");
  }

  if (IsBootstrapProto(options_, file_)) {
    format("// IWYU pragma: private, include \"$1$.proto.h\"\n\n",
           StripProto(file_->name()));
  }

  GenerateLibraryIncludes(printer);

  for (int i = 0; i < file_->public_dependency_count(); i++) {
    const FileDescriptor* dep = file_->public_dependency(i);
    const char* extension = ".proto.h";
    // The proto1 compiler only generates .pb.h files, so even if we are
    // running in proto-h mode, we can only use the .pb.h.
    if (IsProto1(dep, options_)) {
      extension = ".pb.h";
    }
    string dependency = StripProto(dep->name()) + extension;
    format("#include \"$1$\"\n", dependency);
  }

  format("// @@protoc_insertion_point(includes)\n");

  GenerateMetadataPragma(printer, info_path);

  GenerateHeader(printer);
>>>>>>> 1ee15bae

  GenerateBottomHeaderGuard(printer, filename_identifier);
}

void FileGenerator::GeneratePBHeader(io::Printer* printer,
                                     const string& info_path) {
  Formatter format(printer, variables_);
  string filename_identifier =
      FilenameIdentifier(file_->name() + (options_.proto_h ? ".pb.h" : ""));
  GenerateTopHeaderGuard(printer, filename_identifier);

  if (options_.proto_h) {
    string target_basename = StripProto(file_->name());
    if (!options_.opensource_runtime) {
      GetBootstrapBasename(options_, target_basename, &target_basename);
    }
    format("#include \"$1$.proto.h\"  // IWYU pragma: export\n",
           target_basename);
  } else {
    GenerateLibraryIncludes(printer);
  }
<<<<<<< HEAD
  GenerateDependencyIncludes(printer);
=======

  if (options_.transitive_pb_h) {
    GenerateDependencyIncludes(printer);
  }

  // This is unfortunately necessary for some plugins. I don't see why we
  // need two of the same insertion points.
  // TODO(gerbens) remove this.
  format("// @@protoc_insertion_point(includes)\n");

>>>>>>> 1ee15bae
  GenerateMetadataPragma(printer, info_path);

  printer->Print(
    "// @@protoc_insertion_point(includes)\n");



  // Open namespace.
  GenerateNamespaceOpeners(printer);

  if (!options_.proto_h) {
<<<<<<< HEAD
    GenerateGlobalStateFunctionDeclarations(printer);
    GenerateMessageForwardDeclarations(printer);

    printer->Print("\n");

    GenerateEnumDefinitions(printer);

    printer->Print(kThickSeparator);
    printer->Print("\n");

    GenerateMessageDefinitions(printer);

    printer->Print("\n");
    printer->Print(kThickSeparator);
    printer->Print("\n");

    GenerateServiceDefinitions(printer);

    GenerateExtensionIdentifiers(printer);

    printer->Print("\n");
    printer->Print(kThickSeparator);
    printer->Print("\n");

    GenerateInlineFunctionDefinitions(printer);
=======
    GenerateHeader(printer);
  } else {
    {
      NamespaceOpener ns(Namespace(file_), format);
      format(
          "\n"
          "// @@protoc_insertion_point(namespace_scope)\n");
    }
    format(
        "\n"
        "// @@protoc_insertion_point(global_scope)\n"
        "\n");
>>>>>>> 1ee15bae
  }

  printer->Print(
    "\n"
    "// @@protoc_insertion_point(namespace_scope)\n");

  // Close up namespace.
  GenerateNamespaceClosers(printer);

  if (!options_.proto_h) {
    // We need to specialize some templates in the ::google::protobuf namespace:
    GenerateProto2NamespaceEnumSpecializations(printer);
  }

  printer->Print(
    "\n"
    "// @@protoc_insertion_point(global_scope)\n"
    "\n");

  GenerateBottomHeaderGuard(printer, filename_identifier);
}

<<<<<<< HEAD
void FileGenerator::GenerateSource(io::Printer* printer) {
  const bool use_system_include = IsWellKnownMessage(file_);
  string header =
      StripProto(file_->name()) + (options_.proto_h ? ".proto.h" : ".pb.h");
  printer->Print(
    "// Generated by the protocol buffer compiler.  DO NOT EDIT!\n"
    "// source: $filename$\n"
    "\n"
    // The generated code calls accessors that might be deprecated. We don't
    // want the compiler to warn in generated code.
    "#define INTERNAL_SUPPRESS_PROTOBUF_FIELD_DEPRECATION\n"
    "#include $left$$header$$right$\n"
    "\n"
    "#include <algorithm>\n"    // for swap()
    "\n"
    "#include <google/protobuf/stubs/common.h>\n"
    "#include <google/protobuf/stubs/port.h>\n"
    "#include <google/protobuf/stubs/once.h>\n"
    "#include <google/protobuf/io/coded_stream.h>\n"
    "#include <google/protobuf/wire_format_lite_inl.h>\n",
    "filename", file_->name(),
    "header", header,
    "left", use_system_include ? "<" : "\"",
    "right", use_system_include ? ">" : "\"");

  // Unknown fields implementation in lite mode uses StringOutputStream
  if (!UseUnknownFieldSet(file_, options_) && file_->message_type_count() > 0) {
    printer->Print(
      "#include <google/protobuf/io/zero_copy_stream_impl_lite.h>\n");
=======
void FileGenerator::DoIncludeFile(const string& google3_name, bool do_export,
                                  io::Printer* printer) {
  Formatter format(printer, variables_);
  const string prefix = "net/proto2/";
  GOOGLE_CHECK(google3_name.find(prefix) == 0) << google3_name;

  if (options_.opensource_runtime) {
    string path = google3_name.substr(prefix.size());

    path = StringReplace(path, "internal/", "", false);
    path = StringReplace(path, "proto/", "", false);
    path = StringReplace(path, "public/", "", false);
    if (options_.runtime_include_base.empty()) {
      format("#include <google/protobuf/$1$>", path);
    } else {
      format("#include \"$1$google/protobuf/$2$\"",
             options_.runtime_include_base, path);
    }
  } else {
    format("#include \"$1$\"", google3_name);
  }

  if (do_export) {
    format("  // IWYU pragma: export");
  }

  format("\n");
}

string FileGenerator::CreateHeaderInclude(const string& basename,
                                          const FileDescriptor* file) {
  bool use_system_include = false;
  string name = basename;

  if (options_.opensource_runtime) {
    if (IsWellKnownMessage(file)) {
      if (options_.runtime_include_base.empty()) {
        use_system_include = true;
      } else {
        name = options_.runtime_include_base + basename;
      }
    }
  }

  string left = "\"";
  string right = "\"";
  if (use_system_include) {
    left = "<";
    right = ">";
  }
  return left + name + right;
}

void FileGenerator::GenerateSourceIncludes(io::Printer* printer) {
  Formatter format(printer, variables_);
  string target_basename = StripProto(file_->name());
  if (!options_.opensource_runtime) {
    GetBootstrapBasename(options_, target_basename, &target_basename);
  }
  target_basename += options_.proto_h ? ".proto.h" : ".pb.h";
  format(
      "// Generated by the protocol buffer compiler.  DO NOT EDIT!\n"
      "// source: $filename$\n"
      "\n"
      "#include $1$\n"
      "\n"
      "#include <algorithm>\n"  // for swap()
      "\n",
      CreateHeaderInclude(target_basename, file_));

  if (options_.opensource_runtime) {
    DoIncludeFile("net/proto2/public/stubs/common.h", false, printer);
  }

  IncludeFile("net/proto2/io/public/coded_stream.h", printer);
  // TODO(gerbens) This is to include parse_context.h, we need a better way
  IncludeFile("net/proto2/public/extension_set.h", printer);
  IncludeFile("net/proto2/public/wire_format_lite_inl.h", printer);

  // Unknown fields implementation in lite mode uses StringOutputStream
  if (!UseUnknownFieldSet(file_, options_) && !message_generators_.empty()) {
    IncludeFile("net/proto2/io/public/zero_copy_stream_impl_lite.h", printer);
>>>>>>> 1ee15bae
  }

  if (HasDescriptorMethods(file_, options_)) {
    IncludeFile("net/proto2/public/descriptor.h", printer);
    IncludeFile("net/proto2/public/generated_message_reflection.h", printer);
    IncludeFile("net/proto2/public/reflection_ops.h", printer);
    IncludeFile("net/proto2/public/wire_format.h", printer);
  }
  if (IsProto2MessageSetFile(file_, options_)) {
    format(
        // Implementation of proto1 MessageSet API methods.
        "#include \"net/proto2/bridge/internal/message_set_util.h\"\n");
  }

  if (options_.proto_h) {
    // Use the smaller .proto.h files.
    for (int i = 0; i < file_->dependency_count(); i++) {
      const FileDescriptor* dep = file_->dependency(i);
      const char* extension = ".proto.h";
      string basename = StripProto(dep->name());
      // Do not import weak deps.
      if (!options_.opensource_runtime && IsDepWeak(dep)) continue;
      // The proto1 compiler only generates .pb.h files, so even if we are
      // running in proto-h mode, we can only use the .pb.h.
      if (IsProto1(dep, options_)) {
        extension = ".pb.h";
      }
      if (IsBootstrapProto(options_, file_)) {
        GetBootstrapBasename(options_, basename, &basename);
      }
      string dependency = basename + extension;
      format("#include \"$1$\"\n", dependency);
    }
  }

<<<<<<< HEAD
  printer->Print(
    "// @@protoc_insertion_point(includes)\n");

  GenerateNamespaceOpeners(printer);

  if (HasDescriptorMethods(file_, options_)) {
    printer->Print(
      "\n"
      "namespace {\n"
      "\n");
    for (int i = 0; i < file_->message_type_count(); i++) {
      message_generators_[i]->GenerateDescriptorDeclarations(printer);
    }
    for (int i = 0; i < file_->enum_type_count(); i++) {
      printer->Print(
        "const ::google::protobuf::EnumDescriptor* $name$_descriptor_ = NULL;\n",
        "name", ClassName(file_->enum_type(i), false));
    }

    if (HasGenericServices(file_, options_)) {
      for (int i = 0; i < file_->service_count(); i++) {
        printer->Print(
          "const ::google::protobuf::ServiceDescriptor* $name$_descriptor_ = NULL;\n",
          "name", file_->service(i)->name());
      }
    }

    printer->Print(
      "\n"
      "}  // namespace\n"
      "\n");
  }

  // Define our externally-visible BuildDescriptors() function.  (For the lite
  // library, all this does is initialize default instances.)
  GenerateBuildDescriptors(printer);
=======
  format("// @@protoc_insertion_point(includes)\n");
  IncludeFile("net/proto2/public/port_def.inc", printer);
}

void FileGenerator::GenerateSourceDefaultInstance(int idx,
                                                  io::Printer* printer) {
  Formatter format(printer, variables_);
  format(
      "class $1$DefaultTypeInternal {\n"
      " public:\n"
      "  ::$proto_ns$::internal::ExplicitlyConstructed<$1$> _instance;\n",
      message_generators_[idx]->classname_);
  format.Indent();
  message_generators_[idx]->GenerateExtraDefaultFields(printer);
  format.Outdent();
  format("} _$1$_default_instance_;\n", message_generators_[idx]->classname_);
}

// Generates weak symbol declarations for types that are to be considered weakly
// referenced.
void FileGenerator::GenerateInternalForwardDeclarations(
    const std::vector<const FieldDescriptor*>& fields, const Options& options,
    MessageSCCAnalyzer* scc_analyzer, io::Printer* printer) {
  Formatter format(printer);
  // To ensure determinism and minimize the number of namespace statements,
  // we output the forward declarations sorted on namespace and type / function
  // name.
  std::set<string> global_namespace_decls;
  // weak defaults
  std::set<std::pair<string, string> > messages;
  for (int i = 0; i < fields.size(); ++i) {
    const FieldDescriptor* field = fields[i];
    const Descriptor* msg = field->message_type();
    if (msg == nullptr) continue;
    bool is_weak = IsImplicitWeakField(field, options, scc_analyzer);
    if (field->options().weak()) {
      GOOGLE_CHECK(!options_.opensource_runtime);
      is_weak = true;
    }
    string weak_attr;
    if (is_weak) {
      global_namespace_decls.insert(
          "void " + UniqueName("AddDescriptors", msg, options_) +
          "() __attribute__((weak))");
      messages.insert(std::make_pair(Namespace(msg), ClassName(msg)));
      weak_attr = " __attribute__((weak))";
    }
    string dllexport = UniqueName("PROTOBUF_INTERNAL_EXPORT", msg, options_);
    if (IsProto1(msg->file(), options_) || IsWeak(field, options_)) {
      dllexport = "";
    }
    auto scc = scc_analyzer->GetSCC(msg);
    string repr =
        UniqueName(ClassName(scc->GetRepresentative()), msg, options_);
    global_namespace_decls.insert(StrCat(
        "extern ", dllexport, weak_attr, " ::", ProtobufNamespace(options),
        "::internal::SCCInfo<", scc->children.size(), "> scc_info_", repr));
  }

  format("\n");

  for (const string& decl : global_namespace_decls) {
    format("$1$;\n", decl);
  }

  // Weak external fields
  NamespaceOpener ns(format);
  for (const auto& pair : messages) {
    ns.ChangeTo(pair.first);
    format(
        "extern __attribute__((weak)) $1$DefaultTypeInternal "
        "_$1$_default_instance_;\n",
        pair.second);
  }
}

void FileGenerator::GenerateSourceForMessage(int idx, io::Printer* printer) {
  Formatter format(printer, variables_);
  GenerateSourceIncludes(printer);

  // Generate weak declarations. We do this for the whole strongly-connected
  // component (SCC), because we have a single InitDefaults* function for the
  // SCC.
  std::vector<const FieldDescriptor*> fields;
  for (const Descriptor* message :
       scc_analyzer_.GetSCC(message_generators_[idx]->descriptor_)
           ->descriptors) {
    ListAllFields(message, &fields);
  }
  GenerateInternalForwardDeclarations(fields, options_, &scc_analyzer_,
                                      printer);

  if (IsSCCRepresentative(message_generators_[idx]->descriptor_)) {
    GenerateInitForSCC(GetSCC(message_generators_[idx]->descriptor_), printer);
  }

  {  // package namespace
    NamespaceOpener ns(Namespace(file_), format);

    // Define default instances
    GenerateSourceDefaultInstance(idx, printer);
    if (options_.lite_implicit_weak_fields) {
      format("void $1$_ReferenceStrong() {}\n",
             message_generators_[idx]->classname_);
    }

    // Generate classes.
    format("\n");
    message_generators_[idx]->GenerateClassMethods(printer);

    format(
        "\n"
        "// @@protoc_insertion_point(namespace_scope)\n");
  }  // end package namespace

  {
    NamespaceOpener proto_ns(ProtobufNamespace(options_), format);
    message_generators_[idx]->GenerateSourceInProto2Namespace(printer);
  }

  format(
      "\n"
      "// @@protoc_insertion_point(global_scope)\n");
}

void FileGenerator::GenerateGlobalSource(io::Printer* printer) {
  Formatter format(printer, variables_);
  GenerateSourceIncludes(printer);

  {
    GenerateTables(printer);

    // Define the code to initialize reflection. This code uses a global
    // constructor to register reflection data with the runtime pre-main.
    if (HasDescriptorMethods(file_, options_)) {
      GenerateReflectionInitializationCode(printer);
    }
  }

  NamespaceOpener ns(Namespace(file_), format);
>>>>>>> 1ee15bae

  // Generate enums.
  for (int i = 0; i < file_->enum_type_count(); i++) {
    enum_generators_[i]->GenerateMethods(printer);
  }

  // Generate classes.
  for (int i = 0; i < file_->message_type_count(); i++) {
    if (i == 0 && HasGeneratedMethods(file_, options_)) {
      printer->Print(
          "\n"
          "namespace {\n"
          "\n"
          "static void MergeFromFail(int line) GOOGLE_ATTRIBUTE_COLD;\n"
          "static void MergeFromFail(int line) {\n"
          "  GOOGLE_CHECK(false) << __FILE__ << \":\" << line;\n"
          "}\n"
          "\n"
          "}  // namespace\n"
          "\n");
    }
    printer->Print("\n");
    printer->Print(kThickSeparator);
    printer->Print("\n");
    message_generators_[i]->GenerateClassMethods(printer);

    printer->Print("#if PROTOBUF_INLINE_NOT_IN_HEADERS\n");
    // Generate class inline methods.
    message_generators_[i]->GenerateInlineMethods(printer,
                                                  /* is_inline = */ false);
    printer->Print("#endif  // PROTOBUF_INLINE_NOT_IN_HEADERS\n");
  }

  if (HasGenericServices(file_, options_)) {
    // Generate services.
<<<<<<< HEAD
    for (int i = 0; i < file_->service_count(); i++) {
      if (i == 0) printer->Print("\n");
      printer->Print(kThickSeparator);
      printer->Print("\n");
=======
    for (int i = 0; i < service_generators_.size(); i++) {
      if (i == 0) format("\n");
      format(kThickSeparator);
      format("\n");
>>>>>>> 1ee15bae
      service_generators_[i]->GenerateImplementation(printer);
    }
  }

<<<<<<< HEAD
  // Define extensions.
  for (int i = 0; i < file_->extension_count(); i++) {
    extension_generators_[i]->GenerateDefinition(printer);
  }

  printer->Print(
    "\n"
    "// @@protoc_insertion_point(namespace_scope)\n");

  GenerateNamespaceClosers(printer);

  printer->Print(
    "\n"
    "// @@protoc_insertion_point(global_scope)\n");
}

class FileGenerator::ForwardDeclarations {
 public:
  ~ForwardDeclarations() {
    for (map<string, ForwardDeclarations *>::iterator it = namespaces_.begin(),
                                                      end = namespaces_.end();
         it != end; ++it) {
      delete it->second;
    }
    namespaces_.clear();
  }

  ForwardDeclarations* AddOrGetNamespace(const string& ns_name) {
    ForwardDeclarations*& ns = namespaces_[ns_name];
    if (ns == NULL) {
      ns = new ForwardDeclarations;
    }
    return ns;
  }

  map<string, const Descriptor*>& classes() { return classes_; }
  map<string, const EnumDescriptor*>& enums() { return enums_; }

  void Print(io::Printer* printer) const {
    for (map<string, const EnumDescriptor *>::const_iterator
             it = enums_.begin(),
             end = enums_.end();
         it != end; ++it) {
      printer->Print("enum $enumname$ : int;\n", "enumname", it->first);
      printer->Annotate("enumname", it->second);
      printer->Print("bool $enumname$_IsValid(int value);\n", "enumname",
                     it->first);
    }
    for (map<string, const Descriptor *>::const_iterator it = classes_.begin(),
                                                         end = classes_.end();
         it != end; ++it) {
      printer->Print("class $classname$;\n", "classname", it->first);
      printer->Annotate("classname", it->second);
    }
    for (map<string, ForwardDeclarations *>::const_iterator
             it = namespaces_.begin(),
             end = namespaces_.end();
         it != end; ++it) {
      printer->Print("namespace $nsname$ {\n",
                     "nsname", it->first);
      it->second->Print(printer);
      printer->Print("}  // namespace $nsname$\n",
                     "nsname", it->first);
=======
void FileGenerator::GenerateSource(io::Printer* printer) {
  Formatter format(printer, variables_);
  GenerateSourceIncludes(printer);
  std::vector<const FieldDescriptor*> fields;
  ListAllFields(file_, &fields);
  GenerateInternalForwardDeclarations(fields, options_, &scc_analyzer_,
                                      printer);

  {
    NamespaceOpener ns(Namespace(file_), format);

    // Define default instances
    for (int i = 0; i < message_generators_.size(); i++) {
      GenerateSourceDefaultInstance(i, printer);
      if (options_.lite_implicit_weak_fields) {
        format("void $1$_ReferenceStrong() {}\n",
               message_generators_[i]->classname_);
      }
    }
  }

  {
    GenerateTables(printer);

    // Now generate the InitDefaults for each SCC.
    for (int i = 0; i < message_generators_.size(); i++) {
      if (IsSCCRepresentative(message_generators_[i]->descriptor_)) {
        GenerateInitForSCC(GetSCC(message_generators_[i]->descriptor_),
                           printer);
      }
    }

    if (HasDescriptorMethods(file_, options_)) {
      // TODO(gerbens) This is for proto1 interoperability. Remove when proto1
      // is gone.
      format("void $init_defaults$() {\n");
      for (int i = 0; i < message_generators_.size(); i++) {
        if (!IsSCCRepresentative(message_generators_[i]->descriptor_)) continue;
        string scc_name =
            UniqueName(ClassName(message_generators_[i]->descriptor_),
                       message_generators_[i]->descriptor_, options_);
        format("  ::$proto_ns$::internal::InitSCC(&scc_info_$1$.base);\n",
               scc_name);
      }
      format("}\n\n");

      // Define the code to initialize reflection. This code uses a global
      // constructor to register reflection data with the runtime pre-main.
      GenerateReflectionInitializationCode(printer);
    }
  }

  {
    NamespaceOpener ns(Namespace(file_), format);

    // Actually implement the protos

    // Generate enums.
    for (int i = 0; i < enum_generators_.size(); i++) {
      enum_generators_[i]->GenerateMethods(i, printer);
    }

    // Generate classes.
    for (int i = 0; i < message_generators_.size(); i++) {
      format("\n");
      format(kThickSeparator);
      format("\n");
      message_generators_[i]->GenerateClassMethods(printer);
    }

    if (HasGenericServices(file_, options_)) {
      // Generate services.
      for (int i = 0; i < service_generators_.size(); i++) {
        if (i == 0) format("\n");
        format(kThickSeparator);
        format("\n");
        service_generators_[i]->GenerateImplementation(printer);
      }
    }

    // Define extensions.
    for (int i = 0; i < extension_generators_.size(); i++) {
      extension_generators_[i]->GenerateDefinition(printer);
    }

    format(
        "\n"
        "// @@protoc_insertion_point(namespace_scope)\n");
  }

  {
    NamespaceOpener proto_ns(ProtobufNamespace(options_), format);
    for (int i = 0; i < message_generators_.size(); i++) {
      message_generators_[i]->GenerateSourceInProto2Namespace(printer);
>>>>>>> 1ee15bae
    }
  }

  format(
      "\n"
      "// @@protoc_insertion_point(global_scope)\n");

<<<<<<< HEAD
 private:
  map<string, ForwardDeclarations*> namespaces_;
  map<string, const Descriptor*> classes_;
  map<string, const EnumDescriptor*> enums_;
};

void FileGenerator::GenerateBuildDescriptors(io::Printer* printer) {
=======
  IncludeFile("net/proto2/public/port_undef.inc", printer);
}

void FileGenerator::GenerateReflectionInitializationCode(io::Printer* printer) {
  Formatter format(printer, variables_);

>>>>>>> 1ee15bae
  // AddDescriptors() is a file-level procedure which adds the encoded
  // FileDescriptorProto for this .proto file to the global DescriptorPool for
  // generated files (DescriptorPool::generated_pool()). It either runs at
  // static initialization time (by default) or when default_instance() is
  // called for the first time (in LITE_RUNTIME mode with
  // GOOGLE_PROTOBUF_NO_STATIC_INITIALIZER flag enabled). This procedure also
  // constructs default instances and registers extensions.
  //
  // Its sibling, AssignDescriptors(), actually pulls the compiled
  // FileDescriptor from the DescriptorPool and uses it to populate all of
  // the global variables which store pointers to the descriptor objects.
  // It also constructs the reflection objects.  It is called the first time
  // anyone calls descriptor() or GetReflection() on one of the types defined
  // in the file.

<<<<<<< HEAD
  // In optimize_for = LITE_RUNTIME mode, we don't generate AssignDescriptors()
  // and we only use AddDescriptors() to allocate default instances.
  if (HasDescriptorMethods(file_, options_)) {
    printer->Print(
      "\n"
      "void $assigndescriptorsname$() {\n",
      "assigndescriptorsname", GlobalAssignDescriptorsName(file_->name()));
    printer->Indent();

    // Make sure the file has found its way into the pool.  If a descriptor
    // is requested *during* static init then AddDescriptors() may not have
    // been called yet, so we call it manually.  Note that it's fine if
    // AddDescriptors() is called multiple times.
    printer->Print(
      "$adddescriptorsname$();\n",
      "adddescriptorsname", GlobalAddDescriptorsName(file_->name()));

    // Get the file's descriptor from the pool.
    printer->Print(
      "const ::google::protobuf::FileDescriptor* file =\n"
      "  ::google::protobuf::DescriptorPool::generated_pool()->FindFileByName(\n"
      "    \"$filename$\");\n"
      // Note that this GOOGLE_CHECK is necessary to prevent a warning about "file"
      // being unused when compiling an empty .proto file.
      "GOOGLE_CHECK(file != NULL);\n",
      "filename", file_->name());

    // Go through all the stuff defined in this file and generated code to
    // assign the global descriptor pointers based on the file descriptor.
    for (int i = 0; i < file_->message_type_count(); i++) {
      message_generators_[i]->GenerateDescriptorInitializer(printer, i);
    }
    for (int i = 0; i < file_->enum_type_count(); i++) {
      enum_generators_[i]->GenerateDescriptorInitializer(printer, i);
    }
    if (HasGenericServices(file_, options_)) {
      for (int i = 0; i < file_->service_count(); i++) {
        service_generators_[i]->GenerateDescriptorInitializer(printer, i);
      }
    }

    printer->Outdent();
    printer->Print(
      "}\n"
      "\n");
=======
  if (!message_generators_.empty()) {
    format("::$proto_ns$::Metadata $file_level_metadata$[$1$];\n",
           message_generators_.size());
  } else {
    format(
        "constexpr ::$proto_ns$::Metadata* $file_level_metadata$ = nullptr;\n");
  }
  if (!enum_generators_.empty()) {
    format(
        "const ::$proto_ns$::EnumDescriptor* "
        "$file_level_enum_descriptors$[$1$];\n",
        enum_generators_.size());
  } else {
    format(
        "constexpr ::$proto_ns$::EnumDescriptor const** "
        "$file_level_enum_descriptors$ = nullptr;\n");
  }
  if (HasGenericServices(file_, options_) && file_->service_count() > 0) {
    format(
        "const ::$proto_ns$::ServiceDescriptor* "
        "$file_level_service_descriptors$[$1$];\n",
        file_->service_count());
  } else {
    format(
        "constexpr ::$proto_ns$::ServiceDescriptor const** "
        "$file_level_service_descriptors$ = nullptr;\n");
  }

  if (!message_generators_.empty()) {
    format(
        "\n"
        "const $uint32$ $tablename$::offsets[] "
        "PROTOBUF_SECTION_VARIABLE(protodesc_cold) = {\n");
    format.Indent();
    std::vector<std::pair<size_t, size_t> > pairs;
    pairs.reserve(message_generators_.size());
    for (int i = 0; i < message_generators_.size(); i++) {
      pairs.push_back(message_generators_[i]->GenerateOffsets(printer));
    }
    format.Outdent();
    format(
        "};\n"
        "static const ::$proto_ns$::internal::MigrationSchema schemas[] "
        "PROTOBUF_SECTION_VARIABLE(protodesc_cold) = {\n");
    format.Indent();
    {
      int offset = 0;
      for (int i = 0; i < message_generators_.size(); i++) {
        message_generators_[i]->GenerateSchema(printer, offset,
                                               pairs[i].second);
        offset += pairs[i].first;
      }
    }
    format.Outdent();
    format(
        "};\n"
        "\nstatic "
        "::$proto_ns$::Message const * const file_default_instances[] = {\n");
    format.Indent();
    for (int i = 0; i < message_generators_.size(); i++) {
      const Descriptor* descriptor = message_generators_[i]->descriptor_;
      format(
          "reinterpret_cast<const "
          "::$proto_ns$::Message*>(&$1$::_$2$_default_instance_),\n",
          Namespace(descriptor),   // 1
          ClassName(descriptor));  // 2
    }
    format.Outdent();
    format(
        "};\n"
        "\n");
  } else {
    // we still need these symbols to exist
    format(
        // MSVC doesn't like empty arrays, so we add a dummy.
        "const $uint32$ $tablename$::offsets[1] = {};\n"
        "static constexpr ::$proto_ns$::internal::MigrationSchema* schemas = "
        "nullptr;"
        "\n"
        "static constexpr ::$proto_ns$::Message* const* "
        "file_default_instances = nullptr;\n"
        "\n");
  }
>>>>>>> 1ee15bae

    // ---------------------------------------------------------------

<<<<<<< HEAD
    // protobuf_AssignDescriptorsOnce():  The first time it is called, calls
    // AssignDescriptors().  All later times, waits for the first call to
    // complete and then returns.
    printer->Print(
      "namespace {\n"
      "\n"
      "GOOGLE_PROTOBUF_DECLARE_ONCE(protobuf_AssignDescriptors_once_);\n"
      "inline void protobuf_AssignDescriptorsOnce() {\n"
      "  ::google::protobuf::GoogleOnceInit(&protobuf_AssignDescriptors_once_,\n"
      "                 &$assigndescriptorsname$);\n"
      "}\n"
      "\n",
      "assigndescriptorsname", GlobalAssignDescriptorsName(file_->name()));

    // protobuf_RegisterTypes():  Calls
    // MessageFactory::InternalRegisterGeneratedType() for each message type.
    printer->Print(
      "void protobuf_RegisterTypes(const ::std::string&) {\n"
      "  protobuf_AssignDescriptorsOnce();\n");
    printer->Indent();

    for (int i = 0; i < file_->message_type_count(); i++) {
      message_generators_[i]->GenerateTypeRegistrations(printer);
    }

    printer->Outdent();
    printer->Print(
      "}\n"
      "\n"
      "}  // namespace\n");
  }

  // -----------------------------------------------------------------

  // ShutdownFile():  Deletes descriptors, default instances, etc. on shutdown.
  printer->Print(
    "\n"
    "void $shutdownfilename$() {\n",
    "shutdownfilename", GlobalShutdownFileName(file_->name()));
  printer->Indent();

  for (int i = 0; i < file_->message_type_count(); i++) {
    message_generators_[i]->GenerateShutdownCode(printer);
  }

  printer->Outdent();
  printer->Print(
    "}\n\n");

  // -----------------------------------------------------------------

  // Now generate the AddDescriptors() function.
  PrintHandlingOptionalStaticInitializers(
      file_, options_, printer,
      // With static initializers.
      // Note that we don't need any special synchronization in the following
      // code
      // because it is called at static init time before any threads exist.
      "void $adddescriptorsname$() {\n"
      "  static bool already_here = false;\n"
      "  if (already_here) return;\n"
      "  already_here = true;\n"
      "  GOOGLE_PROTOBUF_VERIFY_VERSION;\n"
      "\n",
      // Without.
      "void $adddescriptorsname$_impl() {\n"
      "  GOOGLE_PROTOBUF_VERIFY_VERSION;\n"
      "\n",
      // Vars.
      "adddescriptorsname", GlobalAddDescriptorsName(file_->name()));

  printer->Indent();

  // Call the AddDescriptors() methods for all of our dependencies, to make
  // sure they get added first.
  for (int i = 0; i < file_->dependency_count(); i++) {
    const FileDescriptor* dependency = file_->dependency(i);
    // Print the namespace prefix for the dependency.
    string add_desc_name = QualifiedFileLevelSymbol(
        dependency->package(), GlobalAddDescriptorsName(dependency->name()));
    // Call its AddDescriptors function.
    printer->Print(
      "$name$();\n",
      "name", add_desc_name);
  }

  if (HasDescriptorMethods(file_, options_)) {
    // Embed the descriptor.  We simply serialize the entire FileDescriptorProto
    // and embed it as a string literal, which is parsed and built into real
    // descriptors at initialization time.
    FileDescriptorProto file_proto;
    file_->CopyTo(&file_proto);
    string file_data;
    file_proto.SerializeToString(&file_data);

#ifdef _MSC_VER
    bool breakdown_large_file = true;
#else
    bool breakdown_large_file = false;
#endif
    // Workaround for MSVC: "Error C1091: compiler limit: string exceeds 65535
    // bytes in length". Declare a static array of characters rather than use a
    // string literal.
    if (breakdown_large_file && file_data.size() > 65535) {
      // This has to be explicitly marked as a signed char because the generated
      // code puts negative values in the array, and sometimes plain char is
      // unsigned. That implicit narrowing conversion is not allowed in C++11.
      // <http://stackoverflow.com/questions/4434140/narrowing-conversions-in-c0x-is-it-just-me-or-does-this-sound-like-a-breakin>
      // has details on why.
      printer->Print(
          "static const signed char descriptor[] = {\n");
      printer->Indent();

      // Only write 25 bytes per line.
=======
  // protobuf_AssignDescriptorsOnce():  The first time it is called, calls
  // AssignDescriptors().  All later times, waits for the first call to
  // complete and then returns.
  format(
      "::$proto_ns$::internal::AssignDescriptorsTable $assign_desc_table$ = "
      "{\n"
      "  {}, $add_descriptors$, \"$filename$\", schemas,\n"
      "  file_default_instances, $tablename$::offsets,\n"
      "  $file_level_metadata$, $1$, $file_level_enum_descriptors$, "
      "$file_level_service_descriptors$,\n"
      "};\n"
      "\n",
      message_generators_.size());

  // Embed the descriptor.  We simply serialize the entire
  // FileDescriptorProto/ and embed it as a string literal, which is parsed and
  // built into real descriptors at initialization time.
  const string protodef_name =
      UniqueName("descriptor_table_protodef", file_, options_);
  format( "const char $1$[] =\n", protodef_name);
  format.Indent();
  FileDescriptorProto file_proto;
  file_->CopyTo(&file_proto);
  string file_data;
  file_proto.SerializeToString(&file_data);

  {
    if (file_data.size() > 65535) {
      // Workaround for MSVC: "Error C1091: compiler limit: string exceeds
      // 65535 bytes in length". Declare a static array of chars rather than
      // use a string literal. Only write 25 bytes per line.
>>>>>>> 1ee15bae
      static const int kBytesPerLine = 25;
      format("{ ");
      for (int i = 0; i < file_data.size();) {
<<<<<<< HEAD
          for (int j = 0; j < kBytesPerLine && i < file_data.size(); ++i, ++j) {
            printer->Print(
                "$char$, ",
                "char", SimpleItoa(file_data[i]));
          }
          printer->Print(
              "\n");
      }

      printer->Outdent();
      printer->Print(
          "};\n");

      printer->Print(
          "::google::protobuf::DescriptorPool::InternalAddGeneratedFile(descriptor, $size$);\n",
          "size", SimpleItoa(file_data.size()));

=======
        for (int j = 0; j < kBytesPerLine && i < file_data.size(); ++i, ++j) {
          format("'$1$', ", CEscape(file_data.substr(i, 1)));
        }
        format("\n");
      }
      format("'\\0' }");  // null-terminate
>>>>>>> 1ee15bae
    } else {
      printer->Print(
        "::google::protobuf::DescriptorPool::InternalAddGeneratedFile(");

      // Only write 40 bytes per line.
      static const int kBytesPerLine = 40;
      for (int i = 0; i < file_data.size(); i += kBytesPerLine) {
<<<<<<< HEAD
        printer->Print("\n  \"$data$\"",
                       "data",
                       EscapeTrigraphs(
                           CEscape(file_data.substr(i, kBytesPerLine))));
    }
    printer->Print(
        ", $size$);\n",
        "size", SimpleItoa(file_data.size()));
    }

    // Call MessageFactory::InternalRegisterGeneratedFile().
    printer->Print(
      "::google::protobuf::MessageFactory::InternalRegisterGeneratedFile(\n"
      "  \"$filename$\", &protobuf_RegisterTypes);\n",
      "filename", file_->name());
  }

  // Allocate and initialize default instances.  This can't be done lazily
  // since default instances are returned by simple accessors and are used with
  // extensions.  Speaking of which, we also register extensions at this time.
  for (int i = 0; i < file_->message_type_count(); i++) {
    message_generators_[i]->GenerateDefaultInstanceAllocator(printer);
  }
  for (int i = 0; i < file_->extension_count(); i++) {
    extension_generators_[i]->GenerateRegistration(printer);
  }
  for (int i = 0; i < file_->message_type_count(); i++) {
    message_generators_[i]->GenerateDefaultInstanceInitializer(printer);
  }

  printer->Print(
    "::google::protobuf::internal::OnShutdown(&$shutdownfilename$);\n",
    "shutdownfilename", GlobalShutdownFileName(file_->name()));

  printer->Outdent();
  printer->Print(
    "}\n"
    "\n");
=======
        format(
            "\"$1$\"\n",
            EscapeTrigraphs(CEscape(file_data.substr(i, kBytesPerLine))));
      }
    }
    format(";\n");
  }
  format.Outdent();

  // Now generate the AddDescriptors() function.
  format(
      "::$proto_ns$::internal::DescriptorTable $1$ = {\n"
      "  false, $init_defaults$, \n"
      "  $2$,\n",
      UniqueName("descriptor_table", file_, options_),
      protodef_name);

  const int num_deps = file_->dependency_count();
  format(
      "  \"$filename$\", &$assign_desc_table$, $1$,\n"
      "};\n\n"
      "void $add_descriptors$() {\n"
      "  static constexpr ::$proto_ns$::internal::InitFunc deps[$2$] =\n"
      "  {\n",
      file_data.size(), std::max(num_deps, 1));
  for (int i = 0; i < num_deps; i++) {
    const FileDescriptor* dependency = file_->dependency(i);
    format("    ::$1$,\n", UniqueName("AddDescriptors", dependency, options_));
  }
  format(
      "  };\n"
      " ::$proto_ns$::internal::AddDescriptors(&$1$, deps, $2$);\n"
      "}\n\n",
      UniqueName("descriptor_table", file_, options_),  // 1
      num_deps);                                        // 2
  format(
      "// Force running AddDescriptors() at dynamic initialization time.\n"
      "static bool $1$ = []() { $add_descriptors$(); return true; }();\n",
      UniqueName("dynamic_init_dummy", file_, options_));
}

void FileGenerator::GenerateInitForSCC(const SCC* scc, io::Printer* printer) {
  Formatter format(printer, variables_);
  const string scc_name = ClassName(scc->GetRepresentative());
  // We use static and not anonymous namespace because symbol names are
  // substantially shorter.
  format("static void InitDefaults$1$() {\n",
         UniqueName(scc_name, scc->GetRepresentative(), options_));

  if (options_.opensource_runtime) {
    format("  GOOGLE_PROTOBUF_VERIFY_VERSION;\n\n");
  }

  format.Indent();

  if (!options_.opensource_runtime) {
    for (int i = 0; i < scc->children.size(); i++) {
      const SCC* child_scc = scc->children[i];
      const FileDescriptor* dependency = child_scc->GetRepresentative()->file();
      if (!IsProto1(dependency, options_)) continue;
      format("$1$();\n", UniqueName("InitDefaults", dependency, options_));
    }
  }

  // First construct all the necessary default instances.
  for (int i = 0; i < message_generators_.size(); i++) {
    if (scc_analyzer_.GetSCC(message_generators_[i]->descriptor_) != scc) {
      continue;
    }
    // TODO(gerbens) This requires this function to be friend. Remove
    // the need for this.
    message_generators_[i]->GenerateFieldDefaultInstances(printer);
    format(
        "{\n"
        "  void* ptr = &$1$::_$2$_default_instance_;\n"
        "  new (ptr) $1$::$2$();\n",
        Namespace(message_generators_[i]->descriptor_),   // 1
        ClassName(message_generators_[i]->descriptor_));  // 2
    if (options_.opensource_runtime &&
        !IsMapEntryMessage(message_generators_[i]->descriptor_)) {
      format(
          "  ::google::protobuf::internal::OnShutdownDestroyMessage(ptr);\n");
    }
    format("}\n");
  }

  // TODO(gerbens) make default instances be the same as normal instances.
  // Default instances differ from normal instances because they have cross
  // linked message fields.
  for (int i = 0; i < message_generators_.size(); i++) {
    if (scc_analyzer_.GetSCC(message_generators_[i]->descriptor_) != scc) {
      continue;
    }
    format("$1$::InitAsDefaultInstance();\n",
           QualifiedClassName(message_generators_[i]->descriptor_));
  }
  format.Outdent();
  format("}\n\n");

  format(
      "$dllexport_decl $::$proto_ns$::internal::SCCInfo<$1$> "
      "scc_info_$2$ =\n"
      "    "
      "{{ATOMIC_VAR_INIT(::$proto_ns$::internal::SCCInfoBase::kUninitialized), "
      "$1$, InitDefaults$2$}, {",
      scc->children.size(),  // 1
      UniqueName(ClassName(scc->GetRepresentative()), scc->GetRepresentative(),
                 options_));
  for (const SCC* child : scc->children) {
    auto repr = child->GetRepresentative();
    if (IsProto1(repr->file(), options_)) {
      GOOGLE_CHECK(!options_.opensource_runtime);
      format("\n      nullptr,");
      continue;
    }
    format("\n      &scc_info_$1$.base,",
           UniqueName(ClassName(repr), repr, options_));
  }
  format("}};\n\n");
}

void FileGenerator::GenerateTables(io::Printer* printer) {
  Formatter format(printer, variables_);
  if (options_.table_driven_parsing) {
    // TODO(ckennelly): Gate this with the same options flag to enable
    // table-driven parsing.
    format(
        "PROTOBUF_CONSTEXPR_VAR ::$proto_ns$::internal::ParseTableField\n"
        "    const $tablename$::entries[] "
        "PROTOBUF_SECTION_VARIABLE(protodesc_cold) = {\n");
    format.Indent();

    std::vector<size_t> entries;
    size_t count = 0;
    for (int i = 0; i < message_generators_.size(); i++) {
      size_t value = message_generators_[i]->GenerateParseOffsets(printer);
      entries.push_back(value);
      count += value;
    }

    // We need these arrays to exist, and MSVC does not like empty arrays.
    if (count == 0) {
      format("{0, 0, 0, ::$proto_ns$::internal::kInvalidMask, 0, 0},\n");
    }

    format.Outdent();
    format(
        "};\n"
        "\n"
        "PROTOBUF_CONSTEXPR_VAR "
        "::$proto_ns$::internal::AuxillaryParseTableField\n"
        "    const $tablename$::aux[] "
        "PROTOBUF_SECTION_VARIABLE(protodesc_cold) = {\n");
    format.Indent();

    std::vector<size_t> aux_entries;
    count = 0;
    for (int i = 0; i < message_generators_.size(); i++) {
      size_t value = message_generators_[i]->GenerateParseAuxTable(printer);
      aux_entries.push_back(value);
      count += value;
    }

    if (count == 0) {
      format("::$proto_ns$::internal::AuxillaryParseTableField(),\n");
    }

    format.Outdent();
    format(
        "};\n"
        "PROTOBUF_CONSTEXPR_VAR ::$proto_ns$::internal::ParseTable const\n"
        "    $tablename$::schema[] "
        "PROTOBUF_SECTION_VARIABLE(protodesc_cold) = {\n");
    format.Indent();
>>>>>>> 1ee15bae

  PrintHandlingOptionalStaticInitializers(
      file_, options_, printer,
      // With static initializers.
      "// Force AddDescriptors() to be called at static initialization time.\n"
      "struct StaticDescriptorInitializer_$filename$ {\n"
      "  StaticDescriptorInitializer_$filename$() {\n"
      "    $adddescriptorsname$();\n"
      "  }\n"
      "} static_descriptor_initializer_$filename$_;\n",
      // Without.
      "GOOGLE_PROTOBUF_DECLARE_ONCE($adddescriptorsname$_once_);\n"
      "void $adddescriptorsname$() {\n"
      "  ::google::protobuf::GoogleOnceInit(&$adddescriptorsname$_once_,\n"
      "                 &$adddescriptorsname$_impl);\n"
      "}\n",
      // Vars.
      "adddescriptorsname", GlobalAddDescriptorsName(file_->name()), "filename",
      FilenameIdentifier(file_->name()));
}

<<<<<<< HEAD
void FileGenerator::GenerateNamespaceOpeners(io::Printer* printer) {
  if (package_parts_.size() > 0) printer->Print("\n");

  for (int i = 0; i < package_parts_.size(); i++) {
    printer->Print("namespace $part$ {\n",
                   "part", package_parts_[i]);
  }
}

void FileGenerator::GenerateNamespaceClosers(io::Printer* printer) {
  if (package_parts_.size() > 0) printer->Print("\n");

  for (int i = package_parts_.size() - 1; i >= 0; i--) {
    printer->Print("}  // namespace $part$\n",
                   "part", package_parts_[i]);
=======
    if (message_generators_.empty()) {
      format("{ nullptr, nullptr, 0, -1, -1, false },\n");
    }

    format.Outdent();
    format(
        "};\n"
        "\n");
  }

  if (!message_generators_.empty() && options_.table_driven_serialization) {
    format(
        "const ::$proto_ns$::internal::FieldMetadata "
        "$tablename$::field_metadata[] "
        "= {\n");
    format.Indent();
    std::vector<int> field_metadata_offsets;
    int idx = 0;
    for (int i = 0; i < message_generators_.size(); i++) {
      field_metadata_offsets.push_back(idx);
      idx += message_generators_[i]->GenerateFieldMetadata(printer);
    }
    field_metadata_offsets.push_back(idx);
    format.Outdent();
    format(
        "};\n"
        "const ::$proto_ns$::internal::SerializationTable "
        "$tablename$::serialization_table[] = {\n");
    format.Indent();
    // We rely on the order we layout the tables to match the order we
    // calculate them with FlattenMessagesInFile, so we check here that
    // these match exactly.
    std::vector<const Descriptor*> calculated_order =
        FlattenMessagesInFile(file_);
    GOOGLE_CHECK_EQ(calculated_order.size(), message_generators_.size());
    for (int i = 0; i < message_generators_.size(); i++) {
      GOOGLE_CHECK_EQ(calculated_order[i], message_generators_[i]->descriptor_);
      format("{$1$, $tablename$::field_metadata + $2$},\n",
             field_metadata_offsets[i + 1] - field_metadata_offsets[i],  // 1
             field_metadata_offsets[i]);                                 // 2
    }
    format.Outdent();
    format(
        "};\n"
        "\n");
  }
}

class FileGenerator::ForwardDeclarations {
 public:
  void AddMessage(const Descriptor* d) { classes_[ClassName(d)] = d; }
  void AddEnum(const EnumDescriptor* d) { enums_[ClassName(d)] = d; }

  void Print(const Formatter& format, const Options& options) const {
    for (const auto& p : enums_) {
      const string& enumname = p.first;
      const EnumDescriptor* enum_desc = p.second;
      format(
          "enum ${1$$2$$}$ : int;\n"
          "bool $2$_IsValid(int value);\n",
          enum_desc, enumname);
    }
    for (const auto& p : classes_) {
      const string& classname = p.first;
      const Descriptor* class_desc = p.second;
      format(
          "class ${1$$2$$}$;\n"
          "class $2$DefaultTypeInternal;\n"
          "$dllexport_decl $extern "
          "$2$DefaultTypeInternal _$2$_default_instance_;\n",
          class_desc, classname);
      if (options.lite_implicit_weak_fields) {
        format("void $1$_ReferenceStrong();\n", classname);
      }
    }
  }

  void PrintTopLevelDecl(const Formatter& format) const {
    for (const auto& pair : classes_) {
      format(
          "template<> $dllexport_decl $"
          "$1$* Arena::CreateMaybeMessage<$1$>(Arena*);\n",
          QualifiedClassName(pair.second));
    }
>>>>>>> 1ee15bae
  }

 private:
  std::map<string, const Descriptor*> classes_;
  std::map<string, const EnumDescriptor*> enums_;
};

static void PublicImportDFS(const FileDescriptor* fd,
                            std::unordered_set<const FileDescriptor*>* fd_set) {
  for (int i = 0; i < fd->public_dependency_count(); i++) {
    const FileDescriptor* dep = fd->public_dependency(i);
    if (fd_set->insert(dep).second) PublicImportDFS(dep, fd_set);
  }
}

void FileGenerator::GenerateForwardDeclarations(io::Printer* printer) {
<<<<<<< HEAD
  ForwardDeclarations decls;
  for (int i = 0; i < file_->dependency_count(); i++) {
    FileGenerator dependency(file_->dependency(i), options_);
    dependency.FillForwardDeclarations(&decls);
  }
  FillForwardDeclarations(&decls);
  decls.Print(printer);
}

void FileGenerator::FillForwardDeclarations(ForwardDeclarations* decls) {
  for (int i = 0; i < file_->public_dependency_count(); i++) {
    FileGenerator dependency(file_->public_dependency(i), options_);
    dependency.FillForwardDeclarations(decls);
  }
  for (int i = 0; i < package_parts_.size(); i++) {
    decls = decls->AddOrGetNamespace(package_parts_[i]);
  }
  // Generate enum definitions.
  for (int i = 0; i < file_->message_type_count(); i++) {
    message_generators_[i]->FillEnumForwardDeclarations(&decls->enums());
  }
  for (int i = 0; i < file_->enum_type_count(); i++) {
    enum_generators_[i]->FillForwardDeclaration(&decls->enums());
  }
  // Generate forward declarations of classes.
  for (int i = 0; i < file_->message_type_count(); i++) {
    message_generators_[i]->FillMessageForwardDeclarations(
        &decls->classes());
=======
  Formatter format(printer, variables_);
  std::vector<const Descriptor*> classes;
  std::vector<const EnumDescriptor*> enums;

  FlattenMessagesInFile(file_, &classes);  // All messages need forward decls.

  if (options_.proto_h) {  // proto.h needs extra forward declarations.
    // All classes / enums refered to as field members
    std::vector<const FieldDescriptor*> fields;
    ListAllFields(file_, &fields);
    for (int i = 0; i < fields.size(); i++) {
      classes.push_back(fields[i]->containing_type());
      classes.push_back(fields[i]->message_type());
      enums.push_back(fields[i]->enum_type());
    }
    ListAllTypesForServices(file_, &classes);
  }

  // Calculate the set of files whose definitions we get through include.
  // No need to forward declare types that are defined in these.
  std::unordered_set<const FileDescriptor*> public_set;
  PublicImportDFS(file_, &public_set);

  std::map<string, ForwardDeclarations> decls;
  for (int i = 0; i < classes.size(); i++) {
    const Descriptor* d = classes[i];
    if (d && !public_set.count(d->file())) decls[Namespace(d)].AddMessage(d);
  }
  for (int i = 0; i < enums.size(); i++) {
    const EnumDescriptor* d = enums[i];
    if (d && !public_set.count(d->file())) decls[Namespace(d)].AddEnum(d);
  }


  NamespaceOpener ns(format);
  for (const auto& pair : decls) {
    ns.ChangeTo(pair.first);
    pair.second.Print(format, options_);
  }
  ns.ChangeTo(variables_["proto_ns"]);
  for (const auto& pair : decls) {
    pair.second.PrintTopLevelDecl(format);
>>>>>>> 1ee15bae
  }
}

void FileGenerator::GenerateTopHeaderGuard(io::Printer* printer,
                                           const string& filename_identifier) {
  Formatter format(printer, variables_);
  // Generate top of header.
  format(
      "// Generated by the protocol buffer compiler.  DO NOT EDIT!\n"
      "// source: $filename$\n"
      "\n"
      "#ifndef PROTOBUF_INCLUDED_$1$\n"
      "#define PROTOBUF_INCLUDED_$1$\n"
      "\n"
      "#include <limits>\n"
      "#include <string>\n",
      filename_identifier);
  if (!options_.opensource_runtime && !enum_generators_.empty()) {
    // Add header to provide std::is_integral for safe Enum_Name() function.
    format("#include <type_traits>\n");
  }
  format("\n");
}

void FileGenerator::GenerateBottomHeaderGuard(
    io::Printer* printer, const string& filename_identifier) {
  Formatter format(printer, variables_);
  format("#endif  // PROTOBUF_INCLUDED_$1$\n", filename_identifier);
}

void FileGenerator::GenerateLibraryIncludes(io::Printer* printer) {
<<<<<<< HEAD

  printer->Print(
    "#include <google/protobuf/stubs/common.h>\n"
    "\n");

  // Verify the protobuf library header version is compatible with the protoc
  // version before going any further.
  printer->Print(
    "#if GOOGLE_PROTOBUF_VERSION < $min_header_version$\n"
    "#error This file was generated by a newer version of protoc which is\n"
    "#error incompatible with your Protocol Buffer headers.  Please update\n"
    "#error your headers.\n"
    "#endif\n"
    "#if $protoc_version$ < GOOGLE_PROTOBUF_MIN_PROTOC_VERSION\n"
    "#error This file was generated by an older version of protoc which is\n"
    "#error incompatible with your Protocol Buffer headers.  Please\n"
    "#error regenerate this file with a newer version of protoc.\n"
    "#endif\n"
    "\n",
    "min_header_version",
      SimpleItoa(protobuf::internal::kMinHeaderVersionForProtoc),
    "protoc_version", SimpleItoa(GOOGLE_PROTOBUF_VERSION));

  // OK, it's now safe to #include other files.
  printer->Print(
    "#include <google/protobuf/arena.h>\n"
    "#include <google/protobuf/arenastring.h>\n"
    "#include <google/protobuf/generated_message_util.h>\n");
  if (UseUnknownFieldSet(file_, options_)) {
    printer->Print(
      "#include <google/protobuf/metadata.h>\n");
=======
  Formatter format(printer, variables_);
  if (UsingImplicitWeakFields(file_, options_)) {
    IncludeFile("net/proto2/public/implicit_weak_message.h", printer);
  }
  if (HasWeakFields(file_, options_)) {
    GOOGLE_CHECK(!options_.opensource_runtime);
    IncludeFile("net/proto2/public/weak_field_map.h", printer);
  }
  if (HasLazyFields(file_, options_)) {
    GOOGLE_CHECK(!options_.opensource_runtime);
    IncludeFile("net/proto2/public/lazy_field.h", printer);
  }

  if (options_.opensource_runtime) {
    // Verify the protobuf library header version is compatible with the protoc
    // version before going any further.
    IncludeFile("net/proto2/public/port_def.inc", printer);
    format(
        "#if PROTOBUF_VERSION < $1$\n"
        "#error This file was generated by a newer version of protoc which is\n"
        "#error incompatible with your Protocol Buffer headers. Please update\n"
        "#error your headers.\n"
        "#endif\n"
        "#if $2$ < PROTOBUF_MIN_PROTOC_VERSION\n"
        "#error This file was generated by an older version of protoc which "
        "is\n"
        "#error incompatible with your Protocol Buffer headers. Please\n"
        "#error regenerate this file with a newer version of protoc.\n"
        "#endif\n"
        "\n",
        PROTOBUF_MIN_HEADER_VERSION_FOR_PROTOC,  // 1
        PROTOBUF_VERSION);                               // 2
    IncludeFile("net/proto2/public/port_undef.inc", printer);
  }

  // OK, it's now safe to #include other files.
  IncludeFile("net/proto2/io/public/coded_stream.h", printer);
  IncludeFile("net/proto2/public/arena.h", printer);
  IncludeFile("net/proto2/public/arenastring.h", printer);
  IncludeFile("net/proto2/public/generated_message_table_driven.h", printer);
  IncludeFile("net/proto2/public/generated_message_util.h", printer);
  IncludeFile("net/proto2/public/inlined_string_field.h", printer);

  if (HasDescriptorMethods(file_, options_)) {
    IncludeFile("net/proto2/public/metadata.h", printer);
  } else {
    IncludeFile("net/proto2/public/metadata_lite.h", printer);
>>>>>>> 1ee15bae
  }
  if (file_->message_type_count() > 0) {
    if (HasDescriptorMethods(file_, options_)) {
      IncludeFile("net/proto2/public/message.h", printer);
    } else {
      IncludeFile("net/proto2/public/message_lite.h", printer);
    }
  }
  if (options_.opensource_runtime) {
    // Open-source relies on unconditional includes of these.
    IncludeFileAndExport("net/proto2/public/repeated_field.h", printer);
    IncludeFileAndExport("net/proto2/public/extension_set.h", printer);
  } else {
    // Google3 includes these files only when they are necessary.
    if (HasExtensionsOrExtendableMessage(file_)) {
      IncludeFileAndExport("net/proto2/public/extension_set.h", printer);
    }
    if (HasRepeatedFields(file_)) {
      IncludeFileAndExport("net/proto2/public/repeated_field.h", printer);
    }
    if (HasStringPieceFields(file_, options_)) {
      IncludeFile("net/proto2/public/string_piece_field_support.h", printer);
    }
    if (HasCordFields(file_, options_)) {
      format("#include \"third_party/absl/strings/cord.h\"\n");
    }
  }
<<<<<<< HEAD
  printer->Print(
    "#include <google/protobuf/repeated_field.h>\n"
    "#include <google/protobuf/extension_set.h>\n");
  if (HasMapFields(file_)) {
    printer->Print(
        "#include <google/protobuf/map.h>\n");
    if (HasDescriptorMethods(file_, options_)) {
      printer->Print(
          "#include <google/protobuf/map_field_inl.h>\n");
    } else {
      printer->Print(
          "#include <google/protobuf/map_field_lite.h>\n");
=======
  if (HasMapFields(file_)) {
    IncludeFileAndExport("net/proto2/public/map.h", printer);
    if (HasDescriptorMethods(file_, options_)) {
      IncludeFile("net/proto2/public/map_entry.h", printer);
      IncludeFile("net/proto2/public/map_field_inl.h", printer);
    } else {
      IncludeFile("net/proto2/public/map_entry_lite.h", printer);
      IncludeFile("net/proto2/public/map_field_lite.h", printer);
>>>>>>> 1ee15bae
    }
  }

  if (HasEnumDefinitions(file_)) {
    if (HasDescriptorMethods(file_, options_)) {
      IncludeFile("net/proto2/public/generated_enum_reflection.h", printer);
    } else {
      IncludeFile("net/proto2/public/generated_enum_util.h", printer);
    }
  }

  if (HasGenericServices(file_, options_)) {
    IncludeFile("net/proto2/public/service.h", printer);
  }

<<<<<<< HEAD
  if (UseUnknownFieldSet(file_, options_) && file_->message_type_count() > 0) {
    printer->Print(
      "#include <google/protobuf/unknown_field_set.h>\n");
=======
  if (UseUnknownFieldSet(file_, options_) && !message_generators_.empty()) {
    IncludeFile("net/proto2/public/unknown_field_set.h", printer);
>>>>>>> 1ee15bae
  }

  if (IsAnyMessage(file_, options_)) {
    IncludeFile("net/proto2/internal/any.h", printer);
  }
}

void FileGenerator::GenerateMetadataPragma(io::Printer* printer,
                                           const string& info_path) {
  Formatter format(printer, variables_);
  if (!info_path.empty() && !options_.annotation_pragma_name.empty() &&
      !options_.annotation_guard_name.empty()) {
    format.Set("guard", options_.annotation_guard_name);
    format.Set("pragma", options_.annotation_pragma_name);
    format.Set("info_path", info_path);
    format(
        "#ifdef $guard$\n"
        "#pragma $pragma$ \"$info_path$\"\n"
        "#endif  // $guard$\n");
  }
}

void FileGenerator::GenerateDependencyIncludes(io::Printer* printer) {
<<<<<<< HEAD
  set<string> public_import_names;
  for (int i = 0; i < file_->public_dependency_count(); i++) {
    public_import_names.insert(file_->public_dependency(i)->name());
  }

=======
  Formatter format(printer, variables_);
>>>>>>> 1ee15bae
  for (int i = 0; i < file_->dependency_count(); i++) {
    string basename = StripProto(file_->dependency(i)->name());

    // Do not import weak deps.
    if (IsDepWeak(file_->dependency(i))) continue;

    if (IsBootstrapProto(options_, file_)) {
      GetBootstrapBasename(options_, basename, &basename);
    }

    format("#include $1$\n",
           CreateHeaderInclude(basename + ".pb.h", file_->dependency(i)));
  }
}

void FileGenerator::GenerateGlobalStateFunctionDeclarations(
    io::Printer* printer) {
<<<<<<< HEAD
  // Forward-declare the AddDescriptors, AssignDescriptors, and ShutdownFile
  // functions, so that we can declare them to be friends of each class.
  printer->Print(
    "\n"
    "// Internal implementation detail -- do not call these.\n"
    "void $dllexport_decl$$adddescriptorsname$();\n",
    "adddescriptorsname", GlobalAddDescriptorsName(file_->name()),
    "dllexport_decl",
    options_.dllexport_decl.empty() ? "" : options_.dllexport_decl + " ");

  printer->Print(
    // Note that we don't put dllexport_decl on these because they are only
    // called by the .pb.cc file in which they are defined.
    "void $assigndescriptorsname$();\n"
    "void $shutdownfilename$();\n"
    "\n",
    "assigndescriptorsname", GlobalAssignDescriptorsName(file_->name()),
    "shutdownfilename", GlobalShutdownFileName(file_->name()));
}

void FileGenerator::GenerateMessageForwardDeclarations(io::Printer* printer) {
  map<string, const Descriptor*> classes;
  for (int i = 0; i < file_->message_type_count(); i++) {
    message_generators_[i]->FillMessageForwardDeclarations(&classes);
  }
  for (map<string, const Descriptor *>::const_iterator it = classes.begin(),
                                                       end = classes.end();
       it != end; ++it) {
    printer->Print("class $classname$;\n", "classname", it->first);
    printer->Annotate("classname", it->second);
=======
  Formatter format(printer, variables_);
  // Forward-declare the AddDescriptors, InitDefaults because these are called
  // by .pb.cc files depending on this file.
  //
  // The TableStruct is also outputted in weak_message_field.cc, because the
  // weak fields must refer to table struct but cannot include the header.
  // Also it annotates extra weak attributes.
  // TODO(gerbens) make sure this situation is handled better.
  format(
      "\n"
      "// Internal implementation detail -- do not use these members.\n"
      "struct $dllexport_decl $$tablename$ {\n"
      // These tables describe how to serialize and parse messages. Used
      // for table driven code.
      "  static const ::$proto_ns$::internal::ParseTableField entries[]\n"
      "    PROTOBUF_SECTION_VARIABLE(protodesc_cold);\n"
      "  static const ::$proto_ns$::internal::AuxillaryParseTableField aux[]\n"
      "    PROTOBUF_SECTION_VARIABLE(protodesc_cold);\n"
      "  static const ::$proto_ns$::internal::ParseTable schema[$1$]\n"
      "    PROTOBUF_SECTION_VARIABLE(protodesc_cold);\n"
      "  static const ::$proto_ns$::internal::FieldMetadata field_metadata[];\n"
      "  static const ::$proto_ns$::internal::SerializationTable "
      "serialization_table[];\n"
      "  static const $uint32$ offsets[];\n"
      "};\n",
      std::max(size_t(1), message_generators_.size()));
  if (HasDescriptorMethods(file_, options_)) {
    format("void $dllexport_decl $$add_descriptors$();\n");
    if (!options_.opensource_runtime) {
      // TODO(gerbens) This is for proto1 interoperability. Remove when proto1
      // is gone.
      format("void $dllexport_decl $$init_defaults$();\n");
    }
>>>>>>> 1ee15bae
  }
}

void FileGenerator::GenerateMessageDefinitions(io::Printer* printer) {
  Formatter format(printer, variables_);
  // Generate class definitions.
  for (int i = 0; i < file_->message_type_count(); i++) {
    if (i > 0) {
      format("\n");
      format(kThinSeparator);
      format("\n");
    }
    message_generators_[i]->GenerateClassDefinition(printer);
  }
}

void FileGenerator::GenerateEnumDefinitions(io::Printer* printer) {
  // Generate enum definitions.
  for (int i = 0; i < file_->message_type_count(); i++) {
    message_generators_[i]->GenerateEnumDefinitions(printer);
  }
  for (int i = 0; i < file_->enum_type_count(); i++) {
    enum_generators_[i]->GenerateDefinition(printer);
  }
}

void FileGenerator::GenerateServiceDefinitions(io::Printer* printer) {
  Formatter format(printer, variables_);
  if (HasGenericServices(file_, options_)) {
    // Generate service definitions.
    for (int i = 0; i < file_->service_count(); i++) {
      if (i > 0) {
        format("\n");
        format(kThinSeparator);
        format("\n");
      }
      service_generators_[i]->GenerateDeclarations(printer);
    }

    format("\n");
    format(kThickSeparator);
    format("\n");
  }
}

void FileGenerator::GenerateExtensionIdentifiers(io::Printer* printer) {
<<<<<<< HEAD
  // Declare extension identifiers.
  for (int i = 0; i < file_->extension_count(); i++) {
    extension_generators_[i]->GenerateDeclaration(printer);
=======
  // Declare extension identifiers. These are in global scope and so only
  // the global scope extensions.
  for (auto& extension_generator : extension_generators_) {
    if (extension_generator->IsScoped()) continue;
    extension_generator->GenerateDeclaration(printer);
>>>>>>> 1ee15bae
  }
}

void FileGenerator::GenerateInlineFunctionDefinitions(io::Printer* printer) {
<<<<<<< HEAD
  // An aside about inline functions in .proto.h mode:
  //
  // The PROTOBUF_INLINE_NOT_IN_HEADERS symbol controls conditionally
  // moving much of the inline functions to the .pb.cc file, which can be a
  // significant performance benefit for compilation time, at the expense
  // of non-inline function calls.
  //
  // However, in .proto.h mode, the definition of the internal dependent
  // base class must remain in the header, and can never be out-lined. The
  // dependent base class also needs access to has-bit manipuation
  // functions, so the has-bit functions must be unconditionally inlined in
  // proto_h mode.
  //
  // This gives us three flavors of functions:
  //
  //  1. Functions on the message not used by the internal dependent base
  //     class: in .proto.h mode, only some functions are defined on the
  //     message class; others are defined on the dependent base class.
  //     These are guarded and can be out-lined. These are generated by
  //     GenerateInlineMethods, and include has_* bit functions in
  //     non-proto_h mode.
  //
  //  2. Functions on the internal dependent base class: these functions
  //     are dependent on a template parameter, so they always need to
  //     remain in the header.
  //
  //  3. Functions on the message that are used by the dependent base: the
  //     dependent base class down casts itself to the message
  //     implementation class to access these functions (the has_* bit
  //     manipulation functions). Unlike #1, these functions must
  //     unconditionally remain in the header. These are emitted by
  //     GenerateDependentInlineMethods, even though they are not actually
  //     dependent.

  printer->Print("#if !PROTOBUF_INLINE_NOT_IN_HEADERS\n");
=======
  Formatter format(printer, variables_);
  // TODO(gerbens) remove pragmas when gcc is no longer used. Current version
  // of gcc fires a bogus error when compiled with strict-aliasing.
  format(
      "#ifdef __GNUC__\n"
      "  #pragma GCC diagnostic push\n"
      "  #pragma GCC diagnostic ignored \"-Wstrict-aliasing\"\n"
      "#endif  // __GNUC__\n");
>>>>>>> 1ee15bae
  // Generate class inline methods.
  for (int i = 0; i < file_->message_type_count(); i++) {
    if (i > 0) {
      format(kThinSeparator);
      format("\n");
    }
    message_generators_[i]->GenerateInlineMethods(printer,
                                                  /* is_inline = */ true);
  }
<<<<<<< HEAD
  printer->Print("#endif  // !PROTOBUF_INLINE_NOT_IN_HEADERS\n");
=======
  format(
      "#ifdef __GNUC__\n"
      "  #pragma GCC diagnostic pop\n"
      "#endif  // __GNUC__\n");
>>>>>>> 1ee15bae

  for (int i = 0; i < file_->message_type_count(); i++) {
    if (i > 0) {
      format(kThinSeparator);
      format("\n");
    }
  }
}

void FileGenerator::GenerateProto2NamespaceEnumSpecializations(
    io::Printer* printer) {
  Formatter format(printer, variables_);
  // Emit GetEnumDescriptor specializations into google::protobuf namespace:
  if (HasEnumDefinitions(file_)) {
<<<<<<< HEAD
    // The SWIG conditional is to avoid a null-pointer dereference
    // (bug 1984964) in swig-1.3.21 resulting from the following syntax:
    //   namespace X { void Y<Z::W>(); }
    // which appears in GetEnumDescriptor() specializations.
    printer->Print(
        "\n"
        "#ifndef SWIG\n"
        "namespace google {\nnamespace protobuf {\n"
        "\n");
    for (int i = 0; i < file_->message_type_count(); i++) {
      message_generators_[i]->GenerateGetEnumDescriptorSpecializations(printer);
    }
    for (int i = 0; i < file_->enum_type_count(); i++) {
      enum_generators_[i]->GenerateGetEnumDescriptorSpecializations(printer);
    }
    printer->Print(
        "\n"
        "}  // namespace protobuf\n}  // namespace google\n"
        "#endif  // SWIG\n");
=======
    format("\n");
    {
      NamespaceOpener proto_ns(ProtobufNamespace(options_), format);
      format("\n");
      for (int i = 0; i < enum_generators_.size(); i++) {
        enum_generators_[i]->GenerateGetEnumDescriptorSpecializations(printer);
      }
      format("\n");
    }
>>>>>>> 1ee15bae
  }
}

}  // namespace cpp
}  // namespace compiler
}  // namespace protobuf
}  // namespace google<|MERGE_RESOLUTION|>--- conflicted
+++ resolved
@@ -36,6 +36,7 @@
 #include <map>
 #include <memory>
 #include <set>
+#include <vector>
 
 #include <google/protobuf/compiler/cpp/cpp_enum.h>
 #include <google/protobuf/compiler/cpp/cpp_extension.h>
@@ -57,35 +58,7 @@
 namespace compiler {
 namespace cpp {
 
-// ===================================================================
-
 FileGenerator::FileGenerator(const FileDescriptor* file, const Options& options)
-<<<<<<< HEAD
-    : file_(file),
-      options_(options),
-      message_generators_(
-          new google::protobuf::scoped_ptr<MessageGenerator>[file->message_type_count()]),
-      enum_generators_(
-          new google::protobuf::scoped_ptr<EnumGenerator>[file->enum_type_count()]),
-      service_generators_(
-          new google::protobuf::scoped_ptr<ServiceGenerator>[file->service_count()]),
-      extension_generators_(
-          new google::protobuf::scoped_ptr<ExtensionGenerator>[file->extension_count()]) {
-
-  for (int i = 0; i < file->message_type_count(); i++) {
-    message_generators_[i].reset(
-      new MessageGenerator(file->message_type(i), options));
-  }
-
-  for (int i = 0; i < file->enum_type_count(); i++) {
-    enum_generators_[i].reset(
-      new EnumGenerator(file->enum_type(i), options));
-  }
-
-  for (int i = 0; i < file->service_count(); i++) {
-    service_generators_[i].reset(
-      new ServiceGenerator(file->service(i), options));
-=======
     : file_(file), options_(options), scc_analyzer_(options) {
   // These variables are the same on a file level
   SetCommonVars(options, &variables_);
@@ -126,39 +99,8 @@
     for (int i = 0; i < service_generators_.size(); i++) {
       service_generators_[i]->index_in_metadata_ = i;
     }
->>>>>>> 1ee15bae
   }
   for (int i = 0; i < file->extension_count(); i++) {
-<<<<<<< HEAD
-    extension_generators_[i].reset(
-      new ExtensionGenerator(file->extension(i), options));
-  }
-
-  SplitStringUsing(file_->package(), ".", &package_parts_);
-}
-
-FileGenerator::~FileGenerator() {}
-
-void FileGenerator::GenerateProtoHeader(io::Printer* printer,
-                                        const string& info_path) {
-  if (!options_.proto_h) {
-    return;
-  }
-
-  string filename_identifier = FilenameIdentifier(file_->name());
-  GenerateTopHeaderGuard(printer, filename_identifier);
-
-
-  GenerateLibraryIncludes(printer);
-
-  for (int i = 0; i < file_->public_dependency_count(); i++) {
-    const FileDescriptor* dep = file_->public_dependency(i);
-    const char* extension = ".proto.h";
-    string dependency = StripProto(dep->name()) + extension;
-    printer->Print(
-      "#include \"$dependency$\"  // IWYU pragma: export\n",
-      "dependency", dependency);
-=======
     extension_generators_.emplace_back(
         new ExtensionGenerator(file->extension(i), options));
   }
@@ -197,23 +139,9 @@
         "#undef $1$\n"
         "#endif\n",
         names_to_undef[i]);
->>>>>>> 1ee15bae
-  }
-
-<<<<<<< HEAD
-  GenerateMetadataPragma(printer, info_path);
-
-  printer->Print(
-    "// @@protoc_insertion_point(includes)\n");
-
-
-  GenerateForwardDeclarations(printer);
-
-  // Open namespace.
-  GenerateNamespaceOpeners(printer);
-
-  GenerateGlobalStateFunctionDeclarations(printer);
-=======
+  }
+}
+
 void FileGenerator::GenerateHeader(io::Printer* printer) {
   Formatter format(printer, variables_);
 
@@ -248,73 +176,37 @@
     NamespaceOpener ns(Namespace(file_), format);
 
     format("\n");
->>>>>>> 1ee15bae
-
-  printer->Print("\n");
-
-<<<<<<< HEAD
-  GenerateEnumDefinitions(printer);
-=======
+
+    GenerateEnumDefinitions(printer);
+
     format(kThickSeparator);
     format("\n");
->>>>>>> 1ee15bae
-
-  printer->Print(kThickSeparator);
-  printer->Print("\n");
-
-<<<<<<< HEAD
-  GenerateMessageDefinitions(printer);
-=======
+
+    GenerateMessageDefinitions(printer);
+
     format("\n");
     format(kThickSeparator);
     format("\n");
->>>>>>> 1ee15bae
-
-  printer->Print("\n");
-  printer->Print(kThickSeparator);
-  printer->Print("\n");
-
-  GenerateServiceDefinitions(printer);
-
-<<<<<<< HEAD
-  GenerateExtensionIdentifiers(printer);
-=======
+
+    GenerateServiceDefinitions(printer);
+
+    GenerateExtensionIdentifiers(printer);
+
     format("\n");
     format(kThickSeparator);
     format("\n");
->>>>>>> 1ee15bae
-
-  printer->Print("\n");
-  printer->Print(kThickSeparator);
-  printer->Print("\n");
-
-<<<<<<< HEAD
-  GenerateInlineFunctionDefinitions(printer);
-
-  printer->Print(
-    "\n"
-    "// @@protoc_insertion_point(namespace_scope)\n"
-    "\n");
-
-  // Close up namespace.
-  GenerateNamespaceClosers(printer);
-=======
+
+    GenerateInlineFunctionDefinitions(printer);
+
     format(
         "\n"
         "// @@protoc_insertion_point(namespace_scope)\n"
         "\n");
   }
->>>>>>> 1ee15bae
 
   // We need to specialize some templates in the ::google::protobuf namespace:
   GenerateProto2NamespaceEnumSpecializations(printer);
 
-<<<<<<< HEAD
-  printer->Print(
-    "\n"
-    "// @@protoc_insertion_point(global_scope)\n"
-    "\n");
-=======
   format(
       "\n"
       "// @@protoc_insertion_point(global_scope)\n"
@@ -364,7 +256,6 @@
   GenerateMetadataPragma(printer, info_path);
 
   GenerateHeader(printer);
->>>>>>> 1ee15bae
 
   GenerateBottomHeaderGuard(printer, filename_identifier);
 }
@@ -386,9 +277,6 @@
   } else {
     GenerateLibraryIncludes(printer);
   }
-<<<<<<< HEAD
-  GenerateDependencyIncludes(printer);
-=======
 
   if (options_.transitive_pb_h) {
     GenerateDependencyIncludes(printer);
@@ -399,45 +287,9 @@
   // TODO(gerbens) remove this.
   format("// @@protoc_insertion_point(includes)\n");
 
->>>>>>> 1ee15bae
   GenerateMetadataPragma(printer, info_path);
 
-  printer->Print(
-    "// @@protoc_insertion_point(includes)\n");
-
-
-
-  // Open namespace.
-  GenerateNamespaceOpeners(printer);
-
   if (!options_.proto_h) {
-<<<<<<< HEAD
-    GenerateGlobalStateFunctionDeclarations(printer);
-    GenerateMessageForwardDeclarations(printer);
-
-    printer->Print("\n");
-
-    GenerateEnumDefinitions(printer);
-
-    printer->Print(kThickSeparator);
-    printer->Print("\n");
-
-    GenerateMessageDefinitions(printer);
-
-    printer->Print("\n");
-    printer->Print(kThickSeparator);
-    printer->Print("\n");
-
-    GenerateServiceDefinitions(printer);
-
-    GenerateExtensionIdentifiers(printer);
-
-    printer->Print("\n");
-    printer->Print(kThickSeparator);
-    printer->Print("\n");
-
-    GenerateInlineFunctionDefinitions(printer);
-=======
     GenerateHeader(printer);
   } else {
     {
@@ -450,60 +302,11 @@
         "\n"
         "// @@protoc_insertion_point(global_scope)\n"
         "\n");
->>>>>>> 1ee15bae
-  }
-
-  printer->Print(
-    "\n"
-    "// @@protoc_insertion_point(namespace_scope)\n");
-
-  // Close up namespace.
-  GenerateNamespaceClosers(printer);
-
-  if (!options_.proto_h) {
-    // We need to specialize some templates in the ::google::protobuf namespace:
-    GenerateProto2NamespaceEnumSpecializations(printer);
-  }
-
-  printer->Print(
-    "\n"
-    "// @@protoc_insertion_point(global_scope)\n"
-    "\n");
+  }
 
   GenerateBottomHeaderGuard(printer, filename_identifier);
 }
 
-<<<<<<< HEAD
-void FileGenerator::GenerateSource(io::Printer* printer) {
-  const bool use_system_include = IsWellKnownMessage(file_);
-  string header =
-      StripProto(file_->name()) + (options_.proto_h ? ".proto.h" : ".pb.h");
-  printer->Print(
-    "// Generated by the protocol buffer compiler.  DO NOT EDIT!\n"
-    "// source: $filename$\n"
-    "\n"
-    // The generated code calls accessors that might be deprecated. We don't
-    // want the compiler to warn in generated code.
-    "#define INTERNAL_SUPPRESS_PROTOBUF_FIELD_DEPRECATION\n"
-    "#include $left$$header$$right$\n"
-    "\n"
-    "#include <algorithm>\n"    // for swap()
-    "\n"
-    "#include <google/protobuf/stubs/common.h>\n"
-    "#include <google/protobuf/stubs/port.h>\n"
-    "#include <google/protobuf/stubs/once.h>\n"
-    "#include <google/protobuf/io/coded_stream.h>\n"
-    "#include <google/protobuf/wire_format_lite_inl.h>\n",
-    "filename", file_->name(),
-    "header", header,
-    "left", use_system_include ? "<" : "\"",
-    "right", use_system_include ? ">" : "\"");
-
-  // Unknown fields implementation in lite mode uses StringOutputStream
-  if (!UseUnknownFieldSet(file_, options_) && file_->message_type_count() > 0) {
-    printer->Print(
-      "#include <google/protobuf/io/zero_copy_stream_impl_lite.h>\n");
-=======
 void FileGenerator::DoIncludeFile(const string& google3_name, bool do_export,
                                   io::Printer* printer) {
   Formatter format(printer, variables_);
@@ -586,7 +389,6 @@
   // Unknown fields implementation in lite mode uses StringOutputStream
   if (!UseUnknownFieldSet(file_, options_) && !message_generators_.empty()) {
     IncludeFile("net/proto2/io/public/zero_copy_stream_impl_lite.h", printer);
->>>>>>> 1ee15bae
   }
 
   if (HasDescriptorMethods(file_, options_)) {
@@ -622,44 +424,6 @@
     }
   }
 
-<<<<<<< HEAD
-  printer->Print(
-    "// @@protoc_insertion_point(includes)\n");
-
-  GenerateNamespaceOpeners(printer);
-
-  if (HasDescriptorMethods(file_, options_)) {
-    printer->Print(
-      "\n"
-      "namespace {\n"
-      "\n");
-    for (int i = 0; i < file_->message_type_count(); i++) {
-      message_generators_[i]->GenerateDescriptorDeclarations(printer);
-    }
-    for (int i = 0; i < file_->enum_type_count(); i++) {
-      printer->Print(
-        "const ::google::protobuf::EnumDescriptor* $name$_descriptor_ = NULL;\n",
-        "name", ClassName(file_->enum_type(i), false));
-    }
-
-    if (HasGenericServices(file_, options_)) {
-      for (int i = 0; i < file_->service_count(); i++) {
-        printer->Print(
-          "const ::google::protobuf::ServiceDescriptor* $name$_descriptor_ = NULL;\n",
-          "name", file_->service(i)->name());
-      }
-    }
-
-    printer->Print(
-      "\n"
-      "}  // namespace\n"
-      "\n");
-  }
-
-  // Define our externally-visible BuildDescriptors() function.  (For the lite
-  // library, all this does is initialize default instances.)
-  GenerateBuildDescriptors(printer);
-=======
   format("// @@protoc_insertion_point(includes)\n");
   IncludeFile("net/proto2/public/port_def.inc", printer);
 }
@@ -800,122 +564,28 @@
   }
 
   NamespaceOpener ns(Namespace(file_), format);
->>>>>>> 1ee15bae
 
   // Generate enums.
-  for (int i = 0; i < file_->enum_type_count(); i++) {
-    enum_generators_[i]->GenerateMethods(printer);
-  }
-
-  // Generate classes.
-  for (int i = 0; i < file_->message_type_count(); i++) {
-    if (i == 0 && HasGeneratedMethods(file_, options_)) {
-      printer->Print(
-          "\n"
-          "namespace {\n"
-          "\n"
-          "static void MergeFromFail(int line) GOOGLE_ATTRIBUTE_COLD;\n"
-          "static void MergeFromFail(int line) {\n"
-          "  GOOGLE_CHECK(false) << __FILE__ << \":\" << line;\n"
-          "}\n"
-          "\n"
-          "}  // namespace\n"
-          "\n");
-    }
-    printer->Print("\n");
-    printer->Print(kThickSeparator);
-    printer->Print("\n");
-    message_generators_[i]->GenerateClassMethods(printer);
-
-    printer->Print("#if PROTOBUF_INLINE_NOT_IN_HEADERS\n");
-    // Generate class inline methods.
-    message_generators_[i]->GenerateInlineMethods(printer,
-                                                  /* is_inline = */ false);
-    printer->Print("#endif  // PROTOBUF_INLINE_NOT_IN_HEADERS\n");
+  for (int i = 0; i < enum_generators_.size(); i++) {
+    enum_generators_[i]->GenerateMethods(i, printer);
+  }
+
+  // Define extensions.
+  for (int i = 0; i < extension_generators_.size(); i++) {
+    extension_generators_[i]->GenerateDefinition(printer);
   }
 
   if (HasGenericServices(file_, options_)) {
     // Generate services.
-<<<<<<< HEAD
-    for (int i = 0; i < file_->service_count(); i++) {
-      if (i == 0) printer->Print("\n");
-      printer->Print(kThickSeparator);
-      printer->Print("\n");
-=======
     for (int i = 0; i < service_generators_.size(); i++) {
       if (i == 0) format("\n");
       format(kThickSeparator);
       format("\n");
->>>>>>> 1ee15bae
       service_generators_[i]->GenerateImplementation(printer);
     }
   }
-
-<<<<<<< HEAD
-  // Define extensions.
-  for (int i = 0; i < file_->extension_count(); i++) {
-    extension_generators_[i]->GenerateDefinition(printer);
-  }
-
-  printer->Print(
-    "\n"
-    "// @@protoc_insertion_point(namespace_scope)\n");
-
-  GenerateNamespaceClosers(printer);
-
-  printer->Print(
-    "\n"
-    "// @@protoc_insertion_point(global_scope)\n");
-}
-
-class FileGenerator::ForwardDeclarations {
- public:
-  ~ForwardDeclarations() {
-    for (map<string, ForwardDeclarations *>::iterator it = namespaces_.begin(),
-                                                      end = namespaces_.end();
-         it != end; ++it) {
-      delete it->second;
-    }
-    namespaces_.clear();
-  }
-
-  ForwardDeclarations* AddOrGetNamespace(const string& ns_name) {
-    ForwardDeclarations*& ns = namespaces_[ns_name];
-    if (ns == NULL) {
-      ns = new ForwardDeclarations;
-    }
-    return ns;
-  }
-
-  map<string, const Descriptor*>& classes() { return classes_; }
-  map<string, const EnumDescriptor*>& enums() { return enums_; }
-
-  void Print(io::Printer* printer) const {
-    for (map<string, const EnumDescriptor *>::const_iterator
-             it = enums_.begin(),
-             end = enums_.end();
-         it != end; ++it) {
-      printer->Print("enum $enumname$ : int;\n", "enumname", it->first);
-      printer->Annotate("enumname", it->second);
-      printer->Print("bool $enumname$_IsValid(int value);\n", "enumname",
-                     it->first);
-    }
-    for (map<string, const Descriptor *>::const_iterator it = classes_.begin(),
-                                                         end = classes_.end();
-         it != end; ++it) {
-      printer->Print("class $classname$;\n", "classname", it->first);
-      printer->Annotate("classname", it->second);
-    }
-    for (map<string, ForwardDeclarations *>::const_iterator
-             it = namespaces_.begin(),
-             end = namespaces_.end();
-         it != end; ++it) {
-      printer->Print("namespace $nsname$ {\n",
-                     "nsname", it->first);
-      it->second->Print(printer);
-      printer->Print("}  // namespace $nsname$\n",
-                     "nsname", it->first);
-=======
+}
+
 void FileGenerator::GenerateSource(io::Printer* printer) {
   Formatter format(printer, variables_);
   GenerateSourceIncludes(printer);
@@ -1010,7 +680,6 @@
     NamespaceOpener proto_ns(ProtobufNamespace(options_), format);
     for (int i = 0; i < message_generators_.size(); i++) {
       message_generators_[i]->GenerateSourceInProto2Namespace(printer);
->>>>>>> 1ee15bae
     }
   }
 
@@ -1018,29 +687,16 @@
       "\n"
       "// @@protoc_insertion_point(global_scope)\n");
 
-<<<<<<< HEAD
- private:
-  map<string, ForwardDeclarations*> namespaces_;
-  map<string, const Descriptor*> classes_;
-  map<string, const EnumDescriptor*> enums_;
-};
-
-void FileGenerator::GenerateBuildDescriptors(io::Printer* printer) {
-=======
   IncludeFile("net/proto2/public/port_undef.inc", printer);
 }
 
 void FileGenerator::GenerateReflectionInitializationCode(io::Printer* printer) {
   Formatter format(printer, variables_);
 
->>>>>>> 1ee15bae
   // AddDescriptors() is a file-level procedure which adds the encoded
   // FileDescriptorProto for this .proto file to the global DescriptorPool for
-  // generated files (DescriptorPool::generated_pool()). It either runs at
-  // static initialization time (by default) or when default_instance() is
-  // called for the first time (in LITE_RUNTIME mode with
-  // GOOGLE_PROTOBUF_NO_STATIC_INITIALIZER flag enabled). This procedure also
-  // constructs default instances and registers extensions.
+  // generated files (DescriptorPool::generated_pool()). It ordinarily runs at
+  // static initialization time, but is not used at all in LITE_RUNTIME mode.
   //
   // Its sibling, AssignDescriptors(), actually pulls the compiled
   // FileDescriptor from the DescriptorPool and uses it to populate all of
@@ -1049,53 +705,6 @@
   // anyone calls descriptor() or GetReflection() on one of the types defined
   // in the file.
 
-<<<<<<< HEAD
-  // In optimize_for = LITE_RUNTIME mode, we don't generate AssignDescriptors()
-  // and we only use AddDescriptors() to allocate default instances.
-  if (HasDescriptorMethods(file_, options_)) {
-    printer->Print(
-      "\n"
-      "void $assigndescriptorsname$() {\n",
-      "assigndescriptorsname", GlobalAssignDescriptorsName(file_->name()));
-    printer->Indent();
-
-    // Make sure the file has found its way into the pool.  If a descriptor
-    // is requested *during* static init then AddDescriptors() may not have
-    // been called yet, so we call it manually.  Note that it's fine if
-    // AddDescriptors() is called multiple times.
-    printer->Print(
-      "$adddescriptorsname$();\n",
-      "adddescriptorsname", GlobalAddDescriptorsName(file_->name()));
-
-    // Get the file's descriptor from the pool.
-    printer->Print(
-      "const ::google::protobuf::FileDescriptor* file =\n"
-      "  ::google::protobuf::DescriptorPool::generated_pool()->FindFileByName(\n"
-      "    \"$filename$\");\n"
-      // Note that this GOOGLE_CHECK is necessary to prevent a warning about "file"
-      // being unused when compiling an empty .proto file.
-      "GOOGLE_CHECK(file != NULL);\n",
-      "filename", file_->name());
-
-    // Go through all the stuff defined in this file and generated code to
-    // assign the global descriptor pointers based on the file descriptor.
-    for (int i = 0; i < file_->message_type_count(); i++) {
-      message_generators_[i]->GenerateDescriptorInitializer(printer, i);
-    }
-    for (int i = 0; i < file_->enum_type_count(); i++) {
-      enum_generators_[i]->GenerateDescriptorInitializer(printer, i);
-    }
-    if (HasGenericServices(file_, options_)) {
-      for (int i = 0; i < file_->service_count(); i++) {
-        service_generators_[i]->GenerateDescriptorInitializer(printer, i);
-      }
-    }
-
-    printer->Outdent();
-    printer->Print(
-      "}\n"
-      "\n");
-=======
   if (!message_generators_.empty()) {
     format("::$proto_ns$::Metadata $file_level_metadata$[$1$];\n",
            message_generators_.size());
@@ -1179,126 +788,9 @@
         "file_default_instances = nullptr;\n"
         "\n");
   }
->>>>>>> 1ee15bae
-
-    // ---------------------------------------------------------------
-
-<<<<<<< HEAD
-    // protobuf_AssignDescriptorsOnce():  The first time it is called, calls
-    // AssignDescriptors().  All later times, waits for the first call to
-    // complete and then returns.
-    printer->Print(
-      "namespace {\n"
-      "\n"
-      "GOOGLE_PROTOBUF_DECLARE_ONCE(protobuf_AssignDescriptors_once_);\n"
-      "inline void protobuf_AssignDescriptorsOnce() {\n"
-      "  ::google::protobuf::GoogleOnceInit(&protobuf_AssignDescriptors_once_,\n"
-      "                 &$assigndescriptorsname$);\n"
-      "}\n"
-      "\n",
-      "assigndescriptorsname", GlobalAssignDescriptorsName(file_->name()));
-
-    // protobuf_RegisterTypes():  Calls
-    // MessageFactory::InternalRegisterGeneratedType() for each message type.
-    printer->Print(
-      "void protobuf_RegisterTypes(const ::std::string&) {\n"
-      "  protobuf_AssignDescriptorsOnce();\n");
-    printer->Indent();
-
-    for (int i = 0; i < file_->message_type_count(); i++) {
-      message_generators_[i]->GenerateTypeRegistrations(printer);
-    }
-
-    printer->Outdent();
-    printer->Print(
-      "}\n"
-      "\n"
-      "}  // namespace\n");
-  }
-
-  // -----------------------------------------------------------------
-
-  // ShutdownFile():  Deletes descriptors, default instances, etc. on shutdown.
-  printer->Print(
-    "\n"
-    "void $shutdownfilename$() {\n",
-    "shutdownfilename", GlobalShutdownFileName(file_->name()));
-  printer->Indent();
-
-  for (int i = 0; i < file_->message_type_count(); i++) {
-    message_generators_[i]->GenerateShutdownCode(printer);
-  }
-
-  printer->Outdent();
-  printer->Print(
-    "}\n\n");
-
-  // -----------------------------------------------------------------
-
-  // Now generate the AddDescriptors() function.
-  PrintHandlingOptionalStaticInitializers(
-      file_, options_, printer,
-      // With static initializers.
-      // Note that we don't need any special synchronization in the following
-      // code
-      // because it is called at static init time before any threads exist.
-      "void $adddescriptorsname$() {\n"
-      "  static bool already_here = false;\n"
-      "  if (already_here) return;\n"
-      "  already_here = true;\n"
-      "  GOOGLE_PROTOBUF_VERIFY_VERSION;\n"
-      "\n",
-      // Without.
-      "void $adddescriptorsname$_impl() {\n"
-      "  GOOGLE_PROTOBUF_VERIFY_VERSION;\n"
-      "\n",
-      // Vars.
-      "adddescriptorsname", GlobalAddDescriptorsName(file_->name()));
-
-  printer->Indent();
-
-  // Call the AddDescriptors() methods for all of our dependencies, to make
-  // sure they get added first.
-  for (int i = 0; i < file_->dependency_count(); i++) {
-    const FileDescriptor* dependency = file_->dependency(i);
-    // Print the namespace prefix for the dependency.
-    string add_desc_name = QualifiedFileLevelSymbol(
-        dependency->package(), GlobalAddDescriptorsName(dependency->name()));
-    // Call its AddDescriptors function.
-    printer->Print(
-      "$name$();\n",
-      "name", add_desc_name);
-  }
-
-  if (HasDescriptorMethods(file_, options_)) {
-    // Embed the descriptor.  We simply serialize the entire FileDescriptorProto
-    // and embed it as a string literal, which is parsed and built into real
-    // descriptors at initialization time.
-    FileDescriptorProto file_proto;
-    file_->CopyTo(&file_proto);
-    string file_data;
-    file_proto.SerializeToString(&file_data);
-
-#ifdef _MSC_VER
-    bool breakdown_large_file = true;
-#else
-    bool breakdown_large_file = false;
-#endif
-    // Workaround for MSVC: "Error C1091: compiler limit: string exceeds 65535
-    // bytes in length". Declare a static array of characters rather than use a
-    // string literal.
-    if (breakdown_large_file && file_data.size() > 65535) {
-      // This has to be explicitly marked as a signed char because the generated
-      // code puts negative values in the array, and sometimes plain char is
-      // unsigned. That implicit narrowing conversion is not allowed in C++11.
-      // <http://stackoverflow.com/questions/4434140/narrowing-conversions-in-c0x-is-it-just-me-or-does-this-sound-like-a-breakin>
-      // has details on why.
-      printer->Print(
-          "static const signed char descriptor[] = {\n");
-      printer->Indent();
-
-      // Only write 25 bytes per line.
-=======
+
+  // ---------------------------------------------------------------
+
   // protobuf_AssignDescriptorsOnce():  The first time it is called, calls
   // AssignDescriptors().  All later times, waits for the first call to
   // complete and then returns.
@@ -1330,83 +822,19 @@
       // Workaround for MSVC: "Error C1091: compiler limit: string exceeds
       // 65535 bytes in length". Declare a static array of chars rather than
       // use a string literal. Only write 25 bytes per line.
->>>>>>> 1ee15bae
       static const int kBytesPerLine = 25;
       format("{ ");
       for (int i = 0; i < file_data.size();) {
-<<<<<<< HEAD
-          for (int j = 0; j < kBytesPerLine && i < file_data.size(); ++i, ++j) {
-            printer->Print(
-                "$char$, ",
-                "char", SimpleItoa(file_data[i]));
-          }
-          printer->Print(
-              "\n");
-      }
-
-      printer->Outdent();
-      printer->Print(
-          "};\n");
-
-      printer->Print(
-          "::google::protobuf::DescriptorPool::InternalAddGeneratedFile(descriptor, $size$);\n",
-          "size", SimpleItoa(file_data.size()));
-
-=======
         for (int j = 0; j < kBytesPerLine && i < file_data.size(); ++i, ++j) {
           format("'$1$', ", CEscape(file_data.substr(i, 1)));
         }
         format("\n");
       }
       format("'\\0' }");  // null-terminate
->>>>>>> 1ee15bae
     } else {
-      printer->Print(
-        "::google::protobuf::DescriptorPool::InternalAddGeneratedFile(");
-
       // Only write 40 bytes per line.
       static const int kBytesPerLine = 40;
       for (int i = 0; i < file_data.size(); i += kBytesPerLine) {
-<<<<<<< HEAD
-        printer->Print("\n  \"$data$\"",
-                       "data",
-                       EscapeTrigraphs(
-                           CEscape(file_data.substr(i, kBytesPerLine))));
-    }
-    printer->Print(
-        ", $size$);\n",
-        "size", SimpleItoa(file_data.size()));
-    }
-
-    // Call MessageFactory::InternalRegisterGeneratedFile().
-    printer->Print(
-      "::google::protobuf::MessageFactory::InternalRegisterGeneratedFile(\n"
-      "  \"$filename$\", &protobuf_RegisterTypes);\n",
-      "filename", file_->name());
-  }
-
-  // Allocate and initialize default instances.  This can't be done lazily
-  // since default instances are returned by simple accessors and are used with
-  // extensions.  Speaking of which, we also register extensions at this time.
-  for (int i = 0; i < file_->message_type_count(); i++) {
-    message_generators_[i]->GenerateDefaultInstanceAllocator(printer);
-  }
-  for (int i = 0; i < file_->extension_count(); i++) {
-    extension_generators_[i]->GenerateRegistration(printer);
-  }
-  for (int i = 0; i < file_->message_type_count(); i++) {
-    message_generators_[i]->GenerateDefaultInstanceInitializer(printer);
-  }
-
-  printer->Print(
-    "::google::protobuf::internal::OnShutdown(&$shutdownfilename$);\n",
-    "shutdownfilename", GlobalShutdownFileName(file_->name()));
-
-  printer->Outdent();
-  printer->Print(
-    "}\n"
-    "\n");
-=======
         format(
             "\"$1$\"\n",
             EscapeTrigraphs(CEscape(file_data.substr(i, kBytesPerLine))));
@@ -1581,45 +1009,15 @@
         "    $tablename$::schema[] "
         "PROTOBUF_SECTION_VARIABLE(protodesc_cold) = {\n");
     format.Indent();
->>>>>>> 1ee15bae
-
-  PrintHandlingOptionalStaticInitializers(
-      file_, options_, printer,
-      // With static initializers.
-      "// Force AddDescriptors() to be called at static initialization time.\n"
-      "struct StaticDescriptorInitializer_$filename$ {\n"
-      "  StaticDescriptorInitializer_$filename$() {\n"
-      "    $adddescriptorsname$();\n"
-      "  }\n"
-      "} static_descriptor_initializer_$filename$_;\n",
-      // Without.
-      "GOOGLE_PROTOBUF_DECLARE_ONCE($adddescriptorsname$_once_);\n"
-      "void $adddescriptorsname$() {\n"
-      "  ::google::protobuf::GoogleOnceInit(&$adddescriptorsname$_once_,\n"
-      "                 &$adddescriptorsname$_impl);\n"
-      "}\n",
-      // Vars.
-      "adddescriptorsname", GlobalAddDescriptorsName(file_->name()), "filename",
-      FilenameIdentifier(file_->name()));
-}
-
-<<<<<<< HEAD
-void FileGenerator::GenerateNamespaceOpeners(io::Printer* printer) {
-  if (package_parts_.size() > 0) printer->Print("\n");
-
-  for (int i = 0; i < package_parts_.size(); i++) {
-    printer->Print("namespace $part$ {\n",
-                   "part", package_parts_[i]);
-  }
-}
-
-void FileGenerator::GenerateNamespaceClosers(io::Printer* printer) {
-  if (package_parts_.size() > 0) printer->Print("\n");
-
-  for (int i = package_parts_.size() - 1; i >= 0; i--) {
-    printer->Print("}  // namespace $part$\n",
-                   "part", package_parts_[i]);
-=======
+
+    size_t offset = 0;
+    size_t aux_offset = 0;
+    for (int i = 0; i < message_generators_.size(); i++) {
+      message_generators_[i]->GenerateParseTable(printer, offset, aux_offset);
+      offset += entries[i];
+      aux_offset += aux_entries[i];
+    }
+
     if (message_generators_.empty()) {
       format("{ nullptr, nullptr, 0, -1, -1, false },\n");
     }
@@ -1704,7 +1102,6 @@
           "$1$* Arena::CreateMaybeMessage<$1$>(Arena*);\n",
           QualifiedClassName(pair.second));
     }
->>>>>>> 1ee15bae
   }
 
  private:
@@ -1721,36 +1118,6 @@
 }
 
 void FileGenerator::GenerateForwardDeclarations(io::Printer* printer) {
-<<<<<<< HEAD
-  ForwardDeclarations decls;
-  for (int i = 0; i < file_->dependency_count(); i++) {
-    FileGenerator dependency(file_->dependency(i), options_);
-    dependency.FillForwardDeclarations(&decls);
-  }
-  FillForwardDeclarations(&decls);
-  decls.Print(printer);
-}
-
-void FileGenerator::FillForwardDeclarations(ForwardDeclarations* decls) {
-  for (int i = 0; i < file_->public_dependency_count(); i++) {
-    FileGenerator dependency(file_->public_dependency(i), options_);
-    dependency.FillForwardDeclarations(decls);
-  }
-  for (int i = 0; i < package_parts_.size(); i++) {
-    decls = decls->AddOrGetNamespace(package_parts_[i]);
-  }
-  // Generate enum definitions.
-  for (int i = 0; i < file_->message_type_count(); i++) {
-    message_generators_[i]->FillEnumForwardDeclarations(&decls->enums());
-  }
-  for (int i = 0; i < file_->enum_type_count(); i++) {
-    enum_generators_[i]->FillForwardDeclaration(&decls->enums());
-  }
-  // Generate forward declarations of classes.
-  for (int i = 0; i < file_->message_type_count(); i++) {
-    message_generators_[i]->FillMessageForwardDeclarations(
-        &decls->classes());
-=======
   Formatter format(printer, variables_);
   std::vector<const Descriptor*> classes;
   std::vector<const EnumDescriptor*> enums;
@@ -1793,7 +1160,6 @@
   ns.ChangeTo(variables_["proto_ns"]);
   for (const auto& pair : decls) {
     pair.second.PrintTopLevelDecl(format);
->>>>>>> 1ee15bae
   }
 }
 
@@ -1825,39 +1191,6 @@
 }
 
 void FileGenerator::GenerateLibraryIncludes(io::Printer* printer) {
-<<<<<<< HEAD
-
-  printer->Print(
-    "#include <google/protobuf/stubs/common.h>\n"
-    "\n");
-
-  // Verify the protobuf library header version is compatible with the protoc
-  // version before going any further.
-  printer->Print(
-    "#if GOOGLE_PROTOBUF_VERSION < $min_header_version$\n"
-    "#error This file was generated by a newer version of protoc which is\n"
-    "#error incompatible with your Protocol Buffer headers.  Please update\n"
-    "#error your headers.\n"
-    "#endif\n"
-    "#if $protoc_version$ < GOOGLE_PROTOBUF_MIN_PROTOC_VERSION\n"
-    "#error This file was generated by an older version of protoc which is\n"
-    "#error incompatible with your Protocol Buffer headers.  Please\n"
-    "#error regenerate this file with a newer version of protoc.\n"
-    "#endif\n"
-    "\n",
-    "min_header_version",
-      SimpleItoa(protobuf::internal::kMinHeaderVersionForProtoc),
-    "protoc_version", SimpleItoa(GOOGLE_PROTOBUF_VERSION));
-
-  // OK, it's now safe to #include other files.
-  printer->Print(
-    "#include <google/protobuf/arena.h>\n"
-    "#include <google/protobuf/arenastring.h>\n"
-    "#include <google/protobuf/generated_message_util.h>\n");
-  if (UseUnknownFieldSet(file_, options_)) {
-    printer->Print(
-      "#include <google/protobuf/metadata.h>\n");
-=======
   Formatter format(printer, variables_);
   if (UsingImplicitWeakFields(file_, options_)) {
     IncludeFile("net/proto2/public/implicit_weak_message.h", printer);
@@ -1905,9 +1238,9 @@
     IncludeFile("net/proto2/public/metadata.h", printer);
   } else {
     IncludeFile("net/proto2/public/metadata_lite.h", printer);
->>>>>>> 1ee15bae
-  }
-  if (file_->message_type_count() > 0) {
+  }
+
+  if (!message_generators_.empty()) {
     if (HasDescriptorMethods(file_, options_)) {
       IncludeFile("net/proto2/public/message.h", printer);
     } else {
@@ -1933,20 +1266,6 @@
       format("#include \"third_party/absl/strings/cord.h\"\n");
     }
   }
-<<<<<<< HEAD
-  printer->Print(
-    "#include <google/protobuf/repeated_field.h>\n"
-    "#include <google/protobuf/extension_set.h>\n");
-  if (HasMapFields(file_)) {
-    printer->Print(
-        "#include <google/protobuf/map.h>\n");
-    if (HasDescriptorMethods(file_, options_)) {
-      printer->Print(
-          "#include <google/protobuf/map_field_inl.h>\n");
-    } else {
-      printer->Print(
-          "#include <google/protobuf/map_field_lite.h>\n");
-=======
   if (HasMapFields(file_)) {
     IncludeFileAndExport("net/proto2/public/map.h", printer);
     if (HasDescriptorMethods(file_, options_)) {
@@ -1955,7 +1274,6 @@
     } else {
       IncludeFile("net/proto2/public/map_entry_lite.h", printer);
       IncludeFile("net/proto2/public/map_field_lite.h", printer);
->>>>>>> 1ee15bae
     }
   }
 
@@ -1971,14 +1289,8 @@
     IncludeFile("net/proto2/public/service.h", printer);
   }
 
-<<<<<<< HEAD
-  if (UseUnknownFieldSet(file_, options_) && file_->message_type_count() > 0) {
-    printer->Print(
-      "#include <google/protobuf/unknown_field_set.h>\n");
-=======
   if (UseUnknownFieldSet(file_, options_) && !message_generators_.empty()) {
     IncludeFile("net/proto2/public/unknown_field_set.h", printer);
->>>>>>> 1ee15bae
   }
 
   if (IsAnyMessage(file_, options_)) {
@@ -2002,15 +1314,7 @@
 }
 
 void FileGenerator::GenerateDependencyIncludes(io::Printer* printer) {
-<<<<<<< HEAD
-  set<string> public_import_names;
-  for (int i = 0; i < file_->public_dependency_count(); i++) {
-    public_import_names.insert(file_->public_dependency(i)->name());
-  }
-
-=======
-  Formatter format(printer, variables_);
->>>>>>> 1ee15bae
+  Formatter format(printer, variables_);
   for (int i = 0; i < file_->dependency_count(); i++) {
     string basename = StripProto(file_->dependency(i)->name());
 
@@ -2028,38 +1332,6 @@
 
 void FileGenerator::GenerateGlobalStateFunctionDeclarations(
     io::Printer* printer) {
-<<<<<<< HEAD
-  // Forward-declare the AddDescriptors, AssignDescriptors, and ShutdownFile
-  // functions, so that we can declare them to be friends of each class.
-  printer->Print(
-    "\n"
-    "// Internal implementation detail -- do not call these.\n"
-    "void $dllexport_decl$$adddescriptorsname$();\n",
-    "adddescriptorsname", GlobalAddDescriptorsName(file_->name()),
-    "dllexport_decl",
-    options_.dllexport_decl.empty() ? "" : options_.dllexport_decl + " ");
-
-  printer->Print(
-    // Note that we don't put dllexport_decl on these because they are only
-    // called by the .pb.cc file in which they are defined.
-    "void $assigndescriptorsname$();\n"
-    "void $shutdownfilename$();\n"
-    "\n",
-    "assigndescriptorsname", GlobalAssignDescriptorsName(file_->name()),
-    "shutdownfilename", GlobalShutdownFileName(file_->name()));
-}
-
-void FileGenerator::GenerateMessageForwardDeclarations(io::Printer* printer) {
-  map<string, const Descriptor*> classes;
-  for (int i = 0; i < file_->message_type_count(); i++) {
-    message_generators_[i]->FillMessageForwardDeclarations(&classes);
-  }
-  for (map<string, const Descriptor *>::const_iterator it = classes.begin(),
-                                                       end = classes.end();
-       it != end; ++it) {
-    printer->Print("class $classname$;\n", "classname", it->first);
-    printer->Annotate("classname", it->second);
-=======
   Formatter format(printer, variables_);
   // Forward-declare the AddDescriptors, InitDefaults because these are called
   // by .pb.cc files depending on this file.
@@ -2093,14 +1365,13 @@
       // is gone.
       format("void $dllexport_decl $$init_defaults$();\n");
     }
->>>>>>> 1ee15bae
   }
 }
 
 void FileGenerator::GenerateMessageDefinitions(io::Printer* printer) {
   Formatter format(printer, variables_);
   // Generate class definitions.
-  for (int i = 0; i < file_->message_type_count(); i++) {
+  for (int i = 0; i < message_generators_.size(); i++) {
     if (i > 0) {
       format("\n");
       format(kThinSeparator);
@@ -2112,10 +1383,7 @@
 
 void FileGenerator::GenerateEnumDefinitions(io::Printer* printer) {
   // Generate enum definitions.
-  for (int i = 0; i < file_->message_type_count(); i++) {
-    message_generators_[i]->GenerateEnumDefinitions(printer);
-  }
-  for (int i = 0; i < file_->enum_type_count(); i++) {
+  for (int i = 0; i < enum_generators_.size(); i++) {
     enum_generators_[i]->GenerateDefinition(printer);
   }
 }
@@ -2124,7 +1392,7 @@
   Formatter format(printer, variables_);
   if (HasGenericServices(file_, options_)) {
     // Generate service definitions.
-    for (int i = 0; i < file_->service_count(); i++) {
+    for (int i = 0; i < service_generators_.size(); i++) {
       if (i > 0) {
         format("\n");
         format(kThinSeparator);
@@ -2140,58 +1408,15 @@
 }
 
 void FileGenerator::GenerateExtensionIdentifiers(io::Printer* printer) {
-<<<<<<< HEAD
-  // Declare extension identifiers.
-  for (int i = 0; i < file_->extension_count(); i++) {
-    extension_generators_[i]->GenerateDeclaration(printer);
-=======
   // Declare extension identifiers. These are in global scope and so only
   // the global scope extensions.
   for (auto& extension_generator : extension_generators_) {
     if (extension_generator->IsScoped()) continue;
     extension_generator->GenerateDeclaration(printer);
->>>>>>> 1ee15bae
   }
 }
 
 void FileGenerator::GenerateInlineFunctionDefinitions(io::Printer* printer) {
-<<<<<<< HEAD
-  // An aside about inline functions in .proto.h mode:
-  //
-  // The PROTOBUF_INLINE_NOT_IN_HEADERS symbol controls conditionally
-  // moving much of the inline functions to the .pb.cc file, which can be a
-  // significant performance benefit for compilation time, at the expense
-  // of non-inline function calls.
-  //
-  // However, in .proto.h mode, the definition of the internal dependent
-  // base class must remain in the header, and can never be out-lined. The
-  // dependent base class also needs access to has-bit manipuation
-  // functions, so the has-bit functions must be unconditionally inlined in
-  // proto_h mode.
-  //
-  // This gives us three flavors of functions:
-  //
-  //  1. Functions on the message not used by the internal dependent base
-  //     class: in .proto.h mode, only some functions are defined on the
-  //     message class; others are defined on the dependent base class.
-  //     These are guarded and can be out-lined. These are generated by
-  //     GenerateInlineMethods, and include has_* bit functions in
-  //     non-proto_h mode.
-  //
-  //  2. Functions on the internal dependent base class: these functions
-  //     are dependent on a template parameter, so they always need to
-  //     remain in the header.
-  //
-  //  3. Functions on the message that are used by the dependent base: the
-  //     dependent base class down casts itself to the message
-  //     implementation class to access these functions (the has_* bit
-  //     manipulation functions). Unlike #1, these functions must
-  //     unconditionally remain in the header. These are emitted by
-  //     GenerateDependentInlineMethods, even though they are not actually
-  //     dependent.
-
-  printer->Print("#if !PROTOBUF_INLINE_NOT_IN_HEADERS\n");
-=======
   Formatter format(printer, variables_);
   // TODO(gerbens) remove pragmas when gcc is no longer used. Current version
   // of gcc fires a bogus error when compiled with strict-aliasing.
@@ -2200,26 +1425,20 @@
       "  #pragma GCC diagnostic push\n"
       "  #pragma GCC diagnostic ignored \"-Wstrict-aliasing\"\n"
       "#endif  // __GNUC__\n");
->>>>>>> 1ee15bae
   // Generate class inline methods.
-  for (int i = 0; i < file_->message_type_count(); i++) {
+  for (int i = 0; i < message_generators_.size(); i++) {
     if (i > 0) {
       format(kThinSeparator);
       format("\n");
     }
-    message_generators_[i]->GenerateInlineMethods(printer,
-                                                  /* is_inline = */ true);
-  }
-<<<<<<< HEAD
-  printer->Print("#endif  // !PROTOBUF_INLINE_NOT_IN_HEADERS\n");
-=======
+    message_generators_[i]->GenerateInlineMethods(printer);
+  }
   format(
       "#ifdef __GNUC__\n"
       "  #pragma GCC diagnostic pop\n"
       "#endif  // __GNUC__\n");
->>>>>>> 1ee15bae
-
-  for (int i = 0; i < file_->message_type_count(); i++) {
+
+  for (int i = 0; i < message_generators_.size(); i++) {
     if (i > 0) {
       format(kThinSeparator);
       format("\n");
@@ -2232,27 +1451,6 @@
   Formatter format(printer, variables_);
   // Emit GetEnumDescriptor specializations into google::protobuf namespace:
   if (HasEnumDefinitions(file_)) {
-<<<<<<< HEAD
-    // The SWIG conditional is to avoid a null-pointer dereference
-    // (bug 1984964) in swig-1.3.21 resulting from the following syntax:
-    //   namespace X { void Y<Z::W>(); }
-    // which appears in GetEnumDescriptor() specializations.
-    printer->Print(
-        "\n"
-        "#ifndef SWIG\n"
-        "namespace google {\nnamespace protobuf {\n"
-        "\n");
-    for (int i = 0; i < file_->message_type_count(); i++) {
-      message_generators_[i]->GenerateGetEnumDescriptorSpecializations(printer);
-    }
-    for (int i = 0; i < file_->enum_type_count(); i++) {
-      enum_generators_[i]->GenerateGetEnumDescriptorSpecializations(printer);
-    }
-    printer->Print(
-        "\n"
-        "}  // namespace protobuf\n}  // namespace google\n"
-        "#endif  // SWIG\n");
-=======
     format("\n");
     {
       NamespaceOpener proto_ns(ProtobufNamespace(options_), format);
@@ -2262,7 +1460,6 @@
       }
       format("\n");
     }
->>>>>>> 1ee15bae
   }
 }
 

// Protocol Buffers - Google's data interchange format
// Copyright 2008 Google Inc.  All rights reserved.
// https://developers.google.com/protocol-buffers/
//
// Redistribution and use in source and binary forms, with or without
// modification, are permitted provided that the following conditions are
// met:
//
//     * Redistributions of source code must retain the above copyright
// notice, this list of conditions and the following disclaimer.
//     * Redistributions in binary form must reproduce the above
// copyright notice, this list of conditions and the following disclaimer
// in the documentation and/or other materials provided with the
// distribution.
//     * Neither the name of Google Inc. nor the names of its
// contributors may be used to endorse or promote products derived from
// this software without specific prior written permission.
//
// THIS SOFTWARE IS PROVIDED BY THE COPYRIGHT HOLDERS AND CONTRIBUTORS
// "AS IS" AND ANY EXPRESS OR IMPLIED WARRANTIES, INCLUDING, BUT NOT
// LIMITED TO, THE IMPLIED WARRANTIES OF MERCHANTABILITY AND FITNESS FOR
// A PARTICULAR PURPOSE ARE DISCLAIMED. IN NO EVENT SHALL THE COPYRIGHT
// OWNER OR CONTRIBUTORS BE LIABLE FOR ANY DIRECT, INDIRECT, INCIDENTAL,
// SPECIAL, EXEMPLARY, OR CONSEQUENTIAL DAMAGES (INCLUDING, BUT NOT
// LIMITED TO, PROCUREMENT OF SUBSTITUTE GOODS OR SERVICES; LOSS OF USE,
// DATA, OR PROFITS; OR BUSINESS INTERRUPTION) HOWEVER CAUSED AND ON ANY
// THEORY OF LIABILITY, WHETHER IN CONTRACT, STRICT LIABILITY, OR TORT
// (INCLUDING NEGLIGENCE OR OTHERWISE) ARISING IN ANY WAY OUT OF THE USE
// OF THIS SOFTWARE, EVEN IF ADVISED OF THE POSSIBILITY OF SUCH DAMAGE.

// Author: kenton@google.com (Kenton Varda)
//  Based on original Protocol Buffers design by
//  Sanjay Ghemawat, Jeff Dean, and others.

#ifndef GOOGLE_PROTOBUF_COMPILER_CPP_ENUM_H__
#define GOOGLE_PROTOBUF_COMPILER_CPP_ENUM_H__

#include <map>
#include <set>
#include <string>
#include <google/protobuf/compiler/cpp/cpp_options.h>
#include <google/protobuf/descriptor.h>

namespace google {
namespace protobuf {
  namespace io {
    class Printer;             // printer.h
  }
}  // namespace protobuf
}  // namespace google

namespace google {
namespace protobuf {
namespace compiler {
namespace cpp {

class EnumGenerator {
 public:
  // See generator.cc for the meaning of dllexport_decl.
  EnumGenerator(const EnumDescriptor* descriptor,
                const std::map<std::string, std::string>& vars, const Options& options);
  ~EnumGenerator();

<<<<<<< HEAD
  // Header stuff.

  // Fills the name to use when declaring the enum. This is for use when
  // generating other .proto.h files. This code should be placed within the
  // enum's package namespace, but NOT within any class, even for nested
  // enums. A given key in enum_names will map from an enum class name to the
  // EnumDescriptor that was responsible for its inclusion in the map. This can
  // be used to associate the descriptor with the code generated for it.
  void FillForwardDeclaration(map<string, const EnumDescriptor*>* enum_names);

=======
>>>>>>> 1ee15bae
  // Generate header code defining the enum.  This code should be placed
  // within the enum's package namespace, but NOT within any class, even for
  // nested enums.
  void GenerateDefinition(io::Printer* printer);

  // Generate specialization of GetEnumDescriptor<MyEnum>().
  // Precondition: in ::google::protobuf namespace.
  void GenerateGetEnumDescriptorSpecializations(io::Printer* printer);

  // For enums nested within a message, generate code to import all the enum's
  // symbols (e.g. the enum type name, all its values, etc.) into the class's
  // namespace.  This should be placed inside the class definition in the
  // header.
  void GenerateSymbolImports(io::Printer* printer) const;

  // Source file stuff.

  // Generate code that initializes the global variable storing the enum's
  // descriptor.
  void GenerateDescriptorInitializer(io::Printer* printer, int index);

  // Generate non-inline methods related to the enum, such as IsValidValue().
  // Goes in the .cc file.
  void GenerateMethods(io::Printer* printer);

 private:
  const EnumDescriptor* descriptor_;
  const std::string classname_;
  const Options& options_;
  // whether to generate the *_ARRAYSIZE constant.
  const bool generate_array_size_;

<<<<<<< HEAD
=======
  std::map<std::string, std::string> variables_;

  friend class FileGenerator;
>>>>>>> 1ee15bae
  GOOGLE_DISALLOW_EVIL_CONSTRUCTORS(EnumGenerator);
};

}  // namespace cpp
}  // namespace compiler
}  // namespace protobuf
}  // namespace google

#endif  // GOOGLE_PROTOBUF_COMPILER_CPP_ENUM_H__<|MERGE_RESOLUTION|>--- conflicted
+++ resolved
@@ -61,19 +61,6 @@
                 const std::map<std::string, std::string>& vars, const Options& options);
   ~EnumGenerator();
 
-<<<<<<< HEAD
-  // Header stuff.
-
-  // Fills the name to use when declaring the enum. This is for use when
-  // generating other .proto.h files. This code should be placed within the
-  // enum's package namespace, but NOT within any class, even for nested
-  // enums. A given key in enum_names will map from an enum class name to the
-  // EnumDescriptor that was responsible for its inclusion in the map. This can
-  // be used to associate the descriptor with the code generated for it.
-  void FillForwardDeclaration(map<string, const EnumDescriptor*>* enum_names);
-
-=======
->>>>>>> 1ee15bae
   // Generate header code defining the enum.  This code should be placed
   // within the enum's package namespace, but NOT within any class, even for
   // nested enums.
@@ -91,13 +78,10 @@
 
   // Source file stuff.
 
-  // Generate code that initializes the global variable storing the enum's
-  // descriptor.
-  void GenerateDescriptorInitializer(io::Printer* printer, int index);
-
   // Generate non-inline methods related to the enum, such as IsValidValue().
-  // Goes in the .cc file.
-  void GenerateMethods(io::Printer* printer);
+  // Goes in the .cc file. EnumDescriptors are stored in an array, idx is
+  // the index in this array that corresponds with this enum.
+  void GenerateMethods(int idx, io::Printer* printer);
 
  private:
   const EnumDescriptor* descriptor_;
@@ -106,12 +90,9 @@
   // whether to generate the *_ARRAYSIZE constant.
   const bool generate_array_size_;
 
-<<<<<<< HEAD
-=======
   std::map<std::string, std::string> variables_;
 
   friend class FileGenerator;
->>>>>>> 1ee15bae
   GOOGLE_DISALLOW_EVIL_CONSTRUCTORS(EnumGenerator);
 };
 

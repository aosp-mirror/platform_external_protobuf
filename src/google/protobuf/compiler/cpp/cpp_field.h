// Protocol Buffers - Google's data interchange format
// Copyright 2008 Google Inc.  All rights reserved.
// https://developers.google.com/protocol-buffers/
//
// Redistribution and use in source and binary forms, with or without
// modification, are permitted provided that the following conditions are
// met:
//
//     * Redistributions of source code must retain the above copyright
// notice, this list of conditions and the following disclaimer.
//     * Redistributions in binary form must reproduce the above
// copyright notice, this list of conditions and the following disclaimer
// in the documentation and/or other materials provided with the
// distribution.
//     * Neither the name of Google Inc. nor the names of its
// contributors may be used to endorse or promote products derived from
// this software without specific prior written permission.
//
// THIS SOFTWARE IS PROVIDED BY THE COPYRIGHT HOLDERS AND CONTRIBUTORS
// "AS IS" AND ANY EXPRESS OR IMPLIED WARRANTIES, INCLUDING, BUT NOT
// LIMITED TO, THE IMPLIED WARRANTIES OF MERCHANTABILITY AND FITNESS FOR
// A PARTICULAR PURPOSE ARE DISCLAIMED. IN NO EVENT SHALL THE COPYRIGHT
// OWNER OR CONTRIBUTORS BE LIABLE FOR ANY DIRECT, INDIRECT, INCIDENTAL,
// SPECIAL, EXEMPLARY, OR CONSEQUENTIAL DAMAGES (INCLUDING, BUT NOT
// LIMITED TO, PROCUREMENT OF SUBSTITUTE GOODS OR SERVICES; LOSS OF USE,
// DATA, OR PROFITS; OR BUSINESS INTERRUPTION) HOWEVER CAUSED AND ON ANY
// THEORY OF LIABILITY, WHETHER IN CONTRACT, STRICT LIABILITY, OR TORT
// (INCLUDING NEGLIGENCE OR OTHERWISE) ARISING IN ANY WAY OUT OF THE USE
// OF THIS SOFTWARE, EVEN IF ADVISED OF THE POSSIBILITY OF SUCH DAMAGE.

// Author: kenton@google.com (Kenton Varda)
//  Based on original Protocol Buffers design by
//  Sanjay Ghemawat, Jeff Dean, and others.

#ifndef GOOGLE_PROTOBUF_COMPILER_CPP_FIELD_H__
#define GOOGLE_PROTOBUF_COMPILER_CPP_FIELD_H__

#include <map>
#include <memory>
#include <string>

#include <google/protobuf/compiler/cpp/cpp_helpers.h>
#include <google/protobuf/compiler/cpp/cpp_options.h>
#include <google/protobuf/descriptor.h>

namespace google {
namespace protobuf {
namespace io {
class Printer;  // printer.h
}
}  // namespace protobuf
}  // namespace google

namespace google {
namespace protobuf {
namespace compiler {
namespace cpp {

// Helper function: set variables in the map that are the same for all
// field code generators.
// ['name', 'index', 'number', 'classname', 'declared_type', 'tag_size',
// 'deprecation'].
void SetCommonFieldVariables(const FieldDescriptor* descriptor,
<<<<<<< HEAD
                             map<string, string>* variables,
                             const Options& options);

void SetCommonOneofFieldVariables(const FieldDescriptor* descriptor,
                                  map<string, string>* variables);
=======
                             std::map<std::string, std::string>* variables,
                             const Options& options);

void SetCommonOneofFieldVariables(const FieldDescriptor* descriptor,
                                  std::map<std::string, std::string>* variables);
>>>>>>> 1ee15bae

class FieldGenerator {
 public:
  explicit FieldGenerator(const FieldDescriptor* descriptor,
                          const Options& options)
      : descriptor_(descriptor), options_(options) {}
  virtual ~FieldGenerator();

  // Generate lines of code declaring members fields of the message class
  // needed to represent this field.  These are placed inside the message
  // class.
  virtual void GeneratePrivateMembers(io::Printer* printer) const = 0;

  // Generate static default variable for this field. These are placed inside
  // the message class. Most field types don't need this, so the default
  // implementation is empty.
  virtual void GenerateStaticMembers(io::Printer* /*printer*/) const {}

  // Generate prototypes for all of the accessor functions related to this
  // field.  These are placed inside the class definition.
  virtual void GenerateAccessorDeclarations(io::Printer* printer) const = 0;

<<<<<<< HEAD
  // Generate inline definitions of depenent accessor functions for this field.
  // These are placed inside the header after all class definitions.
  virtual void GenerateDependentInlineAccessorDefinitions(
    io::Printer* printer) const {}

=======
>>>>>>> 1ee15bae
  // Generate inline definitions of accessor functions for this field.
  // These are placed inside the header after all class definitions.
  virtual void GenerateInlineAccessorDefinitions(
    io::Printer* printer, bool is_inline) const = 0;

  // Generate definitions of accessors that aren't inlined.  These are
  // placed somewhere in the .cc file.
  // Most field types don't need this, so the default implementation is empty.
  virtual void GenerateNonInlineAccessorDefinitions(
    io::Printer* /*printer*/) const {}

  // Generate declarations of accessors that are for internal purposes only.
  // Most field types don't need this, so the default implementation is empty.
  virtual void GenerateInternalAccessorDefinitions(
      io::Printer* /*printer*/) const {}

  // Generate definitions of accessors that are for internal purposes only.
  // Most field types don't need this, so the default implementation is empty.
  virtual void GenerateInternalAccessorDeclarations(
      io::Printer* /*printer*/) const {}

  // Generate lines of code (statements, not declarations) which clear the
  // field.  This is used to define the clear_$name$() method as well as
  // the Clear() method for the whole message.
  virtual void GenerateClearingCode(io::Printer* printer) const = 0;

<<<<<<< HEAD
=======
  // Generate lines of code (statements, not declarations) which clear the
  // field as part of the Clear() method for the whole message.  For message
  // types which have field presence bits, MessageGenerator::GenerateClear
  // will have already checked the presence bits.
  //
  // Since most field types can re-use GenerateClearingCode, this method is
  // not pure virtual.
  virtual void GenerateMessageClearingCode(io::Printer* printer) const {
    GenerateClearingCode(printer);
  }

>>>>>>> 1ee15bae
  // Generate lines of code (statements, not declarations) which merges the
  // contents of the field from the current message to the target message,
  // which is stored in the generated code variable "from".
  // This is used to fill in the MergeFrom method for the whole message.
  // Details of this usage can be found in message.cc under the
  // GenerateMergeFrom method.
  virtual void GenerateMergingCode(io::Printer* printer) const = 0;

  // Generate lines of code (statements, not declarations) which swaps
  // this field and the corresponding field of another message, which
  // is stored in the generated code variable "other". This is used to
  // define the Swap method. Details of usage can be found in
  // message.cc under the GenerateSwap method.
  virtual void GenerateSwappingCode(io::Printer* printer) const = 0;

  // Generate initialization code for private members declared by
  // GeneratePrivateMembers(). These go into the message class's SharedCtor()
  // method, invoked by each of the generated constructors.
  virtual void GenerateConstructorCode(io::Printer* printer) const = 0;

  // Generate any code that needs to go in the class's SharedDtor() method,
  // invoked by the destructor.
  // Most field types don't need this, so the default implementation is empty.
  virtual void GenerateDestructorCode(io::Printer* /*printer*/) const {}

  // Generate a manual destructor invocation for use when the message is on an
  // arena. The code that this method generates will be executed inside a
  // shared-for-the-whole-message-class method registered with
  // OwnDestructor(). The method should return |true| if it generated any code
  // that requires a call; this allows the message generator to eliminate the
  // OwnDestructor() registration if no fields require it.
  virtual bool GenerateArenaDestructorCode(io::Printer* printer) const {
    return false;
  }

  // Generate code that allocates the fields's default instance.
  virtual void GenerateDefaultInstanceAllocator(
      io::Printer* /*printer*/) const {}

  // Generate code that should be run when ShutdownProtobufLibrary() is called,
  // to delete all dynamically-allocated objects.
  virtual void GenerateShutdownCode(io::Printer* /*printer*/) const {}

  // Generate lines to decode this field, which will be placed inside the
  // message's MergeFromCodedStream() method.
  virtual void GenerateMergeFromCodedStream(io::Printer* printer) const = 0;

  // Returns true if this field's "MergeFromCodedStream" code needs the arena
  // to be defined as a variable.
  virtual bool MergeFromCodedStreamNeedsArena() const { return false; }

  // Generate lines to decode this field from a packed value, which will be
  // placed inside the message's MergeFromCodedStream() method.
  virtual void GenerateMergeFromCodedStreamWithPacking(
      io::Printer* printer) const;

  // Generate lines to serialize this field, which are placed within the
  // message's SerializeWithCachedSizes() method.
  virtual void GenerateSerializeWithCachedSizes(io::Printer* printer) const = 0;

  // Generate lines to serialize this field directly to the array "target",
  // which are placed within the message's SerializeWithCachedSizesToArray()
  // method. This must also advance "target" past the written bytes.
  virtual void GenerateSerializeWithCachedSizesToArray(
      io::Printer* printer) const = 0;

  // Generate lines to compute the serialized size of this field, which
  // are placed in the message's ByteSize() method.
  virtual void GenerateByteSize(io::Printer* printer) const = 0;

  // Any tags about field layout decisions (such as inlining) to embed in the
  // offset.
  virtual uint32 CalculateFieldTag() const { return 0; }
  virtual bool IsInlined() const { return false; }

  void SetHasBitIndex(int32 has_bit_index);

 protected:
  const FieldDescriptor* descriptor_;
  const Options& options_;
  std::map<std::string, std::string> variables_;

 private:
  GOOGLE_DISALLOW_EVIL_CONSTRUCTORS(FieldGenerator);
};

// Convenience class which constructs FieldGenerators for a Descriptor.
class FieldGeneratorMap {
 public:
  FieldGeneratorMap(const Descriptor* descriptor, const Options& options,
                    MessageSCCAnalyzer* scc_analyzer);
  ~FieldGeneratorMap();

  const FieldGenerator& get(const FieldDescriptor* field) const;

  void SetHasBitIndices(const std::vector<int>& has_bit_indices_) {
    for (int i = 0; i < descriptor_->field_count(); ++i) {
      field_generators_[i]->SetHasBitIndex(has_bit_indices_[i]);
    }
  }

 private:
  const Descriptor* descriptor_;
  const Options& options_;
  std::vector<std::unique_ptr<FieldGenerator>> field_generators_;

  static FieldGenerator* MakeGoogleInternalGenerator(
      const FieldDescriptor* field, const Options& options,
      MessageSCCAnalyzer* scc_analyzer);
  static FieldGenerator* MakeGenerator(const FieldDescriptor* field,
                                       const Options& options,
                                       MessageSCCAnalyzer* scc_analyzer);

  GOOGLE_DISALLOW_EVIL_CONSTRUCTORS(FieldGeneratorMap);
};


}  // namespace cpp
}  // namespace compiler
}  // namespace protobuf
}  // namespace google

#endif  // GOOGLE_PROTOBUF_COMPILER_CPP_FIELD_H__<|MERGE_RESOLUTION|>--- conflicted
+++ resolved
@@ -61,19 +61,11 @@
 // ['name', 'index', 'number', 'classname', 'declared_type', 'tag_size',
 // 'deprecation'].
 void SetCommonFieldVariables(const FieldDescriptor* descriptor,
-<<<<<<< HEAD
-                             map<string, string>* variables,
-                             const Options& options);
-
-void SetCommonOneofFieldVariables(const FieldDescriptor* descriptor,
-                                  map<string, string>* variables);
-=======
                              std::map<std::string, std::string>* variables,
                              const Options& options);
 
 void SetCommonOneofFieldVariables(const FieldDescriptor* descriptor,
                                   std::map<std::string, std::string>* variables);
->>>>>>> 1ee15bae
 
 class FieldGenerator {
  public:
@@ -96,24 +88,16 @@
   // field.  These are placed inside the class definition.
   virtual void GenerateAccessorDeclarations(io::Printer* printer) const = 0;
 
-<<<<<<< HEAD
-  // Generate inline definitions of depenent accessor functions for this field.
-  // These are placed inside the header after all class definitions.
-  virtual void GenerateDependentInlineAccessorDefinitions(
-    io::Printer* printer) const {}
-
-=======
->>>>>>> 1ee15bae
   // Generate inline definitions of accessor functions for this field.
   // These are placed inside the header after all class definitions.
   virtual void GenerateInlineAccessorDefinitions(
-    io::Printer* printer, bool is_inline) const = 0;
+      io::Printer* printer) const = 0;
 
   // Generate definitions of accessors that aren't inlined.  These are
   // placed somewhere in the .cc file.
   // Most field types don't need this, so the default implementation is empty.
   virtual void GenerateNonInlineAccessorDefinitions(
-    io::Printer* /*printer*/) const {}
+      io::Printer* /*printer*/) const {}
 
   // Generate declarations of accessors that are for internal purposes only.
   // Most field types don't need this, so the default implementation is empty.
@@ -126,12 +110,9 @@
       io::Printer* /*printer*/) const {}
 
   // Generate lines of code (statements, not declarations) which clear the
-  // field.  This is used to define the clear_$name$() method as well as
-  // the Clear() method for the whole message.
+  // field.  This is used to define the clear_$name$() method
   virtual void GenerateClearingCode(io::Printer* printer) const = 0;
 
-<<<<<<< HEAD
-=======
   // Generate lines of code (statements, not declarations) which clear the
   // field as part of the Clear() method for the whole message.  For message
   // types which have field presence bits, MessageGenerator::GenerateClear
@@ -143,7 +124,6 @@
     GenerateClearingCode(printer);
   }
 
->>>>>>> 1ee15bae
   // Generate lines of code (statements, not declarations) which merges the
   // contents of the field from the current message to the target message,
   // which is stored in the generated code variable "from".
@@ -151,6 +131,9 @@
   // Details of this usage can be found in message.cc under the
   // GenerateMergeFrom method.
   virtual void GenerateMergingCode(io::Printer* printer) const = 0;
+
+  // Generates a copy constructor
+  virtual void GenerateCopyConstructorCode(io::Printer* printer) const = 0;
 
   // Generate lines of code (statements, not declarations) which swaps
   // this field and the corresponding field of another message, which
@@ -183,10 +166,6 @@
   virtual void GenerateDefaultInstanceAllocator(
       io::Printer* /*printer*/) const {}
 
-  // Generate code that should be run when ShutdownProtobufLibrary() is called,
-  // to delete all dynamically-allocated objects.
-  virtual void GenerateShutdownCode(io::Printer* /*printer*/) const {}
-
   // Generate lines to decode this field, which will be placed inside the
   // message's MergeFromCodedStream() method.
   virtual void GenerateMergeFromCodedStream(io::Printer* printer) const = 0;
@@ -260,7 +239,6 @@
   GOOGLE_DISALLOW_EVIL_CONSTRUCTORS(FieldGeneratorMap);
 };
 
-
 }  // namespace cpp
 }  // namespace compiler
 }  // namespace protobuf

--- conflicted
+++ resolved
@@ -35,8 +35,8 @@
 #include <google/protobuf/compiler/cpp/cpp_enum_field.h>
 #include <google/protobuf/compiler/cpp/cpp_helpers.h>
 #include <google/protobuf/io/printer.h>
+#include <google/protobuf/wire_format.h>
 #include <google/protobuf/stubs/strutil.h>
-#include <google/protobuf/wire_format.h>
 
 namespace google {
 namespace protobuf {
@@ -46,7 +46,7 @@
 namespace {
 
 void SetEnumVariables(const FieldDescriptor* descriptor,
-                      map<string, string>* variables,
+                      std::map<string, string>* variables,
                       const Options& options) {
   SetCommonFieldVariables(descriptor, variables, options);
   const EnumValueDescriptor* default_value = descriptor->default_value_enum();
@@ -72,35 +72,6 @@
   format("int $name$_;\n");
 }
 
-<<<<<<< HEAD
-void EnumFieldGenerator::
-GenerateAccessorDeclarations(io::Printer* printer) const {
-  printer->Print(variables_,
-    "$deprecated_attr$$type$ $name$() const;\n"
-    "$deprecated_attr$void set_$name$($type$ value);\n");
-}
-
-void EnumFieldGenerator::
-GenerateInlineAccessorDefinitions(io::Printer* printer,
-                                  bool is_inline) const {
-  map<string, string> variables(variables_);
-  variables["inline"] = is_inline ? "inline" : "";
-  printer->Print(variables,
-    "$inline$ $type$ $classname$::$name$() const {\n"
-    "  // @@protoc_insertion_point(field_get:$full_name$)\n"
-    "  return static_cast< $type$ >($name$_);\n"
-    "}\n"
-    "$inline$ void $classname$::set_$name$($type$ value) {\n");
-  if (!HasPreservingUnknownEnumSemantics(descriptor_->file())) {
-    printer->Print(variables,
-    "  assert($type$_IsValid(value));\n");
-  }
-  printer->Print(variables,
-    "  $set_hasbit$\n"
-    "  $name$_ = value;\n"
-    "  // @@protoc_insertion_point(field_set:$full_name$)\n"
-    "}\n");
-=======
 void EnumFieldGenerator::GenerateAccessorDeclarations(
     io::Printer* printer) const {
   Formatter format(printer, variables_);
@@ -127,7 +98,6 @@
       "  $name$_ = value;\n"
       "  // @@protoc_insertion_point(field_set:$full_name$)\n"
       "}\n");
->>>>>>> 1ee15bae
 }
 
 void EnumFieldGenerator::GenerateClearingCode(io::Printer* printer) const {
@@ -140,15 +110,9 @@
   format("set_$name$(from.$name$());\n");
 }
 
-<<<<<<< HEAD
-void EnumFieldGenerator::
-GenerateSwappingCode(io::Printer* printer) const {
-  printer->Print(variables_, "std::swap($name$_, other->$name$_);\n");
-=======
 void EnumFieldGenerator::GenerateSwappingCode(io::Printer* printer) const {
   Formatter format(printer, variables_);
   format("swap($name$_, other->$name$_);\n");
->>>>>>> 1ee15bae
 }
 
 void EnumFieldGenerator::GenerateConstructorCode(io::Printer* printer) const {
@@ -156,15 +120,6 @@
   format("$name$_ = $default$;\n");
 }
 
-<<<<<<< HEAD
-void EnumFieldGenerator::
-GenerateMergeFromCodedStream(io::Printer* printer) const {
-  printer->Print(variables_,
-    "int value;\n"
-    "DO_((::google::protobuf::internal::WireFormatLite::ReadPrimitive<\n"
-    "         int, ::google::protobuf::internal::WireFormatLite::TYPE_ENUM>(\n"
-    "       input, &value)));\n");
-=======
 void EnumFieldGenerator::GenerateCopyConstructorCode(
     io::Printer* printer) const {
   Formatter format(printer, variables_);
@@ -179,7 +134,6 @@
       "DO_((::$proto_ns$::internal::WireFormatLite::ReadPrimitive<\n"
       "         int, ::$proto_ns$::internal::WireFormatLite::TYPE_ENUM>(\n"
       "       input, &value)));\n");
->>>>>>> 1ee15bae
   if (HasPreservingUnknownEnumSemantics(descriptor_->file())) {
     format("set_$name$(static_cast< $type$ >(value));\n");
   } else {
@@ -187,17 +141,6 @@
         "if ($type$_IsValid(value)) {\n"
         "  set_$name$(static_cast< $type$ >(value));\n");
     if (UseUnknownFieldSet(descriptor_->file(), options_)) {
-<<<<<<< HEAD
-      printer->Print(variables_,
-        "} else {\n"
-        "  mutable_unknown_fields()->AddVarint($number$, value);\n");
-    } else {
-      printer->Print(
-        "} else {\n"
-        "  unknown_fields_stream.WriteVarint32($tag$);\n"
-        "  unknown_fields_stream.WriteVarint32(value);\n",
-        "tag", SimpleItoa(internal::WireFormat::MakeTag(descriptor_)));
-=======
       format(
           "} else {\n"
           "  mutable_unknown_fields()->AddVarint(\n"
@@ -209,7 +152,6 @@
           "  unknown_fields_stream.WriteVarint32(\n"
           "      static_cast<$uint32$>(value));\n",
           internal::WireFormat::MakeTag(descriptor_));
->>>>>>> 1ee15bae
     }
     format("}\n");
   }
@@ -248,34 +190,6 @@
 
 EnumOneofFieldGenerator::~EnumOneofFieldGenerator() {}
 
-<<<<<<< HEAD
-void EnumOneofFieldGenerator::
-GenerateInlineAccessorDefinitions(io::Printer* printer,
-                                  bool is_inline) const {
-  map<string, string> variables(variables_);
-  variables["inline"] = is_inline ? "inline" : "";
-  printer->Print(variables,
-    "$inline$ $type$ $classname$::$name$() const {\n"
-    "  // @@protoc_insertion_point(field_get:$full_name$)\n"
-    "  if (has_$name$()) {\n"
-    "    return static_cast< $type$ >($oneof_prefix$$name$_);\n"
-    "  }\n"
-    "  return static_cast< $type$ >($default$);\n"
-    "}\n"
-    "$inline$ void $classname$::set_$name$($type$ value) {\n");
-  if (!HasPreservingUnknownEnumSemantics(descriptor_->file())) {
-    printer->Print(variables,
-    "  assert($type$_IsValid(value));\n");
-  }
-  printer->Print(variables,
-    "  if (!has_$name$()) {\n"
-    "    clear_$oneof_name$();\n"
-    "    set_has_$name$();\n"
-    "  }\n"
-    "  $oneof_prefix$$name$_ = value;\n"
-    "  // @@protoc_insertion_point(field_set:$full_name$)\n"
-    "}\n");
-=======
 void EnumOneofFieldGenerator::GenerateInlineAccessorDefinitions(
     io::Printer* printer) const {
   Formatter format(printer, variables_);
@@ -299,7 +213,6 @@
       "  $field_member$ = value;\n"
       "  // @@protoc_insertion_point(field_set:$full_name$)\n"
       "}\n");
->>>>>>> 1ee15bae
 }
 
 void EnumOneofFieldGenerator::GenerateClearingCode(io::Printer* printer) const {
@@ -311,17 +224,10 @@
   // Don't print any swapping code. Swapping the union will swap this field.
 }
 
-<<<<<<< HEAD
-void EnumOneofFieldGenerator::
-GenerateConstructorCode(io::Printer* printer) const {
-  printer->Print(variables_,
-    "  $classname$_default_oneof_instance_->$name$_ = $default$;\n");
-=======
 void EnumOneofFieldGenerator::GenerateConstructorCode(
     io::Printer* printer) const {
   Formatter format(printer, variables_);
   format("$ns$::_$classname$_default_instance_.$name$_ = $default$;\n");
->>>>>>> 1ee15bae
 }
 
 // ===================================================================
@@ -344,58 +250,6 @@
   }
 }
 
-<<<<<<< HEAD
-void RepeatedEnumFieldGenerator::
-GenerateAccessorDeclarations(io::Printer* printer) const {
-  printer->Print(variables_,
-    "$deprecated_attr$$type$ $name$(int index) const;\n"
-    "$deprecated_attr$void set_$name$(int index, $type$ value);\n"
-    "$deprecated_attr$void add_$name$($type$ value);\n");
-  printer->Print(variables_,
-    "$deprecated_attr$const ::google::protobuf::RepeatedField<int>& $name$() const;\n"
-    "$deprecated_attr$::google::protobuf::RepeatedField<int>* mutable_$name$();\n");
-}
-
-void RepeatedEnumFieldGenerator::
-GenerateInlineAccessorDefinitions(io::Printer* printer,
-                                  bool is_inline) const {
-  map<string, string> variables(variables_);
-  variables["inline"] = is_inline ? "inline" : "";
-  printer->Print(variables,
-    "$inline$ $type$ $classname$::$name$(int index) const {\n"
-    "  // @@protoc_insertion_point(field_get:$full_name$)\n"
-    "  return static_cast< $type$ >($name$_.Get(index));\n"
-    "}\n"
-    "$inline$ void $classname$::set_$name$(int index, $type$ value) {\n");
-  if (!HasPreservingUnknownEnumSemantics(descriptor_->file())) {
-    printer->Print(variables,
-    "  assert($type$_IsValid(value));\n");
-  }
-  printer->Print(variables,
-    "  $name$_.Set(index, value);\n"
-    "  // @@protoc_insertion_point(field_set:$full_name$)\n"
-    "}\n"
-    "$inline$ void $classname$::add_$name$($type$ value) {\n");
-  if (!HasPreservingUnknownEnumSemantics(descriptor_->file())) {
-    printer->Print(variables,
-    "  assert($type$_IsValid(value));\n");
-  }
-  printer->Print(variables,
-    "  $name$_.Add(value);\n"
-    "  // @@protoc_insertion_point(field_add:$full_name$)\n"
-    "}\n");
-  printer->Print(variables,
-    "$inline$ const ::google::protobuf::RepeatedField<int>&\n"
-    "$classname$::$name$() const {\n"
-    "  // @@protoc_insertion_point(field_list:$full_name$)\n"
-    "  return $name$_;\n"
-    "}\n"
-    "$inline$ ::google::protobuf::RepeatedField<int>*\n"
-    "$classname$::mutable_$name$() {\n"
-    "  // @@protoc_insertion_point(field_mutable_list:$full_name$)\n"
-    "  return &$name$_;\n"
-    "}\n");
-=======
 void RepeatedEnumFieldGenerator::GenerateAccessorDeclarations(
     io::Printer* printer) const {
   Formatter format(printer, variables_);
@@ -444,7 +298,6 @@
       "  // @@protoc_insertion_point(field_mutable_list:$full_name$)\n"
       "  return &$name$_;\n"
       "}\n");
->>>>>>> 1ee15bae
 }
 
 void RepeatedEnumFieldGenerator::GenerateClearingCode(
@@ -459,16 +312,10 @@
   format("$name$_.MergeFrom(from.$name$_);\n");
 }
 
-<<<<<<< HEAD
-void RepeatedEnumFieldGenerator::
-GenerateSwappingCode(io::Printer* printer) const {
-  printer->Print(variables_, "$name$_.UnsafeArenaSwap(&other->$name$_);\n");
-=======
 void RepeatedEnumFieldGenerator::GenerateSwappingCode(
     io::Printer* printer) const {
   Formatter format(printer, variables_);
   format("$name$_.InternalSwap(&other->$name$_);\n");
->>>>>>> 1ee15bae
 }
 
 void RepeatedEnumFieldGenerator::GenerateConstructorCode(
@@ -492,16 +339,6 @@
         "if ($type$_IsValid(value)) {\n"
         "  add_$name$(static_cast< $type$ >(value));\n");
     if (UseUnknownFieldSet(descriptor_->file(), options_)) {
-<<<<<<< HEAD
-      printer->Print(variables_,
-        "} else {\n"
-        "  mutable_unknown_fields()->AddVarint($number$, value);\n");
-    } else {
-      printer->Print(
-        "} else {\n"
-        "  unknown_fields_stream.WriteVarint32(tag);\n"
-        "  unknown_fields_stream.WriteVarint32(value);\n");
-=======
       format(
           "} else {\n"
           "  mutable_unknown_fields()->AddVarint(\n"
@@ -512,7 +349,6 @@
           "  unknown_fields_stream.WriteVarint32(tag);\n"
           "  unknown_fields_stream.WriteVarint32(\n"
           "      static_cast<$uint32$>(value));\n");
->>>>>>> 1ee15bae
     }
     format("}\n");
   }
@@ -552,18 +388,6 @@
           "       this->mutable_$name$())));\n");
     }
   } else {
-<<<<<<< HEAD
-    printer->Print(variables_,
-      "::google::protobuf::uint32 length;\n"
-      "DO_(input->ReadVarint32(&length));\n"
-      "::google::protobuf::io::CodedInputStream::Limit limit = "
-          "input->PushLimit(length);\n"
-      "while (input->BytesUntilLimit() > 0) {\n"
-      "  int value;\n"
-      "  DO_((::google::protobuf::internal::WireFormatLite::ReadPrimitive<\n"
-      "         int, ::google::protobuf::internal::WireFormatLite::TYPE_ENUM>(\n"
-      "       input, &value)));\n");
-=======
     format(
         "$uint32$ length;\n"
         "DO_(input->ReadVarint32(&length));\n"
@@ -574,7 +398,6 @@
         "  DO_((::$proto_ns$::internal::WireFormatLite::ReadPrimitive<\n"
         "         int, ::$proto_ns$::internal::WireFormatLite::TYPE_ENUM>(\n"
         "       input, &value)));\n");
->>>>>>> 1ee15bae
     if (HasPreservingUnknownEnumSemantics(descriptor_->file())) {
       format("  add_$name$(static_cast< $type$ >(value));\n");
     } else {
@@ -583,14 +406,6 @@
           "    add_$name$(static_cast< $type$ >(value));\n"
           "  } else {\n");
       if (UseUnknownFieldSet(descriptor_->file(), options_)) {
-<<<<<<< HEAD
-        printer->Print(variables_,
-        "    mutable_unknown_fields()->AddVarint($number$, value);\n");
-      } else {
-        printer->Print(variables_,
-        "    unknown_fields_stream.WriteVarint32(tag);\n"
-        "    unknown_fields_stream.WriteVarint32(value);\n");
-=======
         format(
             "  mutable_unknown_fields()->AddVarint(\n"
             "      $number$, static_cast<$uint64$>(value));\n");
@@ -599,7 +414,6 @@
             "    unknown_fields_stream.WriteVarint32(tag);\n"
             "    unknown_fields_stream.WriteVarint32(\n"
             "        static_cast<$uint32$>(value));\n");
->>>>>>> 1ee15bae
       }
       format("  }\n");
     }
@@ -614,19 +428,6 @@
   Formatter format(printer, variables_);
   if (descriptor_->is_packed()) {
     // Write the tag and the size.
-<<<<<<< HEAD
-    printer->Print(variables_,
-      "if (this->$name$_size() > 0) {\n"
-      "  ::google::protobuf::internal::WireFormatLite::WriteTag(\n"
-      "    $number$,\n"
-      "    ::google::protobuf::internal::WireFormatLite::WIRETYPE_LENGTH_DELIMITED,\n"
-      "    output);\n"
-      "  output->WriteVarint32(_$name$_cached_byte_size_);\n"
-      "}\n");
-  }
-  printer->Print(variables_,
-      "for (int i = 0; i < this->$name$_size(); i++) {\n");
-=======
     format(
         "if (this->$name$_size() > 0) {\n"
         "  ::$proto_ns$::internal::WireFormatLite::WriteTag(\n"
@@ -639,7 +440,6 @@
         "}\n");
   }
   format("for (int i = 0, n = this->$name$_size(); i < n; i++) {\n");
->>>>>>> 1ee15bae
   if (descriptor_->is_packed()) {
     format(
         "  ::$proto_ns$::internal::WireFormatLite::WriteEnumNoTag(\n"
@@ -657,28 +457,6 @@
   Formatter format(printer, variables_);
   if (descriptor_->is_packed()) {
     // Write the tag and the size.
-<<<<<<< HEAD
-    printer->Print(variables_,
-      "if (this->$name$_size() > 0) {\n"
-      "  target = ::google::protobuf::internal::WireFormatLite::WriteTagToArray(\n"
-      "    $number$,\n"
-      "    ::google::protobuf::internal::WireFormatLite::WIRETYPE_LENGTH_DELIMITED,\n"
-      "    target);\n"
-      "  target = ::google::protobuf::io::CodedOutputStream::WriteVarint32ToArray("
-      "    _$name$_cached_byte_size_, target);\n"
-      "}\n");
-  }
-  printer->Print(variables_,
-      "for (int i = 0; i < this->$name$_size(); i++) {\n");
-  if (descriptor_->is_packed()) {
-    printer->Print(variables_,
-      "  target = ::google::protobuf::internal::WireFormatLite::WriteEnumNoTagToArray(\n"
-      "    this->$name$(i), target);\n");
-  } else {
-    printer->Print(variables_,
-      "  target = ::google::protobuf::internal::WireFormatLite::WriteEnumToArray(\n"
-      "    $number$, this->$name$(i), target);\n");
-=======
     format(
         "if (this->$name$_size() > 0) {\n"
         "  target = ::$proto_ns$::internal::WireFormatLite::WriteTagToArray(\n"
@@ -697,38 +475,9 @@
     format(
         "target = ::$proto_ns$::internal::WireFormatLite::WriteEnumToArray(\n"
         "  $number$, this->$name$_, target);\n");
->>>>>>> 1ee15bae
-  }
-  printer->Print("}\n");
-}
-
-<<<<<<< HEAD
-void RepeatedEnumFieldGenerator::
-GenerateByteSize(io::Printer* printer) const {
-  printer->Print(variables_,
-    "{\n"
-    "  int data_size = 0;\n");
-  printer->Indent();
-  printer->Print(variables_,
-      "for (int i = 0; i < this->$name$_size(); i++) {\n"
-      "  data_size += ::google::protobuf::internal::WireFormatLite::EnumSize(\n"
-      "    this->$name$(i));\n"
-      "}\n");
-
-  if (descriptor_->is_packed()) {
-    printer->Print(variables_,
-      "if (data_size > 0) {\n"
-      "  total_size += $tag_size$ +\n"
-      "    ::google::protobuf::internal::WireFormatLite::Int32Size(data_size);\n"
-      "}\n"
-      "GOOGLE_SAFE_CONCURRENT_WRITES_BEGIN();\n"
-      "_$name$_cached_byte_size_ = data_size;\n"
-      "GOOGLE_SAFE_CONCURRENT_WRITES_END();\n"
-      "total_size += data_size;\n");
-  } else {
-    printer->Print(variables_,
-      "total_size += $tag_size$ * this->$name$_size() + data_size;\n");
-=======
+  }
+}
+
 void RepeatedEnumFieldGenerator::GenerateByteSize(io::Printer* printer) const {
   Formatter format(printer, variables_);
   format(
@@ -755,7 +504,6 @@
         "total_size += data_size;\n");
   } else {
     format("total_size += ($tag_size$UL * count) + data_size;\n");
->>>>>>> 1ee15bae
   }
   format.Outdent();
   format("}\n");

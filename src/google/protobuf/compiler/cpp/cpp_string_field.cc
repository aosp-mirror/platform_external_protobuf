// Protocol Buffers - Google's data interchange format
// Copyright 2008 Google Inc.  All rights reserved.
// https://developers.google.com/protocol-buffers/
//
// Redistribution and use in source and binary forms, with or without
// modification, are permitted provided that the following conditions are
// met:
//
//     * Redistributions of source code must retain the above copyright
// notice, this list of conditions and the following disclaimer.
//     * Redistributions in binary form must reproduce the above
// copyright notice, this list of conditions and the following disclaimer
// in the documentation and/or other materials provided with the
// distribution.
//     * Neither the name of Google Inc. nor the names of its
// contributors may be used to endorse or promote products derived from
// this software without specific prior written permission.
//
// THIS SOFTWARE IS PROVIDED BY THE COPYRIGHT HOLDERS AND CONTRIBUTORS
// "AS IS" AND ANY EXPRESS OR IMPLIED WARRANTIES, INCLUDING, BUT NOT
// LIMITED TO, THE IMPLIED WARRANTIES OF MERCHANTABILITY AND FITNESS FOR
// A PARTICULAR PURPOSE ARE DISCLAIMED. IN NO EVENT SHALL THE COPYRIGHT
// OWNER OR CONTRIBUTORS BE LIABLE FOR ANY DIRECT, INDIRECT, INCIDENTAL,
// SPECIAL, EXEMPLARY, OR CONSEQUENTIAL DAMAGES (INCLUDING, BUT NOT
// LIMITED TO, PROCUREMENT OF SUBSTITUTE GOODS OR SERVICES; LOSS OF USE,
// DATA, OR PROFITS; OR BUSINESS INTERRUPTION) HOWEVER CAUSED AND ON ANY
// THEORY OF LIABILITY, WHETHER IN CONTRACT, STRICT LIABILITY, OR TORT
// (INCLUDING NEGLIGENCE OR OTHERWISE) ARISING IN ANY WAY OUT OF THE USE
// OF THIS SOFTWARE, EVEN IF ADVISED OF THE POSSIBILITY OF SUCH DAMAGE.

// Author: kenton@google.com (Kenton Varda)
//  Based on original Protocol Buffers design by
//  Sanjay Ghemawat, Jeff Dean, and others.

#include <google/protobuf/compiler/cpp/cpp_string_field.h>
#include <google/protobuf/compiler/cpp/cpp_helpers.h>
#include <google/protobuf/descriptor.pb.h>
<<<<<<< HEAD
=======
#include <google/protobuf/io/printer.h>
>>>>>>> 1ee15bae
#include <google/protobuf/stubs/strutil.h>



namespace google {
namespace protobuf {
namespace compiler {
namespace cpp {

namespace {

void SetStringVariables(const FieldDescriptor* descriptor,
                        map<string, string>* variables,
                        const Options& options) {
  SetCommonFieldVariables(descriptor, variables, options);
  (*variables)["default"] = DefaultValue(options, descriptor);
  (*variables)["default_length"] =
<<<<<<< HEAD
      SimpleItoa(descriptor->default_value_string().length());
  string default_variable_string =
      descriptor->default_value_string().empty()
          ? "&::google::protobuf::internal::GetEmptyStringAlreadyInited()"
          : "_default_" + FieldName(descriptor) + "_";
  (*variables)["default_variable"] = default_variable_string;
  (*variables)["default_value_init"] =
      descriptor->default_value_string().empty()
      ? "" : "*" + default_variable_string;
  (*variables)["pointer_type"] =
      descriptor->type() == FieldDescriptor::TYPE_BYTES ? "void" : "char";
=======
      StrCat(descriptor->default_value_string().length());
  string default_variable_string = MakeDefaultName(descriptor);
  (*variables)["default_variable_name"] = default_variable_string;
  (*variables)["default_variable"] =
      descriptor->default_value_string().empty()
          ? "&::" + (*variables)["proto_ns"] +
                "::internal::GetEmptyStringAlreadyInited()"
          : "&" + QualifiedClassName(descriptor->containing_type()) +
                "::" + default_variable_string + ".get()";
  (*variables)["pointer_type"] =
      descriptor->type() == FieldDescriptor::TYPE_BYTES ? "void" : "char";
  (*variables)["null_check"] = (*variables)["DCHK"] + "(value != nullptr);\n";
>>>>>>> 1ee15bae
  // NOTE: Escaped here to unblock proto1->proto2 migration.
  // TODO(liujisi): Extend this to apply for other conflicting methods.
  (*variables)["release_name"] =
      SafeFunctionName(descriptor->containing_type(),
                       descriptor, "release_");
  (*variables)["full_name"] = descriptor->full_name();

<<<<<<< HEAD
  (*variables)["string_piece"] = "::std::string";
=======
  if (options.opensource_runtime) {
    (*variables)["string_piece"] = "::std::string";
  } else {
    (*variables)["string_piece"] = "::StringPiece";
  }

  (*variables)["lite"] =
      HasDescriptorMethods(descriptor->file(), options) ? "" : "Lite";
>>>>>>> 1ee15bae
}

}  // namespace

// ===================================================================

StringFieldGenerator::StringFieldGenerator(const FieldDescriptor* descriptor,
                                           const Options& options)
<<<<<<< HEAD
    : FieldGenerator(options), descriptor_(descriptor) {
=======
    : FieldGenerator(descriptor, options),
      lite_(!HasDescriptorMethods(descriptor->file(), options)),
      inlined_(IsStringInlined(descriptor, options)) {
>>>>>>> 1ee15bae
  SetStringVariables(descriptor, &variables_, options);
}

StringFieldGenerator::~StringFieldGenerator() {}

void StringFieldGenerator::
GeneratePrivateMembers(io::Printer* printer) const {
  Formatter format(printer, variables_);
  if (inlined_) {
    format("::$proto_ns$::internal::InlinedStringField $name$_;\n");
  } else {
    // N.B. that we continue to use |ArenaStringPtr| instead of |string*| for
    // string fields, even when SupportArenas(descriptor_) == false. Why?  The
    // simple answer is to avoid unmaintainable complexity. The reflection code
    // assumes ArenaStringPtrs. These are *almost* in-memory-compatible with
    // string*, except for the pointer tags and related ownership semantics. We
    // could modify the runtime code to use string* for the
    // not-supporting-arenas case, but this would require a way to detect which
    // type of class was generated (adding overhead and complexity to
    // GeneratedMessageReflection) and littering the runtime code paths with
    // conditionals. It's simpler to stick with this but use lightweight
    // accessors that assume arena == NULL.  There should be very little
    // overhead anyway because it's just a tagged pointer in-memory.
    format("::$proto_ns$::internal::ArenaStringPtr $name$_;\n");
  }
}

void StringFieldGenerator::
GenerateStaticMembers(io::Printer* printer) const {
  Formatter format(printer, variables_);
  if (!descriptor_->default_value_string().empty()) {
<<<<<<< HEAD
    printer->Print(variables_, "static ::std::string* $default_variable$;\n");
=======
    // We make the default instance public, so it can be initialized by
    // non-friend code.
    format(
        "public:\n"
        "static ::$proto_ns$::internal::ExplicitlyConstructed<$string$>"
        " $default_variable_name$;\n"
        "private:\n");
>>>>>>> 1ee15bae
  }
}

void StringFieldGenerator::
GenerateAccessorDeclarations(io::Printer* printer) const {
  Formatter format(printer, variables_);
  // If we're using StringFieldGenerator for a field with a ctype, it's
  // because that ctype isn't actually implemented.  In particular, this is
  // true of ctype=CORD and ctype=STRING_PIECE in the open source release.
  // We aren't releasing Cord because it has too many Google-specific
  // dependencies and we aren't releasing StringPiece because it's hardly
  // useful outside of Google and because it would get confusing to have
  // multiple instances of the StringPiece class in different libraries (PCRE
  // already includes it for their C++ bindings, which came from Google).
  //
  // In any case, we make all the accessors private while still actually
  // using a string to represent the field internally.  This way, we can
  // guarantee that if we do ever implement the ctype, it won't break any
  // existing users who might be -- for whatever reason -- already using .proto
  // files that applied the ctype.  The field can still be accessed via the
  // reflection interface since the reflection interface is independent of
  // the string's underlying representation.

  bool unknown_ctype = descriptor_->options().ctype() !=
                       EffectiveStringCType(descriptor_, options_);

  if (unknown_ctype) {
    format.Outdent();
    format(
        " private:\n"
        "  // Hidden due to unknown ctype option.\n");
    format.Indent();
  }

<<<<<<< HEAD
  printer->Print(variables_,
    "$deprecated_attr$const ::std::string& $name$() const;\n"
    "$deprecated_attr$void set_$name$(const ::std::string& value);\n"
    "$deprecated_attr$void set_$name$(const char* value);\n"
    "$deprecated_attr$void set_$name$(const $pointer_type$* value, size_t size)"
                 ";\n"
    "$deprecated_attr$::std::string* mutable_$name$();\n"
    "$deprecated_attr$::std::string* $release_name$();\n"
    "$deprecated_attr$void set_allocated_$name$(::std::string* $name$);\n");
  if (SupportsArenas(descriptor_)) {
    printer->Print(variables_,
      "$deprecated_attr$::std::string* unsafe_arena_release_$name$();\n"
      "$deprecated_attr$void unsafe_arena_set_allocated_$name$(\n"
      "    ::std::string* $name$);\n");
=======
  format(
      "$deprecated_attr$const $string$& ${1$$name$$}$() const;\n"
      "$deprecated_attr$void ${1$set_$name$$}$(const $string$& value);\n"
      "#if LANG_CXX11\n"
      "$deprecated_attr$void ${1$set_$name$$}$($string$&& value);\n"
      "#endif\n"
      "$deprecated_attr$void ${1$set_$name$$}$(const char* value);\n",
      descriptor_);
  if (!options_.opensource_runtime) {
    format(
        "$deprecated_attr$void ${1$set_$name$$}$(::StringPiece value);\n"
        "#ifdef HAS_GLOBAL_STRING\n"
        "$deprecated_attr$void ${1$set_$name$$}$(const ::std::string& value);\n"
        "#endif\n",
        descriptor_);
  }
  format(
      "$deprecated_attr$void ${1$set_$name$$}$(const $pointer_type$* "
      "value, size_t size)"
      ";\n"
      "$deprecated_attr$$string$* ${1$mutable_$name$$}$();\n"
      "$deprecated_attr$$string$* ${1$$release_name$$}$();\n"
      "$deprecated_attr$void ${1$set_allocated_$name$$}$($string$* $name$);\n",
      descriptor_);
  if (options_.opensource_runtime) {
    if (SupportsArenas(descriptor_)) {
      format(
          "$GOOGLE_PROTOBUF$_RUNTIME_DEPRECATED(\"The unsafe_arena_ accessors "
          "for\"\n"
          "\"    string fields are deprecated and will be removed in a\"\n"
          "\"    future release.\")\n"
          "$string$* ${1$unsafe_arena_release_$name$$}$();\n"
          "$GOOGLE_PROTOBUF$_RUNTIME_DEPRECATED(\"The unsafe_arena_ accessors "
          "for\"\n"
          "\"    string fields are deprecated and will be removed in a\"\n"
          "\"    future release.\")\n"
          "void ${1$unsafe_arena_set_allocated_$name$$}$(\n"
          "    $string$* $name$);\n",
          descriptor_);
    }
>>>>>>> 1ee15bae
  }


  if (unknown_ctype) {
    format.Outdent();
    format(" public:\n");
    format.Indent();
  }
}

void StringFieldGenerator::
<<<<<<< HEAD
GenerateInlineAccessorDefinitions(io::Printer* printer,
                                  bool is_inline) const {
  map<string, string> variables(variables_);
  variables["inline"] = is_inline ? "inline" : "";
  if (SupportsArenas(descriptor_)) {
    printer->Print(variables,
      "$inline$ const ::std::string& $classname$::$name$() const {\n"
      "  // @@protoc_insertion_point(field_get:$full_name$)\n"
      "  return $name$_.Get($default_variable$);\n"
      "}\n"
      "$inline$ void $classname$::set_$name$(const ::std::string& value) {\n"
      "  $set_hasbit$\n"
      "  $name$_.Set($default_variable$, value, GetArenaNoVirtual());\n"
      "  // @@protoc_insertion_point(field_set:$full_name$)\n"
      "}\n"
      "$inline$ void $classname$::set_$name$(const char* value) {\n"
      "  $set_hasbit$\n"
      "  $name$_.Set($default_variable$, $string_piece$(value),\n"
      "              GetArenaNoVirtual());\n"
      "  // @@protoc_insertion_point(field_set_char:$full_name$)\n"
      "}\n"
      "$inline$ "
      "void $classname$::set_$name$(const $pointer_type$* value,\n"
      "    size_t size) {\n"
      "  $set_hasbit$\n"
      "  $name$_.Set($default_variable$, $string_piece$(\n"
      "      reinterpret_cast<const char*>(value), size), GetArenaNoVirtual());\n"
      "  // @@protoc_insertion_point(field_set_pointer:$full_name$)\n"
      "}\n"
      "$inline$ ::std::string* $classname$::mutable_$name$() {\n"
      "  $set_hasbit$\n"
      "  // @@protoc_insertion_point(field_mutable:$full_name$)\n"
      "  return $name$_.Mutable($default_variable$, GetArenaNoVirtual());\n"
      "}\n"
      "$inline$ ::std::string* $classname$::$release_name$() {\n"
      "  // @@protoc_insertion_point(field_release:$full_name$)\n"
      "  $clear_hasbit$\n"
      "  return $name$_.Release($default_variable$, GetArenaNoVirtual());\n"
      "}\n"
      "$inline$ ::std::string* $classname$::unsafe_arena_release_$name$() {\n"
      "  // @@protoc_insertion_point(field_unsafe_arena_release:$full_name$)\n"
      "  GOOGLE_DCHECK(GetArenaNoVirtual() != NULL);\n"
      "  $clear_hasbit$\n"
      "  return $name$_.UnsafeArenaRelease($default_variable$,\n"
      "      GetArenaNoVirtual());\n"
      "}\n"
      "$inline$ void $classname$::set_allocated_$name$(::std::string* $name$) {\n"
      "  if ($name$ != NULL) {\n"
      "    $set_hasbit$\n"
      "  } else {\n"
      "    $clear_hasbit$\n"
      "  }\n"
      "  $name$_.SetAllocated($default_variable$, $name$,\n"
      "      GetArenaNoVirtual());\n"
      "  // @@protoc_insertion_point(field_set_allocated:$full_name$)\n"
      "}\n"
      "$inline$ void $classname$::unsafe_arena_set_allocated_$name$(\n"
      "    ::std::string* $name$) {\n"
      "  GOOGLE_DCHECK(GetArenaNoVirtual() != NULL);\n"
      "  if ($name$ != NULL) {\n"
      "    $set_hasbit$\n"
      "  } else {\n"
      "    $clear_hasbit$\n"
      "  }\n"
      "  $name$_.UnsafeArenaSetAllocated($default_variable$,\n"
      "      $name$, GetArenaNoVirtual());\n"
      "  // @@protoc_insertion_point(field_unsafe_arena_set_allocated:"
      "$full_name$)\n"
      "}\n");
  } else {
    // No-arena case.
    printer->Print(variables,
      "$inline$ const ::std::string& $classname$::$name$() const {\n"
      "  // @@protoc_insertion_point(field_get:$full_name$)\n"
      "  return $name$_.GetNoArena($default_variable$);\n"
      "}\n"
      "$inline$ void $classname$::set_$name$(const ::std::string& value) {\n"
      "  $set_hasbit$\n"
      "  $name$_.SetNoArena($default_variable$, value);\n"
      "  // @@protoc_insertion_point(field_set:$full_name$)\n"
      "}\n"
      "$inline$ void $classname$::set_$name$(const char* value) {\n"
      "  $set_hasbit$\n"
      "  $name$_.SetNoArena($default_variable$, $string_piece$(value));\n"
      "  // @@protoc_insertion_point(field_set_char:$full_name$)\n"
      "}\n"
      "$inline$ "
      "void $classname$::set_$name$(const $pointer_type$* value, "
      "size_t size) {\n"
      "  $set_hasbit$\n"
      "  $name$_.SetNoArena($default_variable$,\n"
      "      $string_piece$(reinterpret_cast<const char*>(value), size));\n"
      "  // @@protoc_insertion_point(field_set_pointer:$full_name$)\n"
      "}\n"
      "$inline$ ::std::string* $classname$::mutable_$name$() {\n"
      "  $set_hasbit$\n"
      "  // @@protoc_insertion_point(field_mutable:$full_name$)\n"
      "  return $name$_.MutableNoArena($default_variable$);\n"
      "}\n"
      "$inline$ ::std::string* $classname$::$release_name$() {\n"
      "  // @@protoc_insertion_point(field_release:$full_name$)\n"
      "  $clear_hasbit$\n"
      "  return $name$_.ReleaseNoArena($default_variable$);\n"
      "}\n"
      "$inline$ void $classname$::set_allocated_$name$(::std::string* $name$) {\n"
      "  if ($name$ != NULL) {\n"
      "    $set_hasbit$\n"
      "  } else {\n"
      "    $clear_hasbit$\n"
      "  }\n"
      "  $name$_.SetAllocatedNoArena($default_variable$, $name$);\n"
      "  // @@protoc_insertion_point(field_set_allocated:$full_name$)\n"
      "}\n");
=======
GenerateInlineAccessorDefinitions(io::Printer* printer) const {
  Formatter format(printer, variables_);
  if (SupportsArenas(descriptor_)) {
    format(
        "inline const $string$& $classname$::$name$() const {\n"
        "  // @@protoc_insertion_point(field_get:$full_name$)\n"
        "  return $name$_.Get();\n"
        "}\n"
        "inline void $classname$::set_$name$(const $string$& value) {\n"
        "  $set_hasbit$\n"
        "  $name$_.Set$lite$($default_variable$, value, GetArenaNoVirtual());\n"
        "  // @@protoc_insertion_point(field_set:$full_name$)\n"
        "}\n"
        "#if LANG_CXX11\n"
        "inline void $classname$::set_$name$($string$&& value) {\n"
        "  $set_hasbit$\n"
        "  $name$_.Set$lite$(\n"
        "    $default_variable$, ::std::move(value), GetArenaNoVirtual());\n"
        "  // @@protoc_insertion_point(field_set_rvalue:$full_name$)\n"
        "}\n"
        "#endif\n"
        "inline void $classname$::set_$name$(const char* value) {\n"
        "  $null_check$"
        "  $set_hasbit$\n"
        "  $name$_.Set$lite$($default_variable$, $string_piece$(value),\n"
        "              GetArenaNoVirtual());\n"
        "  // @@protoc_insertion_point(field_set_char:$full_name$)\n"
        "}\n");
    if (!options_.opensource_runtime) {
      format(
          "inline void $classname$::set_$name$(::StringPiece value) {\n"
          "  $set_hasbit$\n"
          "  $name$_.Set$lite$($default_variable$, value, "
          "GetArenaNoVirtual());\n"
          "  // @@protoc_insertion_point(field_set_string_piece:$full_name$)\n"
          "}\n"
          "#ifdef HAS_GLOBAL_STRING\n"
          "inline void $classname$::set_$name$(const ::std::string& value) {\n"
          "  $set_hasbit$\n"
          "  $name$_.Set$lite$($default_variable$, "
          "::StringPiece(value.data(),\n"
          "      value.size()), GetArenaNoVirtual());\n"
          "  // @@protoc_insertion_point(field_set_std_string:$full_name$)\n"
          "}\n"
          "#endif\n");
    }
    format(
        "inline "
        "void $classname$::set_$name$(const $pointer_type$* value,\n"
        "    size_t size) {\n"
        "  $set_hasbit$\n"
        "  $name$_.Set$lite$($default_variable$, $string_piece$(\n"
        "      reinterpret_cast<const char*>(value), size), "
        "GetArenaNoVirtual());\n"
        "  // @@protoc_insertion_point(field_set_pointer:$full_name$)\n"
        "}\n"
        "inline $string$* $classname$::mutable_$name$() {\n"
        "  $set_hasbit$\n"
        "  // @@protoc_insertion_point(field_mutable:$full_name$)\n"
        "  return $name$_.Mutable($default_variable$, GetArenaNoVirtual());\n"
        "}\n"
        "inline $string$* $classname$::$release_name$() {\n"
        "  // @@protoc_insertion_point(field_release:$full_name$)\n");

    if (HasFieldPresence(descriptor_->file())) {
      format(
          "  if (!has_$name$()) {\n"
          "    return nullptr;\n"
          "  }\n"
          "  $clear_hasbit$\n"
          "  return $name$_.ReleaseNonDefault("
          "$default_variable$, GetArenaNoVirtual());\n");
    } else {
      format(
          "  $clear_hasbit$\n"
          "  return $name$_.Release($default_variable$, "
          "GetArenaNoVirtual());\n");
    }

    format(
        "}\n"
        "inline void $classname$::set_allocated_$name$($string$* $name$) {\n"
        "  if ($name$ != nullptr) {\n"
        "    $set_hasbit$\n"
        "  } else {\n"
        "    $clear_hasbit$\n"
        "  }\n"
        "  $name$_.SetAllocated($default_variable$, $name$,\n"
        "      GetArenaNoVirtual());\n"
        "  // @@protoc_insertion_point(field_set_allocated:$full_name$)\n"
        "}\n");
    if (options_.opensource_runtime) {
      format(
          "inline $string$* $classname$::unsafe_arena_release_$name$() {\n"
          "  // "
          "@@protoc_insertion_point(field_unsafe_arena_release:$full_name$)\n"
          "  $DCHK$(GetArenaNoVirtual() != nullptr);\n"
          "  $clear_hasbit$\n"
          "  return $name$_.UnsafeArenaRelease($default_variable$,\n"
          "      GetArenaNoVirtual());\n"
          "}\n"
          "inline void $classname$::unsafe_arena_set_allocated_$name$(\n"
          "    $string$* $name$) {\n"
          "  $DCHK$(GetArenaNoVirtual() != nullptr);\n"
          "  if ($name$ != nullptr) {\n"
          "    $set_hasbit$\n"
          "  } else {\n"
          "    $clear_hasbit$\n"
          "  }\n"
          "  $name$_.UnsafeArenaSetAllocated($default_variable$,\n"
          "      $name$, GetArenaNoVirtual());\n"
          "  // @@protoc_insertion_point(field_unsafe_arena_set_allocated:"
          "$full_name$)\n"
          "}\n");
    }
  } else {
    // No-arena case.
    format(
        "inline const $string$& $classname$::$name$() const {\n"
        "  // @@protoc_insertion_point(field_get:$full_name$)\n"
        "  return $name$_.GetNoArena();\n"
        "}\n"
        "inline void $classname$::set_$name$(const $string$& value) {\n"
        "  $set_hasbit$\n"
        "  $name$_.SetNoArena($default_variable$, value);\n"
        "  // @@protoc_insertion_point(field_set:$full_name$)\n"
        "}\n"
        "#if LANG_CXX11\n"
        "inline void $classname$::set_$name$($string$&& value) {\n"
        "  $set_hasbit$\n"
        "  $name$_.SetNoArena(\n"
        "    $default_variable$, ::std::move(value));\n"
        "  // @@protoc_insertion_point(field_set_rvalue:$full_name$)\n"
        "}\n"
        "#endif\n"
        "inline void $classname$::set_$name$(const char* value) {\n"
        "  $null_check$"
        "  $set_hasbit$\n"
        "  $name$_.SetNoArena($default_variable$, $string_piece$(value));\n"
        "  // @@protoc_insertion_point(field_set_char:$full_name$)\n"
        "}\n");
    if (!options_.opensource_runtime) {
      format(
          "inline void $classname$::set_$name$(::StringPiece value) {\n"
          "  $set_hasbit$\n"
          "  $name$_.SetNoArena($default_variable$, value);\n"
          "  // @@protoc_insertion_point(field_set_string_piece:$full_name$)\n"
          "}\n"
          "#ifdef HAS_GLOBAL_STRING\n"
          "inline void $classname$::set_$name$(const ::std::string& value) {\n"
          "  $set_hasbit$\n"
          "  $name$_.SetNoArena($default_variable$,\n"
          "      ::StringPiece(value.data(), value.size()));\n"
          "  // @@protoc_insertion_point(field_set_std_string:$full_name$)\n"
          "}\n"
          "#endif\n");
    }
    format(
        "inline "
        "void $classname$::set_$name$(const $pointer_type$* value, "
        "size_t size) {\n"
        "  $set_hasbit$\n"
        "  $name$_.SetNoArena($default_variable$,\n"
        "      $string_piece$(reinterpret_cast<const char*>(value), size));\n"
        "  // @@protoc_insertion_point(field_set_pointer:$full_name$)\n"
        "}\n"
        "inline $string$* $classname$::mutable_$name$() {\n"
        "  $set_hasbit$\n"
        "  // @@protoc_insertion_point(field_mutable:$full_name$)\n"
        "  return $name$_.MutableNoArena($default_variable$);\n"
        "}\n"
        "inline $string$* $classname$::$release_name$() {\n"
        "  // @@protoc_insertion_point(field_release:$full_name$)\n");

    if (HasFieldPresence(descriptor_->file())) {
      format(
          "  if (!has_$name$()) {\n"
          "    return nullptr;\n"
          "  }\n"
          "  $clear_hasbit$\n"
          "  return $name$_.ReleaseNonDefaultNoArena($default_variable$);\n");
    } else {
      format(
          "  $clear_hasbit$\n"
          "  return $name$_.ReleaseNoArena($default_variable$);\n");
    }

    format(
        "}\n"
        "inline void $classname$::set_allocated_$name$($string$* $name$) {\n"
        "  if ($name$ != nullptr) {\n"
        "    $set_hasbit$\n"
        "  } else {\n"
        "    $clear_hasbit$\n"
        "  }\n"
        "  $name$_.SetAllocatedNoArena($default_variable$, $name$);\n"
        "  // @@protoc_insertion_point(field_set_allocated:$full_name$)\n"
        "}\n");
>>>>>>> 1ee15bae
  }
}

void StringFieldGenerator::
GenerateNonInlineAccessorDefinitions(io::Printer* printer) const {
  Formatter format(printer, variables_);
  if (!descriptor_->default_value_string().empty()) {
    // Initialized in GenerateDefaultInstanceAllocator.
<<<<<<< HEAD
    printer->Print(variables_,
      "::std::string* $classname$::$default_variable$ = NULL;\n");
=======
    format(
        "::$proto_ns$::internal::ExplicitlyConstructed<$string$> "
        "$classname$::$default_variable_name$;\n");
>>>>>>> 1ee15bae
  }
}

void StringFieldGenerator::
GenerateClearingCode(io::Printer* printer) const {
  Formatter format(printer, variables_);
  // Two-dimension specialization here: supporting arenas or not, and default
  // value is the empty string or not. Complexity here ensures the minimal
  // number of branches / amount of extraneous code at runtime (given that the
  // below methods are inlined one-liners)!
  if (SupportsArenas(descriptor_)) {
    if (descriptor_->default_value_string().empty()) {
      format(
          "$name$_.ClearToEmpty($default_variable$, GetArenaNoVirtual());\n");
    } else {
      format(
          "$name$_.ClearToDefault($default_variable$, GetArenaNoVirtual());\n");
    }
  } else {
    if (descriptor_->default_value_string().empty()) {
      format("$name$_.ClearToEmptyNoArena($default_variable$);\n");
    } else {
      format("$name$_.ClearToDefaultNoArena($default_variable$);\n");
    }
  }
}

void StringFieldGenerator::
<<<<<<< HEAD
=======
GenerateMessageClearingCode(io::Printer* printer) const {
  Formatter format(printer, variables_);
  // Two-dimension specialization here: supporting arenas, field presence, or
  // not, and default value is the empty string or not. Complexity here ensures
  // the minimal number of branches / amount of extraneous code at runtime
  // (given that the below methods are inlined one-liners)!

  // If we have field presence, then the Clear() method of the protocol buffer
  // will have checked that this field is set.  If so, we can avoid redundant
  // checks against default_variable.
  const bool must_be_present =
      HasFieldPresence(descriptor_->file());

  if (inlined_ && must_be_present) {
    // Calling mutable_$name$() gives us a string reference and sets the has bit
    // for $name$ (in proto2).  We may get here when the string field is inlined
    // but the string's contents have not been changed by the user, so we cannot
    // make an assertion about the contents of the string and could never make
    // an assertion about the string instance.
    //
    // For non-inlined strings, we distinguish from non-default by comparing
    // instances, rather than contents.
    format("$DCHK$(!$name$_.IsDefault($default_variable$));\n");
  }

  if (SupportsArenas(descriptor_)) {
    if (descriptor_->default_value_string().empty()) {
      if (must_be_present) {
        format("$name$_.ClearNonDefaultToEmpty();\n");
      } else {
        format(
            "$name$_.ClearToEmpty($default_variable$, GetArenaNoVirtual());\n");
      }
    } else {
      // Clear to a non-empty default is more involved, as we try to use the
      // Arena if one is present and may need to reallocate the string.
      format(
          "$name$_.ClearToDefault($default_variable$, GetArenaNoVirtual());\n");
    }
  } else if (must_be_present) {
    // When Arenas are disabled and field presence has been checked, we can
    // safely treat the ArenaStringPtr as a string*.
    if (descriptor_->default_value_string().empty()) {
      format("$name$_.ClearNonDefaultToEmptyNoArena();\n");
    } else {
      format("$name$_.UnsafeMutablePointer()->assign(*$default_variable$);\n");
    }
  } else {
    if (descriptor_->default_value_string().empty()) {
      format("$name$_.ClearToEmptyNoArena($default_variable$);\n");
    } else {
      format("$name$_.ClearToDefaultNoArena($default_variable$);\n");
    }
  }
}

void StringFieldGenerator::
>>>>>>> 1ee15bae
GenerateMergingCode(io::Printer* printer) const {
  Formatter format(printer, variables_);
  if (SupportsArenas(descriptor_) || descriptor_->containing_oneof() != NULL) {
    // TODO(gpike): improve this
    format("set_$name$(from.$name$());\n");
  } else {
    format(
        "$set_hasbit$\n"
        "$name$_.AssignWithDefault($default_variable$, from.$name$_);\n");
  }
}

void StringFieldGenerator::
GenerateSwappingCode(io::Printer* printer) const {
  Formatter format(printer, variables_);
  if (inlined_) {
    format("$name$_.Swap(&other->$name$_);\n");
  } else {
    format(
        "$name$_.Swap(&other->$name$_, $default_variable$,\n"
        "  GetArenaNoVirtual());\n");
  }
}

void StringFieldGenerator::
GenerateConstructorCode(io::Printer* printer) const {
  Formatter format(printer, variables_);
  // TODO(ckennelly): Construct non-empty strings as part of the initializer
  // list.
  if (inlined_ && descriptor_->default_value_string().empty()) {
    // Automatic initialization will construct the string.
    return;
  }

  format("$name$_.UnsafeSetDefault($default_variable$);\n");
}

void StringFieldGenerator::
<<<<<<< HEAD
GenerateDestructorCode(io::Printer* printer) const {
  if (SupportsArenas(descriptor_)) {
    printer->Print(variables_,
      "$name$_.Destroy($default_variable$, GetArenaNoVirtual());\n");
  } else {
    printer->Print(variables_,
      "$name$_.DestroyNoArena($default_variable$);\n");
  }
}

void StringFieldGenerator::
GenerateDefaultInstanceAllocator(io::Printer* printer) const {
  if (!descriptor_->default_value_string().empty()) {
    printer->Print(variables_,
      "$classname$::$default_variable$ =\n"
      "    new ::std::string($default$, $default_length$);\n");
  }
}

void StringFieldGenerator::
GenerateShutdownCode(io::Printer* printer) const {
  if (!descriptor_->default_value_string().empty()) {
    printer->Print(variables_,
      "delete $classname$::$default_variable$;\n");
=======
GenerateCopyConstructorCode(io::Printer* printer) const {
  Formatter format(printer, variables_);
  GenerateConstructorCode(printer);

  if (HasFieldPresence(descriptor_->file())) {
    format("if (from.has_$name$()) {\n");
  } else {
    format("if (from.$name$().size() > 0) {\n");
  }

  format.Indent();

  if (SupportsArenas(descriptor_) || descriptor_->containing_oneof() != NULL) {
    // TODO(gpike): improve this
    format(
        "$name$_.Set$lite$($default_variable$, from.$name$(),\n"
        "  GetArenaNoVirtual());\n");
  } else {
    format("$name$_.AssignWithDefault($default_variable$, from.$name$_);\n");
  }

  format.Outdent();
  format("}\n");
}

void StringFieldGenerator::
GenerateDestructorCode(io::Printer* printer) const {
  Formatter format(printer, variables_);
  if (inlined_) {
    // The destructor is automatically invoked.
    return;
  }

  format("$name$_.DestroyNoArena($default_variable$);\n");
}

bool StringFieldGenerator::GenerateArenaDestructorCode(
    io::Printer* printer) const {
  Formatter format(printer, variables_);
  if (!inlined_) {
    return false;
  }

  format("_this->$name$_.DestroyNoArena($default_variable$);\n");
  return true;
}

void StringFieldGenerator::
GenerateDefaultInstanceAllocator(io::Printer* printer) const {
  Formatter format(printer, variables_);
  if (!descriptor_->default_value_string().empty()) {
    format(
        "$ns$::$classname$::$default_variable_name$.DefaultConstruct();\n"
        "*$ns$::$classname$::$default_variable_name$.get_mutable() = "
        "$string$($default$, $default_length$);\n"
        "::$proto_ns$::internal::OnShutdownDestroyString(\n"
        "    $ns$::$classname$::$default_variable_name$.get_mutable());\n");
>>>>>>> 1ee15bae
  }
}

void StringFieldGenerator::
GenerateMergeFromCodedStream(io::Printer* printer) const {
  Formatter format(printer, variables_);
  // The google3 version of proto2 has ArenaStrings and parses into them
  // directly, but for the open-source release, we always parse into ::std::string
  // instances. Note that for lite, we do similarly to the open source release
  // and use ::std::string, not ArenaString.
  if (!options_.opensource_runtime && !inlined_ &&
      SupportsArenas(descriptor_) && !lite_) {
    // If arena != NULL, the current string is either an ArenaString (no
    // destructor necessary) or a materialized ::std::string (and is on the Arena's
    // destructor list).  No call to ArenaStringPtr::Destroy is needed.
    format(
        "if (arena != nullptr) {\n"
        "  ::$proto_ns$::internal::TaggedPtr<$string$> str =\n"
        "    ::$proto_ns$::internal::ReadArenaString(input, arena);\n"
        "  DO_(!str.IsNull());\n"
        "  $set_hasbit_io$\n"
        "  $name$_.UnsafeSetTaggedPointer(str);\n"
        "} else {\n"
        "  DO_(::$proto_ns$::internal::WireFormatLite::Read$declared_type$(\n"
        "        input, this->mutable_$name$()));\n"
        "}\n");
  } else {
    format(
        "DO_(::$proto_ns$::internal::WireFormatLite::Read$declared_type$(\n"
        "      input, this->mutable_$name$()));\n");
  }

  if (descriptor_->type() == FieldDescriptor::TYPE_STRING) {
    GenerateUtf8CheckCodeForString(
<<<<<<< HEAD
        descriptor_, options_, true, variables_,
        "this->$name$().data(), this->$name$().length(),\n", printer);
=======
        descriptor_, options_, true,
        "this->$name$().data(), static_cast<int>(this->$name$().length()),\n",
        format);
>>>>>>> 1ee15bae
  }
}

bool StringFieldGenerator::
MergeFromCodedStreamNeedsArena() const {
  return !lite_ && !inlined_ && !options_.opensource_runtime;
}

void StringFieldGenerator::
GenerateSerializeWithCachedSizes(io::Printer* printer) const {
  Formatter format(printer, variables_);
  if (descriptor_->type() == FieldDescriptor::TYPE_STRING) {
    GenerateUtf8CheckCodeForString(
<<<<<<< HEAD
        descriptor_, options_, false, variables_,
        "this->$name$().data(), this->$name$().length(),\n", printer);
=======
        descriptor_, options_, false,
        "this->$name$().data(), static_cast<int>(this->$name$().length()),\n",
        format);
>>>>>>> 1ee15bae
  }
  format(
      "::$proto_ns$::internal::WireFormatLite::Write$declared_type$"
      "MaybeAliased(\n"
      "  $number$, this->$name$(), output);\n");
}

void StringFieldGenerator::
GenerateSerializeWithCachedSizesToArray(io::Printer* printer) const {
  Formatter format(printer, variables_);
  if (descriptor_->type() == FieldDescriptor::TYPE_STRING) {
    GenerateUtf8CheckCodeForString(
<<<<<<< HEAD
        descriptor_, options_, false, variables_,
        "this->$name$().data(), this->$name$().length(),\n", printer);
=======
        descriptor_, options_, false,
        "this->$name$().data(), static_cast<int>(this->$name$().length()),\n",
        format);
>>>>>>> 1ee15bae
  }
  format(
      "target =\n"
      "  ::$proto_ns$::internal::WireFormatLite::Write$declared_type$ToArray(\n"
      "    $number$, this->$name$(), target);\n");
}

void StringFieldGenerator::
GenerateByteSize(io::Printer* printer) const {
  Formatter format(printer, variables_);
  format(
      "total_size += $tag_size$ +\n"
      "  ::$proto_ns$::internal::WireFormatLite::$declared_type$Size(\n"
      "    this->$name$());\n");
}

uint32 StringFieldGenerator::CalculateFieldTag() const {
  return inlined_ ? 1 : 0;
}

// ===================================================================

StringOneofFieldGenerator::StringOneofFieldGenerator(
    const FieldDescriptor* descriptor, const Options& options)
    : StringFieldGenerator(descriptor, options) {
  inlined_ = false;

  SetCommonOneofFieldVariables(descriptor, &variables_);
}

StringOneofFieldGenerator::~StringOneofFieldGenerator() {}

void StringOneofFieldGenerator::
<<<<<<< HEAD
GenerateInlineAccessorDefinitions(io::Printer* printer,
                                  bool is_inline) const {
  map<string, string> variables(variables_);
  variables["inline"] = is_inline ? "inline" : "";
  if (SupportsArenas(descriptor_)) {
    printer->Print(variables,
      "$inline$ const ::std::string& $classname$::$name$() const {\n"
      "  // @@protoc_insertion_point(field_get:$full_name$)\n"
      "  if (has_$name$()) {\n"
      "    return $oneof_prefix$$name$_.Get($default_variable$);\n"
      "  }\n"
      "  return *$default_variable$;\n"
      "}\n"
      "$inline$ void $classname$::set_$name$(const ::std::string& value) {\n"
      "  if (!has_$name$()) {\n"
      "    clear_$oneof_name$();\n"
      "    set_has_$name$();\n"
      "    $oneof_prefix$$name$_.UnsafeSetDefault($default_variable$);\n"
      "  }\n"
      "  $oneof_prefix$$name$_.Set($default_variable$, value,\n"
      "      GetArenaNoVirtual());\n"
      "  // @@protoc_insertion_point(field_set:$full_name$)\n"
      "}\n"
      "$inline$ void $classname$::set_$name$(const char* value) {\n"
      "  if (!has_$name$()) {\n"
      "    clear_$oneof_name$();\n"
      "    set_has_$name$();\n"
      "    $oneof_prefix$$name$_.UnsafeSetDefault($default_variable$);\n"
      "  }\n"
      "  $oneof_prefix$$name$_.Set($default_variable$,\n"
      "      $string_piece$(value), GetArenaNoVirtual());\n"
      "  // @@protoc_insertion_point(field_set_char:$full_name$)\n"
      "}\n"
      "$inline$ "
      "void $classname$::set_$name$(const $pointer_type$* value,\n"
      "                             size_t size) {\n"
      "  if (!has_$name$()) {\n"
      "    clear_$oneof_name$();\n"
      "    set_has_$name$();\n"
      "    $oneof_prefix$$name$_.UnsafeSetDefault($default_variable$);\n"
      "  }\n"
      "  $oneof_prefix$$name$_.Set($default_variable$, $string_piece$(\n"
      "      reinterpret_cast<const char*>(value), size),\n"
      "      GetArenaNoVirtual());\n"
      "  // @@protoc_insertion_point(field_set_pointer:$full_name$)\n"
      "}\n"
      "$inline$ ::std::string* $classname$::mutable_$name$() {\n"
      "  if (!has_$name$()) {\n"
      "    clear_$oneof_name$();\n"
      "    set_has_$name$();\n"
      "    $oneof_prefix$$name$_.UnsafeSetDefault($default_variable$);\n"
      "  }\n"
      "  return $oneof_prefix$$name$_.Mutable($default_variable$,\n"
      "      GetArenaNoVirtual());\n"
      "  // @@protoc_insertion_point(field_mutable:$full_name$)\n"
      "}\n"
      "$inline$ ::std::string* $classname$::$release_name$() {\n"
      "  // @@protoc_insertion_point(field_release:$full_name$)\n"
      "  if (has_$name$()) {\n"
      "    clear_has_$oneof_name$();\n"
      "    return $oneof_prefix$$name$_.Release($default_variable$,\n"
      "        GetArenaNoVirtual());\n"
      "  } else {\n"
      "    return NULL;\n"
      "  }\n"
      "}\n"
      "$inline$ ::std::string* $classname$::unsafe_arena_release_$name$() {\n"
      "  // @@protoc_insertion_point(field_unsafe_arena_release:$full_name$)\n"
      "  GOOGLE_DCHECK(GetArenaNoVirtual() != NULL);\n"
      "  if (has_$name$()) {\n"
      "    clear_has_$oneof_name$();\n"
      "    return $oneof_prefix$$name$_.UnsafeArenaRelease(\n"
      "        $default_variable$, GetArenaNoVirtual());\n"
      "  } else {\n"
      "    return NULL;\n"
      "  }\n"
      "}\n"
      "$inline$ void $classname$::set_allocated_$name$(::std::string* $name$) {\n"
      "  if (!has_$name$()) {\n"
      "    $oneof_prefix$$name$_.UnsafeSetDefault($default_variable$);\n"
      "  }\n"
      "  clear_$oneof_name$();\n"
      "  if ($name$ != NULL) {\n"
      "    set_has_$name$();\n"
      "    $oneof_prefix$$name$_.SetAllocated($default_variable$, $name$,\n"
      "        GetArenaNoVirtual());\n"
      "  }\n"
      "  // @@protoc_insertion_point(field_set_allocated:$full_name$)\n"
      "}\n"
      "$inline$ void $classname$::unsafe_arena_set_allocated_$name$("
      "::std::string* $name$) {\n"
      "  GOOGLE_DCHECK(GetArenaNoVirtual() != NULL);\n"
      "  if (!has_$name$()) {\n"
      "    $oneof_prefix$$name$_.UnsafeSetDefault($default_variable$);\n"
      "  }\n"
      "  clear_$oneof_name$();\n"
      "  if ($name$) {\n"
      "    set_has_$name$();\n"
      "    $oneof_prefix$$name$_.UnsafeArenaSetAllocated($default_variable$, "
      "$name$, GetArenaNoVirtual());\n"
      "  }\n"
      "  // @@protoc_insertion_point(field_unsafe_arena_set_allocated:"
      "$full_name$)\n"
      "}\n");
  } else {
    // No-arena case.
    printer->Print(variables,
      "$inline$ const ::std::string& $classname$::$name$() const {\n"
      "  // @@protoc_insertion_point(field_get:$full_name$)\n"
      "  if (has_$name$()) {\n"
      "    return $oneof_prefix$$name$_.GetNoArena($default_variable$);\n"
      "  }\n"
      "  return *$default_variable$;\n"
      "}\n"
      "$inline$ void $classname$::set_$name$(const ::std::string& value) {\n"
      "  // @@protoc_insertion_point(field_set:$full_name$)\n"
      "  if (!has_$name$()) {\n"
      "    clear_$oneof_name$();\n"
      "    set_has_$name$();\n"
      "    $oneof_prefix$$name$_.UnsafeSetDefault($default_variable$);\n"
      "  }\n"
      "  $oneof_prefix$$name$_.SetNoArena($default_variable$, value);\n"
      "  // @@protoc_insertion_point(field_set:$full_name$)\n"
      "}\n"
      "$inline$ void $classname$::set_$name$(const char* value) {\n"
      "  if (!has_$name$()) {\n"
      "    clear_$oneof_name$();\n"
      "    set_has_$name$();\n"
      "    $oneof_prefix$$name$_.UnsafeSetDefault($default_variable$);\n"
      "  }\n"
      "  $oneof_prefix$$name$_.SetNoArena($default_variable$,\n"
      "      $string_piece$(value));\n"
      "  // @@protoc_insertion_point(field_set_char:$full_name$)\n"
      "}\n"
      "$inline$ "
      "void $classname$::set_$name$(const $pointer_type$* value, size_t size) {\n"
      "  if (!has_$name$()) {\n"
      "    clear_$oneof_name$();\n"
      "    set_has_$name$();\n"
      "    $oneof_prefix$$name$_.UnsafeSetDefault($default_variable$);\n"
      "  }\n"
      "  $oneof_prefix$$name$_.SetNoArena($default_variable$, $string_piece$(\n"
      "      reinterpret_cast<const char*>(value), size));\n"
      "  // @@protoc_insertion_point(field_set_pointer:$full_name$)\n"
      "}\n"
      "$inline$ ::std::string* $classname$::mutable_$name$() {\n"
      "  if (!has_$name$()) {\n"
      "    clear_$oneof_name$();\n"
      "    set_has_$name$();\n"
      "    $oneof_prefix$$name$_.UnsafeSetDefault($default_variable$);\n"
      "  }\n"
      "  // @@protoc_insertion_point(field_mutable:$full_name$)\n"
      "  return $oneof_prefix$$name$_.MutableNoArena($default_variable$);\n"
      "}\n"
      "$inline$ ::std::string* $classname$::$release_name$() {\n"
      "  // @@protoc_insertion_point(field_release:$full_name$)\n"
      "  if (has_$name$()) {\n"
      "    clear_has_$oneof_name$();\n"
      "    return $oneof_prefix$$name$_.ReleaseNoArena($default_variable$);\n"
      "  } else {\n"
      "    return NULL;\n"
      "  }\n"
      "}\n"
      "$inline$ void $classname$::set_allocated_$name$(::std::string* $name$) {\n"
      "  if (!has_$name$()) {\n"
      "    $oneof_prefix$$name$_.UnsafeSetDefault($default_variable$);\n"
      "  }\n"
      "  clear_$oneof_name$();\n"
      "  if ($name$ != NULL) {\n"
      "    set_has_$name$();\n"
      "    $oneof_prefix$$name$_.SetAllocatedNoArena($default_variable$,\n"
      "        $name$);\n"
      "  }\n"
      "  // @@protoc_insertion_point(field_set_allocated:$full_name$)\n"
      "}\n");
=======
GenerateInlineAccessorDefinitions(io::Printer* printer) const {
  Formatter format(printer, variables_);
  if (SupportsArenas(descriptor_)) {
    format(
        "inline const $string$& $classname$::$name$() const {\n"
        "  // @@protoc_insertion_point(field_get:$full_name$)\n"
        "  if (has_$name$()) {\n"
        "    return $field_member$.Get();\n"
        "  }\n"
        "  return *$default_variable$;\n"
        "}\n"
        "inline void $classname$::set_$name$(const $string$& value) {\n"
        "  if (!has_$name$()) {\n"
        "    clear_$oneof_name$();\n"
        "    set_has_$name$();\n"
        "    $field_member$.UnsafeSetDefault($default_variable$);\n"
        "  }\n"
        "  $field_member$.Set$lite$($default_variable$, value,\n"
        "      GetArenaNoVirtual());\n"
        "  // @@protoc_insertion_point(field_set:$full_name$)\n"
        "}\n"
        "#if LANG_CXX11\n"
        "inline void $classname$::set_$name$($string$&& value) {\n"
        "  // @@protoc_insertion_point(field_set:$full_name$)\n"
        "  if (!has_$name$()) {\n"
        "    clear_$oneof_name$();\n"
        "    set_has_$name$();\n"
        "    $field_member$.UnsafeSetDefault($default_variable$);\n"
        "  }\n"
        "  $field_member$.Set$lite$(\n"
        "    $default_variable$, ::std::move(value), GetArenaNoVirtual());\n"
        "  // @@protoc_insertion_point(field_set_rvalue:$full_name$)\n"
        "}\n"
        "#endif\n"
        "inline void $classname$::set_$name$(const char* value) {\n"
        "  $null_check$"
        "  if (!has_$name$()) {\n"
        "    clear_$oneof_name$();\n"
        "    set_has_$name$();\n"
        "    $field_member$.UnsafeSetDefault($default_variable$);\n"
        "  }\n"
        "  $field_member$.Set$lite$($default_variable$,\n"
        "      $string_piece$(value), GetArenaNoVirtual());\n"
        "  // @@protoc_insertion_point(field_set_char:$full_name$)\n"
        "}\n");
    if (!options_.opensource_runtime) {
      format(
          "inline void $classname$::set_$name$(::StringPiece value) {\n"
          "  if (!has_$name$()) {\n"
          "    clear_$oneof_name$();\n"
          "    set_has_$name$();\n"
          "    $field_member$.UnsafeSetDefault($default_variable$);\n"
          "  }\n"
          "  $field_member$.Set$lite$($default_variable$, value,\n"
          "      GetArenaNoVirtual());\n"
          "  // @@protoc_insertion_point(field_set_string_piece:$full_name$)\n"
          "}\n"
          "#ifdef HAS_GLOBAL_STRING\n"
          "inline void $classname$::set_$name$(const ::std::string& value) {\n"
          "  if (!has_$name$()) {\n"
          "    clear_$oneof_name$();\n"
          "    set_has_$name$();\n"
          "    $field_member$.UnsafeSetDefault($default_variable$);\n"
          "  }\n"
          "  $field_member$.Set$lite$($default_variable$,\n"
          "      ::StringPiece(value.data(), value.size()), "
          "GetArenaNoVirtual());\n"
          "  // @@protoc_insertion_point(field_set_std_string:$full_name$)\n"
          "}\n"
          "#endif\n");
    }
    format(
        "inline "
        "void $classname$::set_$name$(const $pointer_type$* value,\n"
        "                             size_t size) {\n"
        "  if (!has_$name$()) {\n"
        "    clear_$oneof_name$();\n"
        "    set_has_$name$();\n"
        "    $field_member$.UnsafeSetDefault($default_variable$);\n"
        "  }\n"
        "  $field_member$.Set$lite$(\n"
        "      $default_variable$, $string_piece$(\n"
        "      reinterpret_cast<const char*>(value), size),\n"
        "      GetArenaNoVirtual());\n"
        "  // @@protoc_insertion_point(field_set_pointer:$full_name$)\n"
        "}\n"
        "inline $string$* $classname$::mutable_$name$() {\n"
        "  if (!has_$name$()) {\n"
        "    clear_$oneof_name$();\n"
        "    set_has_$name$();\n"
        "    $field_member$.UnsafeSetDefault($default_variable$);\n"
        "  }\n"
        "  return $field_member$.Mutable($default_variable$,\n"
        "      GetArenaNoVirtual());\n"
        "  // @@protoc_insertion_point(field_mutable:$full_name$)\n"
        "}\n"
        "inline $string$* $classname$::$release_name$() {\n"
        "  // @@protoc_insertion_point(field_release:$full_name$)\n"
        "  if (has_$name$()) {\n"
        "    clear_has_$oneof_name$();\n"
        "    return $field_member$.Release($default_variable$,\n"
        "        GetArenaNoVirtual());\n"
        "  } else {\n"
        "    return nullptr;\n"
        "  }\n"
        "}\n"
        "inline void $classname$::set_allocated_$name$($string$* $name$) {\n"
        "  if (has_$oneof_name$()) {\n"
        "    clear_$oneof_name$();\n"
        "  }\n"
        "  if ($name$ != nullptr) {\n"
        "    set_has_$name$();\n"
        "    $field_member$.UnsafeSetDefault($name$);\n"
        "  }\n"
        "  // @@protoc_insertion_point(field_set_allocated:$full_name$)\n"
        "}\n");
    if (options_.opensource_runtime) {
      format(
          "inline $string$* $classname$::unsafe_arena_release_$name$() {\n"
          "  // "
          "@@protoc_insertion_point(field_unsafe_arena_release:$full_name$)\n"
          "  $DCHK$(GetArenaNoVirtual() != nullptr);\n"
          "  if (has_$name$()) {\n"
          "    clear_has_$oneof_name$();\n"
          "    return $field_member$.UnsafeArenaRelease(\n"
          "        $default_variable$, GetArenaNoVirtual());\n"
          "  } else {\n"
          "    return nullptr;\n"
          "  }\n"
          "}\n"
          "inline void $classname$::unsafe_arena_set_allocated_$name$("
          "$string$* $name$) {\n"
          "  $DCHK$(GetArenaNoVirtual() != nullptr);\n"
          "  if (!has_$name$()) {\n"
          "    $field_member$.UnsafeSetDefault($default_variable$);\n"
          "  }\n"
          "  clear_$oneof_name$();\n"
          "  if ($name$) {\n"
          "    set_has_$name$();\n"
          "    $field_member$.UnsafeArenaSetAllocated($default_variable$, "
          "$name$, GetArenaNoVirtual());\n"
          "  }\n"
          "  // @@protoc_insertion_point(field_unsafe_arena_set_allocated:"
          "$full_name$)\n"
          "}\n");
    }
  } else {
    // No-arena case.
    format(
        "inline const $string$& $classname$::$name$() const {\n"
        "  // @@protoc_insertion_point(field_get:$full_name$)\n"
        "  if (has_$name$()) {\n"
        "    return $field_member$.GetNoArena();\n"
        "  }\n"
        "  return *$default_variable$;\n"
        "}\n"
        "inline void $classname$::set_$name$(const $string$& value) {\n"
        "  // @@protoc_insertion_point(field_set:$full_name$)\n"
        "  if (!has_$name$()) {\n"
        "    clear_$oneof_name$();\n"
        "    set_has_$name$();\n"
        "    $field_member$.UnsafeSetDefault($default_variable$);\n"
        "  }\n"
        "  $field_member$.SetNoArena($default_variable$, value);\n"
        "  // @@protoc_insertion_point(field_set:$full_name$)\n"
        "}\n"
        "#if LANG_CXX11\n"
        "inline void $classname$::set_$name$($string$&& value) {\n"
        "  // @@protoc_insertion_point(field_set:$full_name$)\n"
        "  if (!has_$name$()) {\n"
        "    clear_$oneof_name$();\n"
        "    set_has_$name$();\n"
        "    $field_member$.UnsafeSetDefault($default_variable$);\n"
        "  }\n"
        "  $field_member$.SetNoArena($default_variable$, ::std::move(value));\n"
        "  // @@protoc_insertion_point(field_set_rvalue:$full_name$)\n"
        "}\n"
        "#endif\n"
        "inline void $classname$::set_$name$(const char* value) {\n"
        "  $null_check$"
        "  if (!has_$name$()) {\n"
        "    clear_$oneof_name$();\n"
        "    set_has_$name$();\n"
        "    $field_member$.UnsafeSetDefault($default_variable$);\n"
        "  }\n"
        "  $field_member$.SetNoArena($default_variable$,\n"
        "      $string_piece$(value));\n"
        "  // @@protoc_insertion_point(field_set_char:$full_name$)\n"
        "}\n");
    if (!options_.opensource_runtime) {
      format(
          "inline void $classname$::set_$name$(::StringPiece value) {\n"
          "  if (!has_$name$()) {\n"
          "    clear_$oneof_name$();\n"
          "    set_has_$name$();\n"
          "    $field_member$.UnsafeSetDefault($default_variable$);\n"
          "  }\n"
          "  $field_member$.SetNoArena($default_variable$, value);\n"
          "  // @@protoc_insertion_point(field_set_string_piece:$full_name$)\n"
          "}\n"
          "#ifdef HAS_GLOBAL_STRING\n"
          "inline void $classname$::set_$name$(const ::std::string& value) {\n"
          "  if (!has_$name$()) {\n"
          "    clear_$oneof_name$();\n"
          "    set_has_$name$();\n"
          "    $field_member$.UnsafeSetDefault($default_variable$);\n"
          "  }\n"
          "  $field_member$.SetNoArena($default_variable$,\n"
          "      ::StringPiece(value.data(), value.size()));\n"
          "  // @@protoc_insertion_point(field_set_std_string:$full_name$)\n"
          "}\n"
          "#endif\n");
    }
    format(
        "inline "
        "void $classname$::set_$name$(const $pointer_type$* value, size_t "
        "size) {\n"
        "  if (!has_$name$()) {\n"
        "    clear_$oneof_name$();\n"
        "    set_has_$name$();\n"
        "    $field_member$.UnsafeSetDefault($default_variable$);\n"
        "  }\n"
        "  $field_member$.SetNoArena($default_variable$, $string_piece$(\n"
        "      reinterpret_cast<const char*>(value), size));\n"
        "  // @@protoc_insertion_point(field_set_pointer:$full_name$)\n"
        "}\n"
        "inline $string$* $classname$::mutable_$name$() {\n"
        "  if (!has_$name$()) {\n"
        "    clear_$oneof_name$();\n"
        "    set_has_$name$();\n"
        "    $field_member$.UnsafeSetDefault($default_variable$);\n"
        "  }\n"
        "  // @@protoc_insertion_point(field_mutable:$full_name$)\n"
        "  return $field_member$.MutableNoArena($default_variable$);\n"
        "}\n"
        "inline $string$* $classname$::$release_name$() {\n"
        "  // @@protoc_insertion_point(field_release:$full_name$)\n"
        "  if (has_$name$()) {\n"
        "    clear_has_$oneof_name$();\n"
        "    return $field_member$.ReleaseNoArena($default_variable$);\n"
        "  } else {\n"
        "    return nullptr;\n"
        "  }\n"
        "}\n"
        "inline void $classname$::set_allocated_$name$($string$* $name$) {\n"
        "  if (has_$oneof_name$()) {\n"
        "    clear_$oneof_name$();\n"
        "  }\n"
        "  if ($name$ != nullptr) {\n"
        "    set_has_$name$();\n"
        "    $field_member$.UnsafeSetDefault($name$);\n"
        "  }\n"
        "  // @@protoc_insertion_point(field_set_allocated:$full_name$)\n"
        "}\n");
>>>>>>> 1ee15bae
  }
}

void StringOneofFieldGenerator::
GenerateClearingCode(io::Printer* printer) const {
<<<<<<< HEAD
  map<string, string> variables(variables_);
  if (dependent_field_) {
    variables["this_message"] = DependentBaseDownCast();
    // This clearing code may be in the dependent base class. If the default
    // value is an empty string, then the $default_variable$ is a global
    // singleton. If the default is not empty, we need to down-cast to get the
    // default value's global singleton instance. See SetStringVariables() for
    // possible values of default_variable.
    if (!descriptor_->default_value_string().empty()) {
      variables["default_variable"] =
          DependentBaseDownCast() + variables["default_variable"];
    }
  } else {
    variables["this_message"] = "";
  }
  if (SupportsArenas(descriptor_)) {
    printer->Print(variables,
      "$this_message$$oneof_prefix$$name$_.Destroy($default_variable$,\n"
      "    $this_message$GetArenaNoVirtual());\n");
  } else {
    printer->Print(variables,
      "$this_message$$oneof_prefix$$name$_."
      "DestroyNoArena($default_variable$);\n");
=======
  Formatter format(printer, variables_);
  if (SupportsArenas(descriptor_)) {
    format(
        "$field_member$.Destroy($default_variable$,\n"
        "    GetArenaNoVirtual());\n");
  } else {
    format("$field_member$.DestroyNoArena($default_variable$);\n");
>>>>>>> 1ee15bae
  }
}

void StringOneofFieldGenerator::
GenerateSwappingCode(io::Printer* printer) const {
  // Don't print any swapping code. Swapping the union will swap this field.
}

void StringOneofFieldGenerator::
GenerateConstructorCode(io::Printer* printer) const {
<<<<<<< HEAD
  printer->Print(variables_,
    "  $classname$_default_oneof_instance_->$name$_.UnsafeSetDefault("
    "$default_variable$);\n");
=======
  Formatter format(printer, variables_);
  format(
      "$ns$::_$classname$_default_instance_.$name$_.UnsafeSetDefault(\n"
      "    $default_variable$);\n");
>>>>>>> 1ee15bae
}

void StringOneofFieldGenerator::
GenerateDestructorCode(io::Printer* printer) const {
<<<<<<< HEAD
  if (SupportsArenas(descriptor_)) {
    printer->Print(variables_,
      "if (has_$name$()) {\n"
      "  $oneof_prefix$$name$_.Destroy($default_variable$,\n"
      "      GetArenaNoVirtual());\n"
      "}\n");
  } else {
    printer->Print(variables_,
      "if (has_$name$()) {\n"
      "  $oneof_prefix$$name$_.DestroyNoArena($default_variable$);\n"
      "}\n");
  }
=======
  Formatter format(printer, variables_);
  format(
      "if (has_$name$()) {\n"
      "  $field_member$.DestroyNoArena($default_variable$);\n"
      "}\n");
>>>>>>> 1ee15bae
}

void StringOneofFieldGenerator::
GenerateMergeFromCodedStream(io::Printer* printer) const {
  Formatter format(printer, variables_);
  // See above: ArenaString is not included in the open-source release.
  if (!options_.opensource_runtime && SupportsArenas(descriptor_) && !lite_) {
    // If has_$name$(), then the current string is either an ArenaString (no
    // destructor necessary) or a materialized ::std::string (and is on the Arena's
    // destructor list).  No call to ArenaStringPtr::Destroy is needed.
    format(
        "if (arena != nullptr) {\n"
        "  clear_$oneof_name$();\n"
        "  if (!has_$name$()) {\n"
        "    $field_member$.UnsafeSetDefault($default_variable$);\n"
        "    set_has_$name$();\n"
        "  }\n"
        "  ::$proto_ns$::internal::TaggedPtr<$string$> new_value =\n"
        "    ::$proto_ns$::internal::ReadArenaString(input, arena);\n"
        "  DO_(!new_value.IsNull());\n"
        "  $field_member$.UnsafeSetTaggedPointer(new_value);\n"
        "} else {\n"
        "  DO_(::$proto_ns$::internal::WireFormatLite::Read$declared_type$(\n"
        "        input, this->mutable_$name$()));\n"
        "}\n");
  } else {
    format(
        "DO_(::$proto_ns$::internal::WireFormatLite::Read$declared_type$(\n"
        "      input, this->mutable_$name$()));\n");
  }

  if (descriptor_->type() == FieldDescriptor::TYPE_STRING) {
    GenerateUtf8CheckCodeForString(
<<<<<<< HEAD
        descriptor_, options_, true, variables_,
        "this->$name$().data(), this->$name$().length(),\n", printer);
=======
        descriptor_, options_, true,
        "this->$name$().data(), static_cast<int>(this->$name$().length()),\n",
        format);
>>>>>>> 1ee15bae
  }
}


// ===================================================================

RepeatedStringFieldGenerator::RepeatedStringFieldGenerator(
    const FieldDescriptor* descriptor, const Options& options)
    : FieldGenerator(descriptor, options) {
  SetStringVariables(descriptor, &variables_, options);
}

RepeatedStringFieldGenerator::~RepeatedStringFieldGenerator() {}

void RepeatedStringFieldGenerator::
GeneratePrivateMembers(io::Printer* printer) const {
  Formatter format(printer, variables_);
  format("::$proto_ns$::RepeatedPtrField<$string$> $name$_;\n");
}

void RepeatedStringFieldGenerator::
GenerateAccessorDeclarations(io::Printer* printer) const {
  Formatter format(printer, variables_);
  // See comment above about unknown ctypes.
  bool unknown_ctype = descriptor_->options().ctype() !=
                       EffectiveStringCType(descriptor_, options_);

  if (unknown_ctype) {
    format.Outdent();
    format(
        " private:\n"
        "  // Hidden due to unknown ctype option.\n");
    format.Indent();
  }

<<<<<<< HEAD
  printer->Print(variables_,
    "$deprecated_attr$const ::std::string& $name$(int index) const;\n"
    "$deprecated_attr$::std::string* mutable_$name$(int index);\n"
    "$deprecated_attr$void set_$name$(int index, const ::std::string& value);\n"
    "$deprecated_attr$void set_$name$(int index, const char* value);\n"
    ""
    "$deprecated_attr$void set_$name$("
                 "int index, const $pointer_type$* value, size_t size);\n"
    "$deprecated_attr$::std::string* add_$name$();\n"
    "$deprecated_attr$void add_$name$(const ::std::string& value);\n"
    "$deprecated_attr$void add_$name$(const char* value);\n"
    "$deprecated_attr$void add_$name$(const $pointer_type$* value, size_t size)"
                 ";\n");

  printer->Print(variables_,
    "$deprecated_attr$const ::google::protobuf::RepeatedPtrField< ::std::string>& $name$() "
                 "const;\n"
    "$deprecated_attr$::google::protobuf::RepeatedPtrField< ::std::string>* mutable_$name$()"
                 ";\n");
=======
  format(
      "$deprecated_attr$const $string$& ${1$$name$$}$(int index) const;\n"
      "$deprecated_attr$$string$* ${1$mutable_$name$$}$(int index);\n"
      "$deprecated_attr$void ${1$set_$name$$}$(int index, const "
      "$string$& value);\n"
      "#if LANG_CXX11\n"
      "$deprecated_attr$void ${1$set_$name$$}$(int index, $string$&& value);\n"
      "#endif\n"
      "$deprecated_attr$void ${1$set_$name$$}$(int index, const "
      "char* value);\n",
      descriptor_);
  if (!options_.opensource_runtime) {
    format(
        "$deprecated_attr$void ${1$set_$name$$}$(int index, "
        "StringPiece value);\n"
        "#ifdef HAS_GLOBAL_STRING\n"
        "$deprecated_attr$void ${1$set_$name$$}$(int index, const "
        "::std::string& value);\n"
        "#endif\n",
        descriptor_);
  }
  format(
      "$deprecated_attr$void ${1$set_$name$$}$("
      "int index, const $pointer_type$* value, size_t size);\n"
      "$deprecated_attr$$string$* ${1$add_$name$$}$();\n"
      "$deprecated_attr$void ${1$add_$name$$}$(const $string$& value);\n"
      "#if LANG_CXX11\n"
      "$deprecated_attr$void ${1$add_$name$$}$($string$&& value);\n"
      "#endif\n"
      "$deprecated_attr$void ${1$add_$name$$}$(const char* value);\n",
      descriptor_);
  if (!options_.opensource_runtime) {
    format(
        "$deprecated_attr$void ${1$add_$name$$}$(StringPiece value);\n"
        "#ifdef HAS_GLOBAL_STRING\n"
        "$deprecated_attr$void ${1$add_$name$$}$(const ::std::string& value);\n"
        "#endif\n",
        descriptor_);
  }
  format(
      "$deprecated_attr$void ${1$add_$name$$}$(const $pointer_type$* "
      "value, size_t size)"
      ";\n"
      "$deprecated_attr$const ::$proto_ns$::RepeatedPtrField<$string$>& "
      "${1$$name$$}$() "
      "const;\n"
      "$deprecated_attr$::$proto_ns$::RepeatedPtrField<$string$>* "
      "${1$mutable_$name$$}$()"
      ";\n",
      descriptor_);
>>>>>>> 1ee15bae

  if (unknown_ctype) {
    format.Outdent();
    format(" public:\n");
    format.Indent();
  }
}

void RepeatedStringFieldGenerator::
<<<<<<< HEAD
GenerateInlineAccessorDefinitions(io::Printer* printer,
                                  bool is_inline) const {
  map<string, string> variables(variables_);
  variables["inline"] = is_inline ? "inline" : "";
  printer->Print(variables,
    "$inline$ const ::std::string& $classname$::$name$(int index) const {\n"
    "  // @@protoc_insertion_point(field_get:$full_name$)\n"
    "  return $name$_.$cppget$(index);\n"
    "}\n"
    "$inline$ ::std::string* $classname$::mutable_$name$(int index) {\n"
    "  // @@protoc_insertion_point(field_mutable:$full_name$)\n"
    "  return $name$_.Mutable(index);\n"
    "}\n"
    "$inline$ void $classname$::set_$name$(int index, const ::std::string& value) {\n"
    "  // @@protoc_insertion_point(field_set:$full_name$)\n"
    "  $name$_.Mutable(index)->assign(value);\n"
    "}\n"
    "$inline$ void $classname$::set_$name$(int index, const char* value) {\n"
    "  $name$_.Mutable(index)->assign(value);\n"
    "  // @@protoc_insertion_point(field_set_char:$full_name$)\n"
    "}\n"
    "$inline$ void "
    "$classname$::set_$name$"
    "(int index, const $pointer_type$* value, size_t size) {\n"
    "  $name$_.Mutable(index)->assign(\n"
    "    reinterpret_cast<const char*>(value), size);\n"
    "  // @@protoc_insertion_point(field_set_pointer:$full_name$)\n"
    "}\n"
    "$inline$ ::std::string* $classname$::add_$name$() {\n"
    "  // @@protoc_insertion_point(field_add_mutable:$full_name$)\n"
    "  return $name$_.Add();\n"
    "}\n"
    "$inline$ void $classname$::add_$name$(const ::std::string& value) {\n"
    "  $name$_.Add()->assign(value);\n"
    "  // @@protoc_insertion_point(field_add:$full_name$)\n"
    "}\n"
    "$inline$ void $classname$::add_$name$(const char* value) {\n"
    "  $name$_.Add()->assign(value);\n"
    "  // @@protoc_insertion_point(field_add_char:$full_name$)\n"
    "}\n"
    "$inline$ void "
    "$classname$::add_$name$(const $pointer_type$* value, size_t size) {\n"
    "  $name$_.Add()->assign(reinterpret_cast<const char*>(value), size);\n"
    "  // @@protoc_insertion_point(field_add_pointer:$full_name$)\n"
    "}\n");
  printer->Print(variables,
    "$inline$ const ::google::protobuf::RepeatedPtrField< ::std::string>&\n"
    "$classname$::$name$() const {\n"
    "  // @@protoc_insertion_point(field_list:$full_name$)\n"
    "  return $name$_;\n"
    "}\n"
    "$inline$ ::google::protobuf::RepeatedPtrField< ::std::string>*\n"
    "$classname$::mutable_$name$() {\n"
    "  // @@protoc_insertion_point(field_mutable_list:$full_name$)\n"
    "  return &$name$_;\n"
    "}\n");
=======
GenerateInlineAccessorDefinitions(io::Printer* printer) const {
  Formatter format(printer, variables_);
  if (options_.safe_boundary_check) {
    format(
        "inline const $string$& $classname$::$name$(int index) const {\n"
        "  // @@protoc_insertion_point(field_get:$full_name$)\n"
        "  return $name$_.InternalCheckedGet(\n"
        "      index, ::$proto_ns$::internal::GetEmptyStringAlreadyInited());\n"
        "}\n");
  } else {
    format(
        "inline const $string$& $classname$::$name$(int index) const {\n"
        "  // @@protoc_insertion_point(field_get:$full_name$)\n"
        "  return $name$_.Get(index);\n"
        "}\n");
  }
  format(
      "inline $string$* $classname$::mutable_$name$(int index) {\n"
      "  // @@protoc_insertion_point(field_mutable:$full_name$)\n"
      "  return $name$_.Mutable(index);\n"
      "}\n"
      "inline void $classname$::set_$name$(int index, const $string$& value) "
      "{\n"
      "  // @@protoc_insertion_point(field_set:$full_name$)\n"
      "  $name$_.Mutable(index)->assign(value);\n"
      "}\n"
      "#if LANG_CXX11\n"
      "inline void $classname$::set_$name$(int index, $string$&& value) {\n"
      "  // @@protoc_insertion_point(field_set:$full_name$)\n"
      "  $name$_.Mutable(index)->assign(std::move(value));\n"
      "}\n"
      "#endif\n"
      "inline void $classname$::set_$name$(int index, const char* value) {\n"
      "  $null_check$"
      "  $name$_.Mutable(index)->assign(value);\n"
      "  // @@protoc_insertion_point(field_set_char:$full_name$)\n"
      "}\n");
  if (!options_.opensource_runtime) {
    format(
        "inline void "
        "$classname$::set_$name$(int index, StringPiece value) {\n"
        "  $name$_.Mutable(index)->assign(value.data(), value.size());\n"
        "  // @@protoc_insertion_point(field_set_string_piece:$full_name$)\n"
        "}\n"
        "#ifdef HAS_GLOBAL_STRING\n"
        "inline void "
        "$classname$::set_$name$(int index, const std::string& value) {\n"
        "  $name$_.Mutable(index)->assign(value.data(), value.size());\n"
        "  // @@protoc_insertion_point(field_set_std_string:$full_name$)\n"
        "}\n"
        "#endif\n");
  }
  format(
      "inline void "
      "$classname$::set_$name$"
      "(int index, const $pointer_type$* value, size_t size) {\n"
      "  $name$_.Mutable(index)->assign(\n"
      "    reinterpret_cast<const char*>(value), size);\n"
      "  // @@protoc_insertion_point(field_set_pointer:$full_name$)\n"
      "}\n"
      "inline $string$* $classname$::add_$name$() {\n"
      "  // @@protoc_insertion_point(field_add_mutable:$full_name$)\n"
      "  return $name$_.Add();\n"
      "}\n"
      "inline void $classname$::add_$name$(const $string$& value) {\n"
      "  $name$_.Add()->assign(value);\n"
      "  // @@protoc_insertion_point(field_add:$full_name$)\n"
      "}\n"
      "#if LANG_CXX11\n"
      "inline void $classname$::add_$name$($string$&& value) {\n"
      "  $name$_.Add(std::move(value));\n"
      "  // @@protoc_insertion_point(field_add:$full_name$)\n"
      "}\n"
      "#endif\n"
      "inline void $classname$::add_$name$(const char* value) {\n"
      "  $null_check$"
      "  $name$_.Add()->assign(value);\n"
      "  // @@protoc_insertion_point(field_add_char:$full_name$)\n"
      "}\n");
  if (!options_.opensource_runtime) {
    format(
        "inline void $classname$::add_$name$(StringPiece value) {\n"
        "  $name$_.Add()->assign(value.data(), value.size());\n"
        "  // @@protoc_insertion_point(field_add_string_piece:$full_name$)\n"
        "}\n"
        "#ifdef HAS_GLOBAL_STRING\n"
        "inline void $classname$::add_$name$(const ::std::string& value) {\n"
        "  $name$_.Add()->assign(value.data(), value.size());\n"
        "  // @@protoc_insertion_point(field_add_std_string:$full_name$)\n"
        "}\n"
        "#endif\n");
  }
  format(
      "inline void "
      "$classname$::add_$name$(const $pointer_type$* value, size_t size) {\n"
      "  $name$_.Add()->assign(reinterpret_cast<const char*>(value), size);\n"
      "  // @@protoc_insertion_point(field_add_pointer:$full_name$)\n"
      "}\n"
      "inline const ::$proto_ns$::RepeatedPtrField<$string$>&\n"
      "$classname$::$name$() const {\n"
      "  // @@protoc_insertion_point(field_list:$full_name$)\n"
      "  return $name$_;\n"
      "}\n"
      "inline ::$proto_ns$::RepeatedPtrField<$string$>*\n"
      "$classname$::mutable_$name$() {\n"
      "  // @@protoc_insertion_point(field_mutable_list:$full_name$)\n"
      "  return &$name$_;\n"
      "}\n");
>>>>>>> 1ee15bae
}

void RepeatedStringFieldGenerator::
GenerateClearingCode(io::Printer* printer) const {
  Formatter format(printer, variables_);
  format("$name$_.Clear();\n");
}

void RepeatedStringFieldGenerator::
GenerateMergingCode(io::Printer* printer) const {
  Formatter format(printer, variables_);
  format("$name$_.MergeFrom(from.$name$_);\n");
}

void RepeatedStringFieldGenerator::
GenerateSwappingCode(io::Printer* printer) const {
<<<<<<< HEAD
  printer->Print(variables_, "$name$_.UnsafeArenaSwap(&other->$name$_);\n");
=======
  Formatter format(printer, variables_);
  format("$name$_.InternalSwap(CastToBase(&other->$name$_));\n");
>>>>>>> 1ee15bae
}

void RepeatedStringFieldGenerator::
GenerateConstructorCode(io::Printer* printer) const {
  // Not needed for repeated fields.
}

void RepeatedStringFieldGenerator::
<<<<<<< HEAD
=======
GenerateCopyConstructorCode(io::Printer* printer) const {
  Formatter format(printer, variables_);
  format("$name$_.CopyFrom(from.$name$_);");
}

void RepeatedStringFieldGenerator::
>>>>>>> 1ee15bae
GenerateMergeFromCodedStream(io::Printer* printer) const {
  Formatter format(printer, variables_);
  format(
      "DO_(::$proto_ns$::internal::WireFormatLite::Read$declared_type$(\n"
      "      input, this->add_$name$()));\n");
  if (descriptor_->type() == FieldDescriptor::TYPE_STRING) {
    GenerateUtf8CheckCodeForString(
        descriptor_, options_, true,
        "this->$name$(this->$name$_size() - 1).data(),\n"
<<<<<<< HEAD
        "this->$name$(this->$name$_size() - 1).length(),\n",
        printer);
=======
        "static_cast<int>(this->$name$(this->$name$_size() - 1).length()),\n",
        format);
>>>>>>> 1ee15bae
  }
}

void RepeatedStringFieldGenerator::
GenerateSerializeWithCachedSizes(io::Printer* printer) const {
<<<<<<< HEAD
  printer->Print(variables_,
    "for (int i = 0; i < this->$name$_size(); i++) {\n");
  printer->Indent();
  if (descriptor_->type() == FieldDescriptor::TYPE_STRING) {
    GenerateUtf8CheckCodeForString(
        descriptor_, options_, false, variables_,
        "this->$name$(i).data(), this->$name$(i).length(),\n", printer);
=======
  Formatter format(printer, variables_);
  format("for (int i = 0, n = this->$name$_size(); i < n; i++) {\n");
  format.Indent();
  if (descriptor_->type() == FieldDescriptor::TYPE_STRING) {
    GenerateUtf8CheckCodeForString(
        descriptor_, options_, false,
        "this->$name$(i).data(), static_cast<int>(this->$name$(i).length()),\n",
        format);
>>>>>>> 1ee15bae
  }
  format.Outdent();
  format(
      "  ::$proto_ns$::internal::WireFormatLite::Write$declared_type$(\n"
      "    $number$, this->$name$(i), output);\n"
      "}\n");
}

void RepeatedStringFieldGenerator::
GenerateSerializeWithCachedSizesToArray(io::Printer* printer) const {
<<<<<<< HEAD
  printer->Print(variables_,
    "for (int i = 0; i < this->$name$_size(); i++) {\n");
  printer->Indent();
  if (descriptor_->type() == FieldDescriptor::TYPE_STRING) {
    GenerateUtf8CheckCodeForString(
        descriptor_, options_, false, variables_,
        "this->$name$(i).data(), this->$name$(i).length(),\n", printer);
=======
  Formatter format(printer, variables_);
  format("for (int i = 0, n = this->$name$_size(); i < n; i++) {\n");
  format.Indent();
  if (descriptor_->type() == FieldDescriptor::TYPE_STRING) {
    GenerateUtf8CheckCodeForString(
        descriptor_, options_, false,
        "this->$name$(i).data(), static_cast<int>(this->$name$(i).length()),\n",
        format);
>>>>>>> 1ee15bae
  }
  format.Outdent();
  format(
      "  target = ::$proto_ns$::internal::WireFormatLite::\n"
      "    Write$declared_type$ToArray($number$, this->$name$(i), target);\n"
      "}\n");
}

void RepeatedStringFieldGenerator::
GenerateByteSize(io::Printer* printer) const {
<<<<<<< HEAD
  printer->Print(variables_,
    "total_size += $tag_size$ * this->$name$_size();\n"
    "for (int i = 0; i < this->$name$_size(); i++) {\n"
    "  total_size += ::google::protobuf::internal::WireFormatLite::$declared_type$Size(\n"
    "    this->$name$(i));\n"
    "}\n");
=======
  Formatter format(printer, variables_);
  format(
      "total_size += $tag_size$ *\n"
      "    ::$proto_ns$::internal::FromIntSize(this->$name$_size());\n"
      "for (int i = 0, n = this->$name$_size(); i < n; i++) {\n"
      "  total_size += "
      "::$proto_ns$::internal::WireFormatLite::$declared_type$Size(\n"
      "    this->$name$(i));\n"
      "}\n");
>>>>>>> 1ee15bae
}

}  // namespace cpp
}  // namespace compiler
}  // namespace protobuf
}  // namespace google<|MERGE_RESOLUTION|>--- conflicted
+++ resolved
@@ -35,10 +35,7 @@
 #include <google/protobuf/compiler/cpp/cpp_string_field.h>
 #include <google/protobuf/compiler/cpp/cpp_helpers.h>
 #include <google/protobuf/descriptor.pb.h>
-<<<<<<< HEAD
-=======
 #include <google/protobuf/io/printer.h>
->>>>>>> 1ee15bae
 #include <google/protobuf/stubs/strutil.h>
 
 
@@ -51,24 +48,11 @@
 namespace {
 
 void SetStringVariables(const FieldDescriptor* descriptor,
-                        map<string, string>* variables,
+                        std::map<string, string>* variables,
                         const Options& options) {
   SetCommonFieldVariables(descriptor, variables, options);
   (*variables)["default"] = DefaultValue(options, descriptor);
   (*variables)["default_length"] =
-<<<<<<< HEAD
-      SimpleItoa(descriptor->default_value_string().length());
-  string default_variable_string =
-      descriptor->default_value_string().empty()
-          ? "&::google::protobuf::internal::GetEmptyStringAlreadyInited()"
-          : "_default_" + FieldName(descriptor) + "_";
-  (*variables)["default_variable"] = default_variable_string;
-  (*variables)["default_value_init"] =
-      descriptor->default_value_string().empty()
-      ? "" : "*" + default_variable_string;
-  (*variables)["pointer_type"] =
-      descriptor->type() == FieldDescriptor::TYPE_BYTES ? "void" : "char";
-=======
       StrCat(descriptor->default_value_string().length());
   string default_variable_string = MakeDefaultName(descriptor);
   (*variables)["default_variable_name"] = default_variable_string;
@@ -81,7 +65,6 @@
   (*variables)["pointer_type"] =
       descriptor->type() == FieldDescriptor::TYPE_BYTES ? "void" : "char";
   (*variables)["null_check"] = (*variables)["DCHK"] + "(value != nullptr);\n";
->>>>>>> 1ee15bae
   // NOTE: Escaped here to unblock proto1->proto2 migration.
   // TODO(liujisi): Extend this to apply for other conflicting methods.
   (*variables)["release_name"] =
@@ -89,9 +72,6 @@
                        descriptor, "release_");
   (*variables)["full_name"] = descriptor->full_name();
 
-<<<<<<< HEAD
-  (*variables)["string_piece"] = "::std::string";
-=======
   if (options.opensource_runtime) {
     (*variables)["string_piece"] = "::std::string";
   } else {
@@ -100,7 +80,6 @@
 
   (*variables)["lite"] =
       HasDescriptorMethods(descriptor->file(), options) ? "" : "Lite";
->>>>>>> 1ee15bae
 }
 
 }  // namespace
@@ -109,13 +88,9 @@
 
 StringFieldGenerator::StringFieldGenerator(const FieldDescriptor* descriptor,
                                            const Options& options)
-<<<<<<< HEAD
-    : FieldGenerator(options), descriptor_(descriptor) {
-=======
     : FieldGenerator(descriptor, options),
       lite_(!HasDescriptorMethods(descriptor->file(), options)),
       inlined_(IsStringInlined(descriptor, options)) {
->>>>>>> 1ee15bae
   SetStringVariables(descriptor, &variables_, options);
 }
 
@@ -147,9 +122,6 @@
 GenerateStaticMembers(io::Printer* printer) const {
   Formatter format(printer, variables_);
   if (!descriptor_->default_value_string().empty()) {
-<<<<<<< HEAD
-    printer->Print(variables_, "static ::std::string* $default_variable$;\n");
-=======
     // We make the default instance public, so it can be initialized by
     // non-friend code.
     format(
@@ -157,7 +129,6 @@
         "static ::$proto_ns$::internal::ExplicitlyConstructed<$string$>"
         " $default_variable_name$;\n"
         "private:\n");
->>>>>>> 1ee15bae
   }
 }
 
@@ -192,22 +163,6 @@
     format.Indent();
   }
 
-<<<<<<< HEAD
-  printer->Print(variables_,
-    "$deprecated_attr$const ::std::string& $name$() const;\n"
-    "$deprecated_attr$void set_$name$(const ::std::string& value);\n"
-    "$deprecated_attr$void set_$name$(const char* value);\n"
-    "$deprecated_attr$void set_$name$(const $pointer_type$* value, size_t size)"
-                 ";\n"
-    "$deprecated_attr$::std::string* mutable_$name$();\n"
-    "$deprecated_attr$::std::string* $release_name$();\n"
-    "$deprecated_attr$void set_allocated_$name$(::std::string* $name$);\n");
-  if (SupportsArenas(descriptor_)) {
-    printer->Print(variables_,
-      "$deprecated_attr$::std::string* unsafe_arena_release_$name$();\n"
-      "$deprecated_attr$void unsafe_arena_set_allocated_$name$(\n"
-      "    ::std::string* $name$);\n");
-=======
   format(
       "$deprecated_attr$const $string$& ${1$$name$$}$() const;\n"
       "$deprecated_attr$void ${1$set_$name$$}$(const $string$& value);\n"
@@ -248,9 +203,7 @@
           "    $string$* $name$);\n",
           descriptor_);
     }
->>>>>>> 1ee15bae
-  }
-
+  }
 
   if (unknown_ctype) {
     format.Outdent();
@@ -260,121 +213,6 @@
 }
 
 void StringFieldGenerator::
-<<<<<<< HEAD
-GenerateInlineAccessorDefinitions(io::Printer* printer,
-                                  bool is_inline) const {
-  map<string, string> variables(variables_);
-  variables["inline"] = is_inline ? "inline" : "";
-  if (SupportsArenas(descriptor_)) {
-    printer->Print(variables,
-      "$inline$ const ::std::string& $classname$::$name$() const {\n"
-      "  // @@protoc_insertion_point(field_get:$full_name$)\n"
-      "  return $name$_.Get($default_variable$);\n"
-      "}\n"
-      "$inline$ void $classname$::set_$name$(const ::std::string& value) {\n"
-      "  $set_hasbit$\n"
-      "  $name$_.Set($default_variable$, value, GetArenaNoVirtual());\n"
-      "  // @@protoc_insertion_point(field_set:$full_name$)\n"
-      "}\n"
-      "$inline$ void $classname$::set_$name$(const char* value) {\n"
-      "  $set_hasbit$\n"
-      "  $name$_.Set($default_variable$, $string_piece$(value),\n"
-      "              GetArenaNoVirtual());\n"
-      "  // @@protoc_insertion_point(field_set_char:$full_name$)\n"
-      "}\n"
-      "$inline$ "
-      "void $classname$::set_$name$(const $pointer_type$* value,\n"
-      "    size_t size) {\n"
-      "  $set_hasbit$\n"
-      "  $name$_.Set($default_variable$, $string_piece$(\n"
-      "      reinterpret_cast<const char*>(value), size), GetArenaNoVirtual());\n"
-      "  // @@protoc_insertion_point(field_set_pointer:$full_name$)\n"
-      "}\n"
-      "$inline$ ::std::string* $classname$::mutable_$name$() {\n"
-      "  $set_hasbit$\n"
-      "  // @@protoc_insertion_point(field_mutable:$full_name$)\n"
-      "  return $name$_.Mutable($default_variable$, GetArenaNoVirtual());\n"
-      "}\n"
-      "$inline$ ::std::string* $classname$::$release_name$() {\n"
-      "  // @@protoc_insertion_point(field_release:$full_name$)\n"
-      "  $clear_hasbit$\n"
-      "  return $name$_.Release($default_variable$, GetArenaNoVirtual());\n"
-      "}\n"
-      "$inline$ ::std::string* $classname$::unsafe_arena_release_$name$() {\n"
-      "  // @@protoc_insertion_point(field_unsafe_arena_release:$full_name$)\n"
-      "  GOOGLE_DCHECK(GetArenaNoVirtual() != NULL);\n"
-      "  $clear_hasbit$\n"
-      "  return $name$_.UnsafeArenaRelease($default_variable$,\n"
-      "      GetArenaNoVirtual());\n"
-      "}\n"
-      "$inline$ void $classname$::set_allocated_$name$(::std::string* $name$) {\n"
-      "  if ($name$ != NULL) {\n"
-      "    $set_hasbit$\n"
-      "  } else {\n"
-      "    $clear_hasbit$\n"
-      "  }\n"
-      "  $name$_.SetAllocated($default_variable$, $name$,\n"
-      "      GetArenaNoVirtual());\n"
-      "  // @@protoc_insertion_point(field_set_allocated:$full_name$)\n"
-      "}\n"
-      "$inline$ void $classname$::unsafe_arena_set_allocated_$name$(\n"
-      "    ::std::string* $name$) {\n"
-      "  GOOGLE_DCHECK(GetArenaNoVirtual() != NULL);\n"
-      "  if ($name$ != NULL) {\n"
-      "    $set_hasbit$\n"
-      "  } else {\n"
-      "    $clear_hasbit$\n"
-      "  }\n"
-      "  $name$_.UnsafeArenaSetAllocated($default_variable$,\n"
-      "      $name$, GetArenaNoVirtual());\n"
-      "  // @@protoc_insertion_point(field_unsafe_arena_set_allocated:"
-      "$full_name$)\n"
-      "}\n");
-  } else {
-    // No-arena case.
-    printer->Print(variables,
-      "$inline$ const ::std::string& $classname$::$name$() const {\n"
-      "  // @@protoc_insertion_point(field_get:$full_name$)\n"
-      "  return $name$_.GetNoArena($default_variable$);\n"
-      "}\n"
-      "$inline$ void $classname$::set_$name$(const ::std::string& value) {\n"
-      "  $set_hasbit$\n"
-      "  $name$_.SetNoArena($default_variable$, value);\n"
-      "  // @@protoc_insertion_point(field_set:$full_name$)\n"
-      "}\n"
-      "$inline$ void $classname$::set_$name$(const char* value) {\n"
-      "  $set_hasbit$\n"
-      "  $name$_.SetNoArena($default_variable$, $string_piece$(value));\n"
-      "  // @@protoc_insertion_point(field_set_char:$full_name$)\n"
-      "}\n"
-      "$inline$ "
-      "void $classname$::set_$name$(const $pointer_type$* value, "
-      "size_t size) {\n"
-      "  $set_hasbit$\n"
-      "  $name$_.SetNoArena($default_variable$,\n"
-      "      $string_piece$(reinterpret_cast<const char*>(value), size));\n"
-      "  // @@protoc_insertion_point(field_set_pointer:$full_name$)\n"
-      "}\n"
-      "$inline$ ::std::string* $classname$::mutable_$name$() {\n"
-      "  $set_hasbit$\n"
-      "  // @@protoc_insertion_point(field_mutable:$full_name$)\n"
-      "  return $name$_.MutableNoArena($default_variable$);\n"
-      "}\n"
-      "$inline$ ::std::string* $classname$::$release_name$() {\n"
-      "  // @@protoc_insertion_point(field_release:$full_name$)\n"
-      "  $clear_hasbit$\n"
-      "  return $name$_.ReleaseNoArena($default_variable$);\n"
-      "}\n"
-      "$inline$ void $classname$::set_allocated_$name$(::std::string* $name$) {\n"
-      "  if ($name$ != NULL) {\n"
-      "    $set_hasbit$\n"
-      "  } else {\n"
-      "    $clear_hasbit$\n"
-      "  }\n"
-      "  $name$_.SetAllocatedNoArena($default_variable$, $name$);\n"
-      "  // @@protoc_insertion_point(field_set_allocated:$full_name$)\n"
-      "}\n");
-=======
 GenerateInlineAccessorDefinitions(io::Printer* printer) const {
   Formatter format(printer, variables_);
   if (SupportsArenas(descriptor_)) {
@@ -573,7 +411,6 @@
         "  $name$_.SetAllocatedNoArena($default_variable$, $name$);\n"
         "  // @@protoc_insertion_point(field_set_allocated:$full_name$)\n"
         "}\n");
->>>>>>> 1ee15bae
   }
 }
 
@@ -582,14 +419,9 @@
   Formatter format(printer, variables_);
   if (!descriptor_->default_value_string().empty()) {
     // Initialized in GenerateDefaultInstanceAllocator.
-<<<<<<< HEAD
-    printer->Print(variables_,
-      "::std::string* $classname$::$default_variable$ = NULL;\n");
-=======
     format(
         "::$proto_ns$::internal::ExplicitlyConstructed<$string$> "
         "$classname$::$default_variable_name$;\n");
->>>>>>> 1ee15bae
   }
 }
 
@@ -618,8 +450,6 @@
 }
 
 void StringFieldGenerator::
-<<<<<<< HEAD
-=======
 GenerateMessageClearingCode(io::Printer* printer) const {
   Formatter format(printer, variables_);
   // Two-dimension specialization here: supporting arenas, field presence, or
@@ -677,7 +507,6 @@
 }
 
 void StringFieldGenerator::
->>>>>>> 1ee15bae
 GenerateMergingCode(io::Printer* printer) const {
   Formatter format(printer, variables_);
   if (SupportsArenas(descriptor_) || descriptor_->containing_oneof() != NULL) {
@@ -716,32 +545,6 @@
 }
 
 void StringFieldGenerator::
-<<<<<<< HEAD
-GenerateDestructorCode(io::Printer* printer) const {
-  if (SupportsArenas(descriptor_)) {
-    printer->Print(variables_,
-      "$name$_.Destroy($default_variable$, GetArenaNoVirtual());\n");
-  } else {
-    printer->Print(variables_,
-      "$name$_.DestroyNoArena($default_variable$);\n");
-  }
-}
-
-void StringFieldGenerator::
-GenerateDefaultInstanceAllocator(io::Printer* printer) const {
-  if (!descriptor_->default_value_string().empty()) {
-    printer->Print(variables_,
-      "$classname$::$default_variable$ =\n"
-      "    new ::std::string($default$, $default_length$);\n");
-  }
-}
-
-void StringFieldGenerator::
-GenerateShutdownCode(io::Printer* printer) const {
-  if (!descriptor_->default_value_string().empty()) {
-    printer->Print(variables_,
-      "delete $classname$::$default_variable$;\n");
-=======
 GenerateCopyConstructorCode(io::Printer* printer) const {
   Formatter format(printer, variables_);
   GenerateConstructorCode(printer);
@@ -799,7 +602,6 @@
         "$string$($default$, $default_length$);\n"
         "::$proto_ns$::internal::OnShutdownDestroyString(\n"
         "    $ns$::$classname$::$default_variable_name$.get_mutable());\n");
->>>>>>> 1ee15bae
   }
 }
 
@@ -834,14 +636,9 @@
 
   if (descriptor_->type() == FieldDescriptor::TYPE_STRING) {
     GenerateUtf8CheckCodeForString(
-<<<<<<< HEAD
-        descriptor_, options_, true, variables_,
-        "this->$name$().data(), this->$name$().length(),\n", printer);
-=======
         descriptor_, options_, true,
         "this->$name$().data(), static_cast<int>(this->$name$().length()),\n",
         format);
->>>>>>> 1ee15bae
   }
 }
 
@@ -855,14 +652,9 @@
   Formatter format(printer, variables_);
   if (descriptor_->type() == FieldDescriptor::TYPE_STRING) {
     GenerateUtf8CheckCodeForString(
-<<<<<<< HEAD
-        descriptor_, options_, false, variables_,
-        "this->$name$().data(), this->$name$().length(),\n", printer);
-=======
         descriptor_, options_, false,
         "this->$name$().data(), static_cast<int>(this->$name$().length()),\n",
         format);
->>>>>>> 1ee15bae
   }
   format(
       "::$proto_ns$::internal::WireFormatLite::Write$declared_type$"
@@ -875,14 +667,9 @@
   Formatter format(printer, variables_);
   if (descriptor_->type() == FieldDescriptor::TYPE_STRING) {
     GenerateUtf8CheckCodeForString(
-<<<<<<< HEAD
-        descriptor_, options_, false, variables_,
-        "this->$name$().data(), this->$name$().length(),\n", printer);
-=======
         descriptor_, options_, false,
         "this->$name$().data(), static_cast<int>(this->$name$().length()),\n",
         format);
->>>>>>> 1ee15bae
   }
   format(
       "target =\n"
@@ -916,183 +703,6 @@
 StringOneofFieldGenerator::~StringOneofFieldGenerator() {}
 
 void StringOneofFieldGenerator::
-<<<<<<< HEAD
-GenerateInlineAccessorDefinitions(io::Printer* printer,
-                                  bool is_inline) const {
-  map<string, string> variables(variables_);
-  variables["inline"] = is_inline ? "inline" : "";
-  if (SupportsArenas(descriptor_)) {
-    printer->Print(variables,
-      "$inline$ const ::std::string& $classname$::$name$() const {\n"
-      "  // @@protoc_insertion_point(field_get:$full_name$)\n"
-      "  if (has_$name$()) {\n"
-      "    return $oneof_prefix$$name$_.Get($default_variable$);\n"
-      "  }\n"
-      "  return *$default_variable$;\n"
-      "}\n"
-      "$inline$ void $classname$::set_$name$(const ::std::string& value) {\n"
-      "  if (!has_$name$()) {\n"
-      "    clear_$oneof_name$();\n"
-      "    set_has_$name$();\n"
-      "    $oneof_prefix$$name$_.UnsafeSetDefault($default_variable$);\n"
-      "  }\n"
-      "  $oneof_prefix$$name$_.Set($default_variable$, value,\n"
-      "      GetArenaNoVirtual());\n"
-      "  // @@protoc_insertion_point(field_set:$full_name$)\n"
-      "}\n"
-      "$inline$ void $classname$::set_$name$(const char* value) {\n"
-      "  if (!has_$name$()) {\n"
-      "    clear_$oneof_name$();\n"
-      "    set_has_$name$();\n"
-      "    $oneof_prefix$$name$_.UnsafeSetDefault($default_variable$);\n"
-      "  }\n"
-      "  $oneof_prefix$$name$_.Set($default_variable$,\n"
-      "      $string_piece$(value), GetArenaNoVirtual());\n"
-      "  // @@protoc_insertion_point(field_set_char:$full_name$)\n"
-      "}\n"
-      "$inline$ "
-      "void $classname$::set_$name$(const $pointer_type$* value,\n"
-      "                             size_t size) {\n"
-      "  if (!has_$name$()) {\n"
-      "    clear_$oneof_name$();\n"
-      "    set_has_$name$();\n"
-      "    $oneof_prefix$$name$_.UnsafeSetDefault($default_variable$);\n"
-      "  }\n"
-      "  $oneof_prefix$$name$_.Set($default_variable$, $string_piece$(\n"
-      "      reinterpret_cast<const char*>(value), size),\n"
-      "      GetArenaNoVirtual());\n"
-      "  // @@protoc_insertion_point(field_set_pointer:$full_name$)\n"
-      "}\n"
-      "$inline$ ::std::string* $classname$::mutable_$name$() {\n"
-      "  if (!has_$name$()) {\n"
-      "    clear_$oneof_name$();\n"
-      "    set_has_$name$();\n"
-      "    $oneof_prefix$$name$_.UnsafeSetDefault($default_variable$);\n"
-      "  }\n"
-      "  return $oneof_prefix$$name$_.Mutable($default_variable$,\n"
-      "      GetArenaNoVirtual());\n"
-      "  // @@protoc_insertion_point(field_mutable:$full_name$)\n"
-      "}\n"
-      "$inline$ ::std::string* $classname$::$release_name$() {\n"
-      "  // @@protoc_insertion_point(field_release:$full_name$)\n"
-      "  if (has_$name$()) {\n"
-      "    clear_has_$oneof_name$();\n"
-      "    return $oneof_prefix$$name$_.Release($default_variable$,\n"
-      "        GetArenaNoVirtual());\n"
-      "  } else {\n"
-      "    return NULL;\n"
-      "  }\n"
-      "}\n"
-      "$inline$ ::std::string* $classname$::unsafe_arena_release_$name$() {\n"
-      "  // @@protoc_insertion_point(field_unsafe_arena_release:$full_name$)\n"
-      "  GOOGLE_DCHECK(GetArenaNoVirtual() != NULL);\n"
-      "  if (has_$name$()) {\n"
-      "    clear_has_$oneof_name$();\n"
-      "    return $oneof_prefix$$name$_.UnsafeArenaRelease(\n"
-      "        $default_variable$, GetArenaNoVirtual());\n"
-      "  } else {\n"
-      "    return NULL;\n"
-      "  }\n"
-      "}\n"
-      "$inline$ void $classname$::set_allocated_$name$(::std::string* $name$) {\n"
-      "  if (!has_$name$()) {\n"
-      "    $oneof_prefix$$name$_.UnsafeSetDefault($default_variable$);\n"
-      "  }\n"
-      "  clear_$oneof_name$();\n"
-      "  if ($name$ != NULL) {\n"
-      "    set_has_$name$();\n"
-      "    $oneof_prefix$$name$_.SetAllocated($default_variable$, $name$,\n"
-      "        GetArenaNoVirtual());\n"
-      "  }\n"
-      "  // @@protoc_insertion_point(field_set_allocated:$full_name$)\n"
-      "}\n"
-      "$inline$ void $classname$::unsafe_arena_set_allocated_$name$("
-      "::std::string* $name$) {\n"
-      "  GOOGLE_DCHECK(GetArenaNoVirtual() != NULL);\n"
-      "  if (!has_$name$()) {\n"
-      "    $oneof_prefix$$name$_.UnsafeSetDefault($default_variable$);\n"
-      "  }\n"
-      "  clear_$oneof_name$();\n"
-      "  if ($name$) {\n"
-      "    set_has_$name$();\n"
-      "    $oneof_prefix$$name$_.UnsafeArenaSetAllocated($default_variable$, "
-      "$name$, GetArenaNoVirtual());\n"
-      "  }\n"
-      "  // @@protoc_insertion_point(field_unsafe_arena_set_allocated:"
-      "$full_name$)\n"
-      "}\n");
-  } else {
-    // No-arena case.
-    printer->Print(variables,
-      "$inline$ const ::std::string& $classname$::$name$() const {\n"
-      "  // @@protoc_insertion_point(field_get:$full_name$)\n"
-      "  if (has_$name$()) {\n"
-      "    return $oneof_prefix$$name$_.GetNoArena($default_variable$);\n"
-      "  }\n"
-      "  return *$default_variable$;\n"
-      "}\n"
-      "$inline$ void $classname$::set_$name$(const ::std::string& value) {\n"
-      "  // @@protoc_insertion_point(field_set:$full_name$)\n"
-      "  if (!has_$name$()) {\n"
-      "    clear_$oneof_name$();\n"
-      "    set_has_$name$();\n"
-      "    $oneof_prefix$$name$_.UnsafeSetDefault($default_variable$);\n"
-      "  }\n"
-      "  $oneof_prefix$$name$_.SetNoArena($default_variable$, value);\n"
-      "  // @@protoc_insertion_point(field_set:$full_name$)\n"
-      "}\n"
-      "$inline$ void $classname$::set_$name$(const char* value) {\n"
-      "  if (!has_$name$()) {\n"
-      "    clear_$oneof_name$();\n"
-      "    set_has_$name$();\n"
-      "    $oneof_prefix$$name$_.UnsafeSetDefault($default_variable$);\n"
-      "  }\n"
-      "  $oneof_prefix$$name$_.SetNoArena($default_variable$,\n"
-      "      $string_piece$(value));\n"
-      "  // @@protoc_insertion_point(field_set_char:$full_name$)\n"
-      "}\n"
-      "$inline$ "
-      "void $classname$::set_$name$(const $pointer_type$* value, size_t size) {\n"
-      "  if (!has_$name$()) {\n"
-      "    clear_$oneof_name$();\n"
-      "    set_has_$name$();\n"
-      "    $oneof_prefix$$name$_.UnsafeSetDefault($default_variable$);\n"
-      "  }\n"
-      "  $oneof_prefix$$name$_.SetNoArena($default_variable$, $string_piece$(\n"
-      "      reinterpret_cast<const char*>(value), size));\n"
-      "  // @@protoc_insertion_point(field_set_pointer:$full_name$)\n"
-      "}\n"
-      "$inline$ ::std::string* $classname$::mutable_$name$() {\n"
-      "  if (!has_$name$()) {\n"
-      "    clear_$oneof_name$();\n"
-      "    set_has_$name$();\n"
-      "    $oneof_prefix$$name$_.UnsafeSetDefault($default_variable$);\n"
-      "  }\n"
-      "  // @@protoc_insertion_point(field_mutable:$full_name$)\n"
-      "  return $oneof_prefix$$name$_.MutableNoArena($default_variable$);\n"
-      "}\n"
-      "$inline$ ::std::string* $classname$::$release_name$() {\n"
-      "  // @@protoc_insertion_point(field_release:$full_name$)\n"
-      "  if (has_$name$()) {\n"
-      "    clear_has_$oneof_name$();\n"
-      "    return $oneof_prefix$$name$_.ReleaseNoArena($default_variable$);\n"
-      "  } else {\n"
-      "    return NULL;\n"
-      "  }\n"
-      "}\n"
-      "$inline$ void $classname$::set_allocated_$name$(::std::string* $name$) {\n"
-      "  if (!has_$name$()) {\n"
-      "    $oneof_prefix$$name$_.UnsafeSetDefault($default_variable$);\n"
-      "  }\n"
-      "  clear_$oneof_name$();\n"
-      "  if ($name$ != NULL) {\n"
-      "    set_has_$name$();\n"
-      "    $oneof_prefix$$name$_.SetAllocatedNoArena($default_variable$,\n"
-      "        $name$);\n"
-      "  }\n"
-      "  // @@protoc_insertion_point(field_set_allocated:$full_name$)\n"
-      "}\n");
-=======
 GenerateInlineAccessorDefinitions(io::Printer* printer) const {
   Formatter format(printer, variables_);
   if (SupportsArenas(descriptor_)) {
@@ -1347,37 +957,11 @@
         "  }\n"
         "  // @@protoc_insertion_point(field_set_allocated:$full_name$)\n"
         "}\n");
->>>>>>> 1ee15bae
   }
 }
 
 void StringOneofFieldGenerator::
 GenerateClearingCode(io::Printer* printer) const {
-<<<<<<< HEAD
-  map<string, string> variables(variables_);
-  if (dependent_field_) {
-    variables["this_message"] = DependentBaseDownCast();
-    // This clearing code may be in the dependent base class. If the default
-    // value is an empty string, then the $default_variable$ is a global
-    // singleton. If the default is not empty, we need to down-cast to get the
-    // default value's global singleton instance. See SetStringVariables() for
-    // possible values of default_variable.
-    if (!descriptor_->default_value_string().empty()) {
-      variables["default_variable"] =
-          DependentBaseDownCast() + variables["default_variable"];
-    }
-  } else {
-    variables["this_message"] = "";
-  }
-  if (SupportsArenas(descriptor_)) {
-    printer->Print(variables,
-      "$this_message$$oneof_prefix$$name$_.Destroy($default_variable$,\n"
-      "    $this_message$GetArenaNoVirtual());\n");
-  } else {
-    printer->Print(variables,
-      "$this_message$$oneof_prefix$$name$_."
-      "DestroyNoArena($default_variable$);\n");
-=======
   Formatter format(printer, variables_);
   if (SupportsArenas(descriptor_)) {
     format(
@@ -1385,8 +969,12 @@
         "    GetArenaNoVirtual());\n");
   } else {
     format("$field_member$.DestroyNoArena($default_variable$);\n");
->>>>>>> 1ee15bae
-  }
+  }
+}
+
+void StringOneofFieldGenerator::
+GenerateMessageClearingCode(io::Printer* printer) const {
+  return GenerateClearingCode(printer);
 }
 
 void StringOneofFieldGenerator::
@@ -1396,40 +984,19 @@
 
 void StringOneofFieldGenerator::
 GenerateConstructorCode(io::Printer* printer) const {
-<<<<<<< HEAD
-  printer->Print(variables_,
-    "  $classname$_default_oneof_instance_->$name$_.UnsafeSetDefault("
-    "$default_variable$);\n");
-=======
   Formatter format(printer, variables_);
   format(
       "$ns$::_$classname$_default_instance_.$name$_.UnsafeSetDefault(\n"
       "    $default_variable$);\n");
->>>>>>> 1ee15bae
 }
 
 void StringOneofFieldGenerator::
 GenerateDestructorCode(io::Printer* printer) const {
-<<<<<<< HEAD
-  if (SupportsArenas(descriptor_)) {
-    printer->Print(variables_,
-      "if (has_$name$()) {\n"
-      "  $oneof_prefix$$name$_.Destroy($default_variable$,\n"
-      "      GetArenaNoVirtual());\n"
-      "}\n");
-  } else {
-    printer->Print(variables_,
-      "if (has_$name$()) {\n"
-      "  $oneof_prefix$$name$_.DestroyNoArena($default_variable$);\n"
-      "}\n");
-  }
-=======
   Formatter format(printer, variables_);
   format(
       "if (has_$name$()) {\n"
       "  $field_member$.DestroyNoArena($default_variable$);\n"
       "}\n");
->>>>>>> 1ee15bae
 }
 
 void StringOneofFieldGenerator::
@@ -1463,14 +1030,9 @@
 
   if (descriptor_->type() == FieldDescriptor::TYPE_STRING) {
     GenerateUtf8CheckCodeForString(
-<<<<<<< HEAD
-        descriptor_, options_, true, variables_,
-        "this->$name$().data(), this->$name$().length(),\n", printer);
-=======
         descriptor_, options_, true,
         "this->$name$().data(), static_cast<int>(this->$name$().length()),\n",
         format);
->>>>>>> 1ee15bae
   }
 }
 
@@ -1506,27 +1068,6 @@
     format.Indent();
   }
 
-<<<<<<< HEAD
-  printer->Print(variables_,
-    "$deprecated_attr$const ::std::string& $name$(int index) const;\n"
-    "$deprecated_attr$::std::string* mutable_$name$(int index);\n"
-    "$deprecated_attr$void set_$name$(int index, const ::std::string& value);\n"
-    "$deprecated_attr$void set_$name$(int index, const char* value);\n"
-    ""
-    "$deprecated_attr$void set_$name$("
-                 "int index, const $pointer_type$* value, size_t size);\n"
-    "$deprecated_attr$::std::string* add_$name$();\n"
-    "$deprecated_attr$void add_$name$(const ::std::string& value);\n"
-    "$deprecated_attr$void add_$name$(const char* value);\n"
-    "$deprecated_attr$void add_$name$(const $pointer_type$* value, size_t size)"
-                 ";\n");
-
-  printer->Print(variables_,
-    "$deprecated_attr$const ::google::protobuf::RepeatedPtrField< ::std::string>& $name$() "
-                 "const;\n"
-    "$deprecated_attr$::google::protobuf::RepeatedPtrField< ::std::string>* mutable_$name$()"
-                 ";\n");
-=======
   format(
       "$deprecated_attr$const $string$& ${1$$name$$}$(int index) const;\n"
       "$deprecated_attr$$string$* ${1$mutable_$name$$}$(int index);\n"
@@ -1577,7 +1118,6 @@
       "${1$mutable_$name$$}$()"
       ";\n",
       descriptor_);
->>>>>>> 1ee15bae
 
   if (unknown_ctype) {
     format.Outdent();
@@ -1587,64 +1127,6 @@
 }
 
 void RepeatedStringFieldGenerator::
-<<<<<<< HEAD
-GenerateInlineAccessorDefinitions(io::Printer* printer,
-                                  bool is_inline) const {
-  map<string, string> variables(variables_);
-  variables["inline"] = is_inline ? "inline" : "";
-  printer->Print(variables,
-    "$inline$ const ::std::string& $classname$::$name$(int index) const {\n"
-    "  // @@protoc_insertion_point(field_get:$full_name$)\n"
-    "  return $name$_.$cppget$(index);\n"
-    "}\n"
-    "$inline$ ::std::string* $classname$::mutable_$name$(int index) {\n"
-    "  // @@protoc_insertion_point(field_mutable:$full_name$)\n"
-    "  return $name$_.Mutable(index);\n"
-    "}\n"
-    "$inline$ void $classname$::set_$name$(int index, const ::std::string& value) {\n"
-    "  // @@protoc_insertion_point(field_set:$full_name$)\n"
-    "  $name$_.Mutable(index)->assign(value);\n"
-    "}\n"
-    "$inline$ void $classname$::set_$name$(int index, const char* value) {\n"
-    "  $name$_.Mutable(index)->assign(value);\n"
-    "  // @@protoc_insertion_point(field_set_char:$full_name$)\n"
-    "}\n"
-    "$inline$ void "
-    "$classname$::set_$name$"
-    "(int index, const $pointer_type$* value, size_t size) {\n"
-    "  $name$_.Mutable(index)->assign(\n"
-    "    reinterpret_cast<const char*>(value), size);\n"
-    "  // @@protoc_insertion_point(field_set_pointer:$full_name$)\n"
-    "}\n"
-    "$inline$ ::std::string* $classname$::add_$name$() {\n"
-    "  // @@protoc_insertion_point(field_add_mutable:$full_name$)\n"
-    "  return $name$_.Add();\n"
-    "}\n"
-    "$inline$ void $classname$::add_$name$(const ::std::string& value) {\n"
-    "  $name$_.Add()->assign(value);\n"
-    "  // @@protoc_insertion_point(field_add:$full_name$)\n"
-    "}\n"
-    "$inline$ void $classname$::add_$name$(const char* value) {\n"
-    "  $name$_.Add()->assign(value);\n"
-    "  // @@protoc_insertion_point(field_add_char:$full_name$)\n"
-    "}\n"
-    "$inline$ void "
-    "$classname$::add_$name$(const $pointer_type$* value, size_t size) {\n"
-    "  $name$_.Add()->assign(reinterpret_cast<const char*>(value), size);\n"
-    "  // @@protoc_insertion_point(field_add_pointer:$full_name$)\n"
-    "}\n");
-  printer->Print(variables,
-    "$inline$ const ::google::protobuf::RepeatedPtrField< ::std::string>&\n"
-    "$classname$::$name$() const {\n"
-    "  // @@protoc_insertion_point(field_list:$full_name$)\n"
-    "  return $name$_;\n"
-    "}\n"
-    "$inline$ ::google::protobuf::RepeatedPtrField< ::std::string>*\n"
-    "$classname$::mutable_$name$() {\n"
-    "  // @@protoc_insertion_point(field_mutable_list:$full_name$)\n"
-    "  return &$name$_;\n"
-    "}\n");
-=======
 GenerateInlineAccessorDefinitions(io::Printer* printer) const {
   Formatter format(printer, variables_);
   if (options_.safe_boundary_check) {
@@ -1753,7 +1235,6 @@
       "  // @@protoc_insertion_point(field_mutable_list:$full_name$)\n"
       "  return &$name$_;\n"
       "}\n");
->>>>>>> 1ee15bae
 }
 
 void RepeatedStringFieldGenerator::
@@ -1770,12 +1251,8 @@
 
 void RepeatedStringFieldGenerator::
 GenerateSwappingCode(io::Printer* printer) const {
-<<<<<<< HEAD
-  printer->Print(variables_, "$name$_.UnsafeArenaSwap(&other->$name$_);\n");
-=======
   Formatter format(printer, variables_);
   format("$name$_.InternalSwap(CastToBase(&other->$name$_));\n");
->>>>>>> 1ee15bae
 }
 
 void RepeatedStringFieldGenerator::
@@ -1784,15 +1261,12 @@
 }
 
 void RepeatedStringFieldGenerator::
-<<<<<<< HEAD
-=======
 GenerateCopyConstructorCode(io::Printer* printer) const {
   Formatter format(printer, variables_);
   format("$name$_.CopyFrom(from.$name$_);");
 }
 
 void RepeatedStringFieldGenerator::
->>>>>>> 1ee15bae
 GenerateMergeFromCodedStream(io::Printer* printer) const {
   Formatter format(printer, variables_);
   format(
@@ -1802,27 +1276,13 @@
     GenerateUtf8CheckCodeForString(
         descriptor_, options_, true,
         "this->$name$(this->$name$_size() - 1).data(),\n"
-<<<<<<< HEAD
-        "this->$name$(this->$name$_size() - 1).length(),\n",
-        printer);
-=======
         "static_cast<int>(this->$name$(this->$name$_size() - 1).length()),\n",
         format);
->>>>>>> 1ee15bae
   }
 }
 
 void RepeatedStringFieldGenerator::
 GenerateSerializeWithCachedSizes(io::Printer* printer) const {
-<<<<<<< HEAD
-  printer->Print(variables_,
-    "for (int i = 0; i < this->$name$_size(); i++) {\n");
-  printer->Indent();
-  if (descriptor_->type() == FieldDescriptor::TYPE_STRING) {
-    GenerateUtf8CheckCodeForString(
-        descriptor_, options_, false, variables_,
-        "this->$name$(i).data(), this->$name$(i).length(),\n", printer);
-=======
   Formatter format(printer, variables_);
   format("for (int i = 0, n = this->$name$_size(); i < n; i++) {\n");
   format.Indent();
@@ -1831,7 +1291,6 @@
         descriptor_, options_, false,
         "this->$name$(i).data(), static_cast<int>(this->$name$(i).length()),\n",
         format);
->>>>>>> 1ee15bae
   }
   format.Outdent();
   format(
@@ -1842,15 +1301,6 @@
 
 void RepeatedStringFieldGenerator::
 GenerateSerializeWithCachedSizesToArray(io::Printer* printer) const {
-<<<<<<< HEAD
-  printer->Print(variables_,
-    "for (int i = 0; i < this->$name$_size(); i++) {\n");
-  printer->Indent();
-  if (descriptor_->type() == FieldDescriptor::TYPE_STRING) {
-    GenerateUtf8CheckCodeForString(
-        descriptor_, options_, false, variables_,
-        "this->$name$(i).data(), this->$name$(i).length(),\n", printer);
-=======
   Formatter format(printer, variables_);
   format("for (int i = 0, n = this->$name$_size(); i < n; i++) {\n");
   format.Indent();
@@ -1859,7 +1309,6 @@
         descriptor_, options_, false,
         "this->$name$(i).data(), static_cast<int>(this->$name$(i).length()),\n",
         format);
->>>>>>> 1ee15bae
   }
   format.Outdent();
   format(
@@ -1870,14 +1319,6 @@
 
 void RepeatedStringFieldGenerator::
 GenerateByteSize(io::Printer* printer) const {
-<<<<<<< HEAD
-  printer->Print(variables_,
-    "total_size += $tag_size$ * this->$name$_size();\n"
-    "for (int i = 0; i < this->$name$_size(); i++) {\n"
-    "  total_size += ::google::protobuf::internal::WireFormatLite::$declared_type$Size(\n"
-    "    this->$name$(i));\n"
-    "}\n");
-=======
   Formatter format(printer, variables_);
   format(
       "total_size += $tag_size$ *\n"
@@ -1887,7 +1328,6 @@
       "::$proto_ns$::internal::WireFormatLite::$declared_type$Size(\n"
       "    this->$name$(i));\n"
       "}\n");
->>>>>>> 1ee15bae
 }
 
 }  // namespace cpp

// Protocol Buffers - Google's data interchange format
// Copyright 2008 Google Inc.  All rights reserved.
// https://developers.google.com/protocol-buffers/
//
// Redistribution and use in source and binary forms, with or without
// modification, are permitted provided that the following conditions are
// met:
//
//     * Redistributions of source code must retain the above copyright
// notice, this list of conditions and the following disclaimer.
//     * Redistributions in binary form must reproduce the above
// copyright notice, this list of conditions and the following disclaimer
// in the documentation and/or other materials provided with the
// distribution.
//     * Neither the name of Google Inc. nor the names of its
// contributors may be used to endorse or promote products derived from
// this software without specific prior written permission.
//
// THIS SOFTWARE IS PROVIDED BY THE COPYRIGHT HOLDERS AND CONTRIBUTORS
// "AS IS" AND ANY EXPRESS OR IMPLIED WARRANTIES, INCLUDING, BUT NOT
// LIMITED TO, THE IMPLIED WARRANTIES OF MERCHANTABILITY AND FITNESS FOR
// A PARTICULAR PURPOSE ARE DISCLAIMED. IN NO EVENT SHALL THE COPYRIGHT
// OWNER OR CONTRIBUTORS BE LIABLE FOR ANY DIRECT, INDIRECT, INCIDENTAL,
// SPECIAL, EXEMPLARY, OR CONSEQUENTIAL DAMAGES (INCLUDING, BUT NOT
// LIMITED TO, PROCUREMENT OF SUBSTITUTE GOODS OR SERVICES; LOSS OF USE,
// DATA, OR PROFITS; OR BUSINESS INTERRUPTION) HOWEVER CAUSED AND ON ANY
// THEORY OF LIABILITY, WHETHER IN CONTRACT, STRICT LIABILITY, OR TORT
// (INCLUDING NEGLIGENCE OR OTHERWISE) ARISING IN ANY WAY OUT OF THE USE
// OF THIS SOFTWARE, EVEN IF ADVISED OF THE POSSIBILITY OF SUCH DAMAGE.

// Author: kenton@google.com (Kenton Varda)
//  Based on original Protocol Buffers design by
//  Sanjay Ghemawat, Jeff Dean, and others.

#include <google/protobuf/compiler/cpp/cpp_extension.h>
#include <map>
#include <google/protobuf/compiler/cpp/cpp_helpers.h>
<<<<<<< HEAD
#include <google/protobuf/stubs/strutil.h>
#include <google/protobuf/io/printer.h>
#include <google/protobuf/descriptor.pb.h>
=======
#include <google/protobuf/descriptor.pb.h>
#include <google/protobuf/io/printer.h>
#include <google/protobuf/stubs/strutil.h>

>>>>>>> 1ee15bae


namespace google {
namespace protobuf {
namespace compiler {
namespace cpp {

namespace {

// Returns the fully-qualified class name of the message that this field
// extends. This function is used in the Google-internal code to handle some
// legacy cases.
string ExtendeeClassName(const FieldDescriptor* descriptor) {
  const Descriptor* extendee = descriptor->containing_type();
  return ClassName(extendee, true);
}

}  // anonymous namespace

ExtensionGenerator::ExtensionGenerator(const FieldDescriptor* descriptor,
                                       const Options& options)
  : descriptor_(descriptor),
    options_(options) {
  // Construct type_traits_.
  if (descriptor_->is_repeated()) {
    type_traits_ = "Repeated";
  }

  switch (descriptor_->cpp_type()) {
    case FieldDescriptor::CPPTYPE_ENUM:
      type_traits_.append("EnumTypeTraits< ");
      type_traits_.append(ClassName(descriptor_->enum_type(), true));
      type_traits_.append(", ");
      type_traits_.append(ClassName(descriptor_->enum_type(), true));
      type_traits_.append("_IsValid>");
      break;
    case FieldDescriptor::CPPTYPE_STRING:
      type_traits_.append("StringTypeTraits");
      break;
    case FieldDescriptor::CPPTYPE_MESSAGE:
      type_traits_.append("MessageTypeTraits< ");
      type_traits_.append(ClassName(descriptor_->message_type(), true));
      type_traits_.append(" >");
      break;
    default:
      type_traits_.append("PrimitiveTypeTraits< ");
      type_traits_.append(PrimitiveTypeName(options_, descriptor_->cpp_type()));
      type_traits_.append(" >");
      break;
  }
  SetCommonVars(options, &variables_);
  variables_["extendee"] = ExtendeeClassName(descriptor_);
  variables_["type_traits"] = type_traits_;
  string name = descriptor_->name();
  variables_["name"] = name;
  variables_["constant_name"] = FieldConstantName(descriptor_);
  variables_["field_type"] =
      StrCat(static_cast<int>(descriptor_->type()));
  variables_["packed"] = descriptor_->options().packed() ? "true" : "false";

  string scope =
      IsScoped() ? ClassName(descriptor_->extension_scope(), false) + "::" : "";
  variables_["scope"] = scope;
  string scoped_name = scope + name;
  variables_["scoped_name"] = scoped_name;
  variables_["number"] = StrCat(descriptor_->number());
}

ExtensionGenerator::~ExtensionGenerator() {}

<<<<<<< HEAD
void ExtensionGenerator::GenerateDeclaration(io::Printer* printer) {
  map<string, string> vars;
  vars["extendee"     ] = ExtendeeClassName(descriptor_);
  vars["number"       ] = SimpleItoa(descriptor_->number());
  vars["type_traits"  ] = type_traits_;
  vars["name"         ] = descriptor_->name();
  vars["field_type"   ] = SimpleItoa(static_cast<int>(descriptor_->type()));
  vars["packed"       ] = descriptor_->options().packed() ? "true" : "false";
  vars["constant_name"] = FieldConstantName(descriptor_);
=======
bool ExtensionGenerator::IsScoped() const {
  return descriptor_->extension_scope() != nullptr;
}

void ExtensionGenerator::GenerateDeclaration(io::Printer* printer) const {
  Formatter format(printer, variables_);
>>>>>>> 1ee15bae

  // If this is a class member, it needs to be declared "static".  Otherwise,
  // it needs to be "extern".  In the latter case, it also needs the DLL
  // export/import specifier.
  string qualifier;
  if (!IsScoped()) {
    qualifier = "extern";
    if (!options_.dllexport_decl.empty()) {
      qualifier = options_.dllexport_decl + " " + qualifier;
    }
  } else {
    qualifier = "static";
  }

  format(
      "static const int $constant_name$ = $number$;\n"
      "$1$ ::$proto_ns$::internal::ExtensionIdentifier< $extendee$,\n"
      "    ::$proto_ns$::internal::$type_traits$, $field_type$, $packed$ >\n"
      "  $name$;\n",
      qualifier);
}

void ExtensionGenerator::GenerateDefinition(io::Printer* printer) {
<<<<<<< HEAD
  // If this is a class member, it needs to be declared in its class scope.
  string scope = (descriptor_->extension_scope() == NULL) ? "" :
    ClassName(descriptor_->extension_scope(), false) + "::";
  string name = scope + descriptor_->name();

  map<string, string> vars;
  vars["extendee"     ] = ExtendeeClassName(descriptor_);
  vars["type_traits"  ] = type_traits_;
  vars["name"         ] = name;
  vars["constant_name"] = FieldConstantName(descriptor_);
  vars["default"      ] = DefaultValue(descriptor_);
  vars["field_type"   ] = SimpleItoa(static_cast<int>(descriptor_->type()));
  vars["packed"       ] = descriptor_->options().packed() ? "true" : "false";
  vars["scope"        ] = scope;
=======
  // If we are building for lite with implicit weak fields, we want to skip over
  // any custom options (i.e. extensions of messages from descriptor.proto).
  // This prevents the creation of any unnecessary linker references to the
  // descriptor messages.
  if (options_.lite_implicit_weak_fields &&
      descriptor_->containing_type()->file()->name() ==
          "net/proto2/proto/descriptor.proto") {
    return;
  }
>>>>>>> 1ee15bae

  Formatter format(printer, variables_);
  string default_str;
  // If this is a class member, it needs to be declared in its class scope.
  if (descriptor_->cpp_type() == FieldDescriptor::CPPTYPE_STRING) {
    // We need to declare a global string which will contain the default value.
    // We cannot declare it at class scope because that would require exposing
    // it in the header which would be annoying for other reasons.  So we
    // replace :: with _ in the name and declare it as a global.
    default_str =
        StringReplace(variables_["scoped_name"], "::", "_", true) + "_default";
    format("const ::std::string $1$($2$);\n", default_str,
           DefaultValue(options_, descriptor_));
  } else {
    default_str = DefaultValue(options_, descriptor_);
  }

  // Likewise, class members need to declare the field constant variable.
  if (IsScoped()) {
    format(
        "#if !defined(_MSC_VER) || _MSC_VER >= 1900\n"
        "const int $scope$$constant_name$;\n"
        "#endif\n");
  }

  format(
      "::$proto_ns$::internal::ExtensionIdentifier< $extendee$,\n"
      "    ::$proto_ns$::internal::$type_traits$, $field_type$, $packed$ >\n"
      "  $scoped_name$($constant_name$, $1$);\n",
      default_str);
}

void ExtensionGenerator::GenerateRegistration(io::Printer* printer) {
  map<string, string> vars;
  vars["extendee"   ] = ExtendeeClassName(descriptor_);
  vars["number"     ] = SimpleItoa(descriptor_->number());
  vars["field_type" ] = SimpleItoa(static_cast<int>(descriptor_->type()));
  vars["is_repeated"] = descriptor_->is_repeated() ? "true" : "false";
  vars["is_packed"  ] = (descriptor_->is_repeated() &&
                         descriptor_->options().packed())
                        ? "true" : "false";

  switch (descriptor_->cpp_type()) {
    case FieldDescriptor::CPPTYPE_ENUM:
      printer->Print(vars,
        "::google::protobuf::internal::ExtensionSet::RegisterEnumExtension(\n"
        "  &$extendee$::default_instance(),\n"
        "  $number$, $field_type$, $is_repeated$, $is_packed$,\n");
      printer->Print(
        "  &$type$_IsValid);\n",
        "type", ClassName(descriptor_->enum_type(), true));
      break;
    case FieldDescriptor::CPPTYPE_MESSAGE:
      printer->Print(vars,
        "::google::protobuf::internal::ExtensionSet::RegisterMessageExtension(\n"
        "  &$extendee$::default_instance(),\n"
        "  $number$, $field_type$, $is_repeated$, $is_packed$,\n");
      printer->Print(
        "  &$type$::default_instance());\n",
        "type", ClassName(descriptor_->message_type(), true));
      break;
    default:
      printer->Print(vars,
        "::google::protobuf::internal::ExtensionSet::RegisterExtension(\n"
        "  &$extendee$::default_instance(),\n"
        "  $number$, $field_type$, $is_repeated$, $is_packed$);\n");
      break;
  }
}

}  // namespace cpp
}  // namespace compiler
}  // namespace protobuf
}  // namespace google<|MERGE_RESOLUTION|>--- conflicted
+++ resolved
@@ -35,16 +35,10 @@
 #include <google/protobuf/compiler/cpp/cpp_extension.h>
 #include <map>
 #include <google/protobuf/compiler/cpp/cpp_helpers.h>
-<<<<<<< HEAD
-#include <google/protobuf/stubs/strutil.h>
-#include <google/protobuf/io/printer.h>
-#include <google/protobuf/descriptor.pb.h>
-=======
 #include <google/protobuf/descriptor.pb.h>
 #include <google/protobuf/io/printer.h>
 #include <google/protobuf/stubs/strutil.h>
 
->>>>>>> 1ee15bae
 
 
 namespace google {
@@ -115,24 +109,12 @@
 
 ExtensionGenerator::~ExtensionGenerator() {}
 
-<<<<<<< HEAD
-void ExtensionGenerator::GenerateDeclaration(io::Printer* printer) {
-  map<string, string> vars;
-  vars["extendee"     ] = ExtendeeClassName(descriptor_);
-  vars["number"       ] = SimpleItoa(descriptor_->number());
-  vars["type_traits"  ] = type_traits_;
-  vars["name"         ] = descriptor_->name();
-  vars["field_type"   ] = SimpleItoa(static_cast<int>(descriptor_->type()));
-  vars["packed"       ] = descriptor_->options().packed() ? "true" : "false";
-  vars["constant_name"] = FieldConstantName(descriptor_);
-=======
 bool ExtensionGenerator::IsScoped() const {
   return descriptor_->extension_scope() != nullptr;
 }
 
 void ExtensionGenerator::GenerateDeclaration(io::Printer* printer) const {
   Formatter format(printer, variables_);
->>>>>>> 1ee15bae
 
   // If this is a class member, it needs to be declared "static".  Otherwise,
   // it needs to be "extern".  In the latter case, it also needs the DLL
@@ -156,22 +138,6 @@
 }
 
 void ExtensionGenerator::GenerateDefinition(io::Printer* printer) {
-<<<<<<< HEAD
-  // If this is a class member, it needs to be declared in its class scope.
-  string scope = (descriptor_->extension_scope() == NULL) ? "" :
-    ClassName(descriptor_->extension_scope(), false) + "::";
-  string name = scope + descriptor_->name();
-
-  map<string, string> vars;
-  vars["extendee"     ] = ExtendeeClassName(descriptor_);
-  vars["type_traits"  ] = type_traits_;
-  vars["name"         ] = name;
-  vars["constant_name"] = FieldConstantName(descriptor_);
-  vars["default"      ] = DefaultValue(descriptor_);
-  vars["field_type"   ] = SimpleItoa(static_cast<int>(descriptor_->type()));
-  vars["packed"       ] = descriptor_->options().packed() ? "true" : "false";
-  vars["scope"        ] = scope;
-=======
   // If we are building for lite with implicit weak fields, we want to skip over
   // any custom options (i.e. extensions of messages from descriptor.proto).
   // This prevents the creation of any unnecessary linker references to the
@@ -181,7 +147,6 @@
           "net/proto2/proto/descriptor.proto") {
     return;
   }
->>>>>>> 1ee15bae
 
   Formatter format(printer, variables_);
   string default_str;
@@ -214,44 +179,6 @@
       default_str);
 }
 
-void ExtensionGenerator::GenerateRegistration(io::Printer* printer) {
-  map<string, string> vars;
-  vars["extendee"   ] = ExtendeeClassName(descriptor_);
-  vars["number"     ] = SimpleItoa(descriptor_->number());
-  vars["field_type" ] = SimpleItoa(static_cast<int>(descriptor_->type()));
-  vars["is_repeated"] = descriptor_->is_repeated() ? "true" : "false";
-  vars["is_packed"  ] = (descriptor_->is_repeated() &&
-                         descriptor_->options().packed())
-                        ? "true" : "false";
-
-  switch (descriptor_->cpp_type()) {
-    case FieldDescriptor::CPPTYPE_ENUM:
-      printer->Print(vars,
-        "::google::protobuf::internal::ExtensionSet::RegisterEnumExtension(\n"
-        "  &$extendee$::default_instance(),\n"
-        "  $number$, $field_type$, $is_repeated$, $is_packed$,\n");
-      printer->Print(
-        "  &$type$_IsValid);\n",
-        "type", ClassName(descriptor_->enum_type(), true));
-      break;
-    case FieldDescriptor::CPPTYPE_MESSAGE:
-      printer->Print(vars,
-        "::google::protobuf::internal::ExtensionSet::RegisterMessageExtension(\n"
-        "  &$extendee$::default_instance(),\n"
-        "  $number$, $field_type$, $is_repeated$, $is_packed$,\n");
-      printer->Print(
-        "  &$type$::default_instance());\n",
-        "type", ClassName(descriptor_->message_type(), true));
-      break;
-    default:
-      printer->Print(vars,
-        "::google::protobuf::internal::ExtensionSet::RegisterExtension(\n"
-        "  &$extendee$::default_instance(),\n"
-        "  $number$, $field_type$, $is_repeated$, $is_packed$);\n");
-      break;
-  }
-}
-
 }  // namespace cpp
 }  // namespace compiler
 }  // namespace protobuf

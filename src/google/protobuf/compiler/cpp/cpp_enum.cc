--- conflicted
+++ resolved
@@ -79,30 +79,10 @@
 
 EnumGenerator::~EnumGenerator() {}
 
-<<<<<<< HEAD
-void EnumGenerator::FillForwardDeclaration(
-    map<string, const EnumDescriptor*>* enum_names) {
-  if (!options_.proto_h) {
-    return;
-  }
-  (*enum_names)[classname_] = descriptor_;
-}
-
-void EnumGenerator::GenerateDefinition(io::Printer* printer) {
-  map<string, string> vars;
-  vars["classname"] = classname_;
-  vars["short_name"] = descriptor_->name();
-  vars["enumbase"] = classname_ + (options_.proto_h ? " : int" : "");
-
-  printer->Print(vars, "enum $enumbase$ {\n");
-  printer->Annotate("enumbase", descriptor_);
-  printer->Indent();
-=======
 void EnumGenerator::GenerateDefinition(io::Printer* printer) {
   Formatter format(printer, variables_);
   format("enum ${1$$classname$$}$$enumbase$ {\n", descriptor_);
   format.Indent();
->>>>>>> 1ee15bae
 
   const EnumValueDescriptor* min_value = descriptor_->value(0);
   const EnumValueDescriptor* max_value = descriptor_->value(0);
@@ -119,14 +99,9 @@
         DeprecatedAttribute(options_,
                             descriptor_->value(i)->options().deprecated()));
 
-<<<<<<< HEAD
-    if (i > 0) printer->Print(",\n");
-    printer->Print(vars, "$prefix$$name$$deprecation$ = $number$");
-=======
     if (i > 0) format_value(",\n");
     format_value("${1$$prefix$$name$$}$ $deprecation$= $number$",
                  descriptor_->value(i));
->>>>>>> 1ee15bae
 
     if (descriptor_->value(i)->number() < min_value->number()) {
       min_value = descriptor_->value(i);
@@ -150,26 +125,6 @@
   format.Outdent();
   format("\n};\n");
 
-<<<<<<< HEAD
-  vars["min_name"] = EnumValueName(min_value);
-  vars["max_name"] = EnumValueName(max_value);
-
-  if (options_.dllexport_decl.empty()) {
-    vars["dllexport"] = "";
-  } else {
-    vars["dllexport"] = options_.dllexport_decl + " ";
-  }
-
-  printer->Print(vars,
-    "$dllexport$bool $classname$_IsValid(int value);\n"
-    "const $classname$ $prefix$$short_name$_MIN = $prefix$$min_name$;\n"
-    "const $classname$ $prefix$$short_name$_MAX = $prefix$$max_name$;\n");
-
-  if (generate_array_size_) {
-    printer->Print(vars,
-      "const int $prefix$$short_name$_ARRAYSIZE = "
-      "$prefix$$short_name$_MAX + 1;\n\n");
-=======
   format(
       "$dllexport_decl $bool $classname$_IsValid(int value);\n"
       "const $classname$ ${1$$prefix$$short_name$_MIN$}$ = "
@@ -183,7 +138,6 @@
         "const int ${1$$prefix$$short_name$_ARRAYSIZE$}$ = "
         "$prefix$$short_name$_MAX + 1;\n\n",
         descriptor_);
->>>>>>> 1ee15bae
   }
 
   if (HasDescriptorMethods(descriptor_->file(), options_)) {
@@ -237,36 +191,6 @@
   }
 }
 
-<<<<<<< HEAD
-void EnumGenerator::GenerateSymbolImports(io::Printer* printer) {
-  map<string, string> vars;
-  vars["nested_name"] = descriptor_->name();
-  vars["classname"] = classname_;
-  vars["constexpr"] = options_.proto_h ? "constexpr " : "";
-  printer->Print(vars, "typedef $classname$ $nested_name$;\n");
-
-  for (int j = 0; j < descriptor_->value_count(); j++) {
-    vars["tag"] = EnumValueName(descriptor_->value(j));
-    vars["deprecated_attr"] = descriptor_->value(j)->options().deprecated() ?
-      "PROTOBUF_DEPRECATED_ATTR " : "";
-    printer->Print(vars,
-      "$deprecated_attr$static $constexpr$const $nested_name$ $tag$ =\n"
-      "  $classname$_$tag$;\n");
-  }
-
-  printer->Print(vars,
-    "static inline bool $nested_name$_IsValid(int value) {\n"
-    "  return $classname$_IsValid(value);\n"
-    "}\n"
-    "static const $nested_name$ $nested_name$_MIN =\n"
-    "  $classname$_$nested_name$_MIN;\n"
-    "static const $nested_name$ $nested_name$_MAX =\n"
-    "  $classname$_$nested_name$_MAX;\n");
-  if (generate_array_size_) {
-    printer->Print(vars,
-      "static const int $nested_name$_ARRAYSIZE =\n"
-      "  $classname$_$nested_name$_ARRAYSIZE;\n");
-=======
 void EnumGenerator::GenerateSymbolImports(io::Printer* printer) const {
   Formatter format(printer, variables_);
   format("typedef $classname$ $nested_name$;\n");
@@ -295,7 +219,6 @@
         "static const int ${1$$nested_name$_ARRAYSIZE$}$ =\n"
         "  $classname$_$nested_name$_ARRAYSIZE;\n",
         descriptor_);
->>>>>>> 1ee15bae
   }
 
   if (HasDescriptorMethods(descriptor_->file(), options_)) {
@@ -334,40 +257,6 @@
   }
 }
 
-<<<<<<< HEAD
-void EnumGenerator::GenerateDescriptorInitializer(
-    io::Printer* printer, int index) {
-  map<string, string> vars;
-  vars["classname"] = classname_;
-  vars["index"] = SimpleItoa(index);
-
-  if (descriptor_->containing_type() == NULL) {
-    printer->Print(vars,
-      "$classname$_descriptor_ = file->enum_type($index$);\n");
-  } else {
-    vars["parent"] = ClassName(descriptor_->containing_type(), false);
-    printer->Print(vars,
-      "$classname$_descriptor_ = $parent$_descriptor_->enum_type($index$);\n");
-  }
-}
-
-void EnumGenerator::GenerateMethods(io::Printer* printer) {
-  map<string, string> vars;
-  vars["classname"] = classname_;
-  vars["constexpr"] = options_.proto_h ? "constexpr " : "";
-
-  if (HasDescriptorMethods(descriptor_->file(), options_)) {
-    printer->Print(vars,
-      "const ::google::protobuf::EnumDescriptor* $classname$_descriptor() {\n"
-      "  protobuf_AssignDescriptorsOnce();\n"
-      "  return $classname$_descriptor_;\n"
-      "}\n");
-  }
-
-  printer->Print(vars,
-    "bool $classname$_IsValid(int value) {\n"
-    "  switch(value) {\n");
-=======
 void EnumGenerator::GenerateMethods(int idx, io::Printer* printer) {
   Formatter format(printer, variables_);
   if (HasDescriptorMethods(descriptor_->file(), options_)) {
@@ -382,29 +271,20 @@
   format(
       "bool $classname$_IsValid(int value) {\n"
       "  switch (value) {\n");
->>>>>>> 1ee15bae
 
   // Multiple values may have the same number.  Make sure we only cover
   // each number once by first constructing a set containing all valid
   // numbers, then printing a case statement for each element.
 
-  set<int> numbers;
+  std::set<int> numbers;
   for (int j = 0; j < descriptor_->value_count(); j++) {
     const EnumValueDescriptor* value = descriptor_->value(j);
     numbers.insert(value->number());
   }
 
-<<<<<<< HEAD
-  for (set<int>::iterator iter = numbers.begin();
-       iter != numbers.end(); ++iter) {
-    printer->Print(
-      "    case $number$:\n",
-      "number", Int32ToString(*iter));
-=======
   for (std::set<int>::iterator iter = numbers.begin(); iter != numbers.end();
        ++iter) {
     format("    case $1$:\n", Int32ToString(*iter));
->>>>>>> 1ee15bae
   }
 
   format(

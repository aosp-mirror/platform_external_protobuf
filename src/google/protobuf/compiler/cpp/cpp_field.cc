// Protocol Buffers - Google's data interchange format
// Copyright 2008 Google Inc.  All rights reserved.
// https://developers.google.com/protocol-buffers/
//
// Redistribution and use in source and binary forms, with or without
// modification, are permitted provided that the following conditions are
// met:
//
//     * Redistributions of source code must retain the above copyright
// notice, this list of conditions and the following disclaimer.
//     * Redistributions in binary form must reproduce the above
// copyright notice, this list of conditions and the following disclaimer
// in the documentation and/or other materials provided with the
// distribution.
//     * Neither the name of Google Inc. nor the names of its
// contributors may be used to endorse or promote products derived from
// this software without specific prior written permission.
//
// THIS SOFTWARE IS PROVIDED BY THE COPYRIGHT HOLDERS AND CONTRIBUTORS
// "AS IS" AND ANY EXPRESS OR IMPLIED WARRANTIES, INCLUDING, BUT NOT
// LIMITED TO, THE IMPLIED WARRANTIES OF MERCHANTABILITY AND FITNESS FOR
// A PARTICULAR PURPOSE ARE DISCLAIMED. IN NO EVENT SHALL THE COPYRIGHT
// OWNER OR CONTRIBUTORS BE LIABLE FOR ANY DIRECT, INDIRECT, INCIDENTAL,
// SPECIAL, EXEMPLARY, OR CONSEQUENTIAL DAMAGES (INCLUDING, BUT NOT
// LIMITED TO, PROCUREMENT OF SUBSTITUTE GOODS OR SERVICES; LOSS OF USE,
// DATA, OR PROFITS; OR BUSINESS INTERRUPTION) HOWEVER CAUSED AND ON ANY
// THEORY OF LIABILITY, WHETHER IN CONTRACT, STRICT LIABILITY, OR TORT
// (INCLUDING NEGLIGENCE OR OTHERWISE) ARISING IN ANY WAY OUT OF THE USE
// OF THIS SOFTWARE, EVEN IF ADVISED OF THE POSSIBILITY OF SUCH DAMAGE.

// Author: kenton@google.com (Kenton Varda)
//  Based on original Protocol Buffers design by
//  Sanjay Ghemawat, Jeff Dean, and others.

#include <google/protobuf/compiler/cpp/cpp_field.h>
#include <memory>

#include <google/protobuf/compiler/cpp/cpp_helpers.h>
#include <google/protobuf/compiler/cpp/cpp_primitive_field.h>
#include <google/protobuf/compiler/cpp/cpp_string_field.h>

#include <google/protobuf/stubs/logging.h>
#include <google/protobuf/stubs/common.h>
#include <google/protobuf/compiler/cpp/cpp_enum_field.h>
#include <google/protobuf/compiler/cpp/cpp_map_field.h>
#include <google/protobuf/compiler/cpp/cpp_message_field.h>
#include <google/protobuf/descriptor.pb.h>
#include <google/protobuf/io/printer.h>
#include <google/protobuf/wire_format.h>
#include <google/protobuf/stubs/strutil.h>

namespace google {
namespace protobuf {
namespace compiler {
namespace cpp {

using internal::WireFormat;

void SetCommonFieldVariables(const FieldDescriptor* descriptor,
                             map<string, string>* variables,
                             const Options& options) {
<<<<<<< HEAD
=======
  SetCommonVars(options, variables);
  (*variables)["ns"] = Namespace(descriptor);
>>>>>>> 1ee15bae
  (*variables)["name"] = FieldName(descriptor);
  (*variables)["index"] = StrCat(descriptor->index());
  (*variables)["number"] = StrCat(descriptor->number());
  (*variables)["classname"] = ClassName(FieldScope(descriptor), false);
  (*variables)["declared_type"] = DeclaredTypeMethodName(descriptor->type());
  (*variables)["field_member"] = FieldName(descriptor) + "_";

<<<<<<< HEAD
  // non_null_ptr_to_name is usable only if has_$name$ is true.  It yields a
  // pointer that will not be NULL.  Subclasses of FieldGenerator may set
  // (*variables)["non_null_ptr_to_name"] differently.
  (*variables)["non_null_ptr_to_name"] =
      StrCat("&this->", FieldName(descriptor), "()");

  (*variables)["tag_size"] = SimpleItoa(
    WireFormat::TagSize(descriptor->number(), descriptor->type()));
  (*variables)["deprecation"] = descriptor->options().deprecated()
      ? " PROTOBUF_DEPRECATED" : "";
  (*variables)["deprecated_attr"] = descriptor->options().deprecated()
      ? "PROTOBUF_DEPRECATED_ATTR " : "";

  (*variables)["cppget"] = "Get";
=======
  (*variables)["tag_size"] = StrCat(
      WireFormat::TagSize(descriptor->number(), descriptor->type()));
  (*variables)["deprecated_attr"] =
      DeprecatedAttribute(options, descriptor->options().deprecated());
>>>>>>> 1ee15bae

  (*variables)["set_hasbit"] = "";
  (*variables)["clear_hasbit"] = "";
  if (HasFieldPresence(descriptor->file())) {
    (*variables)["set_hasbit_io"] =
        "HasBitSetters::set_has_" + FieldName(descriptor) + "(this);";
  } else {
    (*variables)["set_hasbit_io"] = "";
  }

<<<<<<< HEAD
  // By default, empty string, so that generic code used for both oneofs and
  // singular fields can be written.
  (*variables)["oneof_prefix"] = "";
=======
  // These variables are placeholders to pick out the beginning and ends of
  // identifiers for annotations (when doing so with existing variables would
  // be ambiguous or impossible). They should never be set to anything but the
  // empty string.
  (*variables)["{"] = "";
  (*variables)["}"] = "";
>>>>>>> 1ee15bae
}

void FieldGenerator::SetHasBitIndex(int32 has_bit_index) {
  if (!HasFieldPresence(descriptor_->file()) || has_bit_index == -1) {
    return;
  }
  variables_["set_hasbit"] = StrCat(
      "_has_bits_[", has_bit_index / 32, "] |= 0x",
      strings::Hex(1u << (has_bit_index % 32), strings::ZERO_PAD_8), "u;");
  variables_["clear_hasbit"] = StrCat(
      "_has_bits_[", has_bit_index / 32, "] &= ~0x",
      strings::Hex(1u << (has_bit_index % 32), strings::ZERO_PAD_8), "u;");
}

void SetCommonOneofFieldVariables(const FieldDescriptor* descriptor,
                                  map<string, string>* variables) {
  const string prefix = descriptor->containing_oneof()->name() + "_.";
  (*variables)["oneof_name"] = descriptor->containing_oneof()->name();
  (*variables)["field_member"] =
      StrCat(prefix, (*variables)["name"], "_");
}

FieldGenerator::~FieldGenerator() {}

void FieldGenerator::
GenerateMergeFromCodedStreamWithPacking(io::Printer* printer) const {
  // Reaching here indicates a bug. Cases are:
  //   - This FieldGenerator should support packing, but this method should be
  //     overridden.
  //   - This FieldGenerator doesn't support packing, and this method should
  //     never have been called.
  GOOGLE_LOG(FATAL) << "GenerateMergeFromCodedStreamWithPacking() "
             << "called on field generator that does not support packing.";

}

FieldGeneratorMap::FieldGeneratorMap(const Descriptor* descriptor,
                                     const Options& options,
                                     MessageSCCAnalyzer* scc_analyzer)
    : descriptor_(descriptor),
      options_(options),
      field_generators_(descriptor->field_count()) {
  // Construct all the FieldGenerators.
  for (int i = 0; i < descriptor->field_count(); i++) {
    field_generators_[i].reset(
        MakeGenerator(descriptor->field(i), options, scc_analyzer));
  }
}

FieldGenerator* FieldGeneratorMap::MakeGoogleInternalGenerator(
    const FieldDescriptor* field, const Options& options,
    MessageSCCAnalyzer* scc_analyzer) {

  return nullptr;
}

FieldGenerator* FieldGeneratorMap::MakeGenerator(
    const FieldDescriptor* field, const Options& options,
    MessageSCCAnalyzer* scc_analyzer) {
  FieldGenerator* generator =
      MakeGoogleInternalGenerator(field, options, scc_analyzer);
  if (generator) {
    return generator;
  }

  if (field->is_repeated()) {
    switch (field->cpp_type()) {
      case FieldDescriptor::CPPTYPE_MESSAGE:
        if (field->is_map()) {
          return new MapFieldGenerator(field, options);
        } else {
          return new RepeatedMessageFieldGenerator(field, options,
                                                   scc_analyzer);
        }
      case FieldDescriptor::CPPTYPE_STRING:
        return new RepeatedStringFieldGenerator(field, options);
      case FieldDescriptor::CPPTYPE_ENUM:
        return new RepeatedEnumFieldGenerator(field, options);
      default:
        return new RepeatedPrimitiveFieldGenerator(field, options);
    }
  } else if (field->containing_oneof()) {
    switch (field->cpp_type()) {
      case FieldDescriptor::CPPTYPE_MESSAGE:
        return new MessageOneofFieldGenerator(field, options, scc_analyzer);
      case FieldDescriptor::CPPTYPE_STRING:
        return new StringOneofFieldGenerator(field, options);
      case FieldDescriptor::CPPTYPE_ENUM:
        return new EnumOneofFieldGenerator(field, options);
      default:
        return new PrimitiveOneofFieldGenerator(field, options);
    }
  } else {
    switch (field->cpp_type()) {
      case FieldDescriptor::CPPTYPE_MESSAGE:
        return new MessageFieldGenerator(field, options, scc_analyzer);
      case FieldDescriptor::CPPTYPE_STRING:
        return new StringFieldGenerator(field, options);
      case FieldDescriptor::CPPTYPE_ENUM:
        return new EnumFieldGenerator(field, options);
      default:
        return new PrimitiveFieldGenerator(field, options);
    }
  }
}

FieldGeneratorMap::~FieldGeneratorMap() {}

const FieldGenerator& FieldGeneratorMap::get(
    const FieldDescriptor* field) const {
  GOOGLE_CHECK_EQ(field->containing_type(), descriptor_);
  return *field_generators_[field->index()];
}


}  // namespace cpp
}  // namespace compiler
}  // namespace protobuf
}  // namespace google<|MERGE_RESOLUTION|>--- conflicted
+++ resolved
@@ -57,13 +57,10 @@
 using internal::WireFormat;
 
 void SetCommonFieldVariables(const FieldDescriptor* descriptor,
-                             map<string, string>* variables,
+                             std::map<string, string>* variables,
                              const Options& options) {
-<<<<<<< HEAD
-=======
   SetCommonVars(options, variables);
   (*variables)["ns"] = Namespace(descriptor);
->>>>>>> 1ee15bae
   (*variables)["name"] = FieldName(descriptor);
   (*variables)["index"] = StrCat(descriptor->index());
   (*variables)["number"] = StrCat(descriptor->number());
@@ -71,27 +68,10 @@
   (*variables)["declared_type"] = DeclaredTypeMethodName(descriptor->type());
   (*variables)["field_member"] = FieldName(descriptor) + "_";
 
-<<<<<<< HEAD
-  // non_null_ptr_to_name is usable only if has_$name$ is true.  It yields a
-  // pointer that will not be NULL.  Subclasses of FieldGenerator may set
-  // (*variables)["non_null_ptr_to_name"] differently.
-  (*variables)["non_null_ptr_to_name"] =
-      StrCat("&this->", FieldName(descriptor), "()");
-
-  (*variables)["tag_size"] = SimpleItoa(
-    WireFormat::TagSize(descriptor->number(), descriptor->type()));
-  (*variables)["deprecation"] = descriptor->options().deprecated()
-      ? " PROTOBUF_DEPRECATED" : "";
-  (*variables)["deprecated_attr"] = descriptor->options().deprecated()
-      ? "PROTOBUF_DEPRECATED_ATTR " : "";
-
-  (*variables)["cppget"] = "Get";
-=======
   (*variables)["tag_size"] = StrCat(
       WireFormat::TagSize(descriptor->number(), descriptor->type()));
   (*variables)["deprecated_attr"] =
       DeprecatedAttribute(options, descriptor->options().deprecated());
->>>>>>> 1ee15bae
 
   (*variables)["set_hasbit"] = "";
   (*variables)["clear_hasbit"] = "";
@@ -102,18 +82,12 @@
     (*variables)["set_hasbit_io"] = "";
   }
 
-<<<<<<< HEAD
-  // By default, empty string, so that generic code used for both oneofs and
-  // singular fields can be written.
-  (*variables)["oneof_prefix"] = "";
-=======
   // These variables are placeholders to pick out the beginning and ends of
   // identifiers for annotations (when doing so with existing variables would
   // be ambiguous or impossible). They should never be set to anything but the
   // empty string.
   (*variables)["{"] = "";
   (*variables)["}"] = "";
->>>>>>> 1ee15bae
 }
 
 void FieldGenerator::SetHasBitIndex(int32 has_bit_index) {
@@ -129,7 +103,7 @@
 }
 
 void SetCommonOneofFieldVariables(const FieldDescriptor* descriptor,
-                                  map<string, string>* variables) {
+                                  std::map<string, string>* variables) {
   const string prefix = descriptor->containing_oneof()->name() + "_.";
   (*variables)["oneof_name"] = descriptor->containing_oneof()->name();
   (*variables)["field_member"] =
@@ -228,7 +202,6 @@
   return *field_generators_[field->index()];
 }
 
-
 }  // namespace cpp
 }  // namespace compiler
 }  // namespace protobuf

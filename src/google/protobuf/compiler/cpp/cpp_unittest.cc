// Protocol Buffers - Google's data interchange format
// Copyright 2008 Google Inc.  All rights reserved.
// https://developers.google.com/protocol-buffers/
//
// Redistribution and use in source and binary forms, with or without
// modification, are permitted provided that the following conditions are
// met:
//
//     * Redistributions of source code must retain the above copyright
// notice, this list of conditions and the following disclaimer.
//     * Redistributions in binary form must reproduce the above
// copyright notice, this list of conditions and the following disclaimer
// in the documentation and/or other materials provided with the
// distribution.
//     * Neither the name of Google Inc. nor the names of its
// contributors may be used to endorse or promote products derived from
// this software without specific prior written permission.
//
// THIS SOFTWARE IS PROVIDED BY THE COPYRIGHT HOLDERS AND CONTRIBUTORS
// "AS IS" AND ANY EXPRESS OR IMPLIED WARRANTIES, INCLUDING, BUT NOT
// LIMITED TO, THE IMPLIED WARRANTIES OF MERCHANTABILITY AND FITNESS FOR
// A PARTICULAR PURPOSE ARE DISCLAIMED. IN NO EVENT SHALL THE COPYRIGHT
// OWNER OR CONTRIBUTORS BE LIABLE FOR ANY DIRECT, INDIRECT, INCIDENTAL,
// SPECIAL, EXEMPLARY, OR CONSEQUENTIAL DAMAGES (INCLUDING, BUT NOT
// LIMITED TO, PROCUREMENT OF SUBSTITUTE GOODS OR SERVICES; LOSS OF USE,
// DATA, OR PROFITS; OR BUSINESS INTERRUPTION) HOWEVER CAUSED AND ON ANY
// THEORY OF LIABILITY, WHETHER IN CONTRACT, STRICT LIABILITY, OR TORT
// (INCLUDING NEGLIGENCE OR OTHERWISE) ARISING IN ANY WAY OUT OF THE USE
// OF THIS SOFTWARE, EVEN IF ADVISED OF THE POSSIBILITY OF SUCH DAMAGE.

// Author: kenton@google.com (Kenton Varda)
//  Based on original Protocol Buffers design by
//  Sanjay Ghemawat, Jeff Dean, and others.
//
// To test the code generator, we actually use it to generate code for
// net/proto2/internal/unittest.proto, then test that.  This means that we
// are actually testing the parser and other parts of the system at the same
// time, and that problems in the generator may show up as compile-time errors
// rather than unittest failures, which may be surprising.  However, testing
// the output of the C++ generator directly would be very hard.  We can't very
// well just check it against golden files since those files would have to be
// updated for any small change; such a test would be very brittle and probably
// not very helpful.  What we really want to test is that the code compiles
// correctly and produces the interfaces we expect, which is why this test
// is written this way.

#include <google/protobuf/compiler/cpp/cpp_unittest.h>

#include <google/protobuf/unittest.pb.h>
#include <google/protobuf/unittest_optimize_for.pb.h>
#include <google/protobuf/unittest_embed_optimize_for.pb.h>

#include <google/protobuf/test_util.h>
<<<<<<< HEAD
#include <google/protobuf/compiler/cpp/cpp_helpers.h>
#include <google/protobuf/compiler/cpp/cpp_test_bad_identifiers.pb.h>
#include <google/protobuf/compiler/importer.h>
#include <google/protobuf/io/coded_stream.h>
#include <google/protobuf/io/zero_copy_stream_impl.h>
#include <google/protobuf/descriptor.h>
#include <google/protobuf/descriptor.pb.h>
#include <google/protobuf/dynamic_message.h>

#include <google/protobuf/stubs/callback.h>
#include <google/protobuf/stubs/common.h>
#include <google/protobuf/stubs/logging.h>
#include <google/protobuf/stubs/strutil.h>
#include <google/protobuf/stubs/substitute.h>
#include <google/protobuf/testing/googletest.h>
#include <gtest/gtest.h>
#include <google/protobuf/stubs/stl_util.h>
=======

#define MESSAGE_TEST_NAME MessageTest
#define GENERATED_DESCRIPTOR_TEST_NAME GeneratedDescriptorTest
#define GENERATED_MESSAGE_TEST_NAME GeneratedMessageTest
#define GENERATED_ENUM_TEST_NAME GeneratedEnumTest
#define GENERATED_SERVICE_TEST_NAME GeneratedServiceTest
#define HELPERS_TEST_NAME HelpersTest
#define DESCRIPTOR_INIT_TEST_NAME DescriptorInitializationTest

#define UNITTEST_PROTO_PATH "net/proto2/internal/unittest.proto"
#define UNITTEST ::protobuf_unittest
#define UNITTEST_IMPORT ::protobuf_unittest_import

// Must include after the above macros.
#include <google/protobuf/compiler/cpp/cpp_unittest.inc>
>>>>>>> 1ee15bae

namespace google {
namespace protobuf {
namespace compiler {
namespace cpp {

// Can't use an anonymous namespace here due to brokenness of Tru64 compiler.
namespace cpp_unittest {

namespace protobuf_unittest = ::protobuf_unittest;

<<<<<<< HEAD

class MockErrorCollector : public MultiFileErrorCollector {
 public:
  MockErrorCollector() {}
  ~MockErrorCollector() {}

  string text_;

  // implements ErrorCollector ---------------------------------------
  void AddError(const string& filename, int line, int column,
                const string& message) {
    strings::SubstituteAndAppend(&text_, "$0:$1:$2: $3\n",
                                 filename, line, column, message);
  }
};

#ifndef PROTOBUF_TEST_NO_DESCRIPTORS

// Test that generated code has proper descriptors:
// Parse a descriptor directly (using google::protobuf::compiler::Importer) and
// compare it to the one that was produced by generated code.
TEST(GeneratedDescriptorTest, IdenticalDescriptors) {
  const FileDescriptor* generated_descriptor =
    unittest::TestAllTypes::descriptor()->file();

  // Set up the Importer.
  MockErrorCollector error_collector;
  DiskSourceTree source_tree;
  source_tree.MapPath("", TestSourceDir());
  Importer importer(&source_tree, &error_collector);

  // Import (parse) unittest.proto.
  const FileDescriptor* parsed_descriptor =
    importer.Import("google/protobuf/unittest.proto");
  EXPECT_EQ("", error_collector.text_);
  ASSERT_TRUE(parsed_descriptor != NULL);

  // Test that descriptors are generated correctly by converting them to
  // FileDescriptorProtos and comparing.
  FileDescriptorProto generated_decsriptor_proto, parsed_descriptor_proto;
  generated_descriptor->CopyTo(&generated_decsriptor_proto);
  parsed_descriptor->CopyTo(&parsed_descriptor_proto);

  EXPECT_EQ(parsed_descriptor_proto.DebugString(),
            generated_decsriptor_proto.DebugString());
}

#if !defined(GOOGLE_PROTOBUF_CMAKE_BUILD) && !defined(_MSC_VER)
// Test that generated code has proper descriptors:
// Touch a descriptor generated from an enormous message to validate special
// handling for descriptors exceeding the C++ standard's recommended minimum
// limit for string literal size
TEST(GeneratedDescriptorTest, EnormousDescriptor) {
  const Descriptor* generated_descriptor =
    TestEnormousDescriptor::descriptor();

  EXPECT_TRUE(generated_descriptor != NULL);
}
#endif

#endif  // !PROTOBUF_TEST_NO_DESCRIPTORS

// ===================================================================

TEST(GeneratedMessageTest, Defaults) {
  // Check that all default values are set correctly in the initial message.
  unittest::TestAllTypes message;

  TestUtil::ExpectClear(message);

  // Messages should return pointers to default instances until first use.
  // (This is not checked by ExpectClear() since it is not actually true after
  // the fields have been set and then cleared.)
  EXPECT_EQ(&unittest::TestAllTypes::OptionalGroup::default_instance(),
            &message.optionalgroup());
  EXPECT_EQ(&unittest::TestAllTypes::NestedMessage::default_instance(),
            &message.optional_nested_message());
  EXPECT_EQ(&unittest::ForeignMessage::default_instance(),
            &message.optional_foreign_message());
  EXPECT_EQ(&unittest_import::ImportMessage::default_instance(),
            &message.optional_import_message());
}

#ifndef PROTOBUF_USE_DLLS
TEST(GeneratedMessageTest, Int32StringConversion) {
  EXPECT_EQ("971", Int32ToString(971));
  EXPECT_EQ("(~0x7fffffff)", Int32ToString(kint32min));
  EXPECT_EQ("2147483647", Int32ToString(kint32max));
}

TEST(GeneratedMessageTest, Int64StringConversion) {
  EXPECT_EQ("GOOGLE_LONGLONG(971)", Int64ToString(971));
  EXPECT_EQ("GOOGLE_LONGLONG(-2147483648)", Int64ToString(kint32min));
  EXPECT_EQ("GOOGLE_LONGLONG(~0x7fffffffffffffff)", Int64ToString(kint64min));
  EXPECT_EQ("GOOGLE_LONGLONG(9223372036854775807)", Int64ToString(kint64max));
}
#endif  // !PROTOBUF_USE_DLLS

TEST(GeneratedMessageTest, FloatingPointDefaults) {
  const unittest::TestExtremeDefaultValues& extreme_default =
      unittest::TestExtremeDefaultValues::default_instance();

  EXPECT_EQ(0.0f, extreme_default.zero_float());
  EXPECT_EQ(1.0f, extreme_default.one_float());
  EXPECT_EQ(1.5f, extreme_default.small_float());
  EXPECT_EQ(-1.0f, extreme_default.negative_one_float());
  EXPECT_EQ(-1.5f, extreme_default.negative_float());
  EXPECT_EQ(2.0e8f, extreme_default.large_float());
  EXPECT_EQ(-8e-28f, extreme_default.small_negative_float());
  EXPECT_EQ(numeric_limits<double>::infinity(),
            extreme_default.inf_double());
  EXPECT_EQ(-numeric_limits<double>::infinity(),
            extreme_default.neg_inf_double());
  EXPECT_TRUE(extreme_default.nan_double() != extreme_default.nan_double());
  EXPECT_EQ(numeric_limits<float>::infinity(),
            extreme_default.inf_float());
  EXPECT_EQ(-numeric_limits<float>::infinity(),
            extreme_default.neg_inf_float());
  EXPECT_TRUE(extreme_default.nan_float() != extreme_default.nan_float());
}

TEST(GeneratedMessageTest, Trigraph) {
  const unittest::TestExtremeDefaultValues& extreme_default =
      unittest::TestExtremeDefaultValues::default_instance();

  EXPECT_EQ("? ? ?? ?? ??? ?\?/ ?\?-", extreme_default.cpp_trigraph());
}

TEST(GeneratedMessageTest, ExtremeSmallIntegerDefault) {
  const unittest::TestExtremeDefaultValues& extreme_default =
      unittest::TestExtremeDefaultValues::default_instance();
  EXPECT_EQ(~0x7fffffff, kint32min);
  EXPECT_EQ(GOOGLE_LONGLONG(~0x7fffffffffffffff), kint64min);
  EXPECT_EQ(kint32min, extreme_default.really_small_int32());
  EXPECT_EQ(kint64min, extreme_default.really_small_int64());
}

TEST(GeneratedMessageTest, Accessors) {
  // Set every field to a unique value then go back and check all those
  // values.
  unittest::TestAllTypes message;

  TestUtil::SetAllFields(&message);
  TestUtil::ExpectAllFieldsSet(message);

  TestUtil::ModifyRepeatedFields(&message);
  TestUtil::ExpectRepeatedFieldsModified(message);
}

TEST(GeneratedMessageTest, MutableStringDefault) {
  // mutable_foo() for a string should return a string initialized to its
  // default value.
  unittest::TestAllTypes message;

  EXPECT_EQ("hello", *message.mutable_default_string());

  // Note that the first time we call mutable_foo(), we get a newly-allocated
  // string, but if we clear it and call it again, we get the same object again.
  // We should verify that it has its default value in both cases.
  message.set_default_string("blah");
  message.Clear();

  EXPECT_EQ("hello", *message.mutable_default_string());
}

TEST(GeneratedMessageTest, StringDefaults) {
  unittest::TestExtremeDefaultValues message;
  // Check if '\000' can be used in default string value.
  EXPECT_EQ(string("hel\000lo", 6), message.string_with_zero());
  EXPECT_EQ(string("wor\000ld", 6), message.bytes_with_zero());
}

TEST(GeneratedMessageTest, ReleaseString) {
  // Check that release_foo() starts out NULL, and gives us a value
  // that we can delete after it's been set.
  unittest::TestAllTypes message;

  EXPECT_EQ(NULL, message.release_default_string());
  EXPECT_FALSE(message.has_default_string());
  EXPECT_EQ("hello", message.default_string());

  message.set_default_string("blah");
  EXPECT_TRUE(message.has_default_string());
  google::protobuf::scoped_ptr<string> str(message.release_default_string());
  EXPECT_FALSE(message.has_default_string());
  ASSERT_TRUE(str != NULL);
  EXPECT_EQ("blah", *str);

  EXPECT_EQ(NULL, message.release_default_string());
  EXPECT_FALSE(message.has_default_string());
  EXPECT_EQ("hello", message.default_string());
}

TEST(GeneratedMessageTest, ReleaseMessage) {
  // Check that release_foo() starts out NULL, and gives us a value
  // that we can delete after it's been set.
  unittest::TestAllTypes message;

  EXPECT_EQ(NULL, message.release_optional_nested_message());
  EXPECT_FALSE(message.has_optional_nested_message());

  message.mutable_optional_nested_message()->set_bb(1);
  google::protobuf::scoped_ptr<unittest::TestAllTypes::NestedMessage> nest(
      message.release_optional_nested_message());
  EXPECT_FALSE(message.has_optional_nested_message());
  ASSERT_TRUE(nest != NULL);
  EXPECT_EQ(1, nest->bb());

  EXPECT_EQ(NULL, message.release_optional_nested_message());
  EXPECT_FALSE(message.has_optional_nested_message());
}

TEST(GeneratedMessageTest, SetAllocatedString) {
  // Check that set_allocated_foo() works for strings.
  unittest::TestAllTypes message;

  EXPECT_FALSE(message.has_optional_string());
  const string kHello("hello");
  message.set_optional_string(kHello);
  EXPECT_TRUE(message.has_optional_string());

  message.set_allocated_optional_string(NULL);
  EXPECT_FALSE(message.has_optional_string());
  EXPECT_EQ("", message.optional_string());

  message.set_allocated_optional_string(new string(kHello));
  EXPECT_TRUE(message.has_optional_string());
  EXPECT_EQ(kHello, message.optional_string());
}

TEST(GeneratedMessageTest, SetAllocatedMessage) {
  // Check that set_allocated_foo() can be called in all cases.
  unittest::TestAllTypes message;

  EXPECT_FALSE(message.has_optional_nested_message());

  message.mutable_optional_nested_message()->set_bb(1);
  EXPECT_TRUE(message.has_optional_nested_message());

  message.set_allocated_optional_nested_message(NULL);
  EXPECT_FALSE(message.has_optional_nested_message());
  EXPECT_EQ(&unittest::TestAllTypes::NestedMessage::default_instance(),
            &message.optional_nested_message());

  message.mutable_optional_nested_message()->set_bb(1);
  unittest::TestAllTypes::NestedMessage* nest =
      message.release_optional_nested_message();
  ASSERT_TRUE(nest != NULL);
  EXPECT_FALSE(message.has_optional_nested_message());

  message.set_allocated_optional_nested_message(nest);
  EXPECT_TRUE(message.has_optional_nested_message());
  EXPECT_EQ(1, message.optional_nested_message().bb());
}

TEST(GeneratedMessageTest, Clear) {
  // Set every field to a unique value, clear the message, then check that
  // it is cleared.
  unittest::TestAllTypes message;

  TestUtil::SetAllFields(&message);
  message.Clear();
  TestUtil::ExpectClear(message);

  // Unlike with the defaults test, we do NOT expect that requesting embedded
  // messages will return a pointer to the default instance.  Instead, they
  // should return the objects that were created when mutable_blah() was
  // called.
  EXPECT_NE(&unittest::TestAllTypes::OptionalGroup::default_instance(),
            &message.optionalgroup());
  EXPECT_NE(&unittest::TestAllTypes::NestedMessage::default_instance(),
            &message.optional_nested_message());
  EXPECT_NE(&unittest::ForeignMessage::default_instance(),
            &message.optional_foreign_message());
  EXPECT_NE(&unittest_import::ImportMessage::default_instance(),
            &message.optional_import_message());
}

TEST(GeneratedMessageTest, EmbeddedNullsInBytesCharStar) {
  unittest::TestAllTypes message;

  const char* value = "\0lalala\0\0";
  message.set_optional_bytes(value, 9);
  ASSERT_EQ(9, message.optional_bytes().size());
  EXPECT_EQ(0, memcmp(value, message.optional_bytes().data(), 9));

  message.add_repeated_bytes(value, 9);
  ASSERT_EQ(9, message.repeated_bytes(0).size());
  EXPECT_EQ(0, memcmp(value, message.repeated_bytes(0).data(), 9));
}

TEST(GeneratedMessageTest, ClearOneField) {
  // Set every field to a unique value, then clear one value and insure that
  // only that one value is cleared.
  unittest::TestAllTypes message;

  TestUtil::SetAllFields(&message);
  int64 original_value = message.optional_int64();

  // Clear the field and make sure it shows up as cleared.
  message.clear_optional_int64();
  EXPECT_FALSE(message.has_optional_int64());
  EXPECT_EQ(0, message.optional_int64());

  // Other adjacent fields should not be cleared.
  EXPECT_TRUE(message.has_optional_int32());
  EXPECT_TRUE(message.has_optional_uint32());

  // Make sure if we set it again, then all fields are set.
  message.set_optional_int64(original_value);
  TestUtil::ExpectAllFieldsSet(message);
}

TEST(GeneratedMessageTest, StringCharStarLength) {
  // Verify that we can use a char*,length to set one of the string fields.
  unittest::TestAllTypes message;
  message.set_optional_string("abcdef", 3);
  EXPECT_EQ("abc", message.optional_string());

  // Verify that we can use a char*,length to add to a repeated string field.
  message.add_repeated_string("abcdef", 3);
  EXPECT_EQ(1, message.repeated_string_size());
  EXPECT_EQ("abc", message.repeated_string(0));

  // Verify that we can use a char*,length to set a repeated string field.
  message.set_repeated_string(0, "wxyz", 2);
  EXPECT_EQ("wx", message.repeated_string(0));
}


TEST(GeneratedMessageTest, CopyFrom) {
  unittest::TestAllTypes message1, message2;

  TestUtil::SetAllFields(&message1);
  message2.CopyFrom(message1);
  TestUtil::ExpectAllFieldsSet(message2);

  // Copying from self should be a no-op.
  message2.CopyFrom(message2);
  TestUtil::ExpectAllFieldsSet(message2);
}


TEST(GeneratedMessageTest, SwapWithEmpty) {
  unittest::TestAllTypes message1, message2;
  TestUtil::SetAllFields(&message1);

  TestUtil::ExpectAllFieldsSet(message1);
  TestUtil::ExpectClear(message2);
  message1.Swap(&message2);
  TestUtil::ExpectAllFieldsSet(message2);
  TestUtil::ExpectClear(message1);
}

TEST(GeneratedMessageTest, SwapWithSelf) {
  unittest::TestAllTypes message;
  TestUtil::SetAllFields(&message);
  TestUtil::ExpectAllFieldsSet(message);
  message.Swap(&message);
  TestUtil::ExpectAllFieldsSet(message);
}

TEST(GeneratedMessageTest, SwapWithOther) {
  unittest::TestAllTypes message1, message2;

  message1.set_optional_int32(123);
  message1.set_optional_string("abc");
  message1.mutable_optional_nested_message()->set_bb(1);
  message1.set_optional_nested_enum(unittest::TestAllTypes::FOO);
  message1.add_repeated_int32(1);
  message1.add_repeated_int32(2);
  message1.add_repeated_string("a");
  message1.add_repeated_string("b");
  message1.add_repeated_nested_message()->set_bb(7);
  message1.add_repeated_nested_message()->set_bb(8);
  message1.add_repeated_nested_enum(unittest::TestAllTypes::FOO);
  message1.add_repeated_nested_enum(unittest::TestAllTypes::BAR);

  message2.set_optional_int32(456);
  message2.set_optional_string("def");
  message2.mutable_optional_nested_message()->set_bb(2);
  message2.set_optional_nested_enum(unittest::TestAllTypes::BAR);
  message2.add_repeated_int32(3);
  message2.add_repeated_string("c");
  message2.add_repeated_nested_message()->set_bb(9);
  message2.add_repeated_nested_enum(unittest::TestAllTypes::BAZ);

  message1.Swap(&message2);

  EXPECT_EQ(456, message1.optional_int32());
  EXPECT_EQ("def", message1.optional_string());
  EXPECT_EQ(2, message1.optional_nested_message().bb());
  EXPECT_EQ(unittest::TestAllTypes::BAR, message1.optional_nested_enum());
  ASSERT_EQ(1, message1.repeated_int32_size());
  EXPECT_EQ(3, message1.repeated_int32(0));
  ASSERT_EQ(1, message1.repeated_string_size());
  EXPECT_EQ("c", message1.repeated_string(0));
  ASSERT_EQ(1, message1.repeated_nested_message_size());
  EXPECT_EQ(9, message1.repeated_nested_message(0).bb());
  ASSERT_EQ(1, message1.repeated_nested_enum_size());
  EXPECT_EQ(unittest::TestAllTypes::BAZ, message1.repeated_nested_enum(0));

  EXPECT_EQ(123, message2.optional_int32());
  EXPECT_EQ("abc", message2.optional_string());
  EXPECT_EQ(1, message2.optional_nested_message().bb());
  EXPECT_EQ(unittest::TestAllTypes::FOO, message2.optional_nested_enum());
  ASSERT_EQ(2, message2.repeated_int32_size());
  EXPECT_EQ(1, message2.repeated_int32(0));
  EXPECT_EQ(2, message2.repeated_int32(1));
  ASSERT_EQ(2, message2.repeated_string_size());
  EXPECT_EQ("a", message2.repeated_string(0));
  EXPECT_EQ("b", message2.repeated_string(1));
  ASSERT_EQ(2, message2.repeated_nested_message_size());
  EXPECT_EQ(7, message2.repeated_nested_message(0).bb());
  EXPECT_EQ(8, message2.repeated_nested_message(1).bb());
  ASSERT_EQ(2, message2.repeated_nested_enum_size());
  EXPECT_EQ(unittest::TestAllTypes::FOO, message2.repeated_nested_enum(0));
  EXPECT_EQ(unittest::TestAllTypes::BAR, message2.repeated_nested_enum(1));
}

TEST(GeneratedMessageTest, CopyConstructor) {
  unittest::TestAllTypes message1;
  TestUtil::SetAllFields(&message1);

  unittest::TestAllTypes message2(message1);
  TestUtil::ExpectAllFieldsSet(message2);
}

TEST(GeneratedMessageTest, CopyAssignmentOperator) {
  unittest::TestAllTypes message1;
  TestUtil::SetAllFields(&message1);

  unittest::TestAllTypes message2;
  message2 = message1;
  TestUtil::ExpectAllFieldsSet(message2);

  // Make sure that self-assignment does something sane.
  message2.operator=(message2);
  TestUtil::ExpectAllFieldsSet(message2);
}

#if !defined(PROTOBUF_TEST_NO_DESCRIPTORS) || \
    !defined(GOOGLE_PROTOBUF_NO_RTTI)
TEST(GeneratedMessageTest, UpcastCopyFrom) {
  // Test the CopyFrom method that takes in the generic const Message&
  // parameter.
  unittest::TestAllTypes message1, message2;

  TestUtil::SetAllFields(&message1);

  const Message* source = implicit_cast<const Message*>(&message1);
  message2.CopyFrom(*source);

  TestUtil::ExpectAllFieldsSet(message2);
}
#endif

#ifndef PROTOBUF_TEST_NO_DESCRIPTORS

TEST(GeneratedMessageTest, DynamicMessageCopyFrom) {
  // Test copying from a DynamicMessage, which must fall back to using
  // reflection.
  unittest::TestAllTypes message2;

  // Construct a new version of the dynamic message via the factory.
  DynamicMessageFactory factory;
  google::protobuf::scoped_ptr<Message> message1;
  message1.reset(factory.GetPrototype(
                     unittest::TestAllTypes::descriptor())->New());

  TestUtil::ReflectionTester reflection_tester(
    unittest::TestAllTypes::descriptor());
  reflection_tester.SetAllFieldsViaReflection(message1.get());

  message2.CopyFrom(*message1);

  TestUtil::ExpectAllFieldsSet(message2);
}

#endif  // !PROTOBUF_TEST_NO_DESCRIPTORS

TEST(GeneratedMessageTest, NonEmptyMergeFrom) {
  // Test merging with a non-empty message. Code is a modified form
  // of that found in google/protobuf/reflection_ops_unittest.cc.
  unittest::TestAllTypes message1, message2;

  TestUtil::SetAllFields(&message1);

  // This field will test merging into an empty spot.
  message2.set_optional_int32(message1.optional_int32());
  message1.clear_optional_int32();

  // This tests overwriting.
  message2.set_optional_string(message1.optional_string());
  message1.set_optional_string("something else");

  // This tests concatenating.
  message2.add_repeated_int32(message1.repeated_int32(1));
  int32 i = message1.repeated_int32(0);
  message1.clear_repeated_int32();
  message1.add_repeated_int32(i);

  message1.MergeFrom(message2);

  TestUtil::ExpectAllFieldsSet(message1);
}

#if !defined(PROTOBUF_TEST_NO_DESCRIPTORS) || \
    !defined(GOOGLE_PROTOBUF_NO_RTTI)
#ifdef PROTOBUF_HAS_DEATH_TEST

TEST(GeneratedMessageTest, MergeFromSelf) {
  unittest::TestAllTypes message;
  EXPECT_DEATH(message.MergeFrom(message), "Check failed:.*pb[.]cc");
  EXPECT_DEATH(message.MergeFrom(implicit_cast<const Message&>(message)),
               "Check failed:.*pb[.]cc");
}

#endif  // PROTOBUF_HAS_DEATH_TEST
#endif  // !PROTOBUF_TEST_NO_DESCRIPTORS || !GOOGLE_PROTOBUF_NO_RTTI

// Test the generated SerializeWithCachedSizesToArray(),
TEST(GeneratedMessageTest, SerializationToArray) {
  unittest::TestAllTypes message1, message2;
  string data;
  TestUtil::SetAllFields(&message1);
  int size = message1.ByteSize();
  data.resize(size);
  uint8* start = reinterpret_cast<uint8*>(string_as_array(&data));
  uint8* end = message1.SerializeWithCachedSizesToArray(start);
  EXPECT_EQ(size, end - start);
  EXPECT_TRUE(message2.ParseFromString(data));
  TestUtil::ExpectAllFieldsSet(message2);

}

TEST(GeneratedMessageTest, PackedFieldsSerializationToArray) {
  unittest::TestPackedTypes packed_message1, packed_message2;
  string packed_data;
  TestUtil::SetPackedFields(&packed_message1);
  int packed_size = packed_message1.ByteSize();
  packed_data.resize(packed_size);
  uint8* start = reinterpret_cast<uint8*>(string_as_array(&packed_data));
  uint8* end = packed_message1.SerializeWithCachedSizesToArray(start);
  EXPECT_EQ(packed_size, end - start);
  EXPECT_TRUE(packed_message2.ParseFromString(packed_data));
  TestUtil::ExpectPackedFieldsSet(packed_message2);
}

// Test the generated SerializeWithCachedSizes() by forcing the buffer to write
// one byte at a time.
TEST(GeneratedMessageTest, SerializationToStream) {
  unittest::TestAllTypes message1, message2;
  TestUtil::SetAllFields(&message1);
  int size = message1.ByteSize();
  string data;
  data.resize(size);
  {
    // Allow the output stream to buffer only one byte at a time.
    io::ArrayOutputStream array_stream(string_as_array(&data), size, 1);
    io::CodedOutputStream output_stream(&array_stream);
    message1.SerializeWithCachedSizes(&output_stream);
    EXPECT_FALSE(output_stream.HadError());
    EXPECT_EQ(size, output_stream.ByteCount());
  }
  EXPECT_TRUE(message2.ParseFromString(data));
  TestUtil::ExpectAllFieldsSet(message2);

}

TEST(GeneratedMessageTest, PackedFieldsSerializationToStream) {
  unittest::TestPackedTypes message1, message2;
  TestUtil::SetPackedFields(&message1);
  int size = message1.ByteSize();
  string data;
  data.resize(size);
  {
    // Allow the output stream to buffer only one byte at a time.
    io::ArrayOutputStream array_stream(string_as_array(&data), size, 1);
    io::CodedOutputStream output_stream(&array_stream);
    message1.SerializeWithCachedSizes(&output_stream);
    EXPECT_FALSE(output_stream.HadError());
    EXPECT_EQ(size, output_stream.ByteCount());
  }
  EXPECT_TRUE(message2.ParseFromString(data));
  TestUtil::ExpectPackedFieldsSet(message2);
}


TEST(GeneratedMessageTest, Required) {
  // Test that IsInitialized() returns false if required fields are missing.
  unittest::TestRequired message;

  EXPECT_FALSE(message.IsInitialized());
  message.set_a(1);
  EXPECT_FALSE(message.IsInitialized());
  message.set_b(2);
  EXPECT_FALSE(message.IsInitialized());
  message.set_c(3);
  EXPECT_TRUE(message.IsInitialized());
}

TEST(GeneratedMessageTest, RequiredForeign) {
  // Test that IsInitialized() returns false if required fields in nested
  // messages are missing.
  unittest::TestRequiredForeign message;

  EXPECT_TRUE(message.IsInitialized());

  message.mutable_optional_message();
  EXPECT_FALSE(message.IsInitialized());

  message.mutable_optional_message()->set_a(1);
  message.mutable_optional_message()->set_b(2);
  message.mutable_optional_message()->set_c(3);
  EXPECT_TRUE(message.IsInitialized());

  message.add_repeated_message();
  EXPECT_FALSE(message.IsInitialized());

  message.mutable_repeated_message(0)->set_a(1);
  message.mutable_repeated_message(0)->set_b(2);
  message.mutable_repeated_message(0)->set_c(3);
  EXPECT_TRUE(message.IsInitialized());
}

TEST(GeneratedMessageTest, ForeignNested) {
  // Test that TestAllTypes::NestedMessage can be embedded directly into
  // another message.
  unittest::TestForeignNested message;

  // If this compiles and runs without crashing, it must work.  We have
  // nothing more to test.
  unittest::TestAllTypes::NestedMessage* nested =
    message.mutable_foreign_nested();
  nested->set_bb(1);
}

TEST(GeneratedMessageTest, ReallyLargeTagNumber) {
  // Test that really large tag numbers don't break anything.
  unittest::TestReallyLargeTagNumber message1, message2;
  string data;

  // For the most part, if this compiles and runs then we're probably good.
  // (The most likely cause for failure would be if something were attempting
  // to allocate a lookup table of some sort using tag numbers as the index.)
  // We'll try serializing just for fun.
  message1.set_a(1234);
  message1.set_bb(5678);
  message1.SerializeToString(&data);
  EXPECT_TRUE(message2.ParseFromString(data));
  EXPECT_EQ(1234, message2.a());
  EXPECT_EQ(5678, message2.bb());
}

TEST(GeneratedMessageTest, MutualRecursion) {
  // Test that mutually-recursive message types work.
  unittest::TestMutualRecursionA message;
  unittest::TestMutualRecursionA* nested = message.mutable_bb()->mutable_a();
  unittest::TestMutualRecursionA* nested2 = nested->mutable_bb()->mutable_a();

  // Again, if the above compiles and runs, that's all we really have to
  // test, but just for run we'll check that the system didn't somehow come
  // up with a pointer loop...
  EXPECT_NE(&message, nested);
  EXPECT_NE(&message, nested2);
  EXPECT_NE(nested, nested2);
}

TEST(GeneratedMessageTest, CamelCaseFieldNames) {
  // This test is mainly checking that the following compiles, which verifies
  // that the field names were coerced to lower-case.
  //
  // Protocol buffers standard style is to use lowercase-with-underscores for
  // field names.  Some old proto1 .protos unfortunately used camel-case field
  // names.  In proto1, these names were forced to lower-case.  So, we do the
  // same thing in proto2.

  unittest::TestCamelCaseFieldNames message;

  message.set_primitivefield(2);
  message.set_stringfield("foo");
  message.set_enumfield(unittest::FOREIGN_FOO);
  message.mutable_messagefield()->set_c(6);

  message.add_repeatedprimitivefield(8);
  message.add_repeatedstringfield("qux");
  message.add_repeatedenumfield(unittest::FOREIGN_BAR);
  message.add_repeatedmessagefield()->set_c(15);

  EXPECT_EQ(2, message.primitivefield());
  EXPECT_EQ("foo", message.stringfield());
  EXPECT_EQ(unittest::FOREIGN_FOO, message.enumfield());
  EXPECT_EQ(6, message.messagefield().c());

  EXPECT_EQ(8, message.repeatedprimitivefield(0));
  EXPECT_EQ("qux", message.repeatedstringfield(0));
  EXPECT_EQ(unittest::FOREIGN_BAR, message.repeatedenumfield(0));
  EXPECT_EQ(15, message.repeatedmessagefield(0).c());
}

TEST(GeneratedMessageTest, TestConflictingSymbolNames) {
=======
TEST(GENERATED_MESSAGE_TEST_NAME, TestConflictingSymbolNames) {
>>>>>>> 1ee15bae
  // test_bad_identifiers.proto successfully compiled, then it works.  The
  // following is just a token usage to insure that the code is, in fact,
  // being compiled and linked.

  protobuf_unittest::TestConflictingSymbolNames message;
  message.set_uint32(1);
  EXPECT_EQ(3, message.ByteSizeLong());

  message.set_friend_(5);
  EXPECT_EQ(5, message.friend_());

  message.set_class_(6);
  EXPECT_EQ(6, message.class_());

  // Instantiate extension template functions to test conflicting template
  // parameter names.
  typedef protobuf_unittest::TestConflictingSymbolNamesExtension ExtensionMessage;
  message.AddExtension(ExtensionMessage::repeated_int32_ext, 123);
  EXPECT_EQ(123,
            message.GetExtension(ExtensionMessage::repeated_int32_ext, 0));
}

TEST(GENERATED_MESSAGE_TEST_NAME, TestConflictingEnumNames) {
  protobuf_unittest::TestConflictingEnumNames message;
  message.set_conflicting_enum(protobuf_unittest::TestConflictingEnumNames_NestedConflictingEnum_and_);
  EXPECT_EQ(1, message.conflicting_enum());
  message.set_conflicting_enum(protobuf_unittest::TestConflictingEnumNames_NestedConflictingEnum_XOR);
  EXPECT_EQ(5, message.conflicting_enum());

  protobuf_unittest::ConflictingEnum conflicting_enum;
  conflicting_enum = protobuf_unittest::NOT_EQ;
  EXPECT_EQ(1, conflicting_enum);
  conflicting_enum = protobuf_unittest::return_;
  EXPECT_EQ(3, conflicting_enum);
<<<<<<< HEAD
}

#ifndef PROTOBUF_TEST_NO_DESCRIPTORS

TEST(GeneratedMessageTest, TestOptimizedForSize) {
  // We rely on the tests in reflection_ops_unittest and wire_format_unittest
  // to really test that reflection-based methods work.  Here we are mostly
  // just making sure that TestOptimizedForSize actually builds and seems to
  // function.

  protobuf_unittest::TestOptimizedForSize message, message2;
  message.set_i(1);
  message.mutable_msg()->set_c(2);
  message2.CopyFrom(message);
  EXPECT_EQ(1, message2.i());
  EXPECT_EQ(2, message2.msg().c());
}

TEST(GeneratedMessageTest, TestEmbedOptimizedForSize) {
  // Verifies that something optimized for speed can contain something optimized
  // for size.

  protobuf_unittest::TestEmbedOptimizedForSize message, message2;
  message.mutable_optional_message()->set_i(1);
  message.add_repeated_message()->mutable_msg()->set_c(2);
  string data;
  message.SerializeToString(&data);
  ASSERT_TRUE(message2.ParseFromString(data));
  EXPECT_EQ(1, message2.optional_message().i());
  EXPECT_EQ(2, message2.repeated_message(0).msg().c());
}

TEST(GeneratedMessageTest, TestSpaceUsed) {
  unittest::TestAllTypes message1;
  // sizeof provides a lower bound on SpaceUsed().
  EXPECT_LE(sizeof(unittest::TestAllTypes), message1.SpaceUsed());
  const int empty_message_size = message1.SpaceUsed();

  // Setting primitive types shouldn't affect the space used.
  message1.set_optional_int32(123);
  message1.set_optional_int64(12345);
  message1.set_optional_uint32(123);
  message1.set_optional_uint64(12345);
  EXPECT_EQ(empty_message_size, message1.SpaceUsed());

  // On some STL implementations, setting the string to a small value should
  // only increase SpaceUsed() by the size of a string object, though this is
  // not true everywhere.
  message1.set_optional_string("abc");
  EXPECT_LE(empty_message_size + sizeof(string), message1.SpaceUsed());

  // Setting a string to a value larger than the string object itself should
  // increase SpaceUsed(), because it cannot store the value internally.
  message1.set_optional_string(string(sizeof(string) + 1, 'x'));
  int min_expected_increase = message1.optional_string().capacity() +
      sizeof(string);
  EXPECT_LE(empty_message_size + min_expected_increase,
            message1.SpaceUsed());

  int previous_size = message1.SpaceUsed();
  // Adding an optional message should increase the size by the size of the
  // nested message type. NestedMessage is simple enough (1 int field) that it
  // is equal to sizeof(NestedMessage)
  message1.mutable_optional_nested_message();
  ASSERT_EQ(sizeof(unittest::TestAllTypes::NestedMessage),
            message1.optional_nested_message().SpaceUsed());
  EXPECT_EQ(previous_size +
            sizeof(unittest::TestAllTypes::NestedMessage),
            message1.SpaceUsed());
}

TEST(GeneratedMessageTest, TestOneofSpaceUsed) {
  unittest::TestOneof2 message1;
  EXPECT_LE(sizeof(unittest::TestOneof2), message1.SpaceUsed());

  const int empty_message_size = message1.SpaceUsed();
  // Setting primitive types shouldn't affect the space used.
  message1.set_foo_int(123);
  message1.set_bar_int(12345);
  EXPECT_EQ(empty_message_size, message1.SpaceUsed());

  // Setting a string in oneof to a small value should only increase SpaceUsed()
  // by the size of a string object.
  message1.set_foo_string("abc");
  EXPECT_LE(empty_message_size + sizeof(string), message1.SpaceUsed());

  // Setting a string in oneof to a value larger than the string object itself
  // should increase SpaceUsed(), because it cannot store the value internally.
  message1.set_foo_string(string(sizeof(string) + 1, 'x'));
  int min_expected_increase = message1.foo_string().capacity() +
      sizeof(string);
  EXPECT_LE(empty_message_size + min_expected_increase,
            message1.SpaceUsed());

  // Setting a message in oneof should delete the other fields and increase the
  // size by the size of the nested message type. NestedMessage is simple enough
  // that it is equal to sizeof(NestedMessage)
  message1.mutable_foo_message();
  ASSERT_EQ(sizeof(unittest::TestOneof2::NestedMessage),
            message1.foo_message().SpaceUsed());
  EXPECT_EQ(empty_message_size +
            sizeof(unittest::TestOneof2::NestedMessage),
            message1.SpaceUsed());
}

#endif  // !PROTOBUF_TEST_NO_DESCRIPTORS


TEST(GeneratedMessageTest, FieldConstantValues) {
  unittest::TestRequired message;
  EXPECT_EQ(unittest::TestAllTypes_NestedMessage::kBbFieldNumber, 1);
  EXPECT_EQ(unittest::TestAllTypes::kOptionalInt32FieldNumber, 1);
  EXPECT_EQ(unittest::TestAllTypes::kOptionalgroupFieldNumber, 16);
  EXPECT_EQ(unittest::TestAllTypes::kOptionalNestedMessageFieldNumber, 18);
  EXPECT_EQ(unittest::TestAllTypes::kOptionalNestedEnumFieldNumber, 21);
  EXPECT_EQ(unittest::TestAllTypes::kRepeatedInt32FieldNumber, 31);
  EXPECT_EQ(unittest::TestAllTypes::kRepeatedgroupFieldNumber, 46);
  EXPECT_EQ(unittest::TestAllTypes::kRepeatedNestedMessageFieldNumber, 48);
  EXPECT_EQ(unittest::TestAllTypes::kRepeatedNestedEnumFieldNumber, 51);
}

TEST(GeneratedMessageTest, ExtensionConstantValues) {
  EXPECT_EQ(unittest::TestRequired::kSingleFieldNumber, 1000);
  EXPECT_EQ(unittest::TestRequired::kMultiFieldNumber, 1001);
  EXPECT_EQ(unittest::kOptionalInt32ExtensionFieldNumber, 1);
  EXPECT_EQ(unittest::kOptionalgroupExtensionFieldNumber, 16);
  EXPECT_EQ(unittest::kOptionalNestedMessageExtensionFieldNumber, 18);
  EXPECT_EQ(unittest::kOptionalNestedEnumExtensionFieldNumber, 21);
  EXPECT_EQ(unittest::kRepeatedInt32ExtensionFieldNumber, 31);
  EXPECT_EQ(unittest::kRepeatedgroupExtensionFieldNumber, 46);
  EXPECT_EQ(unittest::kRepeatedNestedMessageExtensionFieldNumber, 48);
  EXPECT_EQ(unittest::kRepeatedNestedEnumExtensionFieldNumber, 51);
}

TEST(GeneratedMessageTest, ParseFromTruncated) {
  const string long_string = string(128, 'q');
  FileDescriptorProto p;
  p.add_extension()->set_name(long_string);
  const string msg = p.SerializeAsString();
  int successful_count = 0;
  for (int i = 0; i <= msg.size(); i++) {
    if (p.ParseFromArray(msg.c_str(), i)) {
      ++successful_count;
    }
  }
  // We don't really care about how often we succeeded.
  // As long as we didn't crash, we're happy.
  EXPECT_GE(successful_count, 1);
}

// ===================================================================

TEST(GeneratedEnumTest, EnumValuesAsSwitchCases) {
  // Test that our nested enum values can be used as switch cases.  This test
  // doesn't actually do anything, the proof that it works is that it
  // compiles.
  int i =0;
  unittest::TestAllTypes::NestedEnum a = unittest::TestAllTypes::BAR;
  switch (a) {
    case unittest::TestAllTypes::FOO:
      i = 1;
      break;
    case unittest::TestAllTypes::BAR:
      i = 2;
      break;
    case unittest::TestAllTypes::BAZ:
      i = 3;
      break;
    case unittest::TestAllTypes::NEG:
      i = -1;
      break;
    // no default case:  We want to make sure the compiler recognizes that
    //   all cases are covered.  (GCC warns if you do not cover all cases of
    //   an enum in a switch.)
  }

  // Token check just for fun.
  EXPECT_EQ(2, i);
}

TEST(GeneratedEnumTest, IsValidValue) {
  // Test enum IsValidValue.
  EXPECT_TRUE(unittest::TestAllTypes::NestedEnum_IsValid(1));
  EXPECT_TRUE(unittest::TestAllTypes::NestedEnum_IsValid(2));
  EXPECT_TRUE(unittest::TestAllTypes::NestedEnum_IsValid(3));

  EXPECT_FALSE(unittest::TestAllTypes::NestedEnum_IsValid(0));
  EXPECT_FALSE(unittest::TestAllTypes::NestedEnum_IsValid(4));

  // Make sure it also works when there are dups.
  EXPECT_TRUE(unittest::TestEnumWithDupValue_IsValid(1));
  EXPECT_TRUE(unittest::TestEnumWithDupValue_IsValid(2));
  EXPECT_TRUE(unittest::TestEnumWithDupValue_IsValid(3));

  EXPECT_FALSE(unittest::TestEnumWithDupValue_IsValid(0));
  EXPECT_FALSE(unittest::TestEnumWithDupValue_IsValid(4));
}

TEST(GeneratedEnumTest, MinAndMax) {
  EXPECT_EQ(unittest::TestAllTypes::NEG,
            unittest::TestAllTypes::NestedEnum_MIN);
  EXPECT_EQ(unittest::TestAllTypes::BAZ,
            unittest::TestAllTypes::NestedEnum_MAX);
  EXPECT_EQ(4, unittest::TestAllTypes::NestedEnum_ARRAYSIZE);

  EXPECT_EQ(unittest::FOREIGN_FOO, unittest::ForeignEnum_MIN);
  EXPECT_EQ(unittest::FOREIGN_BAZ, unittest::ForeignEnum_MAX);
  EXPECT_EQ(7, unittest::ForeignEnum_ARRAYSIZE);

  EXPECT_EQ(1, unittest::TestEnumWithDupValue_MIN);
  EXPECT_EQ(3, unittest::TestEnumWithDupValue_MAX);
  EXPECT_EQ(4, unittest::TestEnumWithDupValue_ARRAYSIZE);

  EXPECT_EQ(unittest::SPARSE_E, unittest::TestSparseEnum_MIN);
  EXPECT_EQ(unittest::SPARSE_C, unittest::TestSparseEnum_MAX);
  EXPECT_EQ(12589235, unittest::TestSparseEnum_ARRAYSIZE);

  // Make sure we can take the address of _MIN, _MAX and _ARRAYSIZE.
  void* null_pointer = 0;  // NULL may be integer-type, not pointer-type.
  EXPECT_NE(null_pointer, &unittest::TestAllTypes::NestedEnum_MIN);
  EXPECT_NE(null_pointer, &unittest::TestAllTypes::NestedEnum_MAX);
  EXPECT_NE(null_pointer, &unittest::TestAllTypes::NestedEnum_ARRAYSIZE);

  EXPECT_NE(null_pointer, &unittest::ForeignEnum_MIN);
  EXPECT_NE(null_pointer, &unittest::ForeignEnum_MAX);
  EXPECT_NE(null_pointer, &unittest::ForeignEnum_ARRAYSIZE);

  // Make sure we can use _MIN and _MAX as switch cases.
  switch (unittest::SPARSE_A) {
    case unittest::TestSparseEnum_MIN:
    case unittest::TestSparseEnum_MAX:
      break;
    default:
      break;
  }
}

#ifndef PROTOBUF_TEST_NO_DESCRIPTORS

TEST(GeneratedEnumTest, Name) {
  // "Names" in the presence of dup values are a bit arbitrary.
  EXPECT_EQ("FOO1", unittest::TestEnumWithDupValue_Name(unittest::FOO1));
  EXPECT_EQ("FOO1", unittest::TestEnumWithDupValue_Name(unittest::FOO2));

  EXPECT_EQ("SPARSE_A", unittest::TestSparseEnum_Name(unittest::SPARSE_A));
  EXPECT_EQ("SPARSE_B", unittest::TestSparseEnum_Name(unittest::SPARSE_B));
  EXPECT_EQ("SPARSE_C", unittest::TestSparseEnum_Name(unittest::SPARSE_C));
  EXPECT_EQ("SPARSE_D", unittest::TestSparseEnum_Name(unittest::SPARSE_D));
  EXPECT_EQ("SPARSE_E", unittest::TestSparseEnum_Name(unittest::SPARSE_E));
  EXPECT_EQ("SPARSE_F", unittest::TestSparseEnum_Name(unittest::SPARSE_F));
  EXPECT_EQ("SPARSE_G", unittest::TestSparseEnum_Name(unittest::SPARSE_G));
}

TEST(GeneratedEnumTest, Parse) {
  unittest::TestEnumWithDupValue dup_value = unittest::FOO1;
  EXPECT_TRUE(unittest::TestEnumWithDupValue_Parse("FOO1", &dup_value));
  EXPECT_EQ(unittest::FOO1, dup_value);
  EXPECT_TRUE(unittest::TestEnumWithDupValue_Parse("FOO2", &dup_value));
  EXPECT_EQ(unittest::FOO2, dup_value);
  EXPECT_FALSE(unittest::TestEnumWithDupValue_Parse("FOO", &dup_value));
}

TEST(GeneratedEnumTest, GetEnumDescriptor) {
  EXPECT_EQ(unittest::TestAllTypes::NestedEnum_descriptor(),
            GetEnumDescriptor<unittest::TestAllTypes::NestedEnum>());
  EXPECT_EQ(unittest::ForeignEnum_descriptor(),
            GetEnumDescriptor<unittest::ForeignEnum>());
  EXPECT_EQ(unittest::TestEnumWithDupValue_descriptor(),
            GetEnumDescriptor<unittest::TestEnumWithDupValue>());
  EXPECT_EQ(unittest::TestSparseEnum_descriptor(),
            GetEnumDescriptor<unittest::TestSparseEnum>());
}

enum NonProtoEnum {
  kFoo = 1,
};

TEST(GeneratedEnumTest, IsProtoEnumTypeTrait) {
  EXPECT_TRUE(is_proto_enum<unittest::TestAllTypes::NestedEnum>::value);
  EXPECT_TRUE(is_proto_enum<unittest::ForeignEnum>::value);
  EXPECT_TRUE(is_proto_enum<unittest::TestEnumWithDupValue>::value);
  EXPECT_TRUE(is_proto_enum<unittest::TestSparseEnum>::value);

  EXPECT_FALSE(is_proto_enum<int>::value);
  EXPECT_FALSE(is_proto_enum<NonProtoEnum>::value);
}

#endif  // PROTOBUF_TEST_NO_DESCRIPTORS

// ===================================================================

#ifndef PROTOBUF_TEST_NO_DESCRIPTORS

// Support code for testing services.
class GeneratedServiceTest : public testing::Test {
 protected:
  class MockTestService : public unittest::TestService {
   public:
    MockTestService()
      : called_(false),
        method_(""),
        controller_(NULL),
        request_(NULL),
        response_(NULL),
        done_(NULL) {}

    ~MockTestService() {}

    void Reset() { called_ = false; }

    // implements TestService ----------------------------------------

    void Foo(RpcController* controller,
             const unittest::FooRequest* request,
             unittest::FooResponse* response,
             Closure* done) {
      ASSERT_FALSE(called_);
      called_ = true;
      method_ = "Foo";
      controller_ = controller;
      request_ = request;
      response_ = response;
      done_ = done;
    }

    void Bar(RpcController* controller,
             const unittest::BarRequest* request,
             unittest::BarResponse* response,
             Closure* done) {
      ASSERT_FALSE(called_);
      called_ = true;
      method_ = "Bar";
      controller_ = controller;
      request_ = request;
      response_ = response;
      done_ = done;
    }

    // ---------------------------------------------------------------

    bool called_;
    string method_;
    RpcController* controller_;
    const Message* request_;
    Message* response_;
    Closure* done_;
  };

  class MockRpcChannel : public RpcChannel {
   public:
    MockRpcChannel()
      : called_(false),
        method_(NULL),
        controller_(NULL),
        request_(NULL),
        response_(NULL),
        done_(NULL),
        destroyed_(NULL) {}

    ~MockRpcChannel() {
      if (destroyed_ != NULL) *destroyed_ = true;
    }

    void Reset() { called_ = false; }

    // implements TestService ----------------------------------------

    void CallMethod(const MethodDescriptor* method,
                    RpcController* controller,
                    const Message* request,
                    Message* response,
                    Closure* done) {
      ASSERT_FALSE(called_);
      called_ = true;
      method_ = method;
      controller_ = controller;
      request_ = request;
      response_ = response;
      done_ = done;
    }

    // ---------------------------------------------------------------

    bool called_;
    const MethodDescriptor* method_;
    RpcController* controller_;
    const Message* request_;
    Message* response_;
    Closure* done_;
    bool* destroyed_;
  };

  class MockController : public RpcController {
   public:
    void Reset() {
      ADD_FAILURE() << "Reset() not expected during this test.";
    }
    bool Failed() const {
      ADD_FAILURE() << "Failed() not expected during this test.";
      return false;
    }
    string ErrorText() const {
      ADD_FAILURE() << "ErrorText() not expected during this test.";
      return "";
    }
    void StartCancel() {
      ADD_FAILURE() << "StartCancel() not expected during this test.";
    }
    void SetFailed(const string& reason) {
      ADD_FAILURE() << "SetFailed() not expected during this test.";
    }
    bool IsCanceled() const {
      ADD_FAILURE() << "IsCanceled() not expected during this test.";
      return false;
    }
    void NotifyOnCancel(Closure* callback) {
      ADD_FAILURE() << "NotifyOnCancel() not expected during this test.";
    }
  };

  GeneratedServiceTest()
    : descriptor_(unittest::TestService::descriptor()),
      foo_(descriptor_->FindMethodByName("Foo")),
      bar_(descriptor_->FindMethodByName("Bar")),
      stub_(&mock_channel_),
      done_(::google::protobuf::internal::NewPermanentCallback(&DoNothing)) {}

  virtual void SetUp() {
    ASSERT_TRUE(foo_ != NULL);
    ASSERT_TRUE(bar_ != NULL);
  }

  const ServiceDescriptor* descriptor_;
  const MethodDescriptor* foo_;
  const MethodDescriptor* bar_;

  MockTestService mock_service_;
  MockController mock_controller_;

  MockRpcChannel mock_channel_;
  unittest::TestService::Stub stub_;

  // Just so we don't have to re-define these with every test.
  unittest::FooRequest foo_request_;
  unittest::FooResponse foo_response_;
  unittest::BarRequest bar_request_;
  unittest::BarResponse bar_response_;
  google::protobuf::scoped_ptr<Closure> done_;
};

TEST_F(GeneratedServiceTest, GetDescriptor) {
  // Test that GetDescriptor() works.

  EXPECT_EQ(descriptor_, mock_service_.GetDescriptor());
}

TEST_F(GeneratedServiceTest, GetChannel) {
  EXPECT_EQ(&mock_channel_, stub_.channel());
}

TEST_F(GeneratedServiceTest, OwnsChannel) {
  MockRpcChannel* channel = new MockRpcChannel;
  bool destroyed = false;
  channel->destroyed_ = &destroyed;

  {
    unittest::TestService::Stub owning_stub(channel,
                                            Service::STUB_OWNS_CHANNEL);
    EXPECT_FALSE(destroyed);
  }

  EXPECT_TRUE(destroyed);
}

TEST_F(GeneratedServiceTest, CallMethod) {
  // Test that CallMethod() works.

  // Call Foo() via CallMethod().
  mock_service_.CallMethod(foo_, &mock_controller_,
                           &foo_request_, &foo_response_, done_.get());

  ASSERT_TRUE(mock_service_.called_);

  EXPECT_EQ("Foo"            , mock_service_.method_    );
  EXPECT_EQ(&mock_controller_, mock_service_.controller_);
  EXPECT_EQ(&foo_request_    , mock_service_.request_   );
  EXPECT_EQ(&foo_response_   , mock_service_.response_  );
  EXPECT_EQ(done_.get()      , mock_service_.done_      );

  // Try again, but call Bar() instead.
  mock_service_.Reset();
  mock_service_.CallMethod(bar_, &mock_controller_,
                           &bar_request_, &bar_response_, done_.get());

  ASSERT_TRUE(mock_service_.called_);
  EXPECT_EQ("Bar", mock_service_.method_);
}

TEST_F(GeneratedServiceTest, CallMethodTypeFailure) {
  // Verify death if we call Foo() with Bar's message types.

#ifdef PROTOBUF_HAS_DEATH_TEST  // death tests do not work on Windows yet
  EXPECT_DEBUG_DEATH(
    mock_service_.CallMethod(foo_, &mock_controller_,
                             &foo_request_, &bar_response_, done_.get()),
    "dynamic_cast");

  mock_service_.Reset();
  EXPECT_DEBUG_DEATH(
    mock_service_.CallMethod(foo_, &mock_controller_,
                             &bar_request_, &foo_response_, done_.get()),
    "dynamic_cast");
#endif  // PROTOBUF_HAS_DEATH_TEST
}

TEST_F(GeneratedServiceTest, GetPrototypes) {
  // Test Get{Request,Response}Prototype() methods.

  EXPECT_EQ(&unittest::FooRequest::default_instance(),
            &mock_service_.GetRequestPrototype(foo_));
  EXPECT_EQ(&unittest::BarRequest::default_instance(),
            &mock_service_.GetRequestPrototype(bar_));

  EXPECT_EQ(&unittest::FooResponse::default_instance(),
            &mock_service_.GetResponsePrototype(foo_));
  EXPECT_EQ(&unittest::BarResponse::default_instance(),
            &mock_service_.GetResponsePrototype(bar_));
}

TEST_F(GeneratedServiceTest, Stub) {
  // Test that the stub class works.

  // Call Foo() via the stub.
  stub_.Foo(&mock_controller_, &foo_request_, &foo_response_, done_.get());

  ASSERT_TRUE(mock_channel_.called_);

  EXPECT_EQ(foo_             , mock_channel_.method_    );
  EXPECT_EQ(&mock_controller_, mock_channel_.controller_);
  EXPECT_EQ(&foo_request_    , mock_channel_.request_   );
  EXPECT_EQ(&foo_response_   , mock_channel_.response_  );
  EXPECT_EQ(done_.get()      , mock_channel_.done_      );

  // Call Bar() via the stub.
  mock_channel_.Reset();
  stub_.Bar(&mock_controller_, &bar_request_, &bar_response_, done_.get());

  ASSERT_TRUE(mock_channel_.called_);
  EXPECT_EQ(bar_, mock_channel_.method_);
}

TEST_F(GeneratedServiceTest, NotImplemented) {
  // Test that failing to implement a method of a service causes it to fail
  // with a "not implemented" error message.

  // A service which doesn't implement any methods.
  class UnimplementedService : public unittest::TestService {
   public:
    UnimplementedService() {}
  };

  UnimplementedService unimplemented_service;

  // And a controller which expects to get a "not implemented" error.
  class ExpectUnimplementedController : public MockController {
   public:
    ExpectUnimplementedController() : called_(false) {}

    void SetFailed(const string& reason) {
      EXPECT_FALSE(called_);
      called_ = true;
      EXPECT_EQ("Method Foo() not implemented.", reason);
    }

    bool called_;
  };

  ExpectUnimplementedController controller;

  // Call Foo.
  unimplemented_service.Foo(&controller, &foo_request_, &foo_response_,
                            done_.get());

  EXPECT_TRUE(controller.called_);
}

// ===================================================================

class OneofTest : public testing::Test {
 protected:
  virtual void SetUp() {
  }

  void ExpectEnumCasesWork(const unittest::TestOneof2 &message) {
    switch (message.foo_case()) {
      case unittest::TestOneof2::kFooInt:
        EXPECT_TRUE(message.has_foo_int());
        break;
      case unittest::TestOneof2::kFooString:
        EXPECT_TRUE(message.has_foo_string());
        break;
      case unittest::TestOneof2::kFooCord:
        EXPECT_TRUE(message.has_foo_cord());
        break;
      case unittest::TestOneof2::kFooStringPiece:
        EXPECT_TRUE(message.has_foo_string_piece());
        break;
      case unittest::TestOneof2::kFooBytes:
        EXPECT_TRUE(message.has_foo_bytes());
        break;
      case unittest::TestOneof2::kFooEnum:
        EXPECT_TRUE(message.has_foo_enum());
        break;
      case unittest::TestOneof2::kFooMessage:
        EXPECT_TRUE(message.has_foo_message());
        break;
      case unittest::TestOneof2::kFoogroup:
        EXPECT_TRUE(message.has_foogroup());
        break;
      case unittest::TestOneof2::kFooLazyMessage:
        EXPECT_TRUE(message.has_foo_lazy_message());
        break;
      case unittest::TestOneof2::FOO_NOT_SET:
        break;
    }
  }
};

TEST_F(OneofTest, SettingOneFieldClearsOthers) {
  unittest::TestOneof2 message;

  message.set_foo_int(123);
  EXPECT_TRUE(message.has_foo_int());
  TestUtil::ExpectAtMostOneFieldSetInOneof(message);

  message.set_foo_string("foo");
  EXPECT_TRUE(message.has_foo_string());
  TestUtil::ExpectAtMostOneFieldSetInOneof(message);


  message.set_foo_bytes("qux");
  EXPECT_TRUE(message.has_foo_bytes());
  TestUtil::ExpectAtMostOneFieldSetInOneof(message);

  message.set_foo_enum(unittest::TestOneof2::FOO);
  EXPECT_TRUE(message.has_foo_enum());
  TestUtil::ExpectAtMostOneFieldSetInOneof(message);

  message.mutable_foo_message()->set_qux_int(234);
  EXPECT_TRUE(message.has_foo_message());
  TestUtil::ExpectAtMostOneFieldSetInOneof(message);

  message.mutable_foogroup()->set_a(345);
  EXPECT_TRUE(message.has_foogroup());
  TestUtil::ExpectAtMostOneFieldSetInOneof(message);


  // we repeat this because we didn't test if this properly clears other fields
  // at the beginning.
  message.set_foo_int(123);
  EXPECT_TRUE(message.has_foo_int());
  TestUtil::ExpectAtMostOneFieldSetInOneof(message);
}

TEST_F(OneofTest, EnumCases) {
  unittest::TestOneof2 message;

  message.set_foo_int(123);
  ExpectEnumCasesWork(message);
  message.set_foo_string("foo");
  ExpectEnumCasesWork(message);
  message.set_foo_bytes("qux");
  ExpectEnumCasesWork(message);
  message.set_foo_enum(unittest::TestOneof2::FOO);
  ExpectEnumCasesWork(message);
  message.mutable_foo_message()->set_qux_int(234);
  ExpectEnumCasesWork(message);
  message.mutable_foogroup()->set_a(345);
  ExpectEnumCasesWork(message);
}

TEST_F(OneofTest, PrimitiveType) {
  unittest::TestOneof2 message;
  // Unset field returns default value
  EXPECT_EQ(message.foo_int(), 0);

  message.set_foo_int(123);
  EXPECT_TRUE(message.has_foo_int());
  EXPECT_EQ(message.foo_int(), 123);
  message.clear_foo_int();
  EXPECT_FALSE(message.has_foo_int());
}

TEST_F(OneofTest, EnumType) {
  unittest::TestOneof2 message;
  // Unset field returns default value
  EXPECT_EQ(message.foo_enum(), 1);

  message.set_foo_enum(unittest::TestOneof2::FOO);
  EXPECT_TRUE(message.has_foo_enum());
  EXPECT_EQ(message.foo_enum(), unittest::TestOneof2::FOO);
  message.clear_foo_enum();
  EXPECT_FALSE(message.has_foo_enum());
}

TEST_F(OneofTest, SetString) {
  // Check that setting a string field in various ways works
  unittest::TestOneof2 message;

  // Unset field returns default value
  EXPECT_EQ(message.foo_string(), "");

  message.set_foo_string("foo");
  EXPECT_TRUE(message.has_foo_string());
  EXPECT_EQ(message.foo_string(), "foo");
  message.clear_foo_string();
  EXPECT_FALSE(message.has_foo_string());

  message.set_foo_string(string("bar"));
  EXPECT_TRUE(message.has_foo_string());
  EXPECT_EQ(message.foo_string(), "bar");
  message.clear_foo_string();
  EXPECT_FALSE(message.has_foo_string());


  message.set_foo_string("qux", 3);
  EXPECT_TRUE(message.has_foo_string());
  EXPECT_EQ(message.foo_string(), "qux");
  message.clear_foo_string();
  EXPECT_FALSE(message.has_foo_string());

  message.mutable_foo_string()->assign("quux");
  EXPECT_TRUE(message.has_foo_string());
  EXPECT_EQ(message.foo_string(), "quux");
  message.clear_foo_string();
  EXPECT_FALSE(message.has_foo_string());

  message.set_foo_string("corge");
  EXPECT_TRUE(message.has_foo_string());
  EXPECT_EQ(message.foo_string(), "corge");
  message.clear_foo_string();
  EXPECT_FALSE(message.has_foo_string());
}

TEST_F(OneofTest, ReleaseString) {
  // Check that release_foo() starts out NULL, and gives us a value
  // that we can delete after it's been set.
  unittest::TestOneof2 message;

  EXPECT_EQ(NULL, message.release_foo_string());
  EXPECT_FALSE(message.has_foo_string());

  message.set_foo_string("blah");
  EXPECT_TRUE(message.has_foo_string());
  google::protobuf::scoped_ptr<string> str(message.release_foo_string());
  EXPECT_FALSE(message.has_foo_string());
  ASSERT_TRUE(str != NULL);
  EXPECT_EQ("blah", *str);

  EXPECT_EQ(NULL, message.release_foo_string());
  EXPECT_FALSE(message.has_foo_string());
}

TEST_F(OneofTest, SetAllocatedString) {
  // Check that set_allocated_foo() works for strings.
  unittest::TestOneof2 message;

  EXPECT_FALSE(message.has_foo_string());
  const string kHello("hello");
  message.set_foo_string(kHello);
  EXPECT_TRUE(message.has_foo_string());

  message.set_allocated_foo_string(NULL);
  EXPECT_FALSE(message.has_foo_string());
  EXPECT_EQ("", message.foo_string());

  message.set_allocated_foo_string(new string(kHello));
  EXPECT_TRUE(message.has_foo_string());
  EXPECT_EQ(kHello, message.foo_string());
}


TEST_F(OneofTest, SetMessage) {
  // Check that setting a message field works
  unittest::TestOneof2 message;

  // Unset field returns default instance
  EXPECT_EQ(&message.foo_message(),
            &unittest::TestOneof2_NestedMessage::default_instance());
  EXPECT_EQ(message.foo_message().qux_int(), 0);

  message.mutable_foo_message()->set_qux_int(234);
  EXPECT_TRUE(message.has_foo_message());
  EXPECT_EQ(message.foo_message().qux_int(), 234);
  message.clear_foo_message();
  EXPECT_FALSE(message.has_foo_message());
}

TEST_F(OneofTest, ReleaseMessage) {
  // Check that release_foo() starts out NULL, and gives us a value
  // that we can delete after it's been set.
  unittest::TestOneof2 message;

  EXPECT_EQ(NULL, message.release_foo_message());
  EXPECT_FALSE(message.has_foo_message());

  message.mutable_foo_message()->set_qux_int(1);
  EXPECT_TRUE(message.has_foo_message());
  google::protobuf::scoped_ptr<unittest::TestOneof2_NestedMessage> mes(
      message.release_foo_message());
  EXPECT_FALSE(message.has_foo_message());
  ASSERT_TRUE(mes != NULL);
  EXPECT_EQ(1, mes->qux_int());

  EXPECT_EQ(NULL, message.release_foo_message());
  EXPECT_FALSE(message.has_foo_message());
}

TEST_F(OneofTest, SetAllocatedMessage) {
  // Check that set_allocated_foo() works for messages.
  unittest::TestOneof2 message;

  EXPECT_FALSE(message.has_foo_message());

  message.mutable_foo_message()->set_qux_int(1);
  EXPECT_TRUE(message.has_foo_message());

  message.set_allocated_foo_message(NULL);
  EXPECT_FALSE(message.has_foo_message());
  EXPECT_EQ(&message.foo_message(),
            &unittest::TestOneof2_NestedMessage::default_instance());

  message.mutable_foo_message()->set_qux_int(1);
  unittest::TestOneof2_NestedMessage* mes = message.release_foo_message();
  ASSERT_TRUE(mes != NULL);
  EXPECT_FALSE(message.has_foo_message());

  message.set_allocated_foo_message(mes);
  EXPECT_TRUE(message.has_foo_message());
  EXPECT_EQ(1, message.foo_message().qux_int());
}


TEST_F(OneofTest, Clear) {
  unittest::TestOneof2 message;

  message.set_foo_int(1);
  EXPECT_TRUE(message.has_foo_int());
  message.clear_foo_int();
  EXPECT_FALSE(message.has_foo_int());
}

TEST_F(OneofTest, Defaults) {
  unittest::TestOneof2 message;

  EXPECT_FALSE(message.has_foo_int());
  EXPECT_EQ(message.foo_int(), 0);

  EXPECT_FALSE(message.has_foo_string());
  EXPECT_EQ(message.foo_string(), "");


  EXPECT_FALSE(message.has_foo_bytes());
  EXPECT_EQ(message.foo_bytes(), "");

  EXPECT_FALSE(message.has_foo_enum());
  EXPECT_EQ(message.foo_enum(), 1);

  EXPECT_FALSE(message.has_foo_message());
  EXPECT_EQ(message.foo_message().qux_int(), 0);

  EXPECT_FALSE(message.has_foogroup());
  EXPECT_EQ(message.foogroup().a(), 0);


  EXPECT_FALSE(message.has_bar_int());
  EXPECT_EQ(message.bar_int(), 5);

  EXPECT_FALSE(message.has_bar_string());
  EXPECT_EQ(message.bar_string(), "STRING");


  EXPECT_FALSE(message.has_bar_bytes());
  EXPECT_EQ(message.bar_bytes(), "BYTES");

  EXPECT_FALSE(message.has_bar_enum());
  EXPECT_EQ(message.bar_enum(), 2);
}

TEST_F(OneofTest, SwapWithEmpty) {
  unittest::TestOneof2 message1, message2;
  message1.set_foo_string("FOO");
  EXPECT_TRUE(message1.has_foo_string());
  message1.Swap(&message2);
  EXPECT_FALSE(message1.has_foo_string());
  EXPECT_TRUE(message2.has_foo_string());
  EXPECT_EQ(message2.foo_string(), "FOO");
}

TEST_F(OneofTest, SwapWithSelf) {
  unittest::TestOneof2 message;
  message.set_foo_string("FOO");
  EXPECT_TRUE(message.has_foo_string());
  message.Swap(&message);
  EXPECT_TRUE(message.has_foo_string());
  EXPECT_EQ(message.foo_string(), "FOO");
}

TEST_F(OneofTest, SwapBothHasFields) {
  unittest::TestOneof2 message1, message2;

  message1.set_foo_string("FOO");
  EXPECT_TRUE(message1.has_foo_string());
  message2.mutable_foo_message()->set_qux_int(1);
  EXPECT_TRUE(message2.has_foo_message());

  message1.Swap(&message2);
  EXPECT_FALSE(message1.has_foo_string());
  EXPECT_FALSE(message2.has_foo_message());
  EXPECT_TRUE(message1.has_foo_message());
  EXPECT_EQ(message1.foo_message().qux_int(), 1);
  EXPECT_TRUE(message2.has_foo_string());
  EXPECT_EQ(message2.foo_string(), "FOO");
}

TEST_F(OneofTest, CopyConstructor) {
  unittest::TestOneof2 message1;
  message1.set_foo_bytes("FOO");

  unittest::TestOneof2 message2(message1);
  EXPECT_TRUE(message2.has_foo_bytes());
  EXPECT_EQ(message2.foo_bytes(), "FOO");
}

TEST_F(OneofTest, CopyFrom) {
  unittest::TestOneof2 message1, message2;
  message1.set_foo_enum(unittest::TestOneof2::BAR);
  EXPECT_TRUE(message1.has_foo_enum());

  message2.CopyFrom(message1);
  EXPECT_TRUE(message2.has_foo_enum());
  EXPECT_EQ(message2.foo_enum(), unittest::TestOneof2::BAR);

  // Copying from self should be a no-op.
  message2.CopyFrom(message2);
  EXPECT_TRUE(message2.has_foo_enum());
  EXPECT_EQ(message2.foo_enum(), unittest::TestOneof2::BAR);
}

TEST_F(OneofTest, CopyAssignmentOperator) {
  unittest::TestOneof2 message1;
  message1.mutable_foo_message()->set_qux_int(123);
  EXPECT_TRUE(message1.has_foo_message());

  unittest::TestOneof2 message2;
  message2 = message1;
  EXPECT_EQ(message2.foo_message().qux_int(), 123);

  // Make sure that self-assignment does something sane.
  message2 = message2;
  EXPECT_EQ(message2.foo_message().qux_int(), 123);
}

TEST_F(OneofTest, UpcastCopyFrom) {
  // Test the CopyFrom method that takes in the generic const Message&
  // parameter.
  unittest::TestOneof2 message1, message2;
  message1.mutable_foogroup()->set_a(123);
  EXPECT_TRUE(message1.has_foogroup());

  const Message* source = implicit_cast<const Message*>(&message1);
  message2.CopyFrom(*source);

  EXPECT_TRUE(message2.has_foogroup());
  EXPECT_EQ(message2.foogroup().a(), 123);
}

// Test the generated SerializeWithCachedSizesToArray(),
// This indirectly tests MergePartialFromCodedStream()
// We have to test each field type separately because we cannot set them at the
// same time
TEST_F(OneofTest, SerializationToArray) {
  // Primitive type
  {
    unittest::TestOneof2 message1, message2;
    string data;
    message1.set_foo_int(123);
    int size = message1.ByteSize();
    data.resize(size);
    uint8* start = reinterpret_cast<uint8*>(string_as_array(&data));
    uint8* end = message1.SerializeWithCachedSizesToArray(start);
    EXPECT_EQ(size, end - start);
    EXPECT_TRUE(message2.ParseFromString(data));
    EXPECT_EQ(message2.foo_int(), 123);
  }

  // String
  {
    unittest::TestOneof2 message1, message2;
    string data;
    message1.set_foo_string("foo");
    int size = message1.ByteSize();
    data.resize(size);
    uint8* start = reinterpret_cast<uint8*>(string_as_array(&data));
    uint8* end = message1.SerializeWithCachedSizesToArray(start);
    EXPECT_EQ(size, end - start);
    EXPECT_TRUE(message2.ParseFromString(data));
    EXPECT_EQ(message2.foo_string(), "foo");
  }


  // Bytes
  {
    unittest::TestOneof2 message1, message2;
    string data;
    message1.set_foo_bytes("qux");
    int size = message1.ByteSize();
    data.resize(size);
    uint8* start = reinterpret_cast<uint8*>(string_as_array(&data));
    uint8* end = message1.SerializeWithCachedSizesToArray(start);
    EXPECT_EQ(size, end - start);
    EXPECT_TRUE(message2.ParseFromString(data));
    EXPECT_EQ(message2.foo_bytes(), "qux");
  }

  // Enum
  {
    unittest::TestOneof2 message1, message2;
    string data;
    message1.set_foo_enum(unittest::TestOneof2::FOO);
    int size = message1.ByteSize();
    data.resize(size);
    uint8* start = reinterpret_cast<uint8*>(string_as_array(&data));
    uint8* end = message1.SerializeWithCachedSizesToArray(start);
    EXPECT_EQ(size, end - start);
    EXPECT_TRUE(message2.ParseFromString(data));
    EXPECT_EQ(message2.foo_enum(), unittest::TestOneof2::FOO);
  }

  // Message
  {
    unittest::TestOneof2 message1, message2;
    string data;
    message1.mutable_foo_message()->set_qux_int(234);
    int size = message1.ByteSize();
    data.resize(size);
    uint8* start = reinterpret_cast<uint8*>(string_as_array(&data));
    uint8* end = message1.SerializeWithCachedSizesToArray(start);
    EXPECT_EQ(size, end - start);
    EXPECT_TRUE(message2.ParseFromString(data));
    EXPECT_EQ(message2.foo_message().qux_int(), 234);
  }

  // Group
  {
    unittest::TestOneof2 message1, message2;
    string data;
    message1.mutable_foogroup()->set_a(345);
    int size = message1.ByteSize();
    data.resize(size);
    uint8* start = reinterpret_cast<uint8*>(string_as_array(&data));
    uint8* end = message1.SerializeWithCachedSizesToArray(start);
    EXPECT_EQ(size, end - start);
    EXPECT_TRUE(message2.ParseFromString(data));
    EXPECT_EQ(message2.foogroup().a(), 345);
  }

}

// Test the generated SerializeWithCachedSizes() by forcing the buffer to write
// one byte at a time.
// This indirectly tests MergePartialFromCodedStream()
// We have to test each field type separately because we cannot set them at the
// same time
TEST_F(OneofTest, SerializationToStream) {
  // Primitive type
  {
    unittest::TestOneof2 message1, message2;
    string data;
    message1.set_foo_int(123);
    int size = message1.ByteSize();
    data.resize(size);

    {
      // Allow the output stream to buffer only one byte at a time.
      io::ArrayOutputStream array_stream(string_as_array(&data), size, 1);
      io::CodedOutputStream output_stream(&array_stream);
      message1.SerializeWithCachedSizes(&output_stream);
      EXPECT_FALSE(output_stream.HadError());
      EXPECT_EQ(size, output_stream.ByteCount());
    }

    EXPECT_TRUE(message2.ParseFromString(data));
    EXPECT_EQ(message2.foo_int(), 123);
  }

  // String
  {
    unittest::TestOneof2 message1, message2;
    string data;
    message1.set_foo_string("foo");
    int size = message1.ByteSize();
    data.resize(size);

    {
      // Allow the output stream to buffer only one byte at a time.
      io::ArrayOutputStream array_stream(string_as_array(&data), size, 1);
      io::CodedOutputStream output_stream(&array_stream);
      message1.SerializeWithCachedSizes(&output_stream);
      EXPECT_FALSE(output_stream.HadError());
      EXPECT_EQ(size, output_stream.ByteCount());
    }

    EXPECT_TRUE(message2.ParseFromString(data));
    EXPECT_EQ(message2.foo_string(), "foo");
  }


  // Bytes
  {
    unittest::TestOneof2 message1, message2;
    string data;
    message1.set_foo_bytes("qux");
    int size = message1.ByteSize();
    data.resize(size);

    {
      // Allow the output stream to buffer only one byte at a time.
      io::ArrayOutputStream array_stream(string_as_array(&data), size, 1);
      io::CodedOutputStream output_stream(&array_stream);
      message1.SerializeWithCachedSizes(&output_stream);
      EXPECT_FALSE(output_stream.HadError());
      EXPECT_EQ(size, output_stream.ByteCount());
    }

    EXPECT_TRUE(message2.ParseFromString(data));
    EXPECT_EQ(message2.foo_bytes(), "qux");
  }

  // Enum
  {
    unittest::TestOneof2 message1, message2;
    string data;
    message1.set_foo_enum(unittest::TestOneof2::FOO);
    int size = message1.ByteSize();
    data.resize(size);

    {
      // Allow the output stream to buffer only one byte at a time.
      io::ArrayOutputStream array_stream(string_as_array(&data), size, 1);
      io::CodedOutputStream output_stream(&array_stream);
      message1.SerializeWithCachedSizes(&output_stream);
      EXPECT_FALSE(output_stream.HadError());
      EXPECT_EQ(size, output_stream.ByteCount());
    }

    EXPECT_TRUE(message2.ParseFromString(data));
    EXPECT_EQ(message2.foo_enum(), unittest::TestOneof2::FOO);
  }

  // Message
  {
    unittest::TestOneof2 message1, message2;
    string data;
    message1.mutable_foo_message()->set_qux_int(234);
    int size = message1.ByteSize();
    data.resize(size);

    {
      // Allow the output stream to buffer only one byte at a time.
      io::ArrayOutputStream array_stream(string_as_array(&data), size, 1);
      io::CodedOutputStream output_stream(&array_stream);
      message1.SerializeWithCachedSizes(&output_stream);
      EXPECT_FALSE(output_stream.HadError());
      EXPECT_EQ(size, output_stream.ByteCount());
    }

    EXPECT_TRUE(message2.ParseFromString(data));
    EXPECT_EQ(message2.foo_message().qux_int(), 234);
  }

  // Group
  {
    unittest::TestOneof2 message1, message2;
    string data;
    message1.mutable_foogroup()->set_a(345);
    int size = message1.ByteSize();
    data.resize(size);

    {
      // Allow the output stream to buffer only one byte at a time.
      io::ArrayOutputStream array_stream(string_as_array(&data), size, 1);
      io::CodedOutputStream output_stream(&array_stream);
      message1.SerializeWithCachedSizes(&output_stream);
      EXPECT_FALSE(output_stream.HadError());
      EXPECT_EQ(size, output_stream.ByteCount());
    }

    EXPECT_TRUE(message2.ParseFromString(data));
    EXPECT_EQ(message2.foogroup().a(), 345);
  }

}

TEST_F(OneofTest, MergeFrom) {
  unittest::TestOneof2 message1, message2;

  message1.set_foo_int(123);
  message2.MergeFrom(message1);
  TestUtil::ExpectAtMostOneFieldSetInOneof(message2);
  EXPECT_TRUE(message2.has_foo_int());
  EXPECT_EQ(message2.foo_int(), 123);

  message1.set_foo_string("foo");
  message2.MergeFrom(message1);
  TestUtil::ExpectAtMostOneFieldSetInOneof(message2);
  EXPECT_TRUE(message2.has_foo_string());
  EXPECT_EQ(message2.foo_string(), "foo");


  message1.set_foo_bytes("qux");
  message2.MergeFrom(message1);
  TestUtil::ExpectAtMostOneFieldSetInOneof(message2);
  EXPECT_TRUE(message2.has_foo_bytes());
  EXPECT_EQ(message2.foo_bytes(), "qux");

  message1.set_foo_enum(unittest::TestOneof2::FOO);
  message2.MergeFrom(message1);
  TestUtil::ExpectAtMostOneFieldSetInOneof(message2);
  EXPECT_TRUE(message2.has_foo_enum());
  EXPECT_EQ(message2.foo_enum(), unittest::TestOneof2::FOO);

  message1.mutable_foo_message()->set_qux_int(234);
  message2.MergeFrom(message1);
  TestUtil::ExpectAtMostOneFieldSetInOneof(message2);
  EXPECT_TRUE(message2.has_foo_message());
  EXPECT_EQ(message2.foo_message().qux_int(), 234);

  message1.mutable_foogroup()->set_a(345);
  message2.MergeFrom(message1);
  TestUtil::ExpectAtMostOneFieldSetInOneof(message2);
  EXPECT_TRUE(message2.has_foogroup());
  EXPECT_EQ(message2.foogroup().a(), 345);

=======
  conflicting_enum = protobuf_unittest::NULL_;
  EXPECT_EQ(4, conflicting_enum);
>>>>>>> 1ee15bae
}

}  // namespace cpp_unittest
}  // namespace cpp
}  // namespace compiler
}  // namespace protobuf
}  // namespace google<|MERGE_RESOLUTION|>--- conflicted
+++ resolved
@@ -51,25 +51,6 @@
 #include <google/protobuf/unittest_embed_optimize_for.pb.h>
 
 #include <google/protobuf/test_util.h>
-<<<<<<< HEAD
-#include <google/protobuf/compiler/cpp/cpp_helpers.h>
-#include <google/protobuf/compiler/cpp/cpp_test_bad_identifiers.pb.h>
-#include <google/protobuf/compiler/importer.h>
-#include <google/protobuf/io/coded_stream.h>
-#include <google/protobuf/io/zero_copy_stream_impl.h>
-#include <google/protobuf/descriptor.h>
-#include <google/protobuf/descriptor.pb.h>
-#include <google/protobuf/dynamic_message.h>
-
-#include <google/protobuf/stubs/callback.h>
-#include <google/protobuf/stubs/common.h>
-#include <google/protobuf/stubs/logging.h>
-#include <google/protobuf/stubs/strutil.h>
-#include <google/protobuf/stubs/substitute.h>
-#include <google/protobuf/testing/googletest.h>
-#include <gtest/gtest.h>
-#include <google/protobuf/stubs/stl_util.h>
-=======
 
 #define MESSAGE_TEST_NAME MessageTest
 #define GENERATED_DESCRIPTOR_TEST_NAME GeneratedDescriptorTest
@@ -85,7 +66,6 @@
 
 // Must include after the above macros.
 #include <google/protobuf/compiler/cpp/cpp_unittest.inc>
->>>>>>> 1ee15bae
 
 namespace google {
 namespace protobuf {
@@ -97,712 +77,7 @@
 
 namespace protobuf_unittest = ::protobuf_unittest;
 
-<<<<<<< HEAD
-
-class MockErrorCollector : public MultiFileErrorCollector {
- public:
-  MockErrorCollector() {}
-  ~MockErrorCollector() {}
-
-  string text_;
-
-  // implements ErrorCollector ---------------------------------------
-  void AddError(const string& filename, int line, int column,
-                const string& message) {
-    strings::SubstituteAndAppend(&text_, "$0:$1:$2: $3\n",
-                                 filename, line, column, message);
-  }
-};
-
-#ifndef PROTOBUF_TEST_NO_DESCRIPTORS
-
-// Test that generated code has proper descriptors:
-// Parse a descriptor directly (using google::protobuf::compiler::Importer) and
-// compare it to the one that was produced by generated code.
-TEST(GeneratedDescriptorTest, IdenticalDescriptors) {
-  const FileDescriptor* generated_descriptor =
-    unittest::TestAllTypes::descriptor()->file();
-
-  // Set up the Importer.
-  MockErrorCollector error_collector;
-  DiskSourceTree source_tree;
-  source_tree.MapPath("", TestSourceDir());
-  Importer importer(&source_tree, &error_collector);
-
-  // Import (parse) unittest.proto.
-  const FileDescriptor* parsed_descriptor =
-    importer.Import("google/protobuf/unittest.proto");
-  EXPECT_EQ("", error_collector.text_);
-  ASSERT_TRUE(parsed_descriptor != NULL);
-
-  // Test that descriptors are generated correctly by converting them to
-  // FileDescriptorProtos and comparing.
-  FileDescriptorProto generated_decsriptor_proto, parsed_descriptor_proto;
-  generated_descriptor->CopyTo(&generated_decsriptor_proto);
-  parsed_descriptor->CopyTo(&parsed_descriptor_proto);
-
-  EXPECT_EQ(parsed_descriptor_proto.DebugString(),
-            generated_decsriptor_proto.DebugString());
-}
-
-#if !defined(GOOGLE_PROTOBUF_CMAKE_BUILD) && !defined(_MSC_VER)
-// Test that generated code has proper descriptors:
-// Touch a descriptor generated from an enormous message to validate special
-// handling for descriptors exceeding the C++ standard's recommended minimum
-// limit for string literal size
-TEST(GeneratedDescriptorTest, EnormousDescriptor) {
-  const Descriptor* generated_descriptor =
-    TestEnormousDescriptor::descriptor();
-
-  EXPECT_TRUE(generated_descriptor != NULL);
-}
-#endif
-
-#endif  // !PROTOBUF_TEST_NO_DESCRIPTORS
-
-// ===================================================================
-
-TEST(GeneratedMessageTest, Defaults) {
-  // Check that all default values are set correctly in the initial message.
-  unittest::TestAllTypes message;
-
-  TestUtil::ExpectClear(message);
-
-  // Messages should return pointers to default instances until first use.
-  // (This is not checked by ExpectClear() since it is not actually true after
-  // the fields have been set and then cleared.)
-  EXPECT_EQ(&unittest::TestAllTypes::OptionalGroup::default_instance(),
-            &message.optionalgroup());
-  EXPECT_EQ(&unittest::TestAllTypes::NestedMessage::default_instance(),
-            &message.optional_nested_message());
-  EXPECT_EQ(&unittest::ForeignMessage::default_instance(),
-            &message.optional_foreign_message());
-  EXPECT_EQ(&unittest_import::ImportMessage::default_instance(),
-            &message.optional_import_message());
-}
-
-#ifndef PROTOBUF_USE_DLLS
-TEST(GeneratedMessageTest, Int32StringConversion) {
-  EXPECT_EQ("971", Int32ToString(971));
-  EXPECT_EQ("(~0x7fffffff)", Int32ToString(kint32min));
-  EXPECT_EQ("2147483647", Int32ToString(kint32max));
-}
-
-TEST(GeneratedMessageTest, Int64StringConversion) {
-  EXPECT_EQ("GOOGLE_LONGLONG(971)", Int64ToString(971));
-  EXPECT_EQ("GOOGLE_LONGLONG(-2147483648)", Int64ToString(kint32min));
-  EXPECT_EQ("GOOGLE_LONGLONG(~0x7fffffffffffffff)", Int64ToString(kint64min));
-  EXPECT_EQ("GOOGLE_LONGLONG(9223372036854775807)", Int64ToString(kint64max));
-}
-#endif  // !PROTOBUF_USE_DLLS
-
-TEST(GeneratedMessageTest, FloatingPointDefaults) {
-  const unittest::TestExtremeDefaultValues& extreme_default =
-      unittest::TestExtremeDefaultValues::default_instance();
-
-  EXPECT_EQ(0.0f, extreme_default.zero_float());
-  EXPECT_EQ(1.0f, extreme_default.one_float());
-  EXPECT_EQ(1.5f, extreme_default.small_float());
-  EXPECT_EQ(-1.0f, extreme_default.negative_one_float());
-  EXPECT_EQ(-1.5f, extreme_default.negative_float());
-  EXPECT_EQ(2.0e8f, extreme_default.large_float());
-  EXPECT_EQ(-8e-28f, extreme_default.small_negative_float());
-  EXPECT_EQ(numeric_limits<double>::infinity(),
-            extreme_default.inf_double());
-  EXPECT_EQ(-numeric_limits<double>::infinity(),
-            extreme_default.neg_inf_double());
-  EXPECT_TRUE(extreme_default.nan_double() != extreme_default.nan_double());
-  EXPECT_EQ(numeric_limits<float>::infinity(),
-            extreme_default.inf_float());
-  EXPECT_EQ(-numeric_limits<float>::infinity(),
-            extreme_default.neg_inf_float());
-  EXPECT_TRUE(extreme_default.nan_float() != extreme_default.nan_float());
-}
-
-TEST(GeneratedMessageTest, Trigraph) {
-  const unittest::TestExtremeDefaultValues& extreme_default =
-      unittest::TestExtremeDefaultValues::default_instance();
-
-  EXPECT_EQ("? ? ?? ?? ??? ?\?/ ?\?-", extreme_default.cpp_trigraph());
-}
-
-TEST(GeneratedMessageTest, ExtremeSmallIntegerDefault) {
-  const unittest::TestExtremeDefaultValues& extreme_default =
-      unittest::TestExtremeDefaultValues::default_instance();
-  EXPECT_EQ(~0x7fffffff, kint32min);
-  EXPECT_EQ(GOOGLE_LONGLONG(~0x7fffffffffffffff), kint64min);
-  EXPECT_EQ(kint32min, extreme_default.really_small_int32());
-  EXPECT_EQ(kint64min, extreme_default.really_small_int64());
-}
-
-TEST(GeneratedMessageTest, Accessors) {
-  // Set every field to a unique value then go back and check all those
-  // values.
-  unittest::TestAllTypes message;
-
-  TestUtil::SetAllFields(&message);
-  TestUtil::ExpectAllFieldsSet(message);
-
-  TestUtil::ModifyRepeatedFields(&message);
-  TestUtil::ExpectRepeatedFieldsModified(message);
-}
-
-TEST(GeneratedMessageTest, MutableStringDefault) {
-  // mutable_foo() for a string should return a string initialized to its
-  // default value.
-  unittest::TestAllTypes message;
-
-  EXPECT_EQ("hello", *message.mutable_default_string());
-
-  // Note that the first time we call mutable_foo(), we get a newly-allocated
-  // string, but if we clear it and call it again, we get the same object again.
-  // We should verify that it has its default value in both cases.
-  message.set_default_string("blah");
-  message.Clear();
-
-  EXPECT_EQ("hello", *message.mutable_default_string());
-}
-
-TEST(GeneratedMessageTest, StringDefaults) {
-  unittest::TestExtremeDefaultValues message;
-  // Check if '\000' can be used in default string value.
-  EXPECT_EQ(string("hel\000lo", 6), message.string_with_zero());
-  EXPECT_EQ(string("wor\000ld", 6), message.bytes_with_zero());
-}
-
-TEST(GeneratedMessageTest, ReleaseString) {
-  // Check that release_foo() starts out NULL, and gives us a value
-  // that we can delete after it's been set.
-  unittest::TestAllTypes message;
-
-  EXPECT_EQ(NULL, message.release_default_string());
-  EXPECT_FALSE(message.has_default_string());
-  EXPECT_EQ("hello", message.default_string());
-
-  message.set_default_string("blah");
-  EXPECT_TRUE(message.has_default_string());
-  google::protobuf::scoped_ptr<string> str(message.release_default_string());
-  EXPECT_FALSE(message.has_default_string());
-  ASSERT_TRUE(str != NULL);
-  EXPECT_EQ("blah", *str);
-
-  EXPECT_EQ(NULL, message.release_default_string());
-  EXPECT_FALSE(message.has_default_string());
-  EXPECT_EQ("hello", message.default_string());
-}
-
-TEST(GeneratedMessageTest, ReleaseMessage) {
-  // Check that release_foo() starts out NULL, and gives us a value
-  // that we can delete after it's been set.
-  unittest::TestAllTypes message;
-
-  EXPECT_EQ(NULL, message.release_optional_nested_message());
-  EXPECT_FALSE(message.has_optional_nested_message());
-
-  message.mutable_optional_nested_message()->set_bb(1);
-  google::protobuf::scoped_ptr<unittest::TestAllTypes::NestedMessage> nest(
-      message.release_optional_nested_message());
-  EXPECT_FALSE(message.has_optional_nested_message());
-  ASSERT_TRUE(nest != NULL);
-  EXPECT_EQ(1, nest->bb());
-
-  EXPECT_EQ(NULL, message.release_optional_nested_message());
-  EXPECT_FALSE(message.has_optional_nested_message());
-}
-
-TEST(GeneratedMessageTest, SetAllocatedString) {
-  // Check that set_allocated_foo() works for strings.
-  unittest::TestAllTypes message;
-
-  EXPECT_FALSE(message.has_optional_string());
-  const string kHello("hello");
-  message.set_optional_string(kHello);
-  EXPECT_TRUE(message.has_optional_string());
-
-  message.set_allocated_optional_string(NULL);
-  EXPECT_FALSE(message.has_optional_string());
-  EXPECT_EQ("", message.optional_string());
-
-  message.set_allocated_optional_string(new string(kHello));
-  EXPECT_TRUE(message.has_optional_string());
-  EXPECT_EQ(kHello, message.optional_string());
-}
-
-TEST(GeneratedMessageTest, SetAllocatedMessage) {
-  // Check that set_allocated_foo() can be called in all cases.
-  unittest::TestAllTypes message;
-
-  EXPECT_FALSE(message.has_optional_nested_message());
-
-  message.mutable_optional_nested_message()->set_bb(1);
-  EXPECT_TRUE(message.has_optional_nested_message());
-
-  message.set_allocated_optional_nested_message(NULL);
-  EXPECT_FALSE(message.has_optional_nested_message());
-  EXPECT_EQ(&unittest::TestAllTypes::NestedMessage::default_instance(),
-            &message.optional_nested_message());
-
-  message.mutable_optional_nested_message()->set_bb(1);
-  unittest::TestAllTypes::NestedMessage* nest =
-      message.release_optional_nested_message();
-  ASSERT_TRUE(nest != NULL);
-  EXPECT_FALSE(message.has_optional_nested_message());
-
-  message.set_allocated_optional_nested_message(nest);
-  EXPECT_TRUE(message.has_optional_nested_message());
-  EXPECT_EQ(1, message.optional_nested_message().bb());
-}
-
-TEST(GeneratedMessageTest, Clear) {
-  // Set every field to a unique value, clear the message, then check that
-  // it is cleared.
-  unittest::TestAllTypes message;
-
-  TestUtil::SetAllFields(&message);
-  message.Clear();
-  TestUtil::ExpectClear(message);
-
-  // Unlike with the defaults test, we do NOT expect that requesting embedded
-  // messages will return a pointer to the default instance.  Instead, they
-  // should return the objects that were created when mutable_blah() was
-  // called.
-  EXPECT_NE(&unittest::TestAllTypes::OptionalGroup::default_instance(),
-            &message.optionalgroup());
-  EXPECT_NE(&unittest::TestAllTypes::NestedMessage::default_instance(),
-            &message.optional_nested_message());
-  EXPECT_NE(&unittest::ForeignMessage::default_instance(),
-            &message.optional_foreign_message());
-  EXPECT_NE(&unittest_import::ImportMessage::default_instance(),
-            &message.optional_import_message());
-}
-
-TEST(GeneratedMessageTest, EmbeddedNullsInBytesCharStar) {
-  unittest::TestAllTypes message;
-
-  const char* value = "\0lalala\0\0";
-  message.set_optional_bytes(value, 9);
-  ASSERT_EQ(9, message.optional_bytes().size());
-  EXPECT_EQ(0, memcmp(value, message.optional_bytes().data(), 9));
-
-  message.add_repeated_bytes(value, 9);
-  ASSERT_EQ(9, message.repeated_bytes(0).size());
-  EXPECT_EQ(0, memcmp(value, message.repeated_bytes(0).data(), 9));
-}
-
-TEST(GeneratedMessageTest, ClearOneField) {
-  // Set every field to a unique value, then clear one value and insure that
-  // only that one value is cleared.
-  unittest::TestAllTypes message;
-
-  TestUtil::SetAllFields(&message);
-  int64 original_value = message.optional_int64();
-
-  // Clear the field and make sure it shows up as cleared.
-  message.clear_optional_int64();
-  EXPECT_FALSE(message.has_optional_int64());
-  EXPECT_EQ(0, message.optional_int64());
-
-  // Other adjacent fields should not be cleared.
-  EXPECT_TRUE(message.has_optional_int32());
-  EXPECT_TRUE(message.has_optional_uint32());
-
-  // Make sure if we set it again, then all fields are set.
-  message.set_optional_int64(original_value);
-  TestUtil::ExpectAllFieldsSet(message);
-}
-
-TEST(GeneratedMessageTest, StringCharStarLength) {
-  // Verify that we can use a char*,length to set one of the string fields.
-  unittest::TestAllTypes message;
-  message.set_optional_string("abcdef", 3);
-  EXPECT_EQ("abc", message.optional_string());
-
-  // Verify that we can use a char*,length to add to a repeated string field.
-  message.add_repeated_string("abcdef", 3);
-  EXPECT_EQ(1, message.repeated_string_size());
-  EXPECT_EQ("abc", message.repeated_string(0));
-
-  // Verify that we can use a char*,length to set a repeated string field.
-  message.set_repeated_string(0, "wxyz", 2);
-  EXPECT_EQ("wx", message.repeated_string(0));
-}
-
-
-TEST(GeneratedMessageTest, CopyFrom) {
-  unittest::TestAllTypes message1, message2;
-
-  TestUtil::SetAllFields(&message1);
-  message2.CopyFrom(message1);
-  TestUtil::ExpectAllFieldsSet(message2);
-
-  // Copying from self should be a no-op.
-  message2.CopyFrom(message2);
-  TestUtil::ExpectAllFieldsSet(message2);
-}
-
-
-TEST(GeneratedMessageTest, SwapWithEmpty) {
-  unittest::TestAllTypes message1, message2;
-  TestUtil::SetAllFields(&message1);
-
-  TestUtil::ExpectAllFieldsSet(message1);
-  TestUtil::ExpectClear(message2);
-  message1.Swap(&message2);
-  TestUtil::ExpectAllFieldsSet(message2);
-  TestUtil::ExpectClear(message1);
-}
-
-TEST(GeneratedMessageTest, SwapWithSelf) {
-  unittest::TestAllTypes message;
-  TestUtil::SetAllFields(&message);
-  TestUtil::ExpectAllFieldsSet(message);
-  message.Swap(&message);
-  TestUtil::ExpectAllFieldsSet(message);
-}
-
-TEST(GeneratedMessageTest, SwapWithOther) {
-  unittest::TestAllTypes message1, message2;
-
-  message1.set_optional_int32(123);
-  message1.set_optional_string("abc");
-  message1.mutable_optional_nested_message()->set_bb(1);
-  message1.set_optional_nested_enum(unittest::TestAllTypes::FOO);
-  message1.add_repeated_int32(1);
-  message1.add_repeated_int32(2);
-  message1.add_repeated_string("a");
-  message1.add_repeated_string("b");
-  message1.add_repeated_nested_message()->set_bb(7);
-  message1.add_repeated_nested_message()->set_bb(8);
-  message1.add_repeated_nested_enum(unittest::TestAllTypes::FOO);
-  message1.add_repeated_nested_enum(unittest::TestAllTypes::BAR);
-
-  message2.set_optional_int32(456);
-  message2.set_optional_string("def");
-  message2.mutable_optional_nested_message()->set_bb(2);
-  message2.set_optional_nested_enum(unittest::TestAllTypes::BAR);
-  message2.add_repeated_int32(3);
-  message2.add_repeated_string("c");
-  message2.add_repeated_nested_message()->set_bb(9);
-  message2.add_repeated_nested_enum(unittest::TestAllTypes::BAZ);
-
-  message1.Swap(&message2);
-
-  EXPECT_EQ(456, message1.optional_int32());
-  EXPECT_EQ("def", message1.optional_string());
-  EXPECT_EQ(2, message1.optional_nested_message().bb());
-  EXPECT_EQ(unittest::TestAllTypes::BAR, message1.optional_nested_enum());
-  ASSERT_EQ(1, message1.repeated_int32_size());
-  EXPECT_EQ(3, message1.repeated_int32(0));
-  ASSERT_EQ(1, message1.repeated_string_size());
-  EXPECT_EQ("c", message1.repeated_string(0));
-  ASSERT_EQ(1, message1.repeated_nested_message_size());
-  EXPECT_EQ(9, message1.repeated_nested_message(0).bb());
-  ASSERT_EQ(1, message1.repeated_nested_enum_size());
-  EXPECT_EQ(unittest::TestAllTypes::BAZ, message1.repeated_nested_enum(0));
-
-  EXPECT_EQ(123, message2.optional_int32());
-  EXPECT_EQ("abc", message2.optional_string());
-  EXPECT_EQ(1, message2.optional_nested_message().bb());
-  EXPECT_EQ(unittest::TestAllTypes::FOO, message2.optional_nested_enum());
-  ASSERT_EQ(2, message2.repeated_int32_size());
-  EXPECT_EQ(1, message2.repeated_int32(0));
-  EXPECT_EQ(2, message2.repeated_int32(1));
-  ASSERT_EQ(2, message2.repeated_string_size());
-  EXPECT_EQ("a", message2.repeated_string(0));
-  EXPECT_EQ("b", message2.repeated_string(1));
-  ASSERT_EQ(2, message2.repeated_nested_message_size());
-  EXPECT_EQ(7, message2.repeated_nested_message(0).bb());
-  EXPECT_EQ(8, message2.repeated_nested_message(1).bb());
-  ASSERT_EQ(2, message2.repeated_nested_enum_size());
-  EXPECT_EQ(unittest::TestAllTypes::FOO, message2.repeated_nested_enum(0));
-  EXPECT_EQ(unittest::TestAllTypes::BAR, message2.repeated_nested_enum(1));
-}
-
-TEST(GeneratedMessageTest, CopyConstructor) {
-  unittest::TestAllTypes message1;
-  TestUtil::SetAllFields(&message1);
-
-  unittest::TestAllTypes message2(message1);
-  TestUtil::ExpectAllFieldsSet(message2);
-}
-
-TEST(GeneratedMessageTest, CopyAssignmentOperator) {
-  unittest::TestAllTypes message1;
-  TestUtil::SetAllFields(&message1);
-
-  unittest::TestAllTypes message2;
-  message2 = message1;
-  TestUtil::ExpectAllFieldsSet(message2);
-
-  // Make sure that self-assignment does something sane.
-  message2.operator=(message2);
-  TestUtil::ExpectAllFieldsSet(message2);
-}
-
-#if !defined(PROTOBUF_TEST_NO_DESCRIPTORS) || \
-    !defined(GOOGLE_PROTOBUF_NO_RTTI)
-TEST(GeneratedMessageTest, UpcastCopyFrom) {
-  // Test the CopyFrom method that takes in the generic const Message&
-  // parameter.
-  unittest::TestAllTypes message1, message2;
-
-  TestUtil::SetAllFields(&message1);
-
-  const Message* source = implicit_cast<const Message*>(&message1);
-  message2.CopyFrom(*source);
-
-  TestUtil::ExpectAllFieldsSet(message2);
-}
-#endif
-
-#ifndef PROTOBUF_TEST_NO_DESCRIPTORS
-
-TEST(GeneratedMessageTest, DynamicMessageCopyFrom) {
-  // Test copying from a DynamicMessage, which must fall back to using
-  // reflection.
-  unittest::TestAllTypes message2;
-
-  // Construct a new version of the dynamic message via the factory.
-  DynamicMessageFactory factory;
-  google::protobuf::scoped_ptr<Message> message1;
-  message1.reset(factory.GetPrototype(
-                     unittest::TestAllTypes::descriptor())->New());
-
-  TestUtil::ReflectionTester reflection_tester(
-    unittest::TestAllTypes::descriptor());
-  reflection_tester.SetAllFieldsViaReflection(message1.get());
-
-  message2.CopyFrom(*message1);
-
-  TestUtil::ExpectAllFieldsSet(message2);
-}
-
-#endif  // !PROTOBUF_TEST_NO_DESCRIPTORS
-
-TEST(GeneratedMessageTest, NonEmptyMergeFrom) {
-  // Test merging with a non-empty message. Code is a modified form
-  // of that found in google/protobuf/reflection_ops_unittest.cc.
-  unittest::TestAllTypes message1, message2;
-
-  TestUtil::SetAllFields(&message1);
-
-  // This field will test merging into an empty spot.
-  message2.set_optional_int32(message1.optional_int32());
-  message1.clear_optional_int32();
-
-  // This tests overwriting.
-  message2.set_optional_string(message1.optional_string());
-  message1.set_optional_string("something else");
-
-  // This tests concatenating.
-  message2.add_repeated_int32(message1.repeated_int32(1));
-  int32 i = message1.repeated_int32(0);
-  message1.clear_repeated_int32();
-  message1.add_repeated_int32(i);
-
-  message1.MergeFrom(message2);
-
-  TestUtil::ExpectAllFieldsSet(message1);
-}
-
-#if !defined(PROTOBUF_TEST_NO_DESCRIPTORS) || \
-    !defined(GOOGLE_PROTOBUF_NO_RTTI)
-#ifdef PROTOBUF_HAS_DEATH_TEST
-
-TEST(GeneratedMessageTest, MergeFromSelf) {
-  unittest::TestAllTypes message;
-  EXPECT_DEATH(message.MergeFrom(message), "Check failed:.*pb[.]cc");
-  EXPECT_DEATH(message.MergeFrom(implicit_cast<const Message&>(message)),
-               "Check failed:.*pb[.]cc");
-}
-
-#endif  // PROTOBUF_HAS_DEATH_TEST
-#endif  // !PROTOBUF_TEST_NO_DESCRIPTORS || !GOOGLE_PROTOBUF_NO_RTTI
-
-// Test the generated SerializeWithCachedSizesToArray(),
-TEST(GeneratedMessageTest, SerializationToArray) {
-  unittest::TestAllTypes message1, message2;
-  string data;
-  TestUtil::SetAllFields(&message1);
-  int size = message1.ByteSize();
-  data.resize(size);
-  uint8* start = reinterpret_cast<uint8*>(string_as_array(&data));
-  uint8* end = message1.SerializeWithCachedSizesToArray(start);
-  EXPECT_EQ(size, end - start);
-  EXPECT_TRUE(message2.ParseFromString(data));
-  TestUtil::ExpectAllFieldsSet(message2);
-
-}
-
-TEST(GeneratedMessageTest, PackedFieldsSerializationToArray) {
-  unittest::TestPackedTypes packed_message1, packed_message2;
-  string packed_data;
-  TestUtil::SetPackedFields(&packed_message1);
-  int packed_size = packed_message1.ByteSize();
-  packed_data.resize(packed_size);
-  uint8* start = reinterpret_cast<uint8*>(string_as_array(&packed_data));
-  uint8* end = packed_message1.SerializeWithCachedSizesToArray(start);
-  EXPECT_EQ(packed_size, end - start);
-  EXPECT_TRUE(packed_message2.ParseFromString(packed_data));
-  TestUtil::ExpectPackedFieldsSet(packed_message2);
-}
-
-// Test the generated SerializeWithCachedSizes() by forcing the buffer to write
-// one byte at a time.
-TEST(GeneratedMessageTest, SerializationToStream) {
-  unittest::TestAllTypes message1, message2;
-  TestUtil::SetAllFields(&message1);
-  int size = message1.ByteSize();
-  string data;
-  data.resize(size);
-  {
-    // Allow the output stream to buffer only one byte at a time.
-    io::ArrayOutputStream array_stream(string_as_array(&data), size, 1);
-    io::CodedOutputStream output_stream(&array_stream);
-    message1.SerializeWithCachedSizes(&output_stream);
-    EXPECT_FALSE(output_stream.HadError());
-    EXPECT_EQ(size, output_stream.ByteCount());
-  }
-  EXPECT_TRUE(message2.ParseFromString(data));
-  TestUtil::ExpectAllFieldsSet(message2);
-
-}
-
-TEST(GeneratedMessageTest, PackedFieldsSerializationToStream) {
-  unittest::TestPackedTypes message1, message2;
-  TestUtil::SetPackedFields(&message1);
-  int size = message1.ByteSize();
-  string data;
-  data.resize(size);
-  {
-    // Allow the output stream to buffer only one byte at a time.
-    io::ArrayOutputStream array_stream(string_as_array(&data), size, 1);
-    io::CodedOutputStream output_stream(&array_stream);
-    message1.SerializeWithCachedSizes(&output_stream);
-    EXPECT_FALSE(output_stream.HadError());
-    EXPECT_EQ(size, output_stream.ByteCount());
-  }
-  EXPECT_TRUE(message2.ParseFromString(data));
-  TestUtil::ExpectPackedFieldsSet(message2);
-}
-
-
-TEST(GeneratedMessageTest, Required) {
-  // Test that IsInitialized() returns false if required fields are missing.
-  unittest::TestRequired message;
-
-  EXPECT_FALSE(message.IsInitialized());
-  message.set_a(1);
-  EXPECT_FALSE(message.IsInitialized());
-  message.set_b(2);
-  EXPECT_FALSE(message.IsInitialized());
-  message.set_c(3);
-  EXPECT_TRUE(message.IsInitialized());
-}
-
-TEST(GeneratedMessageTest, RequiredForeign) {
-  // Test that IsInitialized() returns false if required fields in nested
-  // messages are missing.
-  unittest::TestRequiredForeign message;
-
-  EXPECT_TRUE(message.IsInitialized());
-
-  message.mutable_optional_message();
-  EXPECT_FALSE(message.IsInitialized());
-
-  message.mutable_optional_message()->set_a(1);
-  message.mutable_optional_message()->set_b(2);
-  message.mutable_optional_message()->set_c(3);
-  EXPECT_TRUE(message.IsInitialized());
-
-  message.add_repeated_message();
-  EXPECT_FALSE(message.IsInitialized());
-
-  message.mutable_repeated_message(0)->set_a(1);
-  message.mutable_repeated_message(0)->set_b(2);
-  message.mutable_repeated_message(0)->set_c(3);
-  EXPECT_TRUE(message.IsInitialized());
-}
-
-TEST(GeneratedMessageTest, ForeignNested) {
-  // Test that TestAllTypes::NestedMessage can be embedded directly into
-  // another message.
-  unittest::TestForeignNested message;
-
-  // If this compiles and runs without crashing, it must work.  We have
-  // nothing more to test.
-  unittest::TestAllTypes::NestedMessage* nested =
-    message.mutable_foreign_nested();
-  nested->set_bb(1);
-}
-
-TEST(GeneratedMessageTest, ReallyLargeTagNumber) {
-  // Test that really large tag numbers don't break anything.
-  unittest::TestReallyLargeTagNumber message1, message2;
-  string data;
-
-  // For the most part, if this compiles and runs then we're probably good.
-  // (The most likely cause for failure would be if something were attempting
-  // to allocate a lookup table of some sort using tag numbers as the index.)
-  // We'll try serializing just for fun.
-  message1.set_a(1234);
-  message1.set_bb(5678);
-  message1.SerializeToString(&data);
-  EXPECT_TRUE(message2.ParseFromString(data));
-  EXPECT_EQ(1234, message2.a());
-  EXPECT_EQ(5678, message2.bb());
-}
-
-TEST(GeneratedMessageTest, MutualRecursion) {
-  // Test that mutually-recursive message types work.
-  unittest::TestMutualRecursionA message;
-  unittest::TestMutualRecursionA* nested = message.mutable_bb()->mutable_a();
-  unittest::TestMutualRecursionA* nested2 = nested->mutable_bb()->mutable_a();
-
-  // Again, if the above compiles and runs, that's all we really have to
-  // test, but just for run we'll check that the system didn't somehow come
-  // up with a pointer loop...
-  EXPECT_NE(&message, nested);
-  EXPECT_NE(&message, nested2);
-  EXPECT_NE(nested, nested2);
-}
-
-TEST(GeneratedMessageTest, CamelCaseFieldNames) {
-  // This test is mainly checking that the following compiles, which verifies
-  // that the field names were coerced to lower-case.
-  //
-  // Protocol buffers standard style is to use lowercase-with-underscores for
-  // field names.  Some old proto1 .protos unfortunately used camel-case field
-  // names.  In proto1, these names were forced to lower-case.  So, we do the
-  // same thing in proto2.
-
-  unittest::TestCamelCaseFieldNames message;
-
-  message.set_primitivefield(2);
-  message.set_stringfield("foo");
-  message.set_enumfield(unittest::FOREIGN_FOO);
-  message.mutable_messagefield()->set_c(6);
-
-  message.add_repeatedprimitivefield(8);
-  message.add_repeatedstringfield("qux");
-  message.add_repeatedenumfield(unittest::FOREIGN_BAR);
-  message.add_repeatedmessagefield()->set_c(15);
-
-  EXPECT_EQ(2, message.primitivefield());
-  EXPECT_EQ("foo", message.stringfield());
-  EXPECT_EQ(unittest::FOREIGN_FOO, message.enumfield());
-  EXPECT_EQ(6, message.messagefield().c());
-
-  EXPECT_EQ(8, message.repeatedprimitivefield(0));
-  EXPECT_EQ("qux", message.repeatedstringfield(0));
-  EXPECT_EQ(unittest::FOREIGN_BAR, message.repeatedenumfield(0));
-  EXPECT_EQ(15, message.repeatedmessagefield(0).c());
-}
-
-TEST(GeneratedMessageTest, TestConflictingSymbolNames) {
-=======
 TEST(GENERATED_MESSAGE_TEST_NAME, TestConflictingSymbolNames) {
->>>>>>> 1ee15bae
   // test_bad_identifiers.proto successfully compiled, then it works.  The
   // following is just a token usage to insure that the code is, in fact,
   // being compiled and linked.
@@ -837,1255 +112,8 @@
   EXPECT_EQ(1, conflicting_enum);
   conflicting_enum = protobuf_unittest::return_;
   EXPECT_EQ(3, conflicting_enum);
-<<<<<<< HEAD
-}
-
-#ifndef PROTOBUF_TEST_NO_DESCRIPTORS
-
-TEST(GeneratedMessageTest, TestOptimizedForSize) {
-  // We rely on the tests in reflection_ops_unittest and wire_format_unittest
-  // to really test that reflection-based methods work.  Here we are mostly
-  // just making sure that TestOptimizedForSize actually builds and seems to
-  // function.
-
-  protobuf_unittest::TestOptimizedForSize message, message2;
-  message.set_i(1);
-  message.mutable_msg()->set_c(2);
-  message2.CopyFrom(message);
-  EXPECT_EQ(1, message2.i());
-  EXPECT_EQ(2, message2.msg().c());
-}
-
-TEST(GeneratedMessageTest, TestEmbedOptimizedForSize) {
-  // Verifies that something optimized for speed can contain something optimized
-  // for size.
-
-  protobuf_unittest::TestEmbedOptimizedForSize message, message2;
-  message.mutable_optional_message()->set_i(1);
-  message.add_repeated_message()->mutable_msg()->set_c(2);
-  string data;
-  message.SerializeToString(&data);
-  ASSERT_TRUE(message2.ParseFromString(data));
-  EXPECT_EQ(1, message2.optional_message().i());
-  EXPECT_EQ(2, message2.repeated_message(0).msg().c());
-}
-
-TEST(GeneratedMessageTest, TestSpaceUsed) {
-  unittest::TestAllTypes message1;
-  // sizeof provides a lower bound on SpaceUsed().
-  EXPECT_LE(sizeof(unittest::TestAllTypes), message1.SpaceUsed());
-  const int empty_message_size = message1.SpaceUsed();
-
-  // Setting primitive types shouldn't affect the space used.
-  message1.set_optional_int32(123);
-  message1.set_optional_int64(12345);
-  message1.set_optional_uint32(123);
-  message1.set_optional_uint64(12345);
-  EXPECT_EQ(empty_message_size, message1.SpaceUsed());
-
-  // On some STL implementations, setting the string to a small value should
-  // only increase SpaceUsed() by the size of a string object, though this is
-  // not true everywhere.
-  message1.set_optional_string("abc");
-  EXPECT_LE(empty_message_size + sizeof(string), message1.SpaceUsed());
-
-  // Setting a string to a value larger than the string object itself should
-  // increase SpaceUsed(), because it cannot store the value internally.
-  message1.set_optional_string(string(sizeof(string) + 1, 'x'));
-  int min_expected_increase = message1.optional_string().capacity() +
-      sizeof(string);
-  EXPECT_LE(empty_message_size + min_expected_increase,
-            message1.SpaceUsed());
-
-  int previous_size = message1.SpaceUsed();
-  // Adding an optional message should increase the size by the size of the
-  // nested message type. NestedMessage is simple enough (1 int field) that it
-  // is equal to sizeof(NestedMessage)
-  message1.mutable_optional_nested_message();
-  ASSERT_EQ(sizeof(unittest::TestAllTypes::NestedMessage),
-            message1.optional_nested_message().SpaceUsed());
-  EXPECT_EQ(previous_size +
-            sizeof(unittest::TestAllTypes::NestedMessage),
-            message1.SpaceUsed());
-}
-
-TEST(GeneratedMessageTest, TestOneofSpaceUsed) {
-  unittest::TestOneof2 message1;
-  EXPECT_LE(sizeof(unittest::TestOneof2), message1.SpaceUsed());
-
-  const int empty_message_size = message1.SpaceUsed();
-  // Setting primitive types shouldn't affect the space used.
-  message1.set_foo_int(123);
-  message1.set_bar_int(12345);
-  EXPECT_EQ(empty_message_size, message1.SpaceUsed());
-
-  // Setting a string in oneof to a small value should only increase SpaceUsed()
-  // by the size of a string object.
-  message1.set_foo_string("abc");
-  EXPECT_LE(empty_message_size + sizeof(string), message1.SpaceUsed());
-
-  // Setting a string in oneof to a value larger than the string object itself
-  // should increase SpaceUsed(), because it cannot store the value internally.
-  message1.set_foo_string(string(sizeof(string) + 1, 'x'));
-  int min_expected_increase = message1.foo_string().capacity() +
-      sizeof(string);
-  EXPECT_LE(empty_message_size + min_expected_increase,
-            message1.SpaceUsed());
-
-  // Setting a message in oneof should delete the other fields and increase the
-  // size by the size of the nested message type. NestedMessage is simple enough
-  // that it is equal to sizeof(NestedMessage)
-  message1.mutable_foo_message();
-  ASSERT_EQ(sizeof(unittest::TestOneof2::NestedMessage),
-            message1.foo_message().SpaceUsed());
-  EXPECT_EQ(empty_message_size +
-            sizeof(unittest::TestOneof2::NestedMessage),
-            message1.SpaceUsed());
-}
-
-#endif  // !PROTOBUF_TEST_NO_DESCRIPTORS
-
-
-TEST(GeneratedMessageTest, FieldConstantValues) {
-  unittest::TestRequired message;
-  EXPECT_EQ(unittest::TestAllTypes_NestedMessage::kBbFieldNumber, 1);
-  EXPECT_EQ(unittest::TestAllTypes::kOptionalInt32FieldNumber, 1);
-  EXPECT_EQ(unittest::TestAllTypes::kOptionalgroupFieldNumber, 16);
-  EXPECT_EQ(unittest::TestAllTypes::kOptionalNestedMessageFieldNumber, 18);
-  EXPECT_EQ(unittest::TestAllTypes::kOptionalNestedEnumFieldNumber, 21);
-  EXPECT_EQ(unittest::TestAllTypes::kRepeatedInt32FieldNumber, 31);
-  EXPECT_EQ(unittest::TestAllTypes::kRepeatedgroupFieldNumber, 46);
-  EXPECT_EQ(unittest::TestAllTypes::kRepeatedNestedMessageFieldNumber, 48);
-  EXPECT_EQ(unittest::TestAllTypes::kRepeatedNestedEnumFieldNumber, 51);
-}
-
-TEST(GeneratedMessageTest, ExtensionConstantValues) {
-  EXPECT_EQ(unittest::TestRequired::kSingleFieldNumber, 1000);
-  EXPECT_EQ(unittest::TestRequired::kMultiFieldNumber, 1001);
-  EXPECT_EQ(unittest::kOptionalInt32ExtensionFieldNumber, 1);
-  EXPECT_EQ(unittest::kOptionalgroupExtensionFieldNumber, 16);
-  EXPECT_EQ(unittest::kOptionalNestedMessageExtensionFieldNumber, 18);
-  EXPECT_EQ(unittest::kOptionalNestedEnumExtensionFieldNumber, 21);
-  EXPECT_EQ(unittest::kRepeatedInt32ExtensionFieldNumber, 31);
-  EXPECT_EQ(unittest::kRepeatedgroupExtensionFieldNumber, 46);
-  EXPECT_EQ(unittest::kRepeatedNestedMessageExtensionFieldNumber, 48);
-  EXPECT_EQ(unittest::kRepeatedNestedEnumExtensionFieldNumber, 51);
-}
-
-TEST(GeneratedMessageTest, ParseFromTruncated) {
-  const string long_string = string(128, 'q');
-  FileDescriptorProto p;
-  p.add_extension()->set_name(long_string);
-  const string msg = p.SerializeAsString();
-  int successful_count = 0;
-  for (int i = 0; i <= msg.size(); i++) {
-    if (p.ParseFromArray(msg.c_str(), i)) {
-      ++successful_count;
-    }
-  }
-  // We don't really care about how often we succeeded.
-  // As long as we didn't crash, we're happy.
-  EXPECT_GE(successful_count, 1);
-}
-
-// ===================================================================
-
-TEST(GeneratedEnumTest, EnumValuesAsSwitchCases) {
-  // Test that our nested enum values can be used as switch cases.  This test
-  // doesn't actually do anything, the proof that it works is that it
-  // compiles.
-  int i =0;
-  unittest::TestAllTypes::NestedEnum a = unittest::TestAllTypes::BAR;
-  switch (a) {
-    case unittest::TestAllTypes::FOO:
-      i = 1;
-      break;
-    case unittest::TestAllTypes::BAR:
-      i = 2;
-      break;
-    case unittest::TestAllTypes::BAZ:
-      i = 3;
-      break;
-    case unittest::TestAllTypes::NEG:
-      i = -1;
-      break;
-    // no default case:  We want to make sure the compiler recognizes that
-    //   all cases are covered.  (GCC warns if you do not cover all cases of
-    //   an enum in a switch.)
-  }
-
-  // Token check just for fun.
-  EXPECT_EQ(2, i);
-}
-
-TEST(GeneratedEnumTest, IsValidValue) {
-  // Test enum IsValidValue.
-  EXPECT_TRUE(unittest::TestAllTypes::NestedEnum_IsValid(1));
-  EXPECT_TRUE(unittest::TestAllTypes::NestedEnum_IsValid(2));
-  EXPECT_TRUE(unittest::TestAllTypes::NestedEnum_IsValid(3));
-
-  EXPECT_FALSE(unittest::TestAllTypes::NestedEnum_IsValid(0));
-  EXPECT_FALSE(unittest::TestAllTypes::NestedEnum_IsValid(4));
-
-  // Make sure it also works when there are dups.
-  EXPECT_TRUE(unittest::TestEnumWithDupValue_IsValid(1));
-  EXPECT_TRUE(unittest::TestEnumWithDupValue_IsValid(2));
-  EXPECT_TRUE(unittest::TestEnumWithDupValue_IsValid(3));
-
-  EXPECT_FALSE(unittest::TestEnumWithDupValue_IsValid(0));
-  EXPECT_FALSE(unittest::TestEnumWithDupValue_IsValid(4));
-}
-
-TEST(GeneratedEnumTest, MinAndMax) {
-  EXPECT_EQ(unittest::TestAllTypes::NEG,
-            unittest::TestAllTypes::NestedEnum_MIN);
-  EXPECT_EQ(unittest::TestAllTypes::BAZ,
-            unittest::TestAllTypes::NestedEnum_MAX);
-  EXPECT_EQ(4, unittest::TestAllTypes::NestedEnum_ARRAYSIZE);
-
-  EXPECT_EQ(unittest::FOREIGN_FOO, unittest::ForeignEnum_MIN);
-  EXPECT_EQ(unittest::FOREIGN_BAZ, unittest::ForeignEnum_MAX);
-  EXPECT_EQ(7, unittest::ForeignEnum_ARRAYSIZE);
-
-  EXPECT_EQ(1, unittest::TestEnumWithDupValue_MIN);
-  EXPECT_EQ(3, unittest::TestEnumWithDupValue_MAX);
-  EXPECT_EQ(4, unittest::TestEnumWithDupValue_ARRAYSIZE);
-
-  EXPECT_EQ(unittest::SPARSE_E, unittest::TestSparseEnum_MIN);
-  EXPECT_EQ(unittest::SPARSE_C, unittest::TestSparseEnum_MAX);
-  EXPECT_EQ(12589235, unittest::TestSparseEnum_ARRAYSIZE);
-
-  // Make sure we can take the address of _MIN, _MAX and _ARRAYSIZE.
-  void* null_pointer = 0;  // NULL may be integer-type, not pointer-type.
-  EXPECT_NE(null_pointer, &unittest::TestAllTypes::NestedEnum_MIN);
-  EXPECT_NE(null_pointer, &unittest::TestAllTypes::NestedEnum_MAX);
-  EXPECT_NE(null_pointer, &unittest::TestAllTypes::NestedEnum_ARRAYSIZE);
-
-  EXPECT_NE(null_pointer, &unittest::ForeignEnum_MIN);
-  EXPECT_NE(null_pointer, &unittest::ForeignEnum_MAX);
-  EXPECT_NE(null_pointer, &unittest::ForeignEnum_ARRAYSIZE);
-
-  // Make sure we can use _MIN and _MAX as switch cases.
-  switch (unittest::SPARSE_A) {
-    case unittest::TestSparseEnum_MIN:
-    case unittest::TestSparseEnum_MAX:
-      break;
-    default:
-      break;
-  }
-}
-
-#ifndef PROTOBUF_TEST_NO_DESCRIPTORS
-
-TEST(GeneratedEnumTest, Name) {
-  // "Names" in the presence of dup values are a bit arbitrary.
-  EXPECT_EQ("FOO1", unittest::TestEnumWithDupValue_Name(unittest::FOO1));
-  EXPECT_EQ("FOO1", unittest::TestEnumWithDupValue_Name(unittest::FOO2));
-
-  EXPECT_EQ("SPARSE_A", unittest::TestSparseEnum_Name(unittest::SPARSE_A));
-  EXPECT_EQ("SPARSE_B", unittest::TestSparseEnum_Name(unittest::SPARSE_B));
-  EXPECT_EQ("SPARSE_C", unittest::TestSparseEnum_Name(unittest::SPARSE_C));
-  EXPECT_EQ("SPARSE_D", unittest::TestSparseEnum_Name(unittest::SPARSE_D));
-  EXPECT_EQ("SPARSE_E", unittest::TestSparseEnum_Name(unittest::SPARSE_E));
-  EXPECT_EQ("SPARSE_F", unittest::TestSparseEnum_Name(unittest::SPARSE_F));
-  EXPECT_EQ("SPARSE_G", unittest::TestSparseEnum_Name(unittest::SPARSE_G));
-}
-
-TEST(GeneratedEnumTest, Parse) {
-  unittest::TestEnumWithDupValue dup_value = unittest::FOO1;
-  EXPECT_TRUE(unittest::TestEnumWithDupValue_Parse("FOO1", &dup_value));
-  EXPECT_EQ(unittest::FOO1, dup_value);
-  EXPECT_TRUE(unittest::TestEnumWithDupValue_Parse("FOO2", &dup_value));
-  EXPECT_EQ(unittest::FOO2, dup_value);
-  EXPECT_FALSE(unittest::TestEnumWithDupValue_Parse("FOO", &dup_value));
-}
-
-TEST(GeneratedEnumTest, GetEnumDescriptor) {
-  EXPECT_EQ(unittest::TestAllTypes::NestedEnum_descriptor(),
-            GetEnumDescriptor<unittest::TestAllTypes::NestedEnum>());
-  EXPECT_EQ(unittest::ForeignEnum_descriptor(),
-            GetEnumDescriptor<unittest::ForeignEnum>());
-  EXPECT_EQ(unittest::TestEnumWithDupValue_descriptor(),
-            GetEnumDescriptor<unittest::TestEnumWithDupValue>());
-  EXPECT_EQ(unittest::TestSparseEnum_descriptor(),
-            GetEnumDescriptor<unittest::TestSparseEnum>());
-}
-
-enum NonProtoEnum {
-  kFoo = 1,
-};
-
-TEST(GeneratedEnumTest, IsProtoEnumTypeTrait) {
-  EXPECT_TRUE(is_proto_enum<unittest::TestAllTypes::NestedEnum>::value);
-  EXPECT_TRUE(is_proto_enum<unittest::ForeignEnum>::value);
-  EXPECT_TRUE(is_proto_enum<unittest::TestEnumWithDupValue>::value);
-  EXPECT_TRUE(is_proto_enum<unittest::TestSparseEnum>::value);
-
-  EXPECT_FALSE(is_proto_enum<int>::value);
-  EXPECT_FALSE(is_proto_enum<NonProtoEnum>::value);
-}
-
-#endif  // PROTOBUF_TEST_NO_DESCRIPTORS
-
-// ===================================================================
-
-#ifndef PROTOBUF_TEST_NO_DESCRIPTORS
-
-// Support code for testing services.
-class GeneratedServiceTest : public testing::Test {
- protected:
-  class MockTestService : public unittest::TestService {
-   public:
-    MockTestService()
-      : called_(false),
-        method_(""),
-        controller_(NULL),
-        request_(NULL),
-        response_(NULL),
-        done_(NULL) {}
-
-    ~MockTestService() {}
-
-    void Reset() { called_ = false; }
-
-    // implements TestService ----------------------------------------
-
-    void Foo(RpcController* controller,
-             const unittest::FooRequest* request,
-             unittest::FooResponse* response,
-             Closure* done) {
-      ASSERT_FALSE(called_);
-      called_ = true;
-      method_ = "Foo";
-      controller_ = controller;
-      request_ = request;
-      response_ = response;
-      done_ = done;
-    }
-
-    void Bar(RpcController* controller,
-             const unittest::BarRequest* request,
-             unittest::BarResponse* response,
-             Closure* done) {
-      ASSERT_FALSE(called_);
-      called_ = true;
-      method_ = "Bar";
-      controller_ = controller;
-      request_ = request;
-      response_ = response;
-      done_ = done;
-    }
-
-    // ---------------------------------------------------------------
-
-    bool called_;
-    string method_;
-    RpcController* controller_;
-    const Message* request_;
-    Message* response_;
-    Closure* done_;
-  };
-
-  class MockRpcChannel : public RpcChannel {
-   public:
-    MockRpcChannel()
-      : called_(false),
-        method_(NULL),
-        controller_(NULL),
-        request_(NULL),
-        response_(NULL),
-        done_(NULL),
-        destroyed_(NULL) {}
-
-    ~MockRpcChannel() {
-      if (destroyed_ != NULL) *destroyed_ = true;
-    }
-
-    void Reset() { called_ = false; }
-
-    // implements TestService ----------------------------------------
-
-    void CallMethod(const MethodDescriptor* method,
-                    RpcController* controller,
-                    const Message* request,
-                    Message* response,
-                    Closure* done) {
-      ASSERT_FALSE(called_);
-      called_ = true;
-      method_ = method;
-      controller_ = controller;
-      request_ = request;
-      response_ = response;
-      done_ = done;
-    }
-
-    // ---------------------------------------------------------------
-
-    bool called_;
-    const MethodDescriptor* method_;
-    RpcController* controller_;
-    const Message* request_;
-    Message* response_;
-    Closure* done_;
-    bool* destroyed_;
-  };
-
-  class MockController : public RpcController {
-   public:
-    void Reset() {
-      ADD_FAILURE() << "Reset() not expected during this test.";
-    }
-    bool Failed() const {
-      ADD_FAILURE() << "Failed() not expected during this test.";
-      return false;
-    }
-    string ErrorText() const {
-      ADD_FAILURE() << "ErrorText() not expected during this test.";
-      return "";
-    }
-    void StartCancel() {
-      ADD_FAILURE() << "StartCancel() not expected during this test.";
-    }
-    void SetFailed(const string& reason) {
-      ADD_FAILURE() << "SetFailed() not expected during this test.";
-    }
-    bool IsCanceled() const {
-      ADD_FAILURE() << "IsCanceled() not expected during this test.";
-      return false;
-    }
-    void NotifyOnCancel(Closure* callback) {
-      ADD_FAILURE() << "NotifyOnCancel() not expected during this test.";
-    }
-  };
-
-  GeneratedServiceTest()
-    : descriptor_(unittest::TestService::descriptor()),
-      foo_(descriptor_->FindMethodByName("Foo")),
-      bar_(descriptor_->FindMethodByName("Bar")),
-      stub_(&mock_channel_),
-      done_(::google::protobuf::internal::NewPermanentCallback(&DoNothing)) {}
-
-  virtual void SetUp() {
-    ASSERT_TRUE(foo_ != NULL);
-    ASSERT_TRUE(bar_ != NULL);
-  }
-
-  const ServiceDescriptor* descriptor_;
-  const MethodDescriptor* foo_;
-  const MethodDescriptor* bar_;
-
-  MockTestService mock_service_;
-  MockController mock_controller_;
-
-  MockRpcChannel mock_channel_;
-  unittest::TestService::Stub stub_;
-
-  // Just so we don't have to re-define these with every test.
-  unittest::FooRequest foo_request_;
-  unittest::FooResponse foo_response_;
-  unittest::BarRequest bar_request_;
-  unittest::BarResponse bar_response_;
-  google::protobuf::scoped_ptr<Closure> done_;
-};
-
-TEST_F(GeneratedServiceTest, GetDescriptor) {
-  // Test that GetDescriptor() works.
-
-  EXPECT_EQ(descriptor_, mock_service_.GetDescriptor());
-}
-
-TEST_F(GeneratedServiceTest, GetChannel) {
-  EXPECT_EQ(&mock_channel_, stub_.channel());
-}
-
-TEST_F(GeneratedServiceTest, OwnsChannel) {
-  MockRpcChannel* channel = new MockRpcChannel;
-  bool destroyed = false;
-  channel->destroyed_ = &destroyed;
-
-  {
-    unittest::TestService::Stub owning_stub(channel,
-                                            Service::STUB_OWNS_CHANNEL);
-    EXPECT_FALSE(destroyed);
-  }
-
-  EXPECT_TRUE(destroyed);
-}
-
-TEST_F(GeneratedServiceTest, CallMethod) {
-  // Test that CallMethod() works.
-
-  // Call Foo() via CallMethod().
-  mock_service_.CallMethod(foo_, &mock_controller_,
-                           &foo_request_, &foo_response_, done_.get());
-
-  ASSERT_TRUE(mock_service_.called_);
-
-  EXPECT_EQ("Foo"            , mock_service_.method_    );
-  EXPECT_EQ(&mock_controller_, mock_service_.controller_);
-  EXPECT_EQ(&foo_request_    , mock_service_.request_   );
-  EXPECT_EQ(&foo_response_   , mock_service_.response_  );
-  EXPECT_EQ(done_.get()      , mock_service_.done_      );
-
-  // Try again, but call Bar() instead.
-  mock_service_.Reset();
-  mock_service_.CallMethod(bar_, &mock_controller_,
-                           &bar_request_, &bar_response_, done_.get());
-
-  ASSERT_TRUE(mock_service_.called_);
-  EXPECT_EQ("Bar", mock_service_.method_);
-}
-
-TEST_F(GeneratedServiceTest, CallMethodTypeFailure) {
-  // Verify death if we call Foo() with Bar's message types.
-
-#ifdef PROTOBUF_HAS_DEATH_TEST  // death tests do not work on Windows yet
-  EXPECT_DEBUG_DEATH(
-    mock_service_.CallMethod(foo_, &mock_controller_,
-                             &foo_request_, &bar_response_, done_.get()),
-    "dynamic_cast");
-
-  mock_service_.Reset();
-  EXPECT_DEBUG_DEATH(
-    mock_service_.CallMethod(foo_, &mock_controller_,
-                             &bar_request_, &foo_response_, done_.get()),
-    "dynamic_cast");
-#endif  // PROTOBUF_HAS_DEATH_TEST
-}
-
-TEST_F(GeneratedServiceTest, GetPrototypes) {
-  // Test Get{Request,Response}Prototype() methods.
-
-  EXPECT_EQ(&unittest::FooRequest::default_instance(),
-            &mock_service_.GetRequestPrototype(foo_));
-  EXPECT_EQ(&unittest::BarRequest::default_instance(),
-            &mock_service_.GetRequestPrototype(bar_));
-
-  EXPECT_EQ(&unittest::FooResponse::default_instance(),
-            &mock_service_.GetResponsePrototype(foo_));
-  EXPECT_EQ(&unittest::BarResponse::default_instance(),
-            &mock_service_.GetResponsePrototype(bar_));
-}
-
-TEST_F(GeneratedServiceTest, Stub) {
-  // Test that the stub class works.
-
-  // Call Foo() via the stub.
-  stub_.Foo(&mock_controller_, &foo_request_, &foo_response_, done_.get());
-
-  ASSERT_TRUE(mock_channel_.called_);
-
-  EXPECT_EQ(foo_             , mock_channel_.method_    );
-  EXPECT_EQ(&mock_controller_, mock_channel_.controller_);
-  EXPECT_EQ(&foo_request_    , mock_channel_.request_   );
-  EXPECT_EQ(&foo_response_   , mock_channel_.response_  );
-  EXPECT_EQ(done_.get()      , mock_channel_.done_      );
-
-  // Call Bar() via the stub.
-  mock_channel_.Reset();
-  stub_.Bar(&mock_controller_, &bar_request_, &bar_response_, done_.get());
-
-  ASSERT_TRUE(mock_channel_.called_);
-  EXPECT_EQ(bar_, mock_channel_.method_);
-}
-
-TEST_F(GeneratedServiceTest, NotImplemented) {
-  // Test that failing to implement a method of a service causes it to fail
-  // with a "not implemented" error message.
-
-  // A service which doesn't implement any methods.
-  class UnimplementedService : public unittest::TestService {
-   public:
-    UnimplementedService() {}
-  };
-
-  UnimplementedService unimplemented_service;
-
-  // And a controller which expects to get a "not implemented" error.
-  class ExpectUnimplementedController : public MockController {
-   public:
-    ExpectUnimplementedController() : called_(false) {}
-
-    void SetFailed(const string& reason) {
-      EXPECT_FALSE(called_);
-      called_ = true;
-      EXPECT_EQ("Method Foo() not implemented.", reason);
-    }
-
-    bool called_;
-  };
-
-  ExpectUnimplementedController controller;
-
-  // Call Foo.
-  unimplemented_service.Foo(&controller, &foo_request_, &foo_response_,
-                            done_.get());
-
-  EXPECT_TRUE(controller.called_);
-}
-
-// ===================================================================
-
-class OneofTest : public testing::Test {
- protected:
-  virtual void SetUp() {
-  }
-
-  void ExpectEnumCasesWork(const unittest::TestOneof2 &message) {
-    switch (message.foo_case()) {
-      case unittest::TestOneof2::kFooInt:
-        EXPECT_TRUE(message.has_foo_int());
-        break;
-      case unittest::TestOneof2::kFooString:
-        EXPECT_TRUE(message.has_foo_string());
-        break;
-      case unittest::TestOneof2::kFooCord:
-        EXPECT_TRUE(message.has_foo_cord());
-        break;
-      case unittest::TestOneof2::kFooStringPiece:
-        EXPECT_TRUE(message.has_foo_string_piece());
-        break;
-      case unittest::TestOneof2::kFooBytes:
-        EXPECT_TRUE(message.has_foo_bytes());
-        break;
-      case unittest::TestOneof2::kFooEnum:
-        EXPECT_TRUE(message.has_foo_enum());
-        break;
-      case unittest::TestOneof2::kFooMessage:
-        EXPECT_TRUE(message.has_foo_message());
-        break;
-      case unittest::TestOneof2::kFoogroup:
-        EXPECT_TRUE(message.has_foogroup());
-        break;
-      case unittest::TestOneof2::kFooLazyMessage:
-        EXPECT_TRUE(message.has_foo_lazy_message());
-        break;
-      case unittest::TestOneof2::FOO_NOT_SET:
-        break;
-    }
-  }
-};
-
-TEST_F(OneofTest, SettingOneFieldClearsOthers) {
-  unittest::TestOneof2 message;
-
-  message.set_foo_int(123);
-  EXPECT_TRUE(message.has_foo_int());
-  TestUtil::ExpectAtMostOneFieldSetInOneof(message);
-
-  message.set_foo_string("foo");
-  EXPECT_TRUE(message.has_foo_string());
-  TestUtil::ExpectAtMostOneFieldSetInOneof(message);
-
-
-  message.set_foo_bytes("qux");
-  EXPECT_TRUE(message.has_foo_bytes());
-  TestUtil::ExpectAtMostOneFieldSetInOneof(message);
-
-  message.set_foo_enum(unittest::TestOneof2::FOO);
-  EXPECT_TRUE(message.has_foo_enum());
-  TestUtil::ExpectAtMostOneFieldSetInOneof(message);
-
-  message.mutable_foo_message()->set_qux_int(234);
-  EXPECT_TRUE(message.has_foo_message());
-  TestUtil::ExpectAtMostOneFieldSetInOneof(message);
-
-  message.mutable_foogroup()->set_a(345);
-  EXPECT_TRUE(message.has_foogroup());
-  TestUtil::ExpectAtMostOneFieldSetInOneof(message);
-
-
-  // we repeat this because we didn't test if this properly clears other fields
-  // at the beginning.
-  message.set_foo_int(123);
-  EXPECT_TRUE(message.has_foo_int());
-  TestUtil::ExpectAtMostOneFieldSetInOneof(message);
-}
-
-TEST_F(OneofTest, EnumCases) {
-  unittest::TestOneof2 message;
-
-  message.set_foo_int(123);
-  ExpectEnumCasesWork(message);
-  message.set_foo_string("foo");
-  ExpectEnumCasesWork(message);
-  message.set_foo_bytes("qux");
-  ExpectEnumCasesWork(message);
-  message.set_foo_enum(unittest::TestOneof2::FOO);
-  ExpectEnumCasesWork(message);
-  message.mutable_foo_message()->set_qux_int(234);
-  ExpectEnumCasesWork(message);
-  message.mutable_foogroup()->set_a(345);
-  ExpectEnumCasesWork(message);
-}
-
-TEST_F(OneofTest, PrimitiveType) {
-  unittest::TestOneof2 message;
-  // Unset field returns default value
-  EXPECT_EQ(message.foo_int(), 0);
-
-  message.set_foo_int(123);
-  EXPECT_TRUE(message.has_foo_int());
-  EXPECT_EQ(message.foo_int(), 123);
-  message.clear_foo_int();
-  EXPECT_FALSE(message.has_foo_int());
-}
-
-TEST_F(OneofTest, EnumType) {
-  unittest::TestOneof2 message;
-  // Unset field returns default value
-  EXPECT_EQ(message.foo_enum(), 1);
-
-  message.set_foo_enum(unittest::TestOneof2::FOO);
-  EXPECT_TRUE(message.has_foo_enum());
-  EXPECT_EQ(message.foo_enum(), unittest::TestOneof2::FOO);
-  message.clear_foo_enum();
-  EXPECT_FALSE(message.has_foo_enum());
-}
-
-TEST_F(OneofTest, SetString) {
-  // Check that setting a string field in various ways works
-  unittest::TestOneof2 message;
-
-  // Unset field returns default value
-  EXPECT_EQ(message.foo_string(), "");
-
-  message.set_foo_string("foo");
-  EXPECT_TRUE(message.has_foo_string());
-  EXPECT_EQ(message.foo_string(), "foo");
-  message.clear_foo_string();
-  EXPECT_FALSE(message.has_foo_string());
-
-  message.set_foo_string(string("bar"));
-  EXPECT_TRUE(message.has_foo_string());
-  EXPECT_EQ(message.foo_string(), "bar");
-  message.clear_foo_string();
-  EXPECT_FALSE(message.has_foo_string());
-
-
-  message.set_foo_string("qux", 3);
-  EXPECT_TRUE(message.has_foo_string());
-  EXPECT_EQ(message.foo_string(), "qux");
-  message.clear_foo_string();
-  EXPECT_FALSE(message.has_foo_string());
-
-  message.mutable_foo_string()->assign("quux");
-  EXPECT_TRUE(message.has_foo_string());
-  EXPECT_EQ(message.foo_string(), "quux");
-  message.clear_foo_string();
-  EXPECT_FALSE(message.has_foo_string());
-
-  message.set_foo_string("corge");
-  EXPECT_TRUE(message.has_foo_string());
-  EXPECT_EQ(message.foo_string(), "corge");
-  message.clear_foo_string();
-  EXPECT_FALSE(message.has_foo_string());
-}
-
-TEST_F(OneofTest, ReleaseString) {
-  // Check that release_foo() starts out NULL, and gives us a value
-  // that we can delete after it's been set.
-  unittest::TestOneof2 message;
-
-  EXPECT_EQ(NULL, message.release_foo_string());
-  EXPECT_FALSE(message.has_foo_string());
-
-  message.set_foo_string("blah");
-  EXPECT_TRUE(message.has_foo_string());
-  google::protobuf::scoped_ptr<string> str(message.release_foo_string());
-  EXPECT_FALSE(message.has_foo_string());
-  ASSERT_TRUE(str != NULL);
-  EXPECT_EQ("blah", *str);
-
-  EXPECT_EQ(NULL, message.release_foo_string());
-  EXPECT_FALSE(message.has_foo_string());
-}
-
-TEST_F(OneofTest, SetAllocatedString) {
-  // Check that set_allocated_foo() works for strings.
-  unittest::TestOneof2 message;
-
-  EXPECT_FALSE(message.has_foo_string());
-  const string kHello("hello");
-  message.set_foo_string(kHello);
-  EXPECT_TRUE(message.has_foo_string());
-
-  message.set_allocated_foo_string(NULL);
-  EXPECT_FALSE(message.has_foo_string());
-  EXPECT_EQ("", message.foo_string());
-
-  message.set_allocated_foo_string(new string(kHello));
-  EXPECT_TRUE(message.has_foo_string());
-  EXPECT_EQ(kHello, message.foo_string());
-}
-
-
-TEST_F(OneofTest, SetMessage) {
-  // Check that setting a message field works
-  unittest::TestOneof2 message;
-
-  // Unset field returns default instance
-  EXPECT_EQ(&message.foo_message(),
-            &unittest::TestOneof2_NestedMessage::default_instance());
-  EXPECT_EQ(message.foo_message().qux_int(), 0);
-
-  message.mutable_foo_message()->set_qux_int(234);
-  EXPECT_TRUE(message.has_foo_message());
-  EXPECT_EQ(message.foo_message().qux_int(), 234);
-  message.clear_foo_message();
-  EXPECT_FALSE(message.has_foo_message());
-}
-
-TEST_F(OneofTest, ReleaseMessage) {
-  // Check that release_foo() starts out NULL, and gives us a value
-  // that we can delete after it's been set.
-  unittest::TestOneof2 message;
-
-  EXPECT_EQ(NULL, message.release_foo_message());
-  EXPECT_FALSE(message.has_foo_message());
-
-  message.mutable_foo_message()->set_qux_int(1);
-  EXPECT_TRUE(message.has_foo_message());
-  google::protobuf::scoped_ptr<unittest::TestOneof2_NestedMessage> mes(
-      message.release_foo_message());
-  EXPECT_FALSE(message.has_foo_message());
-  ASSERT_TRUE(mes != NULL);
-  EXPECT_EQ(1, mes->qux_int());
-
-  EXPECT_EQ(NULL, message.release_foo_message());
-  EXPECT_FALSE(message.has_foo_message());
-}
-
-TEST_F(OneofTest, SetAllocatedMessage) {
-  // Check that set_allocated_foo() works for messages.
-  unittest::TestOneof2 message;
-
-  EXPECT_FALSE(message.has_foo_message());
-
-  message.mutable_foo_message()->set_qux_int(1);
-  EXPECT_TRUE(message.has_foo_message());
-
-  message.set_allocated_foo_message(NULL);
-  EXPECT_FALSE(message.has_foo_message());
-  EXPECT_EQ(&message.foo_message(),
-            &unittest::TestOneof2_NestedMessage::default_instance());
-
-  message.mutable_foo_message()->set_qux_int(1);
-  unittest::TestOneof2_NestedMessage* mes = message.release_foo_message();
-  ASSERT_TRUE(mes != NULL);
-  EXPECT_FALSE(message.has_foo_message());
-
-  message.set_allocated_foo_message(mes);
-  EXPECT_TRUE(message.has_foo_message());
-  EXPECT_EQ(1, message.foo_message().qux_int());
-}
-
-
-TEST_F(OneofTest, Clear) {
-  unittest::TestOneof2 message;
-
-  message.set_foo_int(1);
-  EXPECT_TRUE(message.has_foo_int());
-  message.clear_foo_int();
-  EXPECT_FALSE(message.has_foo_int());
-}
-
-TEST_F(OneofTest, Defaults) {
-  unittest::TestOneof2 message;
-
-  EXPECT_FALSE(message.has_foo_int());
-  EXPECT_EQ(message.foo_int(), 0);
-
-  EXPECT_FALSE(message.has_foo_string());
-  EXPECT_EQ(message.foo_string(), "");
-
-
-  EXPECT_FALSE(message.has_foo_bytes());
-  EXPECT_EQ(message.foo_bytes(), "");
-
-  EXPECT_FALSE(message.has_foo_enum());
-  EXPECT_EQ(message.foo_enum(), 1);
-
-  EXPECT_FALSE(message.has_foo_message());
-  EXPECT_EQ(message.foo_message().qux_int(), 0);
-
-  EXPECT_FALSE(message.has_foogroup());
-  EXPECT_EQ(message.foogroup().a(), 0);
-
-
-  EXPECT_FALSE(message.has_bar_int());
-  EXPECT_EQ(message.bar_int(), 5);
-
-  EXPECT_FALSE(message.has_bar_string());
-  EXPECT_EQ(message.bar_string(), "STRING");
-
-
-  EXPECT_FALSE(message.has_bar_bytes());
-  EXPECT_EQ(message.bar_bytes(), "BYTES");
-
-  EXPECT_FALSE(message.has_bar_enum());
-  EXPECT_EQ(message.bar_enum(), 2);
-}
-
-TEST_F(OneofTest, SwapWithEmpty) {
-  unittest::TestOneof2 message1, message2;
-  message1.set_foo_string("FOO");
-  EXPECT_TRUE(message1.has_foo_string());
-  message1.Swap(&message2);
-  EXPECT_FALSE(message1.has_foo_string());
-  EXPECT_TRUE(message2.has_foo_string());
-  EXPECT_EQ(message2.foo_string(), "FOO");
-}
-
-TEST_F(OneofTest, SwapWithSelf) {
-  unittest::TestOneof2 message;
-  message.set_foo_string("FOO");
-  EXPECT_TRUE(message.has_foo_string());
-  message.Swap(&message);
-  EXPECT_TRUE(message.has_foo_string());
-  EXPECT_EQ(message.foo_string(), "FOO");
-}
-
-TEST_F(OneofTest, SwapBothHasFields) {
-  unittest::TestOneof2 message1, message2;
-
-  message1.set_foo_string("FOO");
-  EXPECT_TRUE(message1.has_foo_string());
-  message2.mutable_foo_message()->set_qux_int(1);
-  EXPECT_TRUE(message2.has_foo_message());
-
-  message1.Swap(&message2);
-  EXPECT_FALSE(message1.has_foo_string());
-  EXPECT_FALSE(message2.has_foo_message());
-  EXPECT_TRUE(message1.has_foo_message());
-  EXPECT_EQ(message1.foo_message().qux_int(), 1);
-  EXPECT_TRUE(message2.has_foo_string());
-  EXPECT_EQ(message2.foo_string(), "FOO");
-}
-
-TEST_F(OneofTest, CopyConstructor) {
-  unittest::TestOneof2 message1;
-  message1.set_foo_bytes("FOO");
-
-  unittest::TestOneof2 message2(message1);
-  EXPECT_TRUE(message2.has_foo_bytes());
-  EXPECT_EQ(message2.foo_bytes(), "FOO");
-}
-
-TEST_F(OneofTest, CopyFrom) {
-  unittest::TestOneof2 message1, message2;
-  message1.set_foo_enum(unittest::TestOneof2::BAR);
-  EXPECT_TRUE(message1.has_foo_enum());
-
-  message2.CopyFrom(message1);
-  EXPECT_TRUE(message2.has_foo_enum());
-  EXPECT_EQ(message2.foo_enum(), unittest::TestOneof2::BAR);
-
-  // Copying from self should be a no-op.
-  message2.CopyFrom(message2);
-  EXPECT_TRUE(message2.has_foo_enum());
-  EXPECT_EQ(message2.foo_enum(), unittest::TestOneof2::BAR);
-}
-
-TEST_F(OneofTest, CopyAssignmentOperator) {
-  unittest::TestOneof2 message1;
-  message1.mutable_foo_message()->set_qux_int(123);
-  EXPECT_TRUE(message1.has_foo_message());
-
-  unittest::TestOneof2 message2;
-  message2 = message1;
-  EXPECT_EQ(message2.foo_message().qux_int(), 123);
-
-  // Make sure that self-assignment does something sane.
-  message2 = message2;
-  EXPECT_EQ(message2.foo_message().qux_int(), 123);
-}
-
-TEST_F(OneofTest, UpcastCopyFrom) {
-  // Test the CopyFrom method that takes in the generic const Message&
-  // parameter.
-  unittest::TestOneof2 message1, message2;
-  message1.mutable_foogroup()->set_a(123);
-  EXPECT_TRUE(message1.has_foogroup());
-
-  const Message* source = implicit_cast<const Message*>(&message1);
-  message2.CopyFrom(*source);
-
-  EXPECT_TRUE(message2.has_foogroup());
-  EXPECT_EQ(message2.foogroup().a(), 123);
-}
-
-// Test the generated SerializeWithCachedSizesToArray(),
-// This indirectly tests MergePartialFromCodedStream()
-// We have to test each field type separately because we cannot set them at the
-// same time
-TEST_F(OneofTest, SerializationToArray) {
-  // Primitive type
-  {
-    unittest::TestOneof2 message1, message2;
-    string data;
-    message1.set_foo_int(123);
-    int size = message1.ByteSize();
-    data.resize(size);
-    uint8* start = reinterpret_cast<uint8*>(string_as_array(&data));
-    uint8* end = message1.SerializeWithCachedSizesToArray(start);
-    EXPECT_EQ(size, end - start);
-    EXPECT_TRUE(message2.ParseFromString(data));
-    EXPECT_EQ(message2.foo_int(), 123);
-  }
-
-  // String
-  {
-    unittest::TestOneof2 message1, message2;
-    string data;
-    message1.set_foo_string("foo");
-    int size = message1.ByteSize();
-    data.resize(size);
-    uint8* start = reinterpret_cast<uint8*>(string_as_array(&data));
-    uint8* end = message1.SerializeWithCachedSizesToArray(start);
-    EXPECT_EQ(size, end - start);
-    EXPECT_TRUE(message2.ParseFromString(data));
-    EXPECT_EQ(message2.foo_string(), "foo");
-  }
-
-
-  // Bytes
-  {
-    unittest::TestOneof2 message1, message2;
-    string data;
-    message1.set_foo_bytes("qux");
-    int size = message1.ByteSize();
-    data.resize(size);
-    uint8* start = reinterpret_cast<uint8*>(string_as_array(&data));
-    uint8* end = message1.SerializeWithCachedSizesToArray(start);
-    EXPECT_EQ(size, end - start);
-    EXPECT_TRUE(message2.ParseFromString(data));
-    EXPECT_EQ(message2.foo_bytes(), "qux");
-  }
-
-  // Enum
-  {
-    unittest::TestOneof2 message1, message2;
-    string data;
-    message1.set_foo_enum(unittest::TestOneof2::FOO);
-    int size = message1.ByteSize();
-    data.resize(size);
-    uint8* start = reinterpret_cast<uint8*>(string_as_array(&data));
-    uint8* end = message1.SerializeWithCachedSizesToArray(start);
-    EXPECT_EQ(size, end - start);
-    EXPECT_TRUE(message2.ParseFromString(data));
-    EXPECT_EQ(message2.foo_enum(), unittest::TestOneof2::FOO);
-  }
-
-  // Message
-  {
-    unittest::TestOneof2 message1, message2;
-    string data;
-    message1.mutable_foo_message()->set_qux_int(234);
-    int size = message1.ByteSize();
-    data.resize(size);
-    uint8* start = reinterpret_cast<uint8*>(string_as_array(&data));
-    uint8* end = message1.SerializeWithCachedSizesToArray(start);
-    EXPECT_EQ(size, end - start);
-    EXPECT_TRUE(message2.ParseFromString(data));
-    EXPECT_EQ(message2.foo_message().qux_int(), 234);
-  }
-
-  // Group
-  {
-    unittest::TestOneof2 message1, message2;
-    string data;
-    message1.mutable_foogroup()->set_a(345);
-    int size = message1.ByteSize();
-    data.resize(size);
-    uint8* start = reinterpret_cast<uint8*>(string_as_array(&data));
-    uint8* end = message1.SerializeWithCachedSizesToArray(start);
-    EXPECT_EQ(size, end - start);
-    EXPECT_TRUE(message2.ParseFromString(data));
-    EXPECT_EQ(message2.foogroup().a(), 345);
-  }
-
-}
-
-// Test the generated SerializeWithCachedSizes() by forcing the buffer to write
-// one byte at a time.
-// This indirectly tests MergePartialFromCodedStream()
-// We have to test each field type separately because we cannot set them at the
-// same time
-TEST_F(OneofTest, SerializationToStream) {
-  // Primitive type
-  {
-    unittest::TestOneof2 message1, message2;
-    string data;
-    message1.set_foo_int(123);
-    int size = message1.ByteSize();
-    data.resize(size);
-
-    {
-      // Allow the output stream to buffer only one byte at a time.
-      io::ArrayOutputStream array_stream(string_as_array(&data), size, 1);
-      io::CodedOutputStream output_stream(&array_stream);
-      message1.SerializeWithCachedSizes(&output_stream);
-      EXPECT_FALSE(output_stream.HadError());
-      EXPECT_EQ(size, output_stream.ByteCount());
-    }
-
-    EXPECT_TRUE(message2.ParseFromString(data));
-    EXPECT_EQ(message2.foo_int(), 123);
-  }
-
-  // String
-  {
-    unittest::TestOneof2 message1, message2;
-    string data;
-    message1.set_foo_string("foo");
-    int size = message1.ByteSize();
-    data.resize(size);
-
-    {
-      // Allow the output stream to buffer only one byte at a time.
-      io::ArrayOutputStream array_stream(string_as_array(&data), size, 1);
-      io::CodedOutputStream output_stream(&array_stream);
-      message1.SerializeWithCachedSizes(&output_stream);
-      EXPECT_FALSE(output_stream.HadError());
-      EXPECT_EQ(size, output_stream.ByteCount());
-    }
-
-    EXPECT_TRUE(message2.ParseFromString(data));
-    EXPECT_EQ(message2.foo_string(), "foo");
-  }
-
-
-  // Bytes
-  {
-    unittest::TestOneof2 message1, message2;
-    string data;
-    message1.set_foo_bytes("qux");
-    int size = message1.ByteSize();
-    data.resize(size);
-
-    {
-      // Allow the output stream to buffer only one byte at a time.
-      io::ArrayOutputStream array_stream(string_as_array(&data), size, 1);
-      io::CodedOutputStream output_stream(&array_stream);
-      message1.SerializeWithCachedSizes(&output_stream);
-      EXPECT_FALSE(output_stream.HadError());
-      EXPECT_EQ(size, output_stream.ByteCount());
-    }
-
-    EXPECT_TRUE(message2.ParseFromString(data));
-    EXPECT_EQ(message2.foo_bytes(), "qux");
-  }
-
-  // Enum
-  {
-    unittest::TestOneof2 message1, message2;
-    string data;
-    message1.set_foo_enum(unittest::TestOneof2::FOO);
-    int size = message1.ByteSize();
-    data.resize(size);
-
-    {
-      // Allow the output stream to buffer only one byte at a time.
-      io::ArrayOutputStream array_stream(string_as_array(&data), size, 1);
-      io::CodedOutputStream output_stream(&array_stream);
-      message1.SerializeWithCachedSizes(&output_stream);
-      EXPECT_FALSE(output_stream.HadError());
-      EXPECT_EQ(size, output_stream.ByteCount());
-    }
-
-    EXPECT_TRUE(message2.ParseFromString(data));
-    EXPECT_EQ(message2.foo_enum(), unittest::TestOneof2::FOO);
-  }
-
-  // Message
-  {
-    unittest::TestOneof2 message1, message2;
-    string data;
-    message1.mutable_foo_message()->set_qux_int(234);
-    int size = message1.ByteSize();
-    data.resize(size);
-
-    {
-      // Allow the output stream to buffer only one byte at a time.
-      io::ArrayOutputStream array_stream(string_as_array(&data), size, 1);
-      io::CodedOutputStream output_stream(&array_stream);
-      message1.SerializeWithCachedSizes(&output_stream);
-      EXPECT_FALSE(output_stream.HadError());
-      EXPECT_EQ(size, output_stream.ByteCount());
-    }
-
-    EXPECT_TRUE(message2.ParseFromString(data));
-    EXPECT_EQ(message2.foo_message().qux_int(), 234);
-  }
-
-  // Group
-  {
-    unittest::TestOneof2 message1, message2;
-    string data;
-    message1.mutable_foogroup()->set_a(345);
-    int size = message1.ByteSize();
-    data.resize(size);
-
-    {
-      // Allow the output stream to buffer only one byte at a time.
-      io::ArrayOutputStream array_stream(string_as_array(&data), size, 1);
-      io::CodedOutputStream output_stream(&array_stream);
-      message1.SerializeWithCachedSizes(&output_stream);
-      EXPECT_FALSE(output_stream.HadError());
-      EXPECT_EQ(size, output_stream.ByteCount());
-    }
-
-    EXPECT_TRUE(message2.ParseFromString(data));
-    EXPECT_EQ(message2.foogroup().a(), 345);
-  }
-
-}
-
-TEST_F(OneofTest, MergeFrom) {
-  unittest::TestOneof2 message1, message2;
-
-  message1.set_foo_int(123);
-  message2.MergeFrom(message1);
-  TestUtil::ExpectAtMostOneFieldSetInOneof(message2);
-  EXPECT_TRUE(message2.has_foo_int());
-  EXPECT_EQ(message2.foo_int(), 123);
-
-  message1.set_foo_string("foo");
-  message2.MergeFrom(message1);
-  TestUtil::ExpectAtMostOneFieldSetInOneof(message2);
-  EXPECT_TRUE(message2.has_foo_string());
-  EXPECT_EQ(message2.foo_string(), "foo");
-
-
-  message1.set_foo_bytes("qux");
-  message2.MergeFrom(message1);
-  TestUtil::ExpectAtMostOneFieldSetInOneof(message2);
-  EXPECT_TRUE(message2.has_foo_bytes());
-  EXPECT_EQ(message2.foo_bytes(), "qux");
-
-  message1.set_foo_enum(unittest::TestOneof2::FOO);
-  message2.MergeFrom(message1);
-  TestUtil::ExpectAtMostOneFieldSetInOneof(message2);
-  EXPECT_TRUE(message2.has_foo_enum());
-  EXPECT_EQ(message2.foo_enum(), unittest::TestOneof2::FOO);
-
-  message1.mutable_foo_message()->set_qux_int(234);
-  message2.MergeFrom(message1);
-  TestUtil::ExpectAtMostOneFieldSetInOneof(message2);
-  EXPECT_TRUE(message2.has_foo_message());
-  EXPECT_EQ(message2.foo_message().qux_int(), 234);
-
-  message1.mutable_foogroup()->set_a(345);
-  message2.MergeFrom(message1);
-  TestUtil::ExpectAtMostOneFieldSetInOneof(message2);
-  EXPECT_TRUE(message2.has_foogroup());
-  EXPECT_EQ(message2.foogroup().a(), 345);
-
-=======
   conflicting_enum = protobuf_unittest::NULL_;
   EXPECT_EQ(4, conflicting_enum);
->>>>>>> 1ee15bae
 }
 
 }  // namespace cpp_unittest

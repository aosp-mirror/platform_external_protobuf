--- conflicted
+++ resolved
@@ -44,12 +44,8 @@
 #include <google/protobuf/descriptor.pb.h>
 #include <google/protobuf/io/printer.h>
 #include <google/protobuf/io/zero_copy_stream.h>
-<<<<<<< HEAD
-#include <google/protobuf/descriptor.pb.h>
-=======
-
-
->>>>>>> 1ee15bae
+
+
 
 namespace google {
 namespace protobuf {
@@ -63,7 +59,7 @@
                             const string& parameter,
                             GeneratorContext* generator_context,
                             string* error) const {
-  vector<pair<string, string> > options;
+  std::vector<std::pair<string, string> > options;
   ParseGeneratorParameter(parameter, &options);
 
   // -----------------------------------------------------------------
@@ -83,12 +79,9 @@
   //
   Options file_options;
 
-<<<<<<< HEAD
-=======
   file_options.opensource_runtime = opensource_runtime_;
   file_options.runtime_include_base = runtime_include_base_;
 
->>>>>>> 1ee15bae
   for (int i = 0; i < options.size(); i++) {
     if (options[i].first == "dllexport_decl") {
       file_options.dllexport_decl = options[i].second;
@@ -103,9 +96,6 @@
     } else if (options[i].first == "speed") {
       file_options.enforce_mode = EnforceOptimizeMode::kSpeed;
     } else if (options[i].first == "lite") {
-<<<<<<< HEAD
-      file_options.enforce_lite = true;
-=======
       file_options.enforce_mode = EnforceOptimizeMode::kLiteRuntime;
     } else if (options[i].first == "lite_implicit_weak_fields") {
       file_options.enforce_mode = EnforceOptimizeMode::kLiteRuntime;
@@ -118,7 +108,6 @@
       file_options.table_driven_parsing = true;
     } else if (options[i].first == "table_driven_serialization") {
       file_options.table_driven_serialization = true;
->>>>>>> 1ee15bae
     } else {
       *error = "Unknown generator option: " + options[i].first;
       return false;
@@ -165,19 +154,13 @@
     }
   }
 
-  basename.append(".pb");
   {
-<<<<<<< HEAD
-    google::protobuf::scoped_ptr<io::ZeroCopyOutputStream> output(
-        generator_context->Open(basename + ".h"));
-=======
     std::unique_ptr<io::ZeroCopyOutputStream> output(
         generator_context->Open(basename + ".pb.h"));
->>>>>>> 1ee15bae
     GeneratedCodeInfo annotations;
     io::AnnotationProtoCollector<GeneratedCodeInfo> annotation_collector(
         &annotations);
-    string info_path = basename + ".h.meta";
+    string info_path = basename + ".pb.h.meta";
     io::Printer printer(output.get(), '$', file_options.annotate_headers
                                                ? &annotation_collector
                                                : NULL);
@@ -190,12 +173,6 @@
     }
   }
 
-<<<<<<< HEAD
-  // Generate cc file.
-  {
-    google::protobuf::scoped_ptr<io::ZeroCopyOutputStream> output(
-        generator_context->Open(basename + ".cc"));
-=======
   // Generate cc file(s).
   if (UsingImplicitWeakFields(file, file_options)) {
     if (file->name() == "net/proto2/proto/descriptor.proto") {
@@ -237,7 +214,6 @@
   } else {
     std::unique_ptr<io::ZeroCopyOutputStream> output(
         generator_context->Open(basename + ".pb.cc"));
->>>>>>> 1ee15bae
     io::Printer printer(output.get(), '$');
     file_generator.GenerateSource(&printer);
   }

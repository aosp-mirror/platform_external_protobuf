// Protocol Buffers - Google's data interchange format
// Copyright 2008 Google Inc.  All rights reserved.
// https://developers.google.com/protocol-buffers/
//
// Redistribution and use in source and binary forms, with or without
// modification, are permitted provided that the following conditions are
// met:
//
//     * Redistributions of source code must retain the above copyright
// notice, this list of conditions and the following disclaimer.
//     * Redistributions in binary form must reproduce the above
// copyright notice, this list of conditions and the following disclaimer
// in the documentation and/or other materials provided with the
// distribution.
//     * Neither the name of Google Inc. nor the names of its
// contributors may be used to endorse or promote products derived from
// this software without specific prior written permission.
//
// THIS SOFTWARE IS PROVIDED BY THE COPYRIGHT HOLDERS AND CONTRIBUTORS
// "AS IS" AND ANY EXPRESS OR IMPLIED WARRANTIES, INCLUDING, BUT NOT
// LIMITED TO, THE IMPLIED WARRANTIES OF MERCHANTABILITY AND FITNESS FOR
// A PARTICULAR PURPOSE ARE DISCLAIMED. IN NO EVENT SHALL THE COPYRIGHT
// OWNER OR CONTRIBUTORS BE LIABLE FOR ANY DIRECT, INDIRECT, INCIDENTAL,
// SPECIAL, EXEMPLARY, OR CONSEQUENTIAL DAMAGES (INCLUDING, BUT NOT
// LIMITED TO, PROCUREMENT OF SUBSTITUTE GOODS OR SERVICES; LOSS OF USE,
// DATA, OR PROFITS; OR BUSINESS INTERRUPTION) HOWEVER CAUSED AND ON ANY
// THEORY OF LIABILITY, WHETHER IN CONTRACT, STRICT LIABILITY, OR TORT
// (INCLUDING NEGLIGENCE OR OTHERWISE) ARISING IN ANY WAY OUT OF THE USE
// OF THIS SOFTWARE, EVEN IF ADVISED OF THE POSSIBILITY OF SUCH DAMAGE.

// Author: kenton@google.com (Kenton Varda)
//  Based on original Protocol Buffers design by
//  Sanjay Ghemawat, Jeff Dean, and others.

#ifndef GOOGLE_PROTOBUF_COMPILER_CPP_SERVICE_H__
#define GOOGLE_PROTOBUF_COMPILER_CPP_SERVICE_H__

#include <map>
#include <string>
#include <google/protobuf/compiler/cpp/cpp_options.h>
#include <google/protobuf/descriptor.h>

namespace google {
namespace protobuf {
namespace io {
class Printer;  // printer.h
}
}  // namespace protobuf
}  // namespace google

namespace google {
namespace protobuf {
namespace compiler {
namespace cpp {

class ServiceGenerator {
 public:
  // See generator.cc for the meaning of dllexport_decl.
  explicit ServiceGenerator(const ServiceDescriptor* descriptor,
                            const std::map<std::string, std::string>& vars,
                            const Options& options);
  ~ServiceGenerator();

  // Header stuff.

  // Generate the class definitions for the service's interface and the
  // stub implementation.
  void GenerateDeclarations(io::Printer* printer);

  // Source file stuff.

  // Generate code that initializes the global variable storing the service's
  // descriptor.
  void GenerateDescriptorInitializer(io::Printer* printer, int index);

  // Generate implementations of everything declared by
  // GenerateDeclarations().
  void GenerateImplementation(io::Printer* printer);

 private:
  enum RequestOrResponse { REQUEST, RESPONSE };
  enum VirtualOrNon { VIRTUAL, NON_VIRTUAL };

  // Header stuff.

  // Generate the service abstract interface.
  void GenerateInterface(io::Printer* printer);

  // Generate the stub class definition.
  void GenerateStubDefinition(io::Printer* printer);

  // Prints signatures for all methods in the
  void GenerateMethodSignatures(VirtualOrNon virtual_or_non,
                                io::Printer* printer);

  // Source file stuff.

  // Generate the default implementations of the service methods, which
  // produce a "not implemented" error.
  void GenerateNotImplementedMethods(io::Printer* printer);

  // Generate the CallMethod() method of the service.
  void GenerateCallMethod(io::Printer* printer);

  // Generate the Get{Request,Response}Prototype() methods.
  void GenerateGetPrototype(RequestOrResponse which, io::Printer* printer);

  // Generate the stub's implementations of the service methods.
  void GenerateStubMethods(io::Printer* printer);

  const ServiceDescriptor* descriptor_;
<<<<<<< HEAD
  map<string, string> vars_;
=======
  std::map<std::string, std::string> vars_;
>>>>>>> 1ee15bae

  GOOGLE_DISALLOW_EVIL_CONSTRUCTORS(ServiceGenerator);
};

}  // namespace cpp
}  // namespace compiler
}  // namespace protobuf
}  // namespace google

#endif  // GOOGLE_PROTOBUF_COMPILER_CPP_SERVICE_H__<|MERGE_RESOLUTION|>--- conflicted
+++ resolved
@@ -109,12 +109,11 @@
   void GenerateStubMethods(io::Printer* printer);
 
   const ServiceDescriptor* descriptor_;
-<<<<<<< HEAD
-  map<string, string> vars_;
-=======
   std::map<std::string, std::string> vars_;
->>>>>>> 1ee15bae
 
+  int index_in_metadata_;
+
+  friend class FileGenerator;
   GOOGLE_DISALLOW_EVIL_CONSTRUCTORS(ServiceGenerator);
 };
 

--- conflicted
+++ resolved
@@ -39,6 +39,8 @@
 #include <set>
 #include <string>
 #include <google/protobuf/compiler/cpp/cpp_field.h>
+#include <google/protobuf/compiler/cpp/cpp_helpers.h>
+#include <google/protobuf/compiler/cpp/cpp_message_layout_helper.h>
 #include <google/protobuf/compiler/cpp/cpp_options.h>
 
 namespace google {
@@ -60,29 +62,6 @@
 class MessageGenerator {
  public:
   // See generator.cc for the meaning of dllexport_decl.
-<<<<<<< HEAD
-  MessageGenerator(const Descriptor* descriptor, const Options& options);
-  ~MessageGenerator();
-
-  // Header stuff.
-
-  // Return names for foward declarations of this class and all its nested
-  // types. A given key in {class,enum}_names will map from a class name to the
-  // descriptor that was responsible for its inclusion in the map. This can be
-  // used to associate the descriptor with the code generated for it.
-  void FillMessageForwardDeclarations(
-      map<string, const Descriptor*>* class_names);
-  void FillEnumForwardDeclarations(
-      map<string, const EnumDescriptor*>* enum_names);
-
-  // Generate definitions of all nested enums (must come before class
-  // definitions because those classes use the enums definitions).
-  void GenerateEnumDefinitions(io::Printer* printer);
-
-  // Generate specializations of GetEnumDescriptor<MyEnum>().
-  // Precondition: in ::google::protobuf namespace.
-  void GenerateGetEnumDescriptorSpecializations(io::Printer* printer);
-=======
   MessageGenerator(const Descriptor* descriptor,
                    const std::map<std::string, std::string>& vars,
                    int index_in_file_messages, const Options& options,
@@ -93,41 +72,27 @@
   void AddGenerators(
       std::vector<std::unique_ptr<EnumGenerator>>* enum_generators,
       std::vector<std::unique_ptr<ExtensionGenerator>>* extension_generators);
->>>>>>> 1ee15bae
 
   // Generate definitions for this class and all its nested types.
   void GenerateClassDefinition(io::Printer* printer);
 
   // Generate definitions of inline methods (placed at the end of the header
   // file).
-  void GenerateInlineMethods(io::Printer* printer, bool is_inline);
+  void GenerateInlineMethods(io::Printer* printer);
 
   // Source file stuff.
 
-  // Generate code which declares all the global descriptor pointers which
-  // will be initialized by the methods below.
-  void GenerateDescriptorDeclarations(io::Printer* printer);
-
-  // Generate code that initializes the global variable storing the message's
-  // descriptor.
-  void GenerateDescriptorInitializer(io::Printer* printer, int index);
-
-  // Generate code that calls MessageFactory::InternalRegisterGeneratedMessage()
-  // for all types.
-  void GenerateTypeRegistrations(io::Printer* printer);
-
-  // Generates code that allocates the message's default instance.
-  void GenerateDefaultInstanceAllocator(io::Printer* printer);
+  // Generate extra fields
+  void GenerateExtraDefaultFields(io::Printer* printer);
+
+  // Generates code that creates default instances for fields.
+  void GenerateFieldDefaultInstances(io::Printer* printer);
 
   // Generates code that initializes the message's default instance.  This
   // is separate from allocating because all default instances must be
   // allocated before any can be initialized.
   void GenerateDefaultInstanceInitializer(io::Printer* printer);
 
-  // Generates code that should be run when ShutdownProtobufLibrary() is called,
-  // to delete all dynamically-allocated objects.
-  void GenerateShutdownCode(io::Printer* printer);
-
   // Generate all non-inline methods for this class.
   void GenerateClassMethods(io::Printer* printer);
 
@@ -137,13 +102,6 @@
  private:
   // Generate declarations and definitions of accessors for fields.
   void GenerateFieldAccessorDeclarations(io::Printer* printer);
-<<<<<<< HEAD
-  void GenerateDependentFieldAccessorDefinitions(io::Printer* printer);
-  void GenerateFieldAccessorDefinitions(io::Printer* printer, bool is_inline);
-
-  // Generate the field offsets array.
-  void GenerateOffsets(io::Printer* printer);
-=======
   void GenerateFieldAccessorDefinitions(io::Printer* printer);
 
   // Generate the table-driven parsing array.  Returns the number of entries
@@ -162,7 +120,6 @@
   // For each field generates a table entry describing the field for the
   // table driven serializer.
   int GenerateFieldMetadata(io::Printer* printer);
->>>>>>> 1ee15bae
 
   // Generate constructors and destructor.
   void GenerateStructors(io::Printer* printer);
@@ -178,8 +135,6 @@
   // Generate the arena-specific destructor code.
   void GenerateArenaDestructorCode(io::Printer* printer);
 
-<<<<<<< HEAD
-=======
   // Helper for GenerateClear and others.  Optionally emits a condition that
   // assumes the existence of the cached_has_bits variable, and returns true
   // if the condition was printed.
@@ -187,7 +142,6 @@
                                            const FieldDescriptor* field,
                                            int expected_has_bits_index);
 
->>>>>>> 1ee15bae
   // Generate standard Message methods.
   void GenerateClear(io::Printer* printer);
   void GenerateOneofClear(io::Printer* printer);
@@ -203,11 +157,11 @@
   void GenerateIsInitialized(io::Printer* printer);
 
   // Helpers for GenerateSerializeWithCachedSizes().
+  //
+  // cached_has_bit_index maintains that:
+  //   cached_has_bits = _has_bits_[cached_has_bit_index]
+  // for cached_has_bit_index >= 0
   void GenerateSerializeOneField(io::Printer* printer,
-<<<<<<< HEAD
-                                 const FieldDescriptor* field,
-                                 bool unbounded);
-=======
                                  const FieldDescriptor* field, bool unbounded,
                                  int cached_has_bits_index);
   // Generate a switch statement to serialize 2+ fields from the same oneof.
@@ -215,51 +169,30 @@
   void GenerateSerializeOneofFields(
       io::Printer* printer, const std::vector<const FieldDescriptor*>& fields,
       bool to_array);
->>>>>>> 1ee15bae
   void GenerateSerializeOneExtensionRange(
       io::Printer* printer, const Descriptor::ExtensionRange* range,
       bool unbounded);
 
-
   // Generates has_foo() functions and variables for singular field has-bits.
   void GenerateSingularFieldHasBits(const FieldDescriptor* field,
-<<<<<<< HEAD
-                                    map<string, string> vars,
-                                    io::Printer* printer);
-=======
                                     Formatter format);
->>>>>>> 1ee15bae
   // Generates has_foo() functions and variables for oneof field has-bits.
-  void GenerateOneofHasBits(io::Printer* printer, bool is_inline);
+  void GenerateOneofHasBits(io::Printer* printer);
   // Generates has_foo_bar() functions for oneof members.
   void GenerateOneofMemberHasBits(const FieldDescriptor* field,
-<<<<<<< HEAD
-                                  const map<string, string>& vars,
-                                  io::Printer* printer);
-  // Generates the clear_foo() method for a field.
-  void GenerateFieldClear(const FieldDescriptor* field,
-                          const map<string, string>& vars,
-                          io::Printer* printer);
-=======
                                   const Formatter& format);
   // Generates the clear_foo() method for a field.
   void GenerateFieldClear(const FieldDescriptor* field, bool is_inline,
                           Formatter format);
->>>>>>> 1ee15bae
+
+  void GenerateConstructorBody(io::Printer* printer,
+                               std::vector<bool> already_processed,
+                               bool copy_constructor) const;
+
+  size_t HasBitsSize() const;
+  std::vector<uint32> RequiredFieldsBitMask() const;
 
   const Descriptor* descriptor_;
-<<<<<<< HEAD
-  string classname_;
-  Options options_;
-  FieldGeneratorMap field_generators_;
-  vector< vector<string> > runs_of_fields_;  // that might be trivially cleared
-  google::protobuf::scoped_array<google::protobuf::scoped_ptr<MessageGenerator> > nested_generators_;
-  google::protobuf::scoped_array<google::protobuf::scoped_ptr<EnumGenerator> > enum_generators_;
-  google::protobuf::scoped_array<google::protobuf::scoped_ptr<ExtensionGenerator> > extension_generators_;
-  int num_required_fields_;
-  bool uses_string_;
-  bool use_dependent_base_;
-=======
   int index_in_file_messages_;
   std::string classname_;
   Options options_;
@@ -284,8 +217,8 @@
   MessageSCCAnalyzer* scc_analyzer_;
 
   std::map<std::string, std::string> variables_;
->>>>>>> 1ee15bae
-
+
+  friend class FileGenerator;
   GOOGLE_DISALLOW_EVIL_CONSTRUCTORS(MessageGenerator);
 };
 

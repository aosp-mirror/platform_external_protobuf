// Protocol Buffers - Google's data interchange format
// Copyright 2008 Google Inc.  All rights reserved.
// https://developers.google.com/protocol-buffers/
//
// Redistribution and use in source and binary forms, with or without
// modification, are permitted provided that the following conditions are
// met:
//
//     * Redistributions of source code must retain the above copyright
// notice, this list of conditions and the following disclaimer.
//     * Redistributions in binary form must reproduce the above
// copyright notice, this list of conditions and the following disclaimer
// in the documentation and/or other materials provided with the
// distribution.
//     * Neither the name of Google Inc. nor the names of its
// contributors may be used to endorse or promote products derived from
// this software without specific prior written permission.
//
// THIS SOFTWARE IS PROVIDED BY THE COPYRIGHT HOLDERS AND CONTRIBUTORS
// "AS IS" AND ANY EXPRESS OR IMPLIED WARRANTIES, INCLUDING, BUT NOT
// LIMITED TO, THE IMPLIED WARRANTIES OF MERCHANTABILITY AND FITNESS FOR
// A PARTICULAR PURPOSE ARE DISCLAIMED. IN NO EVENT SHALL THE COPYRIGHT
// OWNER OR CONTRIBUTORS BE LIABLE FOR ANY DIRECT, INDIRECT, INCIDENTAL,
// SPECIAL, EXEMPLARY, OR CONSEQUENTIAL DAMAGES (INCLUDING, BUT NOT
// LIMITED TO, PROCUREMENT OF SUBSTITUTE GOODS OR SERVICES; LOSS OF USE,
// DATA, OR PROFITS; OR BUSINESS INTERRUPTION) HOWEVER CAUSED AND ON ANY
// THEORY OF LIABILITY, WHETHER IN CONTRACT, STRICT LIABILITY, OR TORT
// (INCLUDING NEGLIGENCE OR OTHERWISE) ARISING IN ANY WAY OUT OF THE USE
// OF THIS SOFTWARE, EVEN IF ADVISED OF THE POSSIBILITY OF SUCH DAMAGE.

#include <google/protobuf/compiler/cpp/cpp_map_field.h>
#include <google/protobuf/compiler/cpp/cpp_helpers.h>
#include <google/protobuf/io/printer.h>
#include <google/protobuf/wire_format.h>
#include <google/protobuf/stubs/strutil.h>


namespace google {
namespace protobuf {
namespace compiler {
namespace cpp {

bool IsProto3Field(const FieldDescriptor* field_descriptor) {
  const FileDescriptor* file_descriptor = field_descriptor->file();
  return file_descriptor->syntax() == FileDescriptor::SYNTAX_PROTO3;
}

void SetMessageVariables(const FieldDescriptor* descriptor,
                         map<string, string>* variables,
                         const Options& options) {
  SetCommonFieldVariables(descriptor, variables, options);
<<<<<<< HEAD
  (*variables)["type"] = FieldMessageTypeName(descriptor);
=======
  (*variables)["type"] = ClassName(descriptor->message_type(), false);
>>>>>>> 1ee15bae
  (*variables)["stream_writer"] =
      (*variables)["declared_type"] +
      (HasFastArraySerialization(descriptor->message_type()->file(), options)
           ? "MaybeToArray"
           : "");
  (*variables)["full_name"] = descriptor->full_name();

  const FieldDescriptor* key =
      descriptor->message_type()->FindFieldByName("key");
  const FieldDescriptor* val =
      descriptor->message_type()->FindFieldByName("value");
  (*variables)["key_cpp"] = PrimitiveTypeName(options, key->cpp_type());
  switch (val->cpp_type()) {
    case FieldDescriptor::CPPTYPE_MESSAGE:
      (*variables)["val_cpp"] = FieldMessageTypeName(val);
      (*variables)["wrapper"] = "EntryWrapper";
      break;
    case FieldDescriptor::CPPTYPE_ENUM:
      (*variables)["val_cpp"] = ClassName(val->enum_type(), true);
      (*variables)["wrapper"] = "EnumEntryWrapper";
      break;
    default:
      (*variables)["val_cpp"] = PrimitiveTypeName(options, val->cpp_type());
      (*variables)["wrapper"] = "EntryWrapper";
  }
  (*variables)["key_wire_type"] =
      "TYPE_" + ToUpper(DeclaredTypeMethodName(key->type()));
  (*variables)["val_wire_type"] =
      "TYPE_" + ToUpper(DeclaredTypeMethodName(val->type()));
  (*variables)["map_classname"] = ClassName(descriptor->message_type(), false);
  (*variables)["number"] = StrCat(descriptor->number());
  (*variables)["tag"] = StrCat(internal::WireFormat::MakeTag(descriptor));

  if (HasDescriptorMethods(descriptor->file(), options)) {
    (*variables)["lite"] = "";
  } else {
    (*variables)["lite"] = "Lite";
  }

  if (!IsProto3Field(descriptor) &&
      val->type() == FieldDescriptor::TYPE_ENUM) {
    const EnumValueDescriptor* default_value = val->default_value_enum();
    (*variables)["default_enum_value"] = Int32ToString(default_value->number());
  } else {
    (*variables)["default_enum_value"] = "0";
  }
}

MapFieldGenerator::MapFieldGenerator(const FieldDescriptor* descriptor,
                                     const Options& options)
    : FieldGenerator(descriptor, options) {
  SetMessageVariables(descriptor, &variables_, options);
}

MapFieldGenerator::~MapFieldGenerator() {}

void MapFieldGenerator::
GeneratePrivateMembers(io::Printer* printer) const {
<<<<<<< HEAD
  printer->Print(variables_,
      "typedef ::google::protobuf::internal::MapEntryLite<\n"
      "    $key_cpp$, $val_cpp$,\n"
      "    $key_wire_type$,\n"
      "    $val_wire_type$,\n"
      "    $default_enum_value$ >\n"
      "    $map_classname$;\n"
      "::google::protobuf::internal::MapField$lite$<\n"
      "    $key_cpp$, $val_cpp$,\n"
      "    $key_wire_type$,\n"
      "    $val_wire_type$,\n"
=======
  Formatter format(printer, variables_);
  format(
      "::$proto_ns$::internal::MapField$lite$<\n"
      "    $map_classname$,\n"
      "    $key_cpp$, $val_cpp$,\n"
      "    ::$proto_ns$::internal::WireFormatLite::$key_wire_type$,\n"
      "    ::$proto_ns$::internal::WireFormatLite::$val_wire_type$,\n"
>>>>>>> 1ee15bae
      "    $default_enum_value$ > $name$_;\n");
}

void MapFieldGenerator::
GenerateAccessorDeclarations(io::Printer* printer) const {
<<<<<<< HEAD
  printer->Print(variables_,
      "$deprecated_attr$const ::google::protobuf::Map< $key_cpp$, $val_cpp$ >&\n"
      "    $name$() const;\n"
      "$deprecated_attr$::google::protobuf::Map< $key_cpp$, $val_cpp$ >*\n"
      "    mutable_$name$();\n");
}

void MapFieldGenerator::
GenerateInlineAccessorDefinitions(io::Printer* printer,
                                  bool is_inline) const {
  map<string, string> variables(variables_);
  variables["inline"] = is_inline ? "inline" : "";
  printer->Print(variables,
      "$inline$ const ::google::protobuf::Map< $key_cpp$, $val_cpp$ >&\n"
=======
  Formatter format(printer, variables_);
  format(
      "$deprecated_attr$const ::$proto_ns$::Map< $key_cpp$, $val_cpp$ >&\n"
      "    ${1$$name$$}$() const;\n"
      "$deprecated_attr$::$proto_ns$::Map< $key_cpp$, $val_cpp$ >*\n"
      "    ${1$mutable_$name$$}$();\n",
      descriptor_);
}

void MapFieldGenerator::
GenerateInlineAccessorDefinitions(io::Printer* printer) const {
  Formatter format(printer, variables_);
  format(
      "inline const ::$proto_ns$::Map< $key_cpp$, $val_cpp$ >&\n"
>>>>>>> 1ee15bae
      "$classname$::$name$() const {\n"
      "  // @@protoc_insertion_point(field_map:$full_name$)\n"
      "  return $name$_.GetMap();\n"
      "}\n"
<<<<<<< HEAD
      "$inline$ ::google::protobuf::Map< $key_cpp$, $val_cpp$ >*\n"
=======
      "inline ::$proto_ns$::Map< $key_cpp$, $val_cpp$ >*\n"
>>>>>>> 1ee15bae
      "$classname$::mutable_$name$() {\n"
      "  // @@protoc_insertion_point(field_mutable_map:$full_name$)\n"
      "  return $name$_.MutableMap();\n"
      "}\n");
}

void MapFieldGenerator::
GenerateClearingCode(io::Printer* printer) const {
<<<<<<< HEAD
  map<string, string> variables(variables_);
  variables["this_message"] = dependent_field_ ? DependentBaseDownCast() : "";
  printer->Print(variables, "$this_message$$name$_.Clear();\n");
=======
  Formatter format(printer, variables_);
  format("$name$_.Clear();\n");
>>>>>>> 1ee15bae
}

void MapFieldGenerator::
GenerateMergingCode(io::Printer* printer) const {
  Formatter format(printer, variables_);
  format("$name$_.MergeFrom(from.$name$_);\n");
}

void MapFieldGenerator::
GenerateSwappingCode(io::Printer* printer) const {
  Formatter format(printer, variables_);
  format("$name$_.Swap(&other->$name$_);\n");
}

void MapFieldGenerator::
GenerateConstructorCode(io::Printer* printer) const {
  if (HasDescriptorMethods(descriptor_->file(), options_)) {
    printer->Print(variables_,
        "$name$_.SetAssignDescriptorCallback(\n"
        "    protobuf_AssignDescriptorsOnce);\n"
        "$name$_.SetEntryDescriptor(\n"
        "    &$type$_descriptor_);\n");
  }
}

void MapFieldGenerator::
GenerateMergeFromCodedStream(io::Printer* printer) const {
<<<<<<< HEAD
  const FieldDescriptor* value_field =
      descriptor_->message_type()->FindFieldByName("value");
  printer->Print(variables_,
      "::google::protobuf::scoped_ptr<$map_classname$> entry($name$_.NewEntry());\n");

  if (IsProto3Field(descriptor_) ||
      value_field->type() != FieldDescriptor::TYPE_ENUM) {
    printer->Print(variables_,
        "DO_(::google::protobuf::internal::WireFormatLite::ReadMessageNoVirtual(\n"
        "    input, entry.get()));\n");
    switch (value_field->cpp_type()) {
      case FieldDescriptor::CPPTYPE_MESSAGE:
        printer->Print(variables_,
            "(*mutable_$name$())[entry->key()].Swap("
            "entry->mutable_value());\n");
        break;
      case FieldDescriptor::CPPTYPE_ENUM:
        printer->Print(variables_,
            "(*mutable_$name$())[entry->key()] =\n"
            "    static_cast< $val_cpp$ >(*entry->mutable_value());\n");
        break;
      default:
        printer->Print(variables_,
            "(*mutable_$name$())[entry->key()] = *entry->mutable_value();\n");
        break;
    }
  } else {
    printer->Print(variables_,
        "{\n"
        "  ::std::string data;\n"
        "  DO_(::google::protobuf::internal::WireFormatLite::ReadString(input, &data));\n"
        "  DO_(entry->ParseFromString(data));\n"
        "  if ($val_cpp$_IsValid(*entry->mutable_value())) {\n"
        "    (*mutable_$name$())[entry->key()] =\n"
        "        static_cast< $val_cpp$ >(*entry->mutable_value());\n"
        "  } else {\n");
=======
  Formatter format(printer, variables_);
  const FieldDescriptor* key_field =
      descriptor_->message_type()->FindFieldByName("key");
  const FieldDescriptor* value_field =
      descriptor_->message_type()->FindFieldByName("value");
  string key;
  string value;
  format(
      "$map_classname$::Parser< ::$proto_ns$::internal::MapField$lite$<\n"
      "    $map_classname$,\n"
      "    $key_cpp$, $val_cpp$,\n"
      "    ::$proto_ns$::internal::WireFormatLite::$key_wire_type$,\n"
      "    ::$proto_ns$::internal::WireFormatLite::$val_wire_type$,\n"
      "    $default_enum_value$ >,\n"
      "  ::$proto_ns$::Map< $key_cpp$, $val_cpp$ > >"
      " parser(&$name$_);\n");
  if (IsProto3Field(descriptor_) ||
      value_field->type() != FieldDescriptor::TYPE_ENUM) {
    format(
        "DO_(::$proto_ns$::internal::WireFormatLite::ReadMessageNoVirtual(\n"
        "    input, &parser));\n");
    key = "parser.key()";
    value = "parser.value()";
  } else {
    key = "entry->key()";
    value = "entry->value()";
    format("auto entry = parser.NewEntry();\n");
    format(
        "::std::string data;\n"
        "DO_(::$proto_ns$::internal::WireFormatLite::ReadString(input, "
        "&data));\n"
        "DO_(entry->ParseFromString(data));\n"
        "if ($val_cpp$_IsValid(*entry->mutable_value())) {\n"
        "  (*mutable_$name$())[entry->key()] =\n"
        "      static_cast< $val_cpp$ >(*entry->mutable_value());\n"
        "} else {\n");
>>>>>>> 1ee15bae
    if (HasDescriptorMethods(descriptor_->file(), options_)) {
      format(
          "  mutable_unknown_fields()"
          "->AddLengthDelimited($number$, data);\n");
    } else {
<<<<<<< HEAD
      printer->Print(variables_,
          "    unknown_fields_stream.WriteVarint32($tag$);\n"
          "    unknown_fields_stream.WriteVarint32(data.size());\n"
          "    unknown_fields_stream.WriteString(data);\n");
    }


    printer->Print(variables_,
        "  }\n"
        "}\n");
=======
      format(
          "  unknown_fields_stream.WriteVarint32($tag$u);\n"
          "  unknown_fields_stream.WriteVarint32(\n"
          "      static_cast< ::google::protobuf::uint32>(data.size()));\n"
          "  unknown_fields_stream.WriteString(data);\n");
    }
    format("}\n");
>>>>>>> 1ee15bae
  }

  const FieldDescriptor* key_field =
      descriptor_->message_type()->FindFieldByName("key");
  if (key_field->type() == FieldDescriptor::TYPE_STRING) {
    GenerateUtf8CheckCodeForString(
<<<<<<< HEAD
        key_field, options_, true, variables_,
        "entry->key().data(), entry->key().length(),\n", printer);
  }
  if (value_field->type() == FieldDescriptor::TYPE_STRING) {
    GenerateUtf8CheckCodeForString(value_field, options_, true, variables_,
                                   "entry->mutable_value()->data(),\n"
                                   "entry->mutable_value()->length(),\n",
                                   printer);
=======
        key_field, options_, true,
        StrCat(key, ".data(), static_cast<int>(", key, ".length()),\n")
            .data(),
        format);
  }
  if (value_field->type() == FieldDescriptor::TYPE_STRING) {
    GenerateUtf8CheckCodeForString(
        value_field, options_, true,
        StrCat(value, ".data(), static_cast<int>(", value,
                     ".length()),\n")
            .data(),
        format);
>>>>>>> 1ee15bae
  }
}

<<<<<<< HEAD
  // If entry is allocated by arena, its desctructor should be avoided.
  if (SupportsArenas(descriptor_)) {
    printer->Print(variables_,
        "if (entry->GetArena() != NULL) entry.release();\n");
=======
static void GenerateSerializationLoop(const Formatter& format,
                                      bool supports_arenas, bool string_key,
                                      bool string_value, bool to_array,
                                      bool is_deterministic) {
  format("::std::unique_ptr<$map_classname$> entry;\n");
  string ptr;
  if (is_deterministic) {
    format("for (size_type i = 0; i < n; i++) {\n");
    ptr = string_key ? "items[static_cast<ptrdiff_t>(i)]"
                     : "items[static_cast<ptrdiff_t>(i)].second";
  } else {
    format(
        "for (::$proto_ns$::Map< $key_cpp$, $val_cpp$ >::const_iterator\n"
        "    it = this->$name$().begin();\n"
        "    it != this->$name$().end(); ++it) {\n");
    ptr = "it";
>>>>>>> 1ee15bae
  }
  format.Indent();

<<<<<<< HEAD
void MapFieldGenerator::
GenerateSerializeWithCachedSizes(io::Printer* printer) const {
  printer->Print(variables_,
      "{\n"
      "  ::google::protobuf::scoped_ptr<$map_classname$> entry;\n"
      "  for (::google::protobuf::Map< $key_cpp$, $val_cpp$ >::const_iterator\n"
      "      it = this->$name$().begin();\n"
      "      it != this->$name$().end(); ++it) {\n");

  // If entry is allocated by arena, its desctructor should be avoided.
  if (SupportsArenas(descriptor_)) {
    printer->Print(variables_,
        "    if (entry.get() != NULL && entry->GetArena() != NULL) {\n"
        "      entry.release();\n"
        "    }\n");
  }

  printer->Print(variables_,
      "    entry.reset($name$_.New$wrapper$(it->first, it->second));\n"
      "    ::google::protobuf::internal::WireFormatLite::Write$stream_writer$(\n"
      "        $number$, *entry, output);\n");

  printer->Indent();
  printer->Indent();

  const FieldDescriptor* key_field =
      descriptor_->message_type()->FindFieldByName("key");
  const FieldDescriptor* value_field =
      descriptor_->message_type()->FindFieldByName("value");
  if (key_field->type() == FieldDescriptor::TYPE_STRING) {
    GenerateUtf8CheckCodeForString(key_field, options_, false, variables_,
                                   "it->first.data(), it->first.length(),\n",
                                   printer);
  }
  if (value_field->type() == FieldDescriptor::TYPE_STRING) {
    GenerateUtf8CheckCodeForString(value_field, options_, false, variables_,
                                   "it->second.data(), it->second.length(),\n",
                                   printer);
  }

  printer->Outdent();
  printer->Outdent();

  printer->Print(
      "  }\n");

  // If entry is allocated by arena, its desctructor should be avoided.
  if (SupportsArenas(descriptor_)) {
    printer->Print(variables_,
        "  if (entry.get() != NULL && entry->GetArena() != NULL) {\n"
        "    entry.release();\n"
        "  }\n");
  }

  printer->Print("}\n");
=======
  format("entry.reset($name$_.New$wrapper$($1$->first, $1$->second));\n", ptr);
  if (to_array) {
    format(
        "target = ::$proto_ns$::internal::WireFormatLite::InternalWrite"
        "$declared_type$NoVirtualToArray($number$, *entry, target);\n");
  } else {
    format(
        "::$proto_ns$::internal::WireFormatLite::Write$stream_writer$($number$,"
        " "
        "*entry, output);\n");
  }

  // If entry is allocated by arena, its desctructor should be avoided.
  if (supports_arenas) {
    format(
        "if (entry->GetArena() != nullptr) {\n"
        "  entry.release();\n"
        "}\n");
  }

  if (string_key || string_value) {
    // ptr is either an actual pointer or an iterator, either way we can
    // create a pointer by taking the address after de-referencing it.
    format("Utf8Check::Check(&(*$1$));\n", ptr);
  }

  format.Outdent();
  format("}\n");
}

void MapFieldGenerator::
GenerateSerializeWithCachedSizes(io::Printer* printer) const {
  GenerateSerializeWithCachedSizes(printer, false);
>>>>>>> 1ee15bae
}

void MapFieldGenerator::
GenerateSerializeWithCachedSizesToArray(io::Printer* printer) const {
<<<<<<< HEAD
  printer->Print(variables_,
      "{\n"
      "  ::google::protobuf::scoped_ptr<$map_classname$> entry;\n"
      "  for (::google::protobuf::Map< $key_cpp$, $val_cpp$ >::const_iterator\n"
      "      it = this->$name$().begin();\n"
      "      it != this->$name$().end(); ++it) {\n");

  // If entry is allocated by arena, its desctructor should be avoided.
  if (SupportsArenas(descriptor_)) {
    printer->Print(variables_,
        "    if (entry.get() != NULL && entry->GetArena() != NULL) {\n"
        "      entry.release();\n"
        "    }\n");
  }

  printer->Print(variables_,
      "    entry.reset($name$_.New$wrapper$(it->first, it->second));\n"
      "    target = ::google::protobuf::internal::WireFormatLite::\n"
      "        Write$declared_type$NoVirtualToArray(\n"
      "            $number$, *entry, target);\n");

  printer->Indent();
  printer->Indent();

=======
  GenerateSerializeWithCachedSizes(printer, true);
}

void MapFieldGenerator::GenerateSerializeWithCachedSizes(io::Printer* printer,
                                                         bool to_array) const {
  Formatter format(printer, variables_);
  format("if (!this->$name$().empty()) {\n");
  format.Indent();
>>>>>>> 1ee15bae
  const FieldDescriptor* key_field =
      descriptor_->message_type()->FindFieldByName("key");
  const FieldDescriptor* value_field =
      descriptor_->message_type()->FindFieldByName("value");
<<<<<<< HEAD
  if (key_field->type() == FieldDescriptor::TYPE_STRING) {
    GenerateUtf8CheckCodeForString(key_field, options_, false, variables_,
                                   "it->first.data(), it->first.length(),\n",
                                   printer);
  }
  if (value_field->type() == FieldDescriptor::TYPE_STRING) {
    GenerateUtf8CheckCodeForString(value_field, options_, false, variables_,
                                   "it->second.data(), it->second.length(),\n",
                                   printer);
  }

  printer->Outdent();
  printer->Outdent();
  printer->Print(
      "  }\n");

  // If entry is allocated by arena, its desctructor should be avoided.
  if (SupportsArenas(descriptor_)) {
    printer->Print(variables_,
        "  if (entry.get() != NULL && entry->GetArena() != NULL) {\n"
        "    entry.release();\n"
        "  }\n");
  }

  printer->Print("}\n");
=======
  const bool string_key = key_field->type() == FieldDescriptor::TYPE_STRING;
  const bool string_value = value_field->type() == FieldDescriptor::TYPE_STRING;

  format(
      "typedef ::$proto_ns$::Map< $key_cpp$, $val_cpp$ >::const_pointer\n"
      "    ConstPtr;\n");
  if (string_key) {
    format(
        "typedef ConstPtr SortItem;\n"
        "typedef ::$proto_ns$::internal::"
        "CompareByDerefFirst<SortItem> Less;\n");
  } else {
    format(
        "typedef ::$proto_ns$::internal::SortItem< $key_cpp$, ConstPtr > "
        "SortItem;\n"
        "typedef ::$proto_ns$::internal::CompareByFirstField<SortItem> "
        "Less;\n");
  }
  bool utf8_check = string_key || string_value;
  if (utf8_check) {
    format(
        "struct Utf8Check {\n"
        "  static void Check(ConstPtr p) {\n");
    format.Indent();
    format.Indent();
    if (string_key) {
      GenerateUtf8CheckCodeForString(
          key_field, options_, false,
          "p->first.data(), static_cast<int>(p->first.length()),\n", format);
    }
    if (string_value) {
      GenerateUtf8CheckCodeForString(
          value_field, options_, false,
          "p->second.data(), static_cast<int>(p->second.length()),\n", format);
    }
    format.Outdent();
    format.Outdent();
    format(
        "  }\n"
        "};\n");
  }

  format(
      "\n"
      "if ($1$ &&\n"
      "    this->$name$().size() > 1) {\n"
      "  ::std::unique_ptr<SortItem[]> items(\n"
      "      new SortItem[this->$name$().size()]);\n"
      "  typedef ::$proto_ns$::Map< $key_cpp$, $val_cpp$ >::size_type "
      "size_type;\n"
      "  size_type n = 0;\n"
      "  for (::$proto_ns$::Map< $key_cpp$, $val_cpp$ >::const_iterator\n"
      "      it = this->$name$().begin();\n"
      "      it != this->$name$().end(); ++it, ++n) {\n"
      "    items[static_cast<ptrdiff_t>(n)] = SortItem(&*it);\n"
      "  }\n"
      "  ::std::sort(&items[0], &items[static_cast<ptrdiff_t>(n)], Less());\n",
      to_array ? "false" : "output->IsSerializationDeterministic()");
  format.Indent();
  GenerateSerializationLoop(format, SupportsArenas(descriptor_), string_key,
                            string_value, to_array, true);
  format.Outdent();
  format("} else {\n");
  format.Indent();
  GenerateSerializationLoop(format, SupportsArenas(descriptor_), string_key,
                            string_value, to_array, false);
  format.Outdent();
  format("}\n");
  format.Outdent();
  format("}\n");
>>>>>>> 1ee15bae
}

void MapFieldGenerator::
GenerateByteSize(io::Printer* printer) const {
<<<<<<< HEAD
  printer->Print(variables_,
      "total_size += $tag_size$ * this->$name$_size();\n"
=======
  Formatter format(printer, variables_);
  format(
      "total_size += $tag_size$ *\n"
      "    ::$proto_ns$::internal::FromIntSize(this->$name$_size());\n"
>>>>>>> 1ee15bae
      "{\n"
      "  ::std::unique_ptr<$map_classname$> entry;\n"
      "  for (::$proto_ns$::Map< $key_cpp$, $val_cpp$ >::const_iterator\n"
      "      it = this->$name$().begin();\n"
      "      it != this->$name$().end(); ++it) {\n");

  // If entry is allocated by arena, its desctructor should be avoided.
  if (SupportsArenas(descriptor_)) {
    format(
        "    if (entry.get() != nullptr && entry->GetArena() != nullptr) {\n"
        "      entry.release();\n"
        "    }\n");
  }

  format(
      "    entry.reset($name$_.New$wrapper$(it->first, it->second));\n"
      "    total_size += ::$proto_ns$::internal::WireFormatLite::\n"
      "        $declared_type$SizeNoVirtual(*entry);\n"
      "  }\n");

  // If entry is allocated by arena, its desctructor should be avoided.
  if (SupportsArenas(descriptor_)) {
    format(
        "  if (entry.get() != nullptr && entry->GetArena() != nullptr) {\n"
        "    entry.release();\n"
        "  }\n");
  }

  format("}\n");
}

}  // namespace cpp
}  // namespace compiler
}  // namespace protobuf
}  // namespace google<|MERGE_RESOLUTION|>--- conflicted
+++ resolved
@@ -46,14 +46,10 @@
 }
 
 void SetMessageVariables(const FieldDescriptor* descriptor,
-                         map<string, string>* variables,
+                         std::map<string, string>* variables,
                          const Options& options) {
   SetCommonFieldVariables(descriptor, variables, options);
-<<<<<<< HEAD
-  (*variables)["type"] = FieldMessageTypeName(descriptor);
-=======
   (*variables)["type"] = ClassName(descriptor->message_type(), false);
->>>>>>> 1ee15bae
   (*variables)["stream_writer"] =
       (*variables)["declared_type"] +
       (HasFastArraySerialization(descriptor->message_type()->file(), options)
@@ -112,19 +108,6 @@
 
 void MapFieldGenerator::
 GeneratePrivateMembers(io::Printer* printer) const {
-<<<<<<< HEAD
-  printer->Print(variables_,
-      "typedef ::google::protobuf::internal::MapEntryLite<\n"
-      "    $key_cpp$, $val_cpp$,\n"
-      "    $key_wire_type$,\n"
-      "    $val_wire_type$,\n"
-      "    $default_enum_value$ >\n"
-      "    $map_classname$;\n"
-      "::google::protobuf::internal::MapField$lite$<\n"
-      "    $key_cpp$, $val_cpp$,\n"
-      "    $key_wire_type$,\n"
-      "    $val_wire_type$,\n"
-=======
   Formatter format(printer, variables_);
   format(
       "::$proto_ns$::internal::MapField$lite$<\n"
@@ -132,28 +115,11 @@
       "    $key_cpp$, $val_cpp$,\n"
       "    ::$proto_ns$::internal::WireFormatLite::$key_wire_type$,\n"
       "    ::$proto_ns$::internal::WireFormatLite::$val_wire_type$,\n"
->>>>>>> 1ee15bae
       "    $default_enum_value$ > $name$_;\n");
 }
 
 void MapFieldGenerator::
 GenerateAccessorDeclarations(io::Printer* printer) const {
-<<<<<<< HEAD
-  printer->Print(variables_,
-      "$deprecated_attr$const ::google::protobuf::Map< $key_cpp$, $val_cpp$ >&\n"
-      "    $name$() const;\n"
-      "$deprecated_attr$::google::protobuf::Map< $key_cpp$, $val_cpp$ >*\n"
-      "    mutable_$name$();\n");
-}
-
-void MapFieldGenerator::
-GenerateInlineAccessorDefinitions(io::Printer* printer,
-                                  bool is_inline) const {
-  map<string, string> variables(variables_);
-  variables["inline"] = is_inline ? "inline" : "";
-  printer->Print(variables,
-      "$inline$ const ::google::protobuf::Map< $key_cpp$, $val_cpp$ >&\n"
-=======
   Formatter format(printer, variables_);
   format(
       "$deprecated_attr$const ::$proto_ns$::Map< $key_cpp$, $val_cpp$ >&\n"
@@ -168,16 +134,11 @@
   Formatter format(printer, variables_);
   format(
       "inline const ::$proto_ns$::Map< $key_cpp$, $val_cpp$ >&\n"
->>>>>>> 1ee15bae
       "$classname$::$name$() const {\n"
       "  // @@protoc_insertion_point(field_map:$full_name$)\n"
       "  return $name$_.GetMap();\n"
       "}\n"
-<<<<<<< HEAD
-      "$inline$ ::google::protobuf::Map< $key_cpp$, $val_cpp$ >*\n"
-=======
       "inline ::$proto_ns$::Map< $key_cpp$, $val_cpp$ >*\n"
->>>>>>> 1ee15bae
       "$classname$::mutable_$name$() {\n"
       "  // @@protoc_insertion_point(field_mutable_map:$full_name$)\n"
       "  return $name$_.MutableMap();\n"
@@ -186,14 +147,8 @@
 
 void MapFieldGenerator::
 GenerateClearingCode(io::Printer* printer) const {
-<<<<<<< HEAD
-  map<string, string> variables(variables_);
-  variables["this_message"] = dependent_field_ ? DependentBaseDownCast() : "";
-  printer->Print(variables, "$this_message$$name$_.Clear();\n");
-=======
   Formatter format(printer, variables_);
   format("$name$_.Clear();\n");
->>>>>>> 1ee15bae
 }
 
 void MapFieldGenerator::
@@ -209,56 +164,13 @@
 }
 
 void MapFieldGenerator::
-GenerateConstructorCode(io::Printer* printer) const {
-  if (HasDescriptorMethods(descriptor_->file(), options_)) {
-    printer->Print(variables_,
-        "$name$_.SetAssignDescriptorCallback(\n"
-        "    protobuf_AssignDescriptorsOnce);\n"
-        "$name$_.SetEntryDescriptor(\n"
-        "    &$type$_descriptor_);\n");
-  }
+GenerateCopyConstructorCode(io::Printer* printer) const {
+  GenerateConstructorCode(printer);
+  GenerateMergingCode(printer);
 }
 
 void MapFieldGenerator::
 GenerateMergeFromCodedStream(io::Printer* printer) const {
-<<<<<<< HEAD
-  const FieldDescriptor* value_field =
-      descriptor_->message_type()->FindFieldByName("value");
-  printer->Print(variables_,
-      "::google::protobuf::scoped_ptr<$map_classname$> entry($name$_.NewEntry());\n");
-
-  if (IsProto3Field(descriptor_) ||
-      value_field->type() != FieldDescriptor::TYPE_ENUM) {
-    printer->Print(variables_,
-        "DO_(::google::protobuf::internal::WireFormatLite::ReadMessageNoVirtual(\n"
-        "    input, entry.get()));\n");
-    switch (value_field->cpp_type()) {
-      case FieldDescriptor::CPPTYPE_MESSAGE:
-        printer->Print(variables_,
-            "(*mutable_$name$())[entry->key()].Swap("
-            "entry->mutable_value());\n");
-        break;
-      case FieldDescriptor::CPPTYPE_ENUM:
-        printer->Print(variables_,
-            "(*mutable_$name$())[entry->key()] =\n"
-            "    static_cast< $val_cpp$ >(*entry->mutable_value());\n");
-        break;
-      default:
-        printer->Print(variables_,
-            "(*mutable_$name$())[entry->key()] = *entry->mutable_value();\n");
-        break;
-    }
-  } else {
-    printer->Print(variables_,
-        "{\n"
-        "  ::std::string data;\n"
-        "  DO_(::google::protobuf::internal::WireFormatLite::ReadString(input, &data));\n"
-        "  DO_(entry->ParseFromString(data));\n"
-        "  if ($val_cpp$_IsValid(*entry->mutable_value())) {\n"
-        "    (*mutable_$name$())[entry->key()] =\n"
-        "        static_cast< $val_cpp$ >(*entry->mutable_value());\n"
-        "  } else {\n");
-=======
   Formatter format(printer, variables_);
   const FieldDescriptor* key_field =
       descriptor_->message_type()->FindFieldByName("key");
@@ -295,24 +207,11 @@
         "  (*mutable_$name$())[entry->key()] =\n"
         "      static_cast< $val_cpp$ >(*entry->mutable_value());\n"
         "} else {\n");
->>>>>>> 1ee15bae
     if (HasDescriptorMethods(descriptor_->file(), options_)) {
       format(
           "  mutable_unknown_fields()"
           "->AddLengthDelimited($number$, data);\n");
     } else {
-<<<<<<< HEAD
-      printer->Print(variables_,
-          "    unknown_fields_stream.WriteVarint32($tag$);\n"
-          "    unknown_fields_stream.WriteVarint32(data.size());\n"
-          "    unknown_fields_stream.WriteString(data);\n");
-    }
-
-
-    printer->Print(variables_,
-        "  }\n"
-        "}\n");
-=======
       format(
           "  unknown_fields_stream.WriteVarint32($tag$u);\n"
           "  unknown_fields_stream.WriteVarint32(\n"
@@ -320,23 +219,10 @@
           "  unknown_fields_stream.WriteString(data);\n");
     }
     format("}\n");
->>>>>>> 1ee15bae
-  }
-
-  const FieldDescriptor* key_field =
-      descriptor_->message_type()->FindFieldByName("key");
+  }
+
   if (key_field->type() == FieldDescriptor::TYPE_STRING) {
     GenerateUtf8CheckCodeForString(
-<<<<<<< HEAD
-        key_field, options_, true, variables_,
-        "entry->key().data(), entry->key().length(),\n", printer);
-  }
-  if (value_field->type() == FieldDescriptor::TYPE_STRING) {
-    GenerateUtf8CheckCodeForString(value_field, options_, true, variables_,
-                                   "entry->mutable_value()->data(),\n"
-                                   "entry->mutable_value()->length(),\n",
-                                   printer);
-=======
         key_field, options_, true,
         StrCat(key, ".data(), static_cast<int>(", key, ".length()),\n")
             .data(),
@@ -349,16 +235,9 @@
                      ".length()),\n")
             .data(),
         format);
->>>>>>> 1ee15bae
-  }
-}
-
-<<<<<<< HEAD
-  // If entry is allocated by arena, its desctructor should be avoided.
-  if (SupportsArenas(descriptor_)) {
-    printer->Print(variables_,
-        "if (entry->GetArena() != NULL) entry.release();\n");
-=======
+  }
+}
+
 static void GenerateSerializationLoop(const Formatter& format,
                                       bool supports_arenas, bool string_key,
                                       bool string_value, bool to_array,
@@ -375,171 +254,58 @@
         "    it = this->$name$().begin();\n"
         "    it != this->$name$().end(); ++it) {\n");
     ptr = "it";
->>>>>>> 1ee15bae
   }
   format.Indent();
 
-<<<<<<< HEAD
+  format("entry.reset($name$_.New$wrapper$($1$->first, $1$->second));\n", ptr);
+  if (to_array) {
+    format(
+        "target = ::$proto_ns$::internal::WireFormatLite::InternalWrite"
+        "$declared_type$NoVirtualToArray($number$, *entry, target);\n");
+  } else {
+    format(
+        "::$proto_ns$::internal::WireFormatLite::Write$stream_writer$($number$,"
+        " "
+        "*entry, output);\n");
+  }
+
+  // If entry is allocated by arena, its desctructor should be avoided.
+  if (supports_arenas) {
+    format(
+        "if (entry->GetArena() != nullptr) {\n"
+        "  entry.release();\n"
+        "}\n");
+  }
+
+  if (string_key || string_value) {
+    // ptr is either an actual pointer or an iterator, either way we can
+    // create a pointer by taking the address after de-referencing it.
+    format("Utf8Check::Check(&(*$1$));\n", ptr);
+  }
+
+  format.Outdent();
+  format("}\n");
+}
+
 void MapFieldGenerator::
 GenerateSerializeWithCachedSizes(io::Printer* printer) const {
-  printer->Print(variables_,
-      "{\n"
-      "  ::google::protobuf::scoped_ptr<$map_classname$> entry;\n"
-      "  for (::google::protobuf::Map< $key_cpp$, $val_cpp$ >::const_iterator\n"
-      "      it = this->$name$().begin();\n"
-      "      it != this->$name$().end(); ++it) {\n");
-
-  // If entry is allocated by arena, its desctructor should be avoided.
-  if (SupportsArenas(descriptor_)) {
-    printer->Print(variables_,
-        "    if (entry.get() != NULL && entry->GetArena() != NULL) {\n"
-        "      entry.release();\n"
-        "    }\n");
-  }
-
-  printer->Print(variables_,
-      "    entry.reset($name$_.New$wrapper$(it->first, it->second));\n"
-      "    ::google::protobuf::internal::WireFormatLite::Write$stream_writer$(\n"
-      "        $number$, *entry, output);\n");
-
-  printer->Indent();
-  printer->Indent();
-
+  GenerateSerializeWithCachedSizes(printer, false);
+}
+
+void MapFieldGenerator::
+GenerateSerializeWithCachedSizesToArray(io::Printer* printer) const {
+  GenerateSerializeWithCachedSizes(printer, true);
+}
+
+void MapFieldGenerator::GenerateSerializeWithCachedSizes(io::Printer* printer,
+                                                         bool to_array) const {
+  Formatter format(printer, variables_);
+  format("if (!this->$name$().empty()) {\n");
+  format.Indent();
   const FieldDescriptor* key_field =
       descriptor_->message_type()->FindFieldByName("key");
   const FieldDescriptor* value_field =
       descriptor_->message_type()->FindFieldByName("value");
-  if (key_field->type() == FieldDescriptor::TYPE_STRING) {
-    GenerateUtf8CheckCodeForString(key_field, options_, false, variables_,
-                                   "it->first.data(), it->first.length(),\n",
-                                   printer);
-  }
-  if (value_field->type() == FieldDescriptor::TYPE_STRING) {
-    GenerateUtf8CheckCodeForString(value_field, options_, false, variables_,
-                                   "it->second.data(), it->second.length(),\n",
-                                   printer);
-  }
-
-  printer->Outdent();
-  printer->Outdent();
-
-  printer->Print(
-      "  }\n");
-
-  // If entry is allocated by arena, its desctructor should be avoided.
-  if (SupportsArenas(descriptor_)) {
-    printer->Print(variables_,
-        "  if (entry.get() != NULL && entry->GetArena() != NULL) {\n"
-        "    entry.release();\n"
-        "  }\n");
-  }
-
-  printer->Print("}\n");
-=======
-  format("entry.reset($name$_.New$wrapper$($1$->first, $1$->second));\n", ptr);
-  if (to_array) {
-    format(
-        "target = ::$proto_ns$::internal::WireFormatLite::InternalWrite"
-        "$declared_type$NoVirtualToArray($number$, *entry, target);\n");
-  } else {
-    format(
-        "::$proto_ns$::internal::WireFormatLite::Write$stream_writer$($number$,"
-        " "
-        "*entry, output);\n");
-  }
-
-  // If entry is allocated by arena, its desctructor should be avoided.
-  if (supports_arenas) {
-    format(
-        "if (entry->GetArena() != nullptr) {\n"
-        "  entry.release();\n"
-        "}\n");
-  }
-
-  if (string_key || string_value) {
-    // ptr is either an actual pointer or an iterator, either way we can
-    // create a pointer by taking the address after de-referencing it.
-    format("Utf8Check::Check(&(*$1$));\n", ptr);
-  }
-
-  format.Outdent();
-  format("}\n");
-}
-
-void MapFieldGenerator::
-GenerateSerializeWithCachedSizes(io::Printer* printer) const {
-  GenerateSerializeWithCachedSizes(printer, false);
->>>>>>> 1ee15bae
-}
-
-void MapFieldGenerator::
-GenerateSerializeWithCachedSizesToArray(io::Printer* printer) const {
-<<<<<<< HEAD
-  printer->Print(variables_,
-      "{\n"
-      "  ::google::protobuf::scoped_ptr<$map_classname$> entry;\n"
-      "  for (::google::protobuf::Map< $key_cpp$, $val_cpp$ >::const_iterator\n"
-      "      it = this->$name$().begin();\n"
-      "      it != this->$name$().end(); ++it) {\n");
-
-  // If entry is allocated by arena, its desctructor should be avoided.
-  if (SupportsArenas(descriptor_)) {
-    printer->Print(variables_,
-        "    if (entry.get() != NULL && entry->GetArena() != NULL) {\n"
-        "      entry.release();\n"
-        "    }\n");
-  }
-
-  printer->Print(variables_,
-      "    entry.reset($name$_.New$wrapper$(it->first, it->second));\n"
-      "    target = ::google::protobuf::internal::WireFormatLite::\n"
-      "        Write$declared_type$NoVirtualToArray(\n"
-      "            $number$, *entry, target);\n");
-
-  printer->Indent();
-  printer->Indent();
-
-=======
-  GenerateSerializeWithCachedSizes(printer, true);
-}
-
-void MapFieldGenerator::GenerateSerializeWithCachedSizes(io::Printer* printer,
-                                                         bool to_array) const {
-  Formatter format(printer, variables_);
-  format("if (!this->$name$().empty()) {\n");
-  format.Indent();
->>>>>>> 1ee15bae
-  const FieldDescriptor* key_field =
-      descriptor_->message_type()->FindFieldByName("key");
-  const FieldDescriptor* value_field =
-      descriptor_->message_type()->FindFieldByName("value");
-<<<<<<< HEAD
-  if (key_field->type() == FieldDescriptor::TYPE_STRING) {
-    GenerateUtf8CheckCodeForString(key_field, options_, false, variables_,
-                                   "it->first.data(), it->first.length(),\n",
-                                   printer);
-  }
-  if (value_field->type() == FieldDescriptor::TYPE_STRING) {
-    GenerateUtf8CheckCodeForString(value_field, options_, false, variables_,
-                                   "it->second.data(), it->second.length(),\n",
-                                   printer);
-  }
-
-  printer->Outdent();
-  printer->Outdent();
-  printer->Print(
-      "  }\n");
-
-  // If entry is allocated by arena, its desctructor should be avoided.
-  if (SupportsArenas(descriptor_)) {
-    printer->Print(variables_,
-        "  if (entry.get() != NULL && entry->GetArena() != NULL) {\n"
-        "    entry.release();\n"
-        "  }\n");
-  }
-
-  printer->Print("}\n");
-=======
   const bool string_key = key_field->type() == FieldDescriptor::TYPE_STRING;
   const bool string_value = value_field->type() == FieldDescriptor::TYPE_STRING;
 
@@ -610,20 +376,14 @@
   format("}\n");
   format.Outdent();
   format("}\n");
->>>>>>> 1ee15bae
 }
 
 void MapFieldGenerator::
 GenerateByteSize(io::Printer* printer) const {
-<<<<<<< HEAD
-  printer->Print(variables_,
-      "total_size += $tag_size$ * this->$name$_size();\n"
-=======
   Formatter format(printer, variables_);
   format(
       "total_size += $tag_size$ *\n"
       "    ::$proto_ns$::internal::FromIntSize(this->$name$_size());\n"
->>>>>>> 1ee15bae
       "{\n"
       "  ::std::unique_ptr<$map_classname$> entry;\n"
       "  for (::$proto_ns$::Map< $key_cpp$, $val_cpp$ >::const_iterator\n"

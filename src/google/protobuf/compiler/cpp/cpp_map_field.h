--- conflicted
+++ resolved
@@ -49,27 +49,21 @@
   // implements FieldGenerator ---------------------------------------
   void GeneratePrivateMembers(io::Printer* printer) const;
   void GenerateAccessorDeclarations(io::Printer* printer) const;
-  void GenerateInlineAccessorDefinitions(io::Printer* printer,
-                                         bool is_inline) const;
+  void GenerateInlineAccessorDefinitions(io::Printer* printer) const;
   void GenerateClearingCode(io::Printer* printer) const;
   void GenerateMergingCode(io::Printer* printer) const;
   void GenerateSwappingCode(io::Printer* printer) const;
-  void GenerateConstructorCode(io::Printer* printer) const;
+  void GenerateConstructorCode(io::Printer* printer) const {}
+  void GenerateCopyConstructorCode(io::Printer* printer) const;
   void GenerateMergeFromCodedStream(io::Printer* printer) const;
   void GenerateSerializeWithCachedSizes(io::Printer* printer) const;
   void GenerateSerializeWithCachedSizesToArray(io::Printer* printer) const;
   void GenerateByteSize(io::Printer* printer) const;
 
  private:
-<<<<<<< HEAD
-  const FieldDescriptor* descriptor_;
-  const bool dependent_field_;
-  map<string, string> variables_;
-=======
   // A helper for GenerateSerializeWithCachedSizes{,ToArray}.
   void GenerateSerializeWithCachedSizes(io::Printer* printer,
                                         bool to_array) const;
->>>>>>> 1ee15bae
 
   GOOGLE_DISALLOW_EVIL_CONSTRUCTORS(MapFieldGenerator);
 };

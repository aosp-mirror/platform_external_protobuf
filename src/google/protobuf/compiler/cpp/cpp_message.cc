--- conflicted
+++ resolved
@@ -2392,16 +2392,6 @@
   // positions of two fields in the Message.
   // ZR_ zeroes a non-empty range of fields via memset.
   const char* macros =
-<<<<<<< HEAD
-      "#define OFFSET_OF_FIELD_(f) (reinterpret_cast<char*>(      \\\n"
-      "  &reinterpret_cast<$classname$*>(16)->f) - \\\n"
-      "   reinterpret_cast<char*>(16))\n\n"
-      "#define ZR_(first, last) do {                              \\\n"
-      "    size_t f = OFFSET_OF_FIELD_(first);                    \\\n"
-      "    size_t n = OFFSET_OF_FIELD_(last) - f + sizeof(last);  \\\n"
-      "    ::memset(&(first), 0, n);                              \\\n"
-      "  } while (0)\n\n";
-=======
       "#if defined(__clang__)\n"
       "#define ZR_HELPER_(f) \\\n"
       "  _Pragma(\"clang diagnostic push\") \\\n"
@@ -2413,10 +2403,9 @@
       "  &reinterpret_cast<$classname$*>(16)->f)\n"
       "#endif\n\n"
       "#define ZR_(first, last) do {\\\n"
-      "  ::memset(&first, 0,\\\n"
+      "  ::memset(&(first), 0,\\\n"
       "           ZR_HELPER_(last) - ZR_HELPER_(first) + sizeof(last));\\\n"
       "} while (0)\n\n";
->>>>>>> 05f1e4a1
   for (int i = 0; i < runs_of_fields_.size(); i++) {
     const vector<string>& run = runs_of_fields_[i];
     if (run.size() < 2) continue;

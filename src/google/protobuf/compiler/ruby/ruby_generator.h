// Protocol Buffers - Google's data interchange format
// Copyright 2008 Google Inc.  All rights reserved.
// https://developers.google.com/protocol-buffers/
//
// Redistribution and use in source and binary forms, with or without
// modification, are permitted provided that the following conditions are
// met:
//
//     * Redistributions of source code must retain the above copyright
// notice, this list of conditions and the following disclaimer.
//     * Redistributions in binary form must reproduce the above
// copyright notice, this list of conditions and the following disclaimer
// in the documentation and/or other materials provided with the
// distribution.
//     * Neither the name of Google Inc. nor the names of its
// contributors may be used to endorse or promote products derived from
// this software without specific prior written permission.
//
// THIS SOFTWARE IS PROVIDED BY THE COPYRIGHT HOLDERS AND CONTRIBUTORS
// "AS IS" AND ANY EXPRESS OR IMPLIED WARRANTIES, INCLUDING, BUT NOT
// LIMITED TO, THE IMPLIED WARRANTIES OF MERCHANTABILITY AND FITNESS FOR
// A PARTICULAR PURPOSE ARE DISCLAIMED. IN NO EVENT SHALL THE COPYRIGHT
// OWNER OR CONTRIBUTORS BE LIABLE FOR ANY DIRECT, INDIRECT, INCIDENTAL,
// SPECIAL, EXEMPLARY, OR CONSEQUENTIAL DAMAGES (INCLUDING, BUT NOT
// LIMITED TO, PROCUREMENT OF SUBSTITUTE GOODS OR SERVICES; LOSS OF USE,
// DATA, OR PROFITS; OR BUSINESS INTERRUPTION) HOWEVER CAUSED AND ON ANY
// THEORY OF LIABILITY, WHETHER IN CONTRACT, STRICT LIABILITY, OR TORT
// (INCLUDING NEGLIGENCE OR OTHERWISE) ARISING IN ANY WAY OUT OF THE USE
// OF THIS SOFTWARE, EVEN IF ADVISED OF THE POSSIBILITY OF SUCH DAMAGE.

#ifndef GOOGLE_PROTOBUF_COMPILER_RUBY_GENERATOR_H__
#define GOOGLE_PROTOBUF_COMPILER_RUBY_GENERATOR_H__

#include <string>

#include <google/protobuf/compiler/code_generator.h>

#include <google/protobuf/port_def.inc>

namespace google {
namespace protobuf {
namespace compiler {
namespace ruby {

<<<<<<< HEAD
class LIBPROTOC_EXPORT Generator
=======
// CodeGenerator implementation for generated Ruby protocol buffer classes.
// If you create your own protocol compiler binary and you want it to support
// Ruby output, you can do so by registering an instance of this
// CodeGenerator with the CommandLineInterface in your main() function.
class PROTOC_EXPORT Generator
>>>>>>> 1ee15bae
    : public google::protobuf::compiler::CodeGenerator {
  virtual bool Generate(
      const FileDescriptor* file,
      const string& parameter,
      GeneratorContext* generator_context,
      string* error) const;
};

}  // namespace ruby
}  // namespace compiler
}  // namespace protobuf
}  // namespace google

#include <google/protobuf/port_undef.inc>

#endif  // GOOGLE_PROTOBUF_COMPILER_RUBY_GENERATOR_H__
<|MERGE_RESOLUTION|>--- conflicted
+++ resolved
@@ -28,6 +28,8 @@
 // (INCLUDING NEGLIGENCE OR OTHERWISE) ARISING IN ANY WAY OUT OF THE USE
 // OF THIS SOFTWARE, EVEN IF ADVISED OF THE POSSIBILITY OF SUCH DAMAGE.
 
+// Generates Ruby code for a given .proto file.
+
 #ifndef GOOGLE_PROTOBUF_COMPILER_RUBY_GENERATOR_H__
 #define GOOGLE_PROTOBUF_COMPILER_RUBY_GENERATOR_H__
 
@@ -42,15 +44,11 @@
 namespace compiler {
 namespace ruby {
 
-<<<<<<< HEAD
-class LIBPROTOC_EXPORT Generator
-=======
 // CodeGenerator implementation for generated Ruby protocol buffer classes.
 // If you create your own protocol compiler binary and you want it to support
 // Ruby output, you can do so by registering an instance of this
 // CodeGenerator with the CommandLineInterface in your main() function.
 class PROTOC_EXPORT Generator
->>>>>>> 1ee15bae
     : public google::protobuf::compiler::CodeGenerator {
   virtual bool Generate(
       const FileDescriptor* file,

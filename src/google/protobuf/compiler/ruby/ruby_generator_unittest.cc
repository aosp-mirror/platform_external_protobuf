--- conflicted
+++ resolved
@@ -45,22 +45,8 @@
 namespace ruby {
 namespace {
 
-string FindRubyTestDir(const string& file) {
-  // Inspired by TestSourceDir() in src/google/protobuf/testing/googletest.cc.
-#ifndef GOOGLE_THIRD_PARTY_PROTOBUF
-  string prefix = ".";
-  while (!File::Exists(prefix + "/src/google/protobuf/compiler/ruby" + file)) {
-    if (!File::Exists(prefix)) {
-      GOOGLE_LOG(FATAL)
-          << "Could not find Ruby test directory. Please run tests from "
-             "somewhere within the protobuf source package.";
-    }
-    prefix += "/..";
-  }
-  return prefix + "/src/google/protobuf/compiler/ruby";
-#else
-  return "third_party/protobuf/src/google/protobuf/compiler/ruby";
-#endif  // GOOGLE_THIRD_PARTY_PROTOBUF
+string FindRubyTestDir() {
+  return TestSourceDir() + "/google/protobuf/compiler/ruby";
 }
 
 // This test is a simple golden-file test over the output of the Ruby code
@@ -70,13 +56,8 @@
 // Some day, we may integrate build systems between protoc and the language
 // extensions to the point where we can do this test in a more automated way.
 
-<<<<<<< HEAD
-TEST(RubyGeneratorTest, GeneratorTest) {
-  string ruby_tests = FindRubyTestDir("/ruby_generated_code.proto");
-=======
 TEST(RubyGeneratorTest, Proto3GeneratorTest) {
   string ruby_tests = FindRubyTestDir();
->>>>>>> 1ee15bae
 
   google::protobuf::compiler::CommandLineInterface cli;
   cli.SetInputsAreProtoPathRelative(true);
@@ -109,15 +90,6 @@
 
   // Load the generated output and compare to the expected result.
   string output;
-<<<<<<< HEAD
-  GOOGLE_CHECK_OK(File::GetContents(
-      TestTempDir() + "/ruby_generated_code.rb",
-      &output,
-      true));
-  string expected_output;
-  GOOGLE_CHECK_OK(File::GetContents(
-      ruby_tests + "/ruby_generated_code.rb",
-=======
   GOOGLE_CHECK_OK(File::GetContentsAsText(
       TestTempDir() + "/ruby_generated_code_pb.rb",
       &output,
@@ -125,7 +97,6 @@
   string expected_output;
   GOOGLE_CHECK_OK(File::GetContentsAsText(
       ruby_tests + "/ruby_generated_code_pb.rb",
->>>>>>> 1ee15bae
       &expected_output,
       true));
   EXPECT_EQ(expected_output, output);

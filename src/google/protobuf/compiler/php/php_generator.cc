// Protocol Buffers - Google's data interchange format
// Copyright 2008 Google Inc.  All rights reserved.
// https://developers.google.com/protocol-buffers/
//
// Redistribution and use in source and binary forms, with or without
// modification, are permitted provided that the following conditions are
// met:
//
//     * Redistributions of source code must retain the above copyright
// notice, this list of conditions and the following disclaimer.
//     * Redistributions in binary form must reproduce the above
// copyright notice, this list of conditions and the following disclaimer
// in the documentation and/or other materials provided with the
// distribution.
//     * Neither the name of Google Inc. nor the names of its
// contributors may be used to endorse or promote products derived from
// this software without specific prior written permission.
//
// THIS SOFTWARE IS PROVIDED BY THE COPYRIGHT HOLDERS AND CONTRIBUTORS
// "AS IS" AND ANY EXPRESS OR IMPLIED WARRANTIES, INCLUDING, BUT NOT
// LIMITED TO, THE IMPLIED WARRANTIES OF MERCHANTABILITY AND FITNESS FOR
// A PARTICULAR PURPOSE ARE DISCLAIMED. IN NO EVENT SHALL THE COPYRIGHT
// OWNER OR CONTRIBUTORS BE LIABLE FOR ANY DIRECT, INDIRECT, INCIDENTAL,
// SPECIAL, EXEMPLARY, OR CONSEQUENTIAL DAMAGES (INCLUDING, BUT NOT
// LIMITED TO, PROCUREMENT OF SUBSTITUTE GOODS OR SERVICES; LOSS OF USE,
// DATA, OR PROFITS; OR BUSINESS INTERRUPTION) HOWEVER CAUSED AND ON ANY
// THEORY OF LIABILITY, WHETHER IN CONTRACT, STRICT LIABILITY, OR TORT
// (INCLUDING NEGLIGENCE OR OTHERWISE) ARISING IN ANY WAY OUT OF THE USE
// OF THIS SOFTWARE, EVEN IF ADVISED OF THE POSSIBILITY OF SUCH DAMAGE.

#include <google/protobuf/compiler/php/php_generator.h>

#include <google/protobuf/compiler/code_generator.h>
#include <google/protobuf/compiler/plugin.h>
#include <google/protobuf/descriptor.h>
#include <google/protobuf/descriptor.pb.h>
#include <google/protobuf/io/printer.h>
#include <google/protobuf/io/zero_copy_stream.h>
#include <google/protobuf/stubs/strutil.h>

#include <sstream>

const std::string kDescriptorFile = "google/protobuf/descriptor.proto";
const std::string kEmptyFile = "google/protobuf/empty.proto";
const std::string kEmptyMetadataFile = "GPBMetadata/Google/Protobuf/GPBEmpty.php";
const std::string kDescriptorMetadataFile =
    "GPBMetadata/Google/Protobuf/Internal/Descriptor.php";
const std::string kDescriptorDirName = "Google/Protobuf/Internal";
const std::string kDescriptorPackageName = "Google\\Protobuf\\Internal";
const char* const kReservedNames[] = {
    "abstract",     "and",        "array",        "as",         "break",
    "callable",     "case",       "catch",        "class",      "clone",
    "const",        "continue",   "declare",      "default",    "die",
    "do",           "echo",       "else",         "elseif",     "empty",
    "enddeclare",   "endfor",     "endforeach",   "endif",      "endswitch",
    "endwhile",     "eval",       "exit",         "extends",    "final",
    "finally",      "fn",         "for",          "foreach",    "function",
    "global",       "goto",       "if",           "implements", "include",
    "include_once", "instanceof", "insteadof",    "interface",  "isset",
    "list",         "match",      "namespace",    "new",        "or",
    "parent",       "print",      "private",      "protected",  "public",
    "readonly",     "require",    "require_once", "return",     "self",
    "static",       "switch",     "throw",        "trait",      "try",
    "unset",        "use",        "var",          "while",      "xor",
    "yield",        "int",        "float",        "bool",       "string",
    "true",         "false",      "null",         "void",       "iterable"};
const char* const kValidConstantNames[] = {
    "int",   "float", "bool", "string",   "true",
    "false", "null",  "void", "iterable", "parent",
    "self", "readonly"
};
const int kReservedNamesSize = 80;
const int kValidConstantNamesSize = 12;
const int kFieldSetter = 1;
const int kFieldGetter = 2;
const int kFieldProperty = 3;

namespace google {
namespace protobuf {
namespace compiler {
namespace php {

struct Options {
  bool is_descriptor = false;
  bool aggregate_metadata = false;
  bool gen_c_wkt = false;
  std::set<std::string> aggregate_metadata_prefixes;
};

namespace {

// Forward decls.
std::string PhpName(const std::string& full_name, const Options& options);
std::string IntToString(int32_t value);
std::string FilenameToClassname(const std::string& filename);
std::string GeneratedMetadataFileName(const FileDescriptor* file,
                                      const Options& options);
std::string UnderscoresToCamelCase(const std::string& name,
                                   bool cap_first_letter);
void Indent(io::Printer* printer);
void Outdent(io::Printer* printer);
void GenerateAddFilesToPool(const FileDescriptor* file, const Options& options,
                            io::Printer* printer);
void GenerateMessageDocComment(io::Printer* printer, const Descriptor* message,
                               const Options& options);
void GenerateMessageConstructorDocComment(io::Printer* printer,
                                          const Descriptor* message,
                                          const Options& options);
void GenerateFieldDocComment(io::Printer* printer, const FieldDescriptor* field,
                             const Options& options, int function_type);
void GenerateWrapperFieldGetterDocComment(io::Printer* printer,
                                          const FieldDescriptor* field);
void GenerateWrapperFieldSetterDocComment(io::Printer* printer,
                                          const FieldDescriptor* field);
void GenerateEnumDocComment(io::Printer* printer, const EnumDescriptor* enum_,
                            const Options& options);
void GenerateEnumValueDocComment(io::Printer* printer,
                                 const EnumValueDescriptor* value);
void GenerateServiceDocComment(io::Printer* printer,
                               const ServiceDescriptor* service);
void GenerateServiceMethodDocComment(io::Printer* printer,
                              const MethodDescriptor* method);

std::string ReservedNamePrefix(const std::string& classname,
                                const FileDescriptor* file) {
  bool is_reserved = false;

  std::string lower = classname;
  std::transform(lower.begin(), lower.end(), lower.begin(), ::tolower);

  for (int i = 0; i < kReservedNamesSize; i++) {
    if (lower == kReservedNames[i]) {
      is_reserved = true;
      break;
    }
  }

  if (is_reserved) {
    if (file->package() == "google.protobuf") {
      return "GPB";
    } else {
      return "PB";
    }
  }

  return "";
}

template <typename DescriptorType>
std::string DescriptorFullName(const DescriptorType* desc, bool is_internal) {
  if (is_internal) {
    return StringReplace(desc->full_name(),
                         "google.protobuf",
                         "google.protobuf.internal", false);
  } else {
    return desc->full_name();
  }
}

template <typename DescriptorType>
std::string ClassNamePrefix(const std::string& classname,
                            const DescriptorType* desc) {
  const std::string& prefix = (desc->file()->options()).php_class_prefix();
  if (!prefix.empty()) {
    return prefix;
  }

  return ReservedNamePrefix(classname, desc->file());
}

template <typename DescriptorType>
std::string GeneratedClassNameImpl(const DescriptorType* desc) {
  std::string classname = ClassNamePrefix(desc->name(), desc) + desc->name();
  const Descriptor* containing = desc->containing_type();
  while (containing != NULL) {
    classname = ClassNamePrefix(containing->name(), desc) + containing->name()
       + '\\' + classname;
    containing = containing->containing_type();
  }
  return classname;
}

std::string GeneratedClassNameImpl(const ServiceDescriptor* desc) {
  std::string classname = desc->name();
  return ClassNamePrefix(classname, desc) + classname;
}

template <typename DescriptorType>
std::string LegacyGeneratedClassName(const DescriptorType* desc) {
  std::string classname = desc->name();
  const Descriptor* containing = desc->containing_type();
  while (containing != NULL) {
    classname = containing->name() + '_' + classname;
    containing = containing->containing_type();
  }
  return ClassNamePrefix(classname, desc) + classname;
}

std::string ClassNamePrefix(const std::string& classname) {
  std::string lower = classname;
  std::transform(lower.begin(), lower.end(), lower.begin(), ::tolower);

  for (int i = 0; i < kReservedNamesSize; i++) {
    if (lower == kReservedNames[i]) {
      return "PB";
    }
  }

  return "";
}

std::string ConstantNamePrefix(const std::string& classname) {
  bool is_reserved = false;

  std::string lower = classname;
  std::transform(lower.begin(), lower.end(), lower.begin(), ::tolower);

  for (int i = 0; i < kReservedNamesSize; i++) {
    if (lower == kReservedNames[i]) {
      is_reserved = true;
      break;
    }
  }

  for (int i = 0; i < kValidConstantNamesSize; i++) {
    if (lower == kValidConstantNames[i]) {
      is_reserved = false;
      break;
    }
  }

  if (is_reserved) {
    return "PB";
  }

  return "";
}

template <typename DescriptorType>
std::string RootPhpNamespace(const DescriptorType* desc,
                             const Options& options) {
  if (desc->file()->options().has_php_namespace()) {
    const std::string& php_namespace = desc->file()->options().php_namespace();
    if (!php_namespace.empty()) {
      return php_namespace;
    }
    return "";
  }

  if (!desc->file()->package().empty()) {
    return PhpName(desc->file()->package(), options);
  }
  return "";
}

template <typename DescriptorType>
std::string FullClassName(const DescriptorType* desc, const Options& options) {
  std::string classname = GeneratedClassNameImpl(desc);
  std::string php_namespace = RootPhpNamespace(desc, options);
  if (!php_namespace.empty()) {
    return php_namespace + "\\" + classname;
  }
  return classname;
}

template <typename DescriptorType>
std::string FullClassName(const DescriptorType* desc, bool is_descriptor) {
  Options options;
  options.is_descriptor = is_descriptor;
  return FullClassName(desc, options);
}

template <typename DescriptorType>
std::string LegacyFullClassName(const DescriptorType* desc,
                                const Options& options) {
  std::string classname = LegacyGeneratedClassName(desc);
  std::string php_namespace = RootPhpNamespace(desc, options);
  if (!php_namespace.empty()) {
    return php_namespace + "\\" + classname;
  }
  return classname;
}

std::string PhpName(const std::string& full_name, const Options& options) {
  if (options.is_descriptor) {
    return kDescriptorPackageName;
  }

  std::string segment;
  std::string result;
  bool cap_next_letter = true;
  for (int i = 0; i < full_name.size(); i++) {
    if ('a' <= full_name[i] && full_name[i] <= 'z' && cap_next_letter) {
      segment += full_name[i] + ('A' - 'a');
      cap_next_letter = false;
    } else if (full_name[i] == '.') {
      result += ClassNamePrefix(segment) + segment + '\\';
      segment = "";
      cap_next_letter = true;
    } else {
      segment += full_name[i];
      cap_next_letter = false;
    }
  }
  result += ClassNamePrefix(segment) + segment;
  return result;
}

std::string DefaultForField(const FieldDescriptor* field) {
  switch (field->type()) {
    case FieldDescriptor::TYPE_INT32:
    case FieldDescriptor::TYPE_INT64:
    case FieldDescriptor::TYPE_UINT32:
    case FieldDescriptor::TYPE_UINT64:
    case FieldDescriptor::TYPE_SINT32:
    case FieldDescriptor::TYPE_SINT64:
    case FieldDescriptor::TYPE_FIXED32:
    case FieldDescriptor::TYPE_FIXED64:
    case FieldDescriptor::TYPE_SFIXED32:
    case FieldDescriptor::TYPE_SFIXED64:
    case FieldDescriptor::TYPE_ENUM: return "0";
    case FieldDescriptor::TYPE_DOUBLE:
    case FieldDescriptor::TYPE_FLOAT: return "0.0";
    case FieldDescriptor::TYPE_BOOL: return "false";
    case FieldDescriptor::TYPE_STRING:
    case FieldDescriptor::TYPE_BYTES: return "''";
    case FieldDescriptor::TYPE_MESSAGE:
    case FieldDescriptor::TYPE_GROUP: return "null";
    default: assert(false); return "";
  }
}

std::string GeneratedMetadataFileName(const FileDescriptor* file,
                                      const Options& options) {
  const std::string& proto_file = file->name();
  int start_index = 0;
  int first_index = proto_file.find_first_of("/", start_index);
  std::string result = "";
  std::string segment = "";

  if (proto_file == kEmptyFile) {
    return kEmptyMetadataFile;
  }
  if (options.is_descriptor) {
    return kDescriptorMetadataFile;
  }

  // Append directory name.
  std::string file_no_suffix;
  int lastindex = proto_file.find_last_of(".");
  if (proto_file == kEmptyFile) {
    return kEmptyMetadataFile;
  } else {
    file_no_suffix = proto_file.substr(0, lastindex);
  }

  if (file->options().has_php_metadata_namespace()) {
    const std::string& php_metadata_namespace =
        file->options().php_metadata_namespace();
    if (!php_metadata_namespace.empty() && php_metadata_namespace != "\\") {
      result += php_metadata_namespace;
      std::replace(result.begin(), result.end(), '\\', '/');
      if (result.at(result.size() - 1) != '/') {
        result += "/";
      }
    }
  } else {
    result += "GPBMetadata/";
    while (first_index != std::string::npos) {
      segment = UnderscoresToCamelCase(
          file_no_suffix.substr(start_index, first_index - start_index), true);
      result += ReservedNamePrefix(segment, file) + segment + "/";
      start_index = first_index + 1;
      first_index = file_no_suffix.find_first_of("/", start_index);
    }
  }

  // Append file name.
  int file_name_start = file_no_suffix.find_last_of("/");
  if (file_name_start == std::string::npos) {
    file_name_start = 0;
  } else {
    file_name_start += 1;
  }
  segment = UnderscoresToCamelCase(
      file_no_suffix.substr(file_name_start, first_index - file_name_start), true);

  return result + ReservedNamePrefix(segment, file) + segment + ".php";
}

std::string GeneratedMetadataFileName(const FileDescriptor* file,
                                      bool is_descriptor) {
  Options options;
  options.is_descriptor = is_descriptor;
  return GeneratedMetadataFileName(file, options);
}

template <typename DescriptorType>
std::string GeneratedClassFileName(const DescriptorType* desc,
                                   const Options& options) {
  std::string result = FullClassName(desc, options);
  for (int i = 0; i < result.size(); i++) {
    if (result[i] == '\\') {
      result[i] = '/';
    }
  }
  return result + ".php";
}

template <typename DescriptorType>
std::string LegacyGeneratedClassFileName(const DescriptorType* desc,
                                         const Options& options) {
  std::string result = LegacyFullClassName(desc, options);

  for (int i = 0; i < result.size(); i++) {
    if (result[i] == '\\') {
      result[i] = '/';
    }
  }
  return result + ".php";
}

template <typename DescriptorType>
std::string LegacyReadOnlyGeneratedClassFileName(std::string php_namespace,
                                                 const DescriptorType* desc) {
  if (!php_namespace.empty()) {
    for (int i = 0; i < php_namespace.size(); i++) {
      if (php_namespace[i] == '\\') {
        php_namespace[i] = '/';
      }
    }
    return php_namespace + "/" + desc->name() + ".php";
  }

  return desc->name() + ".php";
}

std::string GeneratedServiceFileName(const ServiceDescriptor* service,
                                     const Options& options) {
  std::string result = FullClassName(service, options) + "Interface";
  for (int i = 0; i < result.size(); i++) {
    if (result[i] == '\\') {
      result[i] = '/';
    }
  }
  return result + ".php";
}

std::string IntToString(int32_t value) {
  std::ostringstream os;
  os << value;
  return os.str();
}

std::string LabelForField(const FieldDescriptor* field) {
  switch (field->label()) {
    case FieldDescriptor::LABEL_OPTIONAL: return "optional";
    case FieldDescriptor::LABEL_REQUIRED: return "required";
    case FieldDescriptor::LABEL_REPEATED: return "repeated";
    default: assert(false); return "";
  }
}

std::string PhpSetterTypeName(const FieldDescriptor* field,
                              const Options& options) {
  if (field->is_map()) {
    return "array|\\Google\\Protobuf\\Internal\\MapField";
  }
  std::string type;
  switch (field->type()) {
    case FieldDescriptor::TYPE_INT32:
    case FieldDescriptor::TYPE_UINT32:
    case FieldDescriptor::TYPE_SINT32:
    case FieldDescriptor::TYPE_FIXED32:
    case FieldDescriptor::TYPE_SFIXED32:
    case FieldDescriptor::TYPE_ENUM:
      type = "int";
      break;
    case FieldDescriptor::TYPE_INT64:
    case FieldDescriptor::TYPE_UINT64:
    case FieldDescriptor::TYPE_SINT64:
    case FieldDescriptor::TYPE_FIXED64:
    case FieldDescriptor::TYPE_SFIXED64:
      type = "int|string";
      break;
    case FieldDescriptor::TYPE_DOUBLE:
    case FieldDescriptor::TYPE_FLOAT:
      type = "float";
      break;
    case FieldDescriptor::TYPE_BOOL:
      type = "bool";
      break;
    case FieldDescriptor::TYPE_STRING:
    case FieldDescriptor::TYPE_BYTES:
      type = "string";
      break;
    case FieldDescriptor::TYPE_MESSAGE:
      type = "\\" + FullClassName(field->message_type(), options);
      break;
    case FieldDescriptor::TYPE_GROUP:
      return "null";
    default: assert(false); return "";
  }
  if (field->is_repeated()) {
    // accommodate for edge case with multiple types.
    size_t start_pos = type.find("|");
    if (start_pos != std::string::npos) {
      type.replace(start_pos, 1, ">|array<");
    }
    type = "array<" + type + ">|\\Google\\Protobuf\\Internal\\RepeatedField";
  }
  return type;
}

std::string PhpSetterTypeName(const FieldDescriptor* field,
                              bool is_descriptor) {
  Options options;
  options.is_descriptor = is_descriptor;
  return PhpSetterTypeName(field, options);
}

std::string PhpGetterTypeName(const FieldDescriptor* field,
                              const Options& options) {
  if (field->is_map()) {
    return "\\Google\\Protobuf\\Internal\\MapField";
  }
  if (field->is_repeated()) {
    return "\\Google\\Protobuf\\Internal\\RepeatedField";
  }
  switch (field->type()) {
    case FieldDescriptor::TYPE_INT32:
    case FieldDescriptor::TYPE_UINT32:
    case FieldDescriptor::TYPE_SINT32:
    case FieldDescriptor::TYPE_FIXED32:
    case FieldDescriptor::TYPE_SFIXED32:
    case FieldDescriptor::TYPE_ENUM: return "int";
    case FieldDescriptor::TYPE_INT64:
    case FieldDescriptor::TYPE_UINT64:
    case FieldDescriptor::TYPE_SINT64:
    case FieldDescriptor::TYPE_FIXED64:
    case FieldDescriptor::TYPE_SFIXED64: return "int|string";
    case FieldDescriptor::TYPE_DOUBLE:
    case FieldDescriptor::TYPE_FLOAT: return "float";
    case FieldDescriptor::TYPE_BOOL: return "bool";
    case FieldDescriptor::TYPE_STRING:
    case FieldDescriptor::TYPE_BYTES: return "string";
    case FieldDescriptor::TYPE_MESSAGE:
      return "\\" + FullClassName(field->message_type(), options);
    case FieldDescriptor::TYPE_GROUP: return "null";
    default: assert(false); return "";
  }
}

std::string PhpGetterTypeName(const FieldDescriptor* field,
                              bool is_descriptor) {
  Options options;
  options.is_descriptor = is_descriptor;
  return PhpGetterTypeName(field, options);
}

std::string EnumOrMessageSuffix(const FieldDescriptor* field,
                                const Options& options) {
  if (field->cpp_type() == FieldDescriptor::CPPTYPE_MESSAGE) {
    return ", '" +
           DescriptorFullName(field->message_type(), options.is_descriptor) +
           "'";
  }
  if (field->cpp_type() == FieldDescriptor::CPPTYPE_ENUM) {
    return ", '" +
           DescriptorFullName(field->enum_type(), options.is_descriptor) + "'";
  }
  return "";
}

std::string EnumOrMessageSuffix(const FieldDescriptor* field,
                                bool is_descriptor) {
  Options options;
  options.is_descriptor = is_descriptor;
  return EnumOrMessageSuffix(field, options);
}

// Converts a name to camel-case. If cap_first_letter is true, capitalize the
// first letter.
std::string UnderscoresToCamelCase(const std::string& name,
                                   bool cap_first_letter) {
  std::string result;
  for (int i = 0; i < name.size(); i++) {
    if ('a' <= name[i] && name[i] <= 'z') {
      if (cap_first_letter) {
        result += name[i] + ('A' - 'a');
      } else {
        result += name[i];
      }
      cap_first_letter = false;
    } else if ('A' <= name[i] && name[i] <= 'Z') {
      if (i == 0 && !cap_first_letter) {
        // Force first letter to lower-case unless explicitly told to
        // capitalize it.
        result += name[i] + ('a' - 'A');
      } else {
        // Capital letters after the first are left as-is.
        result += name[i];
      }
      cap_first_letter = false;
    } else if ('0' <= name[i] && name[i] <= '9') {
      result += name[i];
      cap_first_letter = true;
    } else {
      cap_first_letter = true;
    }
  }
  // Add a trailing "_" if the name should be altered.
  if (name[name.size() - 1] == '#') {
    result += '_';
  }
  return result;
}

void Indent(io::Printer* printer) {
  printer->Indent();
  printer->Indent();
}
void Outdent(io::Printer* printer) {
  printer->Outdent();
  printer->Outdent();
}

void GenerateField(const FieldDescriptor* field, io::Printer* printer,
                   const Options& options) {
  if (field->is_repeated()) {
    GenerateFieldDocComment(printer, field, options, kFieldProperty);
    printer->Print(
        "private $^name^;\n",
        "name", field->name());
  } else if (field->real_containing_oneof()) {
    // Oneof fields are handled by GenerateOneofField.
    return;
  } else {
    std::string initial_value =
        field->has_presence() ? "null" : DefaultForField(field);
    GenerateFieldDocComment(printer, field, options, kFieldProperty);
    printer->Print(
        "protected $^name^ = ^initial_value^;\n",
        "name", field->name(),
        "initial_value", initial_value);
  }
}

void GenerateOneofField(const OneofDescriptor* oneof, io::Printer* printer) {
  // Oneof property needs to be protected in order to be accessed by parent
  // class in implementation.
  printer->Print(
      "protected $^name^;\n",
      "name", oneof->name());
}

void GenerateFieldAccessor(const FieldDescriptor* field, const Options& options,
                           io::Printer* printer) {
  const OneofDescriptor* oneof = field->real_containing_oneof();

  // Generate getter.
  GenerateFieldDocComment(printer, field, options, kFieldGetter);

  // deprecation
  std::string deprecation_trigger = (field->options().deprecated()) ? "@trigger_error('" +
      field->name() + " is deprecated.', E_USER_DEPRECATED);\n        " : "";

  // Emit getter.
  if (oneof != NULL) {
    printer->Print(
        "public function get^camel_name^()\n"
        "{\n"
        "    ^deprecation_trigger^return $this->readOneof(^number^);\n"
        "}\n\n",
        "camel_name", UnderscoresToCamelCase(field->name(), true),
        "number", IntToString(field->number()),
        "deprecation_trigger", deprecation_trigger);
  } else if (field->has_presence() && !field->message_type()) {
    printer->Print(
        "public function get^camel_name^()\n"
        "{\n"
        "    ^deprecation_trigger^return isset($this->^name^) ? $this->^name^ : ^default_value^;\n"
        "}\n\n",
        "camel_name", UnderscoresToCamelCase(field->name(), true),
        "name", field->name(),
        "default_value", DefaultForField(field),
        "deprecation_trigger", deprecation_trigger);
  } else {
    printer->Print(
        "public function get^camel_name^()\n"
        "{\n"
        "    ^deprecation_trigger^return $this->^name^;\n"
        "}\n\n",
        "camel_name", UnderscoresToCamelCase(field->name(), true),
        "name", field->name(),
        "deprecation_trigger", deprecation_trigger);
  }

  // Emit hazzers/clear.
  if (oneof) {
    printer->Print(
        "public function has^camel_name^()\n"
        "{\n"
        "    ^deprecation_trigger^return $this->hasOneof(^number^);\n"
        "}\n\n",
        "camel_name", UnderscoresToCamelCase(field->name(), true),
        "number", IntToString(field->number()),
        "deprecation_trigger", deprecation_trigger);
  } else if (field->has_presence()) {
    printer->Print(
        "public function has^camel_name^()\n"
        "{\n"
        "    ^deprecation_trigger^return isset($this->^name^);\n"
        "}\n\n"
        "public function clear^camel_name^()\n"
        "{\n"
        "    ^deprecation_trigger^unset($this->^name^);\n"
        "}\n\n",
        "camel_name", UnderscoresToCamelCase(field->name(), true),
        "name", field->name(),
        "default_value", DefaultForField(field),
        "deprecation_trigger", deprecation_trigger);
  }

  // For wrapper types, generate an additional getXXXUnwrapped getter
  if (!field->is_map() &&
      !field->is_repeated() &&
      field->cpp_type() == FieldDescriptor::CPPTYPE_MESSAGE &&
      IsWrapperType(field)) {
    GenerateWrapperFieldGetterDocComment(printer, field);
    printer->Print(
        "public function get^camel_name^Unwrapped()\n"
        "{\n"
        "    ^deprecation_trigger^return $this->readWrapperValue(\"^field_name^\");\n"
        "}\n\n",
        "camel_name", UnderscoresToCamelCase(field->name(), true),
        "field_name", field->name(),
        "deprecation_trigger", deprecation_trigger);
  }

  // Generate setter.
  GenerateFieldDocComment(printer, field, options, kFieldSetter);
  printer->Print(
      "public function set^camel_name^($var)\n"
      "{\n",
      "camel_name", UnderscoresToCamelCase(field->name(), true));

  Indent(printer);

  if (field->options().deprecated()) {
      printer->Print(
          "^deprecation_trigger^",
          "deprecation_trigger", deprecation_trigger
      );
  }

  // Type check.
  if (field->is_map()) {
    const Descriptor* map_entry = field->message_type();
    const FieldDescriptor* key = map_entry->map_key();
    const FieldDescriptor* value = map_entry->map_value();
    printer->Print(
        "$arr = GPBUtil::checkMapField($var, "
        "\\Google\\Protobuf\\Internal\\GPBType::^key_type^, "
        "\\Google\\Protobuf\\Internal\\GPBType::^value_type^",
        "key_type", ToUpper(key->type_name()),
        "value_type", ToUpper(value->type_name()));
    if (value->cpp_type() == FieldDescriptor::CPPTYPE_MESSAGE) {
      printer->Print(
          ", \\^class_name^);\n",
          "class_name",
          FullClassName(value->message_type(), options) + "::class");
    } else if (value->cpp_type() == FieldDescriptor::CPPTYPE_ENUM) {
      printer->Print(
          ", \\^class_name^);\n",
          "class_name",
          FullClassName(value->enum_type(), options) + "::class");
    } else {
      printer->Print(");\n");
    }
  } else if (field->is_repeated()) {
    printer->Print(
        "$arr = GPBUtil::checkRepeatedField($var, "
        "\\Google\\Protobuf\\Internal\\GPBType::^type^",
        "type", ToUpper(field->type_name()));
    if (field->cpp_type() == FieldDescriptor::CPPTYPE_MESSAGE) {
      printer->Print(
          ", \\^class_name^);\n",
          "class_name",
          FullClassName(field->message_type(), options) + "::class");
    } else if (field->cpp_type() == FieldDescriptor::CPPTYPE_ENUM) {
      printer->Print(
          ", \\^class_name^);\n",
          "class_name",
          FullClassName(field->enum_type(), options) + "::class");
    } else {
      printer->Print(");\n");
    }
  } else if (field->cpp_type() == FieldDescriptor::CPPTYPE_MESSAGE) {
    printer->Print(
        "GPBUtil::checkMessage($var, \\^class_name^::class);\n",
        "class_name", FullClassName(field->message_type(), options));
  } else if (field->cpp_type() == FieldDescriptor::CPPTYPE_ENUM) {
    printer->Print(
        "GPBUtil::checkEnum($var, \\^class_name^::class);\n",
        "class_name", FullClassName(field->enum_type(), options));
  } else if (field->cpp_type() == FieldDescriptor::CPPTYPE_STRING) {
    printer->Print(
        "GPBUtil::checkString($var, ^utf8^);\n",
        "utf8",
        field->type() == FieldDescriptor::TYPE_STRING ? "True": "False");
  } else {
    printer->Print(
        "GPBUtil::check^type^($var);\n",
        "type", UnderscoresToCamelCase(field->cpp_type_name(), true));
  }

  if (oneof != NULL) {
    printer->Print(
        "$this->writeOneof(^number^, $var);\n",
        "number", IntToString(field->number()));
  } else if (field->is_repeated()) {
    printer->Print(
        "$this->^name^ = $arr;\n",
        "name", field->name());
  } else {
    printer->Print(
        "$this->^name^ = $var;\n",
        "name", field->name());
  }

  printer->Print("\nreturn $this;\n");

  Outdent(printer);

  printer->Print(
      "}\n\n");

  // For wrapper types, generate an additional setXXXValue getter
  if (!field->is_map() &&
      !field->is_repeated() &&
      field->cpp_type() == FieldDescriptor::CPPTYPE_MESSAGE &&
      IsWrapperType(field)) {
    GenerateWrapperFieldSetterDocComment(printer, field);
    printer->Print(
        "public function set^camel_name^Unwrapped($var)\n"
        "{\n"
        "    $this->writeWrapperValue(\"^field_name^\", $var);\n"
        "    return $this;"
        "}\n\n",
        "camel_name", UnderscoresToCamelCase(field->name(), true),
        "field_name", field->name());
  }
}

void GenerateEnumToPool(const EnumDescriptor* en, io::Printer* printer) {
  printer->Print(
      "$pool->addEnum('^name^', "
      "\\Google\\Protobuf\\Internal\\^class_name^::class)\n",
      "name", DescriptorFullName(en, true),
      "class_name", en->name());
  Indent(printer);

  for (int i = 0; i < en->value_count(); i++) {
    const EnumValueDescriptor* value = en->value(i);
    printer->Print(
        "->value(\"^name^\", ^number^)\n",
        "name", ConstantNamePrefix(value->name()) + value->name(),
        "number", IntToString(value->number()));
  }
  printer->Print("->finalizeToPool();\n\n");
  Outdent(printer);
}

void GenerateServiceMethod(const MethodDescriptor* method,
                           io::Printer* printer) {
  printer->Print(
        "public function ^camel_name^(\\^request_name^ $request);\n\n",
        "camel_name", UnderscoresToCamelCase(method->name(), false),
        "request_name", FullClassName(
          method->input_type(), false)
  );
}

void GenerateMessageToPool(const std::string& name_prefix,
                           const Descriptor* message, io::Printer* printer) {
  // Don't generate MapEntry messages -- we use the PHP extension's native
  // support for map fields instead.
  if (message->options().map_entry()) {
    return;
  }
  std::string class_name =
      (name_prefix.empty() ? "" : name_prefix + "\\") +
      ReservedNamePrefix(message->name(), message->file()) + message->name();

  printer->Print(
      "$pool->addMessage('^message^', "
      "\\Google\\Protobuf\\Internal\\^class_name^::class)\n",
      "message", DescriptorFullName(message, true),
      "class_name", class_name);

  Indent(printer);

  for (int i = 0; i < message->field_count(); i++) {
    const FieldDescriptor* field = message->field(i);
    if (field->is_map()) {
      const FieldDescriptor* key =
          field->message_type()->map_key();
      const FieldDescriptor* val =
          field->message_type()->map_value();
      printer->Print(
          "->map('^field^', \\Google\\Protobuf\\Internal\\GPBType::^key^, "
          "\\Google\\Protobuf\\Internal\\GPBType::^value^, ^number^^other^)\n",
          "field", field->name(),
          "key", ToUpper(key->type_name()),
          "value", ToUpper(val->type_name()),
          "number", StrCat(field->number()),
          "other", EnumOrMessageSuffix(val, true));
    } else if (!field->real_containing_oneof()) {
      printer->Print(
          "->^label^('^field^', "
          "\\Google\\Protobuf\\Internal\\GPBType::^type^, ^number^^other^)\n",
          "field", field->name(),
          "label", LabelForField(field),
          "type", ToUpper(field->type_name()),
          "number", StrCat(field->number()),
          "other", EnumOrMessageSuffix(field, true));
    }
  }

  // oneofs.
  for (int i = 0; i < message->real_oneof_decl_count(); i++) {
    const OneofDescriptor* oneof = message->oneof_decl(i);
    printer->Print("->oneof(^name^)\n",
                   "name", oneof->name());
    Indent(printer);
    for (int index = 0; index < oneof->field_count(); index++) {
      const FieldDescriptor* field = oneof->field(index);
      printer->Print(
          "->value('^field^', "
          "\\Google\\Protobuf\\Internal\\GPBType::^type^, ^number^^other^)\n",
          "field", field->name(),
          "type", ToUpper(field->type_name()),
          "number", StrCat(field->number()),
          "other", EnumOrMessageSuffix(field, true));
    }
    printer->Print("->finish()\n");
    Outdent(printer);
  }

  printer->Print(
      "->finalizeToPool();\n");

  Outdent(printer);

  printer->Print(
      "\n");

  for (int i = 0; i < message->nested_type_count(); i++) {
    GenerateMessageToPool(class_name, message->nested_type(i), printer);
  }
  for (int i = 0; i < message->enum_type_count(); i++) {
    GenerateEnumToPool(message->enum_type(i), printer);
  }
}

void GenerateAddFileToPool(const FileDescriptor* file, const Options& options,
                           io::Printer* printer) {
  printer->Print(
      "public static $is_initialized = false;\n\n"
      "public static function initOnce() {\n");
  Indent(printer);

  if (options.aggregate_metadata) {
    GenerateAddFilesToPool(file, options, printer);
  } else {
    printer->Print(
        "$pool = \\Google\\Protobuf\\Internal\\"
        "DescriptorPool::getGeneratedPool();\n\n"
        "if (static::$is_initialized == true) {\n"
        "  return;\n"
        "}\n");

    if (options.is_descriptor) {
      for (int i = 0; i < file->message_type_count(); i++) {
        GenerateMessageToPool("", file->message_type(i), printer);
      }
      for (int i = 0; i < file->enum_type_count(); i++) {
        GenerateEnumToPool(file->enum_type(i), printer);
      }

      printer->Print(
          "$pool->finish();\n");
    } else {
      for (int i = 0; i < file->dependency_count(); i++) {
        const std::string& name = file->dependency(i)->name();
        // Currently, descriptor.proto is not ready for external usage. Skip to
        // import it for now, so that its dependencies can still work as long as
        // they don't use protos defined in descriptor.proto.
        if (name == kDescriptorFile) {
          continue;
        }
        std::string dependency_filename =
            GeneratedMetadataFileName(file->dependency(i), options);
        printer->Print(
            "\\^name^::initOnce();\n",
            "name", FilenameToClassname(dependency_filename));
      }

      // Add messages and enums to descriptor pool.
      FileDescriptorSet files;
      FileDescriptorProto* file_proto = files.add_file();
      file->CopyTo(file_proto);

      // Filter out descriptor.proto as it cannot be depended on for now.
      RepeatedPtrField<std::string>* dependency =
          file_proto->mutable_dependency();
      for (RepeatedPtrField<std::string>::iterator it = dependency->begin();
           it != dependency->end(); ++it) {
        if (*it != kDescriptorFile) {
          dependency->erase(it);
          break;
        }
      }

      // Filter out all extensions, since we do not support extension yet.
      file_proto->clear_extension();
      RepeatedPtrField<DescriptorProto>* message_type =
          file_proto->mutable_message_type();
      for (RepeatedPtrField<DescriptorProto>::iterator it = message_type->begin();
           it != message_type->end(); ++it) {
        it->clear_extension();
      }

      std::string files_data;
      files.SerializeToString(&files_data);

      printer->Print("$pool->internalAddGeneratedFile(\n");
      Indent(printer);
      printer->Print("'");

      for (auto ch : files_data) {
        switch (ch) {
          case '\\':
            printer->Print(R"(\\)");
            break;
          case '\'':
            printer->Print(R"(\')");
            break;
          default:
            printer->Print("^char^", "char", std::string(1, ch));
            break;
        }
      }

      printer->Print("'\n");
      Outdent(printer);
      printer->Print(
          ", true);\n\n");
    }
    printer->Print(
        "static::$is_initialized = true;\n");
  }

  Outdent(printer);
  printer->Print("}\n");
}

static void AnalyzeDependencyForFile(
    const FileDescriptor* file,
    std::set<const FileDescriptor*>* nodes_without_dependency,
    std::map<const FileDescriptor*, std::set<const FileDescriptor*>>* deps,
    std::map<const FileDescriptor*, int>* dependency_count) {
  int count = file->dependency_count();
  for (int i = 0; i < file->dependency_count(); i++) {
      const FileDescriptor* dependency = file->dependency(i);
      if (dependency->name() == kDescriptorFile) {
        count--;
        break;
      }
  }

  if (count == 0) {
    nodes_without_dependency->insert(file);
  } else {
    (*dependency_count)[file] = count;
    for (int i = 0; i < file->dependency_count(); i++) {
      const FileDescriptor* dependency = file->dependency(i);
      if (dependency->name() == kDescriptorFile) {
        continue;
      }
      if (deps->find(dependency) == deps->end()) {
        (*deps)[dependency] = std::set<const FileDescriptor*>();
      }
      (*deps)[dependency].insert(file);
      AnalyzeDependencyForFile(
          dependency, nodes_without_dependency, deps, dependency_count);
    }
  }
}

static bool NeedsUnwrapping(const FileDescriptor* file,
                            const Options& options) {
  bool has_aggregate_metadata_prefix = false;
  if (options.aggregate_metadata_prefixes.empty()) {
    has_aggregate_metadata_prefix = true;
  } else {
    for (const auto& prefix : options.aggregate_metadata_prefixes) {
      if (HasPrefixString(file->package(), prefix)) {
        has_aggregate_metadata_prefix = true;
        break;
      }
    }
  }

  return has_aggregate_metadata_prefix;
}

void GenerateAddFilesToPool(const FileDescriptor* file, const Options& options,
                            io::Printer* printer) {
  printer->Print(
      "$pool = \\Google\\Protobuf\\Internal\\"
      "DescriptorPool::getGeneratedPool();\n"
      "if (static::$is_initialized == true) {\n"
      "  return;\n"
      "}\n");

  // Sort files according to dependency
  std::map<const FileDescriptor*, std::set<const FileDescriptor*>> deps;
  std::map<const FileDescriptor*, int> dependency_count;
  std::set<const FileDescriptor*> nodes_without_dependency;
  FileDescriptorSet sorted_file_set;

  AnalyzeDependencyForFile(
      file, &nodes_without_dependency, &deps, &dependency_count);

  while (!nodes_without_dependency.empty()) {
    auto file_node = *nodes_without_dependency.begin();
    nodes_without_dependency.erase(file_node);
    for (auto dependent : deps[file_node]) {
      if (dependency_count[dependent] == 1) {
        dependency_count.erase(dependent);
        nodes_without_dependency.insert(dependent);
      } else {
        dependency_count[dependent] -= 1;
      }
    }

    bool needs_aggregate = NeedsUnwrapping(file_node, options);

    if (needs_aggregate) {
      auto file_proto = sorted_file_set.add_file();
      file_node->CopyTo(file_proto);

      // Filter out descriptor.proto as it cannot be depended on for now.
      RepeatedPtrField<std::string>* dependency =
          file_proto->mutable_dependency();
      for (RepeatedPtrField<std::string>::iterator it = dependency->begin();
           it != dependency->end(); ++it) {
        if (*it != kDescriptorFile) {
          dependency->erase(it);
          break;
        }
      }

      // Filter out all extensions, since we do not support extension yet.
      file_proto->clear_extension();
      RepeatedPtrField<DescriptorProto>* message_type =
          file_proto->mutable_message_type();
      for (RepeatedPtrField<DescriptorProto>::iterator it = message_type->begin();
           it != message_type->end(); ++it) {
        it->clear_extension();
      }
    } else {
      std::string dependency_filename = GeneratedMetadataFileName(file_node, false);
      printer->Print(
          "\\^name^::initOnce();\n",
          "name", FilenameToClassname(dependency_filename));
    }
  }

  std::string files_data;
  sorted_file_set.SerializeToString(&files_data);

  printer->Print("$pool->internalAddGeneratedFile(\n");
  Indent(printer);
  printer->Print("'");

  for (auto ch : files_data) {
    switch (ch) {
      case '\\':
        printer->Print(R"(\\)");
        break;
      case '\'':
        printer->Print(R"(\')");
        break;
      default:
        printer->Print("^char^", "char", std::string(1, ch));
        break;
    }
  }

  printer->Print("'\n");
  Outdent(printer);
  printer->Print(
      ", true);\n");

  printer->Print(
      "static::$is_initialized = true;\n");
}

void GenerateUseDeclaration(const Options& options, io::Printer* printer) {
  if (!options.is_descriptor) {
    printer->Print(
        "use Google\\Protobuf\\Internal\\GPBType;\n"
        "use Google\\Protobuf\\Internal\\RepeatedField;\n"
        "use Google\\Protobuf\\Internal\\GPBUtil;\n\n");
  } else {
    printer->Print(
        "use Google\\Protobuf\\Internal\\GPBType;\n"
        "use Google\\Protobuf\\Internal\\GPBWire;\n"
        "use Google\\Protobuf\\Internal\\RepeatedField;\n"
        "use Google\\Protobuf\\Internal\\InputStream;\n"
        "use Google\\Protobuf\\Internal\\GPBUtil;\n\n");
  }
}

void GenerateHead(const FileDescriptor* file, io::Printer* printer) {
  printer->Print(
    "<?php\n"
    "# Generated by the protocol buffer compiler.  DO NOT EDIT!\n"
    "# source: ^filename^\n"
    "\n",
    "filename", file->name());
}

std::string FilenameToClassname(const std::string& filename) {
  int lastindex = filename.find_last_of(".");
  std::string result = filename.substr(0, lastindex);
  for (int i = 0; i < result.size(); i++) {
    if (result[i] == '/') {
      result[i] = '\\';
    }
  }
  return result;
}

void GenerateMetadataFile(const FileDescriptor* file, const Options& options,
                          GeneratorContext* generator_context) {
  std::string filename = GeneratedMetadataFileName(file, options);
  std::unique_ptr<io::ZeroCopyOutputStream> output(
      generator_context->Open(filename));
  io::Printer printer(output.get(), '^');

  GenerateHead(file, &printer);

  std::string fullname = FilenameToClassname(filename);
  int lastindex = fullname.find_last_of("\\");

  if (lastindex != std::string::npos) {
    printer.Print(
        "namespace ^name^;\n\n",
        "name", fullname.substr(0, lastindex));

    printer.Print(
        "class ^name^\n"
        "{\n",
        "name", fullname.substr(lastindex + 1));
  } else {
    printer.Print(
        "class ^name^\n"
        "{\n",
        "name", fullname);
  }
  Indent(&printer);

  GenerateAddFileToPool(file, options, &printer);

  Outdent(&printer);
  printer.Print("}\n\n");
}

template <typename DescriptorType>
void LegacyGenerateClassFile(const FileDescriptor* file,
                             const DescriptorType* desc, const Options& options,
                             GeneratorContext* generator_context) {
  std::string filename = LegacyGeneratedClassFileName(desc, options);
  std::unique_ptr<io::ZeroCopyOutputStream> output(
      generator_context->Open(filename));
  io::Printer printer(output.get(), '^');

  GenerateHead(file, &printer);

  std::string php_namespace = RootPhpNamespace(desc, options);
  if (!php_namespace.empty()) {
    printer.Print(
        "namespace ^name^;\n\n",
        "name", php_namespace);
  }
  std::string newname = FullClassName(desc, options);
  printer.Print("if (false) {\n");
  Indent(&printer);
  printer.Print("/**\n");
  printer.Print(" * This class is deprecated. Use ^new^ instead.\n",
      "new", newname);
  printer.Print(" * @deprecated\n");
  printer.Print(" */\n");
  printer.Print("class ^old^ {}\n",
      "old", LegacyGeneratedClassName(desc));
  Outdent(&printer);
  printer.Print("}\n");
  printer.Print("class_exists(^new^::class);\n",
      "new", GeneratedClassNameImpl(desc));
  printer.Print("@trigger_error('^old^ is deprecated and will be removed in "
      "the next major release. Use ^fullname^ instead', E_USER_DEPRECATED);\n\n",
      "old", LegacyFullClassName(desc, options),
      "fullname", newname);
}

template <typename DescriptorType>
void LegacyReadOnlyGenerateClassFile(const FileDescriptor* file,
                             const DescriptorType* desc, const Options& options,
                             GeneratorContext* generator_context) {
  std::string fullname = FullClassName(desc, options);
  std::string php_namespace;
  std::string classname;
  int lastindex = fullname.find_last_of("\\");

  if (lastindex != std::string::npos) {
    php_namespace = fullname.substr(0, lastindex);
    classname = fullname.substr(lastindex + 1);
  } else {
    php_namespace = "";
    classname = fullname;
  }

  std::string filename = LegacyReadOnlyGeneratedClassFileName(php_namespace, desc);
  std::unique_ptr<io::ZeroCopyOutputStream> output(
      generator_context->Open(filename));
  io::Printer printer(output.get(), '^');

  GenerateHead(file, &printer);

  if (!php_namespace.empty()) {
    printer.Print(
        "namespace ^name^;\n\n",
        "name", php_namespace);
  }

  printer.Print("class_exists(^new^::class); // autoload the new class, which "
      "will also create an alias to the deprecated class\n",
      "new", classname);
  printer.Print("@trigger_error(__NAMESPACE__ . '\\^old^ is deprecated and will be removed in "
      "the next major release. Use ^fullname^ instead', E_USER_DEPRECATED);\n\n",
      "old", desc->name(),
      "fullname", classname);
}

void GenerateEnumFile(const FileDescriptor* file, const EnumDescriptor* en,
                      const Options& options,
                      GeneratorContext* generator_context) {
  std::string filename = GeneratedClassFileName(en, options);
  std::unique_ptr<io::ZeroCopyOutputStream> output(
      generator_context->Open(filename));
  io::Printer printer(output.get(), '^');

  GenerateHead(file, &printer);

  std::string fullname = FilenameToClassname(filename);
  int lastindex = fullname.find_last_of("\\");

  if (lastindex != std::string::npos) {
    printer.Print(
        "namespace ^name^;\n\n",
        "name", fullname.substr(0, lastindex));

    // We only need this 'use' statement if the enum has a namespace.
    // Otherwise, we get a warning that the use statement has no effect.
    printer.Print("use UnexpectedValueException;\n\n");
  }

  GenerateEnumDocComment(&printer, en, options);

  if (lastindex != std::string::npos) {
    fullname = fullname.substr(lastindex + 1);
  }

  printer.Print(
      "class ^name^\n"
      "{\n",
      "name", fullname);
  Indent(&printer);

  bool hasReserved = false;
  for (int i = 0; i < en->value_count(); i++) {
    const EnumValueDescriptor* value = en->value(i);
    GenerateEnumValueDocComment(&printer, value);

    std::string prefix = ConstantNamePrefix(value->name());
    if (!prefix.empty()) {
      hasReserved = true;
    }

    printer.Print("const ^name^ = ^number^;\n",
                  "name", prefix + value->name(),
                  "number", IntToString(value->number()));
  }

  printer.Print("\nprivate static $valueToName = [\n");
  Indent(&printer);
  for (int i = 0; i < en->value_count(); i++) {
    const EnumValueDescriptor* value = en->value(i);
    printer.Print("self::^constant^ => '^name^',\n",
                  "constant", ConstantNamePrefix(value->name()) + value->name(),
                  "name", value->name());
  }
  Outdent(&printer);
  printer.Print("];\n");

  printer.Print(
      "\npublic static function name($value)\n"
      "{\n");
  Indent(&printer);
  printer.Print("if (!isset(self::$valueToName[$value])) {\n");
  Indent(&printer);
  printer.Print("throw new UnexpectedValueException(sprintf(\n");
  Indent(&printer);
  Indent(&printer);
  printer.Print("'Enum %s has no name defined for value %s', __CLASS__, $value));\n");
  Outdent(&printer);
  Outdent(&printer);
  Outdent(&printer);
  printer.Print("}\n"
                "return self::$valueToName[$value];\n");
  Outdent(&printer);
  printer.Print("}\n\n");

  printer.Print(
      "\npublic static function value($name)\n"
      "{\n");
  Indent(&printer);
  printer.Print("$const = __CLASS__ . '::' . strtoupper($name);\n"
                "if (!defined($const)) {\n");
  Indent(&printer);
  if (hasReserved) {
    printer.Print("$pbconst =  __CLASS__. '::PB' . strtoupper($name);\n"
                "if (!defined($pbconst)) {\n");
    Indent(&printer);
  }
  printer.Print("throw new UnexpectedValueException(sprintf(\n");
  Indent(&printer);
  Indent(&printer);
  printer.Print("'Enum %s has no value defined for name %s', __CLASS__, $name));\n");
  Outdent(&printer);
  Outdent(&printer);
  if (hasReserved) {
    Outdent(&printer);
    printer.Print("}\n"
                  "return constant($pbconst);\n");
  }
  Outdent(&printer);
  printer.Print("}\n"
                "return constant($const);\n");
  Outdent(&printer);
  printer.Print("}\n");

  Outdent(&printer);
  printer.Print("}\n\n");

  // write legacy file for backwards compatibility with nested messages and enums
  if (en->containing_type() != NULL) {
    printer.Print(
        "// Adding a class alias for backwards compatibility with the previous class name.\n");
    printer.Print(
        "class_alias(^new^::class, \\^old^::class);\n\n",
        "new", fullname,
        "old", LegacyFullClassName(en, options));
    LegacyGenerateClassFile(file, en, options, generator_context);
  }

  // Write legacy file for backwards compatibility with "readonly" keywword
  std::string lower = en->name();
  std::transform(lower.begin(), lower.end(), lower.begin(), ::tolower);
  if (lower == "readonly") {
    printer.Print(
        "// Adding a class alias for backwards compatibility with the \"readonly\" keyword.\n");
    printer.Print(
        "class_alias(^new^::class, __NAMESPACE__ . '\\^old^');\n\n",
        "new", fullname,
        "old", en->name());
    LegacyReadOnlyGenerateClassFile(file, en, options, generator_context);
  }
}

void GenerateMessageFile(const FileDescriptor* file, const Descriptor* message,
                         const Options& options,
                         GeneratorContext* generator_context) {
  // Don't generate MapEntry messages -- we use the PHP extension's native
  // support for map fields instead.
  if (message->options().map_entry()) {
    return;
  }

  std::string filename = GeneratedClassFileName(message, options);
  std::unique_ptr<io::ZeroCopyOutputStream> output(
      generator_context->Open(filename));
  io::Printer printer(output.get(), '^');

  GenerateHead(file, &printer);

  std::string fullname = FilenameToClassname(filename);
  int lastindex = fullname.find_last_of("\\");

  if (lastindex != std::string::npos) {
    printer.Print(
        "namespace ^name^;\n\n",
        "name", fullname.substr(0, lastindex));
  }

  GenerateUseDeclaration(options, &printer);

  GenerateMessageDocComment(&printer, message, options);
  if (lastindex != std::string::npos) {
    fullname = fullname.substr(lastindex + 1);
  }

  std::string base;

  switch (message->well_known_type()) {
    case Descriptor::WELLKNOWNTYPE_ANY:
      base = "\\Google\\Protobuf\\Internal\\AnyBase";
      break;
    case Descriptor::WELLKNOWNTYPE_TIMESTAMP:
      base = "\\Google\\Protobuf\\Internal\\TimestampBase";
      break;
    default:
      base = "\\Google\\Protobuf\\Internal\\Message";
      break;
  }

  printer.Print(
<<<<<<< HEAD
      "class ^name^ extends \\Google\\Protobuf\\Internal\\Message\n"
=======
      "class ^name^ extends ^base^\n"
>>>>>>> 1dc63ea5
      "{\n",
      "base", base,
      "name", fullname);
  Indent(&printer);

  // Field and oneof definitions.
  for (int i = 0; i < message->field_count(); i++) {
    const FieldDescriptor* field = message->field(i);
    GenerateField(field, &printer, options);
  }
  for (int i = 0; i < message->real_oneof_decl_count(); i++) {
    const OneofDescriptor* oneof = message->oneof_decl(i);
    GenerateOneofField(oneof, &printer);
  }
  printer.Print("\n");

  GenerateMessageConstructorDocComment(&printer, message, options);
  printer.Print(
      "public function __construct($data = NULL) {\n");
  Indent(&printer);

  std::string metadata_filename = GeneratedMetadataFileName(file, options);
  std::string metadata_fullname = FilenameToClassname(metadata_filename);
  printer.Print(
      "\\^fullname^::initOnce();\n",
      "fullname", metadata_fullname);

  printer.Print(
      "parent::__construct($data);\n");

  Outdent(&printer);
  printer.Print("}\n\n");

  // Field and oneof accessors.
  for (int i = 0; i < message->field_count(); i++) {
    const FieldDescriptor* field = message->field(i);
    GenerateFieldAccessor(field, options, &printer);
  }
  for (int i = 0; i < message->real_oneof_decl_count(); i++) {
    const OneofDescriptor* oneof = message->oneof_decl(i);
    printer.Print(
      "/**\n"
      " * @return string\n"
      " */\n"
      "public function get^camel_name^()\n"
      "{\n"
      "    return $this->whichOneof(\"^name^\");\n"
      "}\n\n",
      "camel_name", UnderscoresToCamelCase(oneof->name(), true), "name",
      oneof->name());
  }

  Outdent(&printer);
  printer.Print("}\n\n");

  // write legacy file for backwards compatibility with nested messages and enums
  if (message->containing_type() != NULL) {
    printer.Print(
        "// Adding a class alias for backwards compatibility with the previous class name.\n");
    printer.Print(
        "class_alias(^new^::class, \\^old^::class);\n\n",
        "new", fullname,
        "old", LegacyFullClassName(message, options));
    LegacyGenerateClassFile(file, message, options, generator_context);
  }

  // Write legacy file for backwards compatibility with "readonly" keywword
  std::string lower = message->name();
  std::transform(lower.begin(), lower.end(), lower.begin(), ::tolower);
  if (lower == "readonly") {
    printer.Print(
        "// Adding a class alias for backwards compatibility with the \"readonly\" keyword.\n");
    printer.Print(
        "class_alias(^new^::class, __NAMESPACE__ . '\\^old^');\n\n",
        "new", fullname,
        "old", message->name());
    LegacyReadOnlyGenerateClassFile(file, message, options, generator_context);
  }

  // Nested messages and enums.
  for (int i = 0; i < message->nested_type_count(); i++) {
    GenerateMessageFile(file, message->nested_type(i), options,
                        generator_context);
  }
  for (int i = 0; i < message->enum_type_count(); i++) {
    GenerateEnumFile(file, message->enum_type(i), options, generator_context);
  }
}

void GenerateServiceFile(
    const FileDescriptor* file, const ServiceDescriptor* service,
    const Options& options, GeneratorContext* generator_context) {
  std::string filename = GeneratedServiceFileName(service, options);
  std::unique_ptr<io::ZeroCopyOutputStream> output(
      generator_context->Open(filename));
  io::Printer printer(output.get(), '^');

  GenerateHead(file, &printer);

  std::string fullname = FilenameToClassname(filename);
  int lastindex = fullname.find_last_of("\\");

  if (!file->options().php_namespace().empty() ||
      (!file->options().has_php_namespace() && !file->package().empty()) ||
      lastindex != std::string::npos) {
    printer.Print(
        "namespace ^name^;\n\n",
        "name", fullname.substr(0, lastindex));
  }

  GenerateServiceDocComment(&printer, service);

  if (lastindex != std::string::npos) {
    printer.Print(
        "interface ^name^\n"
        "{\n",
        "name", fullname.substr(lastindex + 1));
  } else {
    printer.Print(
        "interface ^name^\n"
        "{\n",
        "name", fullname);
  }

  Indent(&printer);

  for (int i = 0; i < service->method_count(); i++) {
    const MethodDescriptor* method = service->method(i);
    GenerateServiceMethodDocComment(&printer, method);
    GenerateServiceMethod(method, &printer);
  }

  Outdent(&printer);
  printer.Print("}\n\n");
}

void GenerateFile(const FileDescriptor* file, const Options& options,
                  GeneratorContext* generator_context) {
  GenerateMetadataFile(file, options, generator_context);

  for (int i = 0; i < file->message_type_count(); i++) {
    GenerateMessageFile(file, file->message_type(i), options,
                        generator_context);
  }
  for (int i = 0; i < file->enum_type_count(); i++) {
    GenerateEnumFile(file, file->enum_type(i), options, generator_context);
  }
  if (file->options().php_generic_services()) {
    for (int i = 0; i < file->service_count(); i++) {
      GenerateServiceFile(file, file->service(i), options, generator_context);
    }
  }
}

static std::string EscapePhpdoc(const std::string& input) {
  std::string result;
  result.reserve(input.size() * 2);

  char prev = '*';

  for (std::string::size_type i = 0; i < input.size(); i++) {
    char c = input[i];
    switch (c) {
      case '*':
        // Avoid "/*".
        if (prev == '/') {
          result.append("&#42;");
        } else {
          result.push_back(c);
        }
        break;
      case '/':
        // Avoid "*/".
        if (prev == '*') {
          result.append("&#47;");
        } else {
          result.push_back(c);
        }
        break;
      case '@':
        // '@' starts phpdoc tags including the @deprecated tag, which will
        // cause a compile-time error if inserted before a declaration that
        // does not have a corresponding @Deprecated annotation.
        result.append("&#64;");
        break;
      default:
        result.push_back(c);
        break;
    }

    prev = c;
  }

  return result;
}

static void GenerateDocCommentBodyForLocation(
    io::Printer* printer, const SourceLocation& location, bool trailingNewline,
    int indentCount) {
  std::string comments = location.leading_comments.empty()
                             ? location.trailing_comments
                             : location.leading_comments;
  if (!comments.empty()) {
    // TODO(teboring):  Ideally we should parse the comment text as Markdown and
    //   write it back as HTML, but this requires a Markdown parser.  For now
    //   we just use the proto comments unchanged.

    // If the comment itself contains block comment start or end markers,
    // HTML-escape them so that they don't accidentally close the doc comment.
    comments = EscapePhpdoc(comments);

    std::vector<std::string> lines = Split(comments, "\n", true);
    while (!lines.empty() && lines.back().empty()) {
      lines.pop_back();
    }

    for (int i = 0; i < lines.size(); i++) {
      // Most lines should start with a space.  Watch out for lines that start
      // with a /, since putting that right after the leading asterisk will
      // close the comment.
      if (indentCount == 0 && !lines[i].empty() && lines[i][0] == '/') {
        printer->Print(" * ^line^\n", "line", lines[i]);
      } else {
        std::string indent = std::string(indentCount, ' ');
        printer->Print(" *^ind^^line^\n", "ind", indent, "line", lines[i]);
      }
    }
    if (trailingNewline) {
      printer->Print(" *\n");
    }
  }
}

template <typename DescriptorType>
static void GenerateDocCommentBody(
    io::Printer* printer, const DescriptorType* descriptor) {
  SourceLocation location;
  if (descriptor->GetSourceLocation(&location)) {
    GenerateDocCommentBodyForLocation(printer, location, true, 0);
  }
}

static std::string FirstLineOf(const std::string& value) {
  std::string result = value;

  std::string::size_type pos = result.find_first_of('\n');
  if (pos != std::string::npos) {
    result.erase(pos);
  }

  return result;
}

void GenerateMessageDocComment(io::Printer* printer, const Descriptor* message,
                               const Options& options) {
  printer->Print("/**\n");
  GenerateDocCommentBody(printer, message);
  printer->Print(
    " * Generated from protobuf message <code>^messagename^</code>\n"
    " */\n",
    "fullname", EscapePhpdoc(FullClassName(message, options)),
    "messagename", EscapePhpdoc(message->full_name()));
}

void GenerateMessageConstructorDocComment(io::Printer* printer,
                                          const Descriptor* message,
                                          const Options& options) {
  // In theory we should have slightly different comments for setters, getters,
  // etc., but in practice everyone already knows the difference between these
  // so it's redundant information.

  // We start the comment with the main body based on the comments from the
  // .proto file (if present). We then end with the field declaration, e.g.:
  //   optional string foo = 5;
  // If the field is a group, the debug string might end with {.
  printer->Print("/**\n");
  printer->Print(" * Constructor.\n");
  printer->Print(" *\n");
  printer->Print(" * @param array $data {\n");
  printer->Print(" *     Optional. Data for populating the Message object.\n");
  printer->Print(" *\n");
  for (int i = 0; i < message->field_count(); i++) {
    const FieldDescriptor* field = message->field(i);
    printer->Print(" *     @type ^php_type^ $^var^\n",
      "php_type", PhpSetterTypeName(field, options),
      "var", field->name());
    SourceLocation location;
    if (field->GetSourceLocation(&location)) {
      GenerateDocCommentBodyForLocation(printer, location, false, 10);
    }
  }
  printer->Print(" * }\n");
  printer->Print(" */\n");
}

void GenerateServiceDocComment(io::Printer* printer,
                               const ServiceDescriptor* service) {
  printer->Print("/**\n");
  GenerateDocCommentBody(printer, service);
  printer->Print(
    " * Protobuf type <code>^fullname^</code>\n"
    " */\n",
    "fullname", EscapePhpdoc(service->full_name()));
}

void GenerateFieldDocComment(io::Printer* printer, const FieldDescriptor* field,
                             const Options& options, int function_type) {
  // In theory we should have slightly different comments for setters, getters,
  // etc., but in practice everyone already knows the difference between these
  // so it's redundant information.

  // We start the comment with the main body based on the comments from the
  // .proto file (if present). We then end with the field declaration, e.g.:
  //   optional string foo = 5;
  // If the field is a group, the debug string might end with {.
  printer->Print("/**\n");
  GenerateDocCommentBody(printer, field);
  printer->Print(
    " * Generated from protobuf field <code>^def^</code>\n",
    "def", EscapePhpdoc(FirstLineOf(field->DebugString())));
  if (function_type == kFieldSetter) {
    printer->Print(" * @param ^php_type^ $var\n",
      "php_type", PhpSetterTypeName(field, options));
    printer->Print(" * @return $this\n");
  } else if (function_type == kFieldGetter) {
    bool can_return_null = field->has_presence() &&
                           field->cpp_type() == FieldDescriptor::CPPTYPE_MESSAGE;
    printer->Print(" * @return ^php_type^^maybe_null^\n",
      "php_type", PhpGetterTypeName(field, options),
      "maybe_null", can_return_null ? "|null" : "");
  }
  if (field->options().deprecated()) {
    printer->Print(" * @deprecated\n");
  }
  printer->Print(" */\n");
}

void GenerateWrapperFieldGetterDocComment(io::Printer* printer, const FieldDescriptor* field) {
  // Generate a doc comment for the special getXXXValue methods that are
  // generated for wrapper types.
  const FieldDescriptor* primitiveField = field->message_type()->FindFieldByName("value");
  printer->Print("/**\n");
  printer->Print(
      " * Returns the unboxed value from <code>get^camel_name^()</code>\n\n",
      "camel_name", UnderscoresToCamelCase(field->name(), true));
  GenerateDocCommentBody(printer, field);
  printer->Print(
    " * Generated from protobuf field <code>^def^</code>\n",
    "def", EscapePhpdoc(FirstLineOf(field->DebugString())));
  printer->Print(" * @return ^php_type^|null\n",
        "php_type", PhpGetterTypeName(primitiveField, false));
  printer->Print(" */\n");
}

void GenerateWrapperFieldSetterDocComment(io::Printer* printer, const FieldDescriptor* field) {
  // Generate a doc comment for the special setXXXValue methods that are
  // generated for wrapper types.
  const FieldDescriptor* primitiveField = field->message_type()->FindFieldByName("value");
  printer->Print("/**\n");
  printer->Print(
      " * Sets the field by wrapping a primitive type in a ^message_name^ object.\n\n",
      "message_name", FullClassName(field->message_type(), false));
  GenerateDocCommentBody(printer, field);
  printer->Print(
    " * Generated from protobuf field <code>^def^</code>\n",
    "def", EscapePhpdoc(FirstLineOf(field->DebugString())));
  printer->Print(" * @param ^php_type^|null $var\n",
        "php_type", PhpSetterTypeName(primitiveField, false));
  printer->Print(" * @return $this\n");
  printer->Print(" */\n");
}

void GenerateEnumDocComment(io::Printer* printer, const EnumDescriptor* enum_,
                            const Options& options) {
  printer->Print("/**\n");
  GenerateDocCommentBody(printer, enum_);
  printer->Print(
    " * Protobuf type <code>^fullname^</code>\n"
    " */\n",
    "fullname", EscapePhpdoc(enum_->full_name()));
}

void GenerateEnumValueDocComment(io::Printer* printer,
                                 const EnumValueDescriptor* value) {
  printer->Print("/**\n");
  GenerateDocCommentBody(printer, value);
  printer->Print(
    " * Generated from protobuf enum <code>^def^</code>\n"
    " */\n",
    "def", EscapePhpdoc(FirstLineOf(value->DebugString())));
}

void GenerateServiceMethodDocComment(io::Printer* printer,
                                     const MethodDescriptor* method) {
  printer->Print("/**\n");
  GenerateDocCommentBody(printer, method);
  printer->Print(
    " * Method <code>^method_name^</code>\n"
    " *\n",
    "method_name", EscapePhpdoc(UnderscoresToCamelCase(method->name(), false)));
  printer->Print(
    " * @param \\^input_type^ $request\n",
    "input_type", EscapePhpdoc(FullClassName(method->input_type(), false)));
  printer->Print(
    " * @return \\^return_type^\n"
    " */\n",
    "return_type", EscapePhpdoc(FullClassName(method->output_type(), false)));
}

std::string FilenameCName(const FileDescriptor* file) {
  std::string c_name = file->name();
  c_name = StringReplace(c_name, ".", "_", true);
  c_name = StringReplace(c_name, "/", "_", true);
  return c_name;
}

void GenerateCEnum(const EnumDescriptor* desc, io::Printer* printer) {
  std::string c_name = desc->full_name();
  c_name = StringReplace(c_name, ".", "_", true);
  std::string php_name = FullClassName(desc, Options());
  php_name = StringReplace(php_name, "\\", "\\\\", true);
  printer->Print(
      "/* $c_name$ */\n"
      "\n"
      "zend_class_entry* $c_name$_ce;\n"
      "\n"
      "PHP_METHOD($c_name$, name) {\n"
      "  $file_c_name$_AddDescriptor();\n"
      "  const upb_DefPool *symtab = DescriptorPool_GetSymbolTable();\n"
      "  const upb_EnumDef *e = upb_DefPool_FindEnumByName(symtab, \"$name$\");\n"
      "  zend_long value;\n"
      "  if (zend_parse_parameters(ZEND_NUM_ARGS(), \"l\", &value) ==\n"
      "      FAILURE) {\n"
      "    return;\n"
      "  }\n"
      "  const upb_EnumValueDef* ev =\n"
      "      upb_EnumDef_FindValueByNumber(e, value);\n"
      "  if (!ev) {\n"
      "    zend_throw_exception_ex(NULL, 0,\n"
      "                            \"$php_name$ has no name \"\n"
      "                            \"defined for value \" ZEND_LONG_FMT \".\",\n"
      "                            value);\n"
      "    return;\n"
      "  }\n"
      "  RETURN_STRING(upb_EnumValueDef_Name(ev));\n"
      "}\n"
      "\n"
      "PHP_METHOD($c_name$, value) {\n"
      "  $file_c_name$_AddDescriptor();\n"
      "  const upb_DefPool *symtab = DescriptorPool_GetSymbolTable();\n"
      "  const upb_EnumDef *e = upb_DefPool_FindEnumByName(symtab, \"$name$\");\n"
      "  char *name = NULL;\n"
      "  size_t name_len;\n"
      "  if (zend_parse_parameters(ZEND_NUM_ARGS(), \"s\", &name,\n"
      "                            &name_len) == FAILURE) {\n"
      "    return;\n"
      "  }\n"
      "  const upb_EnumValueDef* ev = upb_EnumDef_FindValueByNameWithSize(\n"
      "      e, name, name_len);\n"
      "  if (!ev) {\n"
      "    zend_throw_exception_ex(NULL, 0,\n"
      "                            \"$php_name$ has no value \"\n"
      "                            \"defined for name %s.\",\n"
      "                            name);\n"
      "    return;\n"
      "  }\n"
      "  RETURN_LONG(upb_EnumValueDef_Number(ev));\n"
      "}\n"
      "\n"
      "static zend_function_entry $c_name$_phpmethods[] = {\n"
      "  PHP_ME($c_name$, name, arginfo_lookup, ZEND_ACC_PUBLIC | ZEND_ACC_STATIC)\n"
      "  PHP_ME($c_name$, value, arginfo_lookup, ZEND_ACC_PUBLIC | ZEND_ACC_STATIC)\n"
      "  ZEND_FE_END\n"
      "};\n"
      "\n"
      "static void $c_name$_ModuleInit() {\n"
      "  zend_class_entry tmp_ce;\n"
      "\n"
      "  INIT_CLASS_ENTRY(tmp_ce, \"$php_name$\",\n"
      "                   $c_name$_phpmethods);\n"
      "\n"
      "  $c_name$_ce = zend_register_internal_class(&tmp_ce);\n",
      "name", desc->full_name(),
      "file_c_name", FilenameCName(desc->file()),
      "c_name", c_name,
      "php_name", php_name);

  for (int i = 0; i < desc->value_count(); i++) {
    const EnumValueDescriptor* value = desc->value(i);
    printer->Print(
        "  zend_declare_class_constant_long($c_name$_ce, \"$name$\",\n"
        "                                   strlen(\"$name$\"), $num$);\n",
        "c_name", c_name,
        "name", value->name(),
        "num", std::to_string(value->number()));
  }

  printer->Print(
      "}\n"
      "\n");
}

void GenerateCMessage(const Descriptor* message, io::Printer* printer) {
  std::string c_name = message->full_name();
  c_name = StringReplace(c_name, ".", "_", true);
  std::string php_name = FullClassName(message, Options());
  php_name = StringReplace(php_name, "\\", "\\\\", true);
  printer->Print(
      "/* $c_name$ */\n"
      "\n"
      "zend_class_entry* $c_name$_ce;\n"
      "\n"
      "static PHP_METHOD($c_name$, __construct) {\n"
      "  $file_c_name$_AddDescriptor();\n"
      "  zim_Message___construct(INTERNAL_FUNCTION_PARAM_PASSTHRU);\n"
      "}\n"
      "\n",
      "file_c_name", FilenameCName(message->file()),
      "c_name", c_name);

  for (int i = 0; i < message->field_count(); i++) {
    auto field = message->field(i);
    printer->Print(
      "static PHP_METHOD($c_name$, get$camel_name$) {\n"
      "  Message* intern = (Message*)Z_OBJ_P(getThis());\n"
      "  const upb_FieldDef *f = upb_MessageDef_FindFieldByName(\n"
      "      intern->desc->msgdef, \"$name$\");\n"
      "  zval ret;\n"
      "  Message_get(intern, f, &ret);\n"
      "  RETURN_COPY_VALUE(&ret);\n"
      "}\n"
      "\n"
      "static PHP_METHOD($c_name$, set$camel_name$) {\n"
      "  Message* intern = (Message*)Z_OBJ_P(getThis());\n"
      "  const upb_FieldDef *f = upb_MessageDef_FindFieldByName(\n"
      "      intern->desc->msgdef, \"$name$\");\n"
      "  zval *val;\n"
      "  if (zend_parse_parameters(ZEND_NUM_ARGS(), \"z\", &val)\n"
      "      == FAILURE) {\n"
      "    return;\n"
      "  }\n"
      "  Message_set(intern, f, val);\n"
      "  RETURN_COPY(getThis());\n"
      "}\n"
      "\n",
      "c_name", c_name,
      "name", field->name(),
      "camel_name", UnderscoresToCamelCase(field->name(), true));
  }

  for (int i = 0; i < message->real_oneof_decl_count(); i++) {
    auto oneof = message->oneof_decl(i);
    printer->Print(
      "static PHP_METHOD($c_name$, get$camel_name$) {\n"
      "  Message* intern = (Message*)Z_OBJ_P(getThis());\n"
      "  const upb_OneofDef *oneof = upb_MessageDef_FindOneofByName(\n"
      "      intern->desc->msgdef, \"$name$\");\n"
      "  const upb_FieldDef *field = \n"
      "      upb_Message_WhichOneof(intern->msg, oneof);\n"
      "  RETURN_STRING(field ? upb_FieldDef_Name(field) : \"\");\n"
      "}\n",
      "c_name", c_name,
      "name", oneof->name(),
      "camel_name", UnderscoresToCamelCase(oneof->name(), true));
  }

  switch (message->well_known_type()) {
    case Descriptor::WELLKNOWNTYPE_ANY:
      printer->Print(
          "ZEND_BEGIN_ARG_INFO_EX(arginfo_is, 0, 0, 1)\n"
          "  ZEND_ARG_INFO(0, proto)\n"
          "ZEND_END_ARG_INFO()\n"
          "\n"
      );
      break;
    case Descriptor::WELLKNOWNTYPE_TIMESTAMP:
      printer->Print(
          "ZEND_BEGIN_ARG_INFO_EX(arginfo_timestamp_fromdatetime, 0, 0, 1)\n"
          "  ZEND_ARG_INFO(0, datetime)\n"
          "ZEND_END_ARG_INFO()\n"
          "\n"
      );
      break;
    default:
      break;
  }

  printer->Print(
      "static zend_function_entry $c_name$_phpmethods[] = {\n"
      "  PHP_ME($c_name$, __construct, arginfo_construct, ZEND_ACC_PUBLIC)\n",
      "c_name", c_name);

  for (int i = 0; i < message->field_count(); i++) {
    auto field = message->field(i);
    printer->Print(
      "  PHP_ME($c_name$, get$camel_name$, arginfo_void, ZEND_ACC_PUBLIC)\n"
      "  PHP_ME($c_name$, set$camel_name$, arginfo_setter, ZEND_ACC_PUBLIC)\n",
      "c_name", c_name,
      "camel_name", UnderscoresToCamelCase(field->name(), true));
  }

  for (int i = 0; i < message->real_oneof_decl_count(); i++) {
    auto oneof = message->oneof_decl(i);
    printer->Print(
      "  PHP_ME($c_name$, get$camel_name$, arginfo_void, ZEND_ACC_PUBLIC)\n",
      "c_name", c_name,
      "camel_name", UnderscoresToCamelCase(oneof->name(), true));
  }

  // Extra hand-written functions added to the well-known types.
  switch (message->well_known_type()) {
    case Descriptor::WELLKNOWNTYPE_ANY:
      printer->Print(
        "  PHP_ME($c_name$, is, arginfo_is, ZEND_ACC_PUBLIC)\n"
        "  PHP_ME($c_name$, pack, arginfo_setter, ZEND_ACC_PUBLIC)\n"
        "  PHP_ME($c_name$, unpack, arginfo_void, ZEND_ACC_PUBLIC)\n",
        "c_name", c_name);
      break;
    case Descriptor::WELLKNOWNTYPE_TIMESTAMP:
      printer->Print(
        "  PHP_ME($c_name$, fromDateTime, arginfo_timestamp_fromdatetime, ZEND_ACC_PUBLIC)\n"
        "  PHP_ME($c_name$, toDateTime, arginfo_void, ZEND_ACC_PUBLIC)\n",
        "c_name", c_name);
      break;
    default:
      break;
  }

  printer->Print(
      "  ZEND_FE_END\n"
      "};\n"
      "\n"
      "static void $c_name$_ModuleInit() {\n"
      "  zend_class_entry tmp_ce;\n"
      "\n"
      "  INIT_CLASS_ENTRY(tmp_ce, \"$php_name$\",\n"
      "                   $c_name$_phpmethods);\n"
      "\n"
      "  $c_name$_ce = zend_register_internal_class(&tmp_ce);\n"
      "  $c_name$_ce->ce_flags |= ZEND_ACC_FINAL;\n"
      "  $c_name$_ce->create_object = Message_create;\n"
      "  zend_do_inheritance($c_name$_ce, message_ce);\n"
      "}\n"
      "\n",
      "c_name", c_name,
      "php_name", php_name);

  for (int i = 0; i < message->nested_type_count(); i++) {
    GenerateCMessage(message->nested_type(i), printer);
  }
  for (int i = 0; i < message->enum_type_count(); i++) {
    GenerateCEnum(message->enum_type(i), printer);
  }
}

void GenerateEnumCInit(const EnumDescriptor* desc, io::Printer* printer) {
  std::string c_name = desc->full_name();
  c_name = StringReplace(c_name, ".", "_", true);

  printer->Print(
      "  $c_name$_ModuleInit();\n",
      "c_name", c_name);
}

void GenerateCInit(const Descriptor* message, io::Printer* printer) {
  std::string c_name = message->full_name();
  c_name = StringReplace(c_name, ".", "_", true);

  printer->Print(
      "  $c_name$_ModuleInit();\n",
      "c_name", c_name);

  for (int i = 0; i < message->nested_type_count(); i++) {
    GenerateCInit(message->nested_type(i), printer);
  }
  for (int i = 0; i < message->enum_type_count(); i++) {
    GenerateEnumCInit(message->enum_type(i), printer);
  }
}

void GenerateCWellKnownTypes(const std::vector<const FileDescriptor*>& files,
                             GeneratorContext* context) {
  std::unique_ptr<io::ZeroCopyOutputStream> output(
      context->Open("../ext/google/protobuf/wkt.inc"));
  io::Printer printer(output.get(), '$');

  printer.Print(
      "// This file is generated from the .proto files for the well-known\n"
      "// types. Do not edit!\n\n");

  printer.Print(
      "ZEND_BEGIN_ARG_INFO_EX(arginfo_lookup, 0, 0, 1)\n"
      "  ZEND_ARG_INFO(0, key)\n"
      "ZEND_END_ARG_INFO()\n"
      "\n"
  );

  for (auto file : files) {
    printer.Print(
        "static void $c_name$_AddDescriptor();\n",
        "c_name", FilenameCName(file));
  }

  for (auto file : files) {
    std::string c_name = FilenameCName(file);
    std::string metadata_filename = GeneratedMetadataFileName(file, Options());
    std::string metadata_classname = FilenameToClassname(metadata_filename);
    std::string metadata_c_name =
        StringReplace(metadata_classname, "\\", "_", true);
    metadata_classname = StringReplace(metadata_classname, "\\", "\\\\", true);
    FileDescriptorProto file_proto;
    file->CopyTo(&file_proto);
    std::string serialized;
    file_proto.SerializeToString(&serialized);
    printer.Print(
        "/* $filename$ */\n"
        "\n"
        "zend_class_entry* $metadata_c_name$_ce;\n"
        "\n"
        "const char $c_name$_descriptor [$size$] = {\n",
        "filename", file->name(),
        "c_name", c_name,
        "metadata_c_name", metadata_c_name,
        "size", std::to_string(serialized.size()));

    for (size_t i = 0; i < serialized.size();) {
      for (size_t j = 0; j < 25 && i < serialized.size(); ++i, ++j) {
        printer.Print("'$ch$', ", "ch", CEscape(serialized.substr(i, 1)));
      }
      printer.Print("\n");
    }

    printer.Print(
        "};\n"
        "\n"
        "static void $c_name$_AddDescriptor() {\n"
        "  if (DescriptorPool_HasFile(\"$filename$\")) return;\n",
        "filename", file->name(),
        "c_name", c_name,
        "metadata_c_name", metadata_c_name);

    for (int i = 0; i < file->dependency_count(); i++) {
      std::string dep_c_name = FilenameCName(file->dependency(i));
      printer.Print(
          "  $dep_c_name$_AddDescriptor();\n",
          "dep_c_name", dep_c_name);
    }

    printer.Print(
        "  DescriptorPool_AddDescriptor(\"$filename$\", $c_name$_descriptor,\n"
        "                               sizeof($c_name$_descriptor));\n"
        "}\n"
        "\n"
        "static PHP_METHOD($metadata_c_name$, initOnce) {\n"
        "  $c_name$_AddDescriptor();\n"
        "}\n"
        "\n"
        "static zend_function_entry $metadata_c_name$_methods[] = {\n"
        "  PHP_ME($metadata_c_name$, initOnce, arginfo_void, ZEND_ACC_PUBLIC | ZEND_ACC_STATIC)\n"
        "  ZEND_FE_END\n"
        "};\n"
        "\n"
        "static void $metadata_c_name$_ModuleInit() {\n"
        "  zend_class_entry tmp_ce;\n"
        "\n"
        "  INIT_CLASS_ENTRY(tmp_ce, \"$metadata_classname$\",\n"
        "                   $metadata_c_name$_methods);\n"
        "\n"
        "  $metadata_c_name$_ce = zend_register_internal_class(&tmp_ce);\n"
        "}\n"
        "\n",
        "filename", file->name(),
        "c_name", c_name,
        "metadata_c_name", metadata_c_name,
        "metadata_classname", metadata_classname);
    for (int i = 0; i < file->message_type_count(); i++) {
      GenerateCMessage(file->message_type(i), &printer);
    }
    for (int i = 0; i < file->enum_type_count(); i++) {
      GenerateCEnum(file->enum_type(i), &printer);
    }
  }

  printer.Print(
      "static void WellKnownTypes_ModuleInit() {\n");

  for (auto file : files) {
    std::string metadata_filename = GeneratedMetadataFileName(file, Options());
    std::string metadata_classname = FilenameToClassname(metadata_filename);
    std::string metadata_c_name =
        StringReplace(metadata_classname, "\\", "_", true);
    printer.Print(
        "  $metadata_c_name$_ModuleInit();\n",
        "metadata_c_name", metadata_c_name);
    for (int i = 0; i < file->message_type_count(); i++) {
      GenerateCInit(file->message_type(i), &printer);
    }
    for (int i = 0; i < file->enum_type_count(); i++) {
      GenerateEnumCInit(file->enum_type(i), &printer);
    }
  }

  printer.Print(
      "}\n");
}

}  // namespace

std::string GeneratedClassName(const Descriptor* desc) {
  return GeneratedClassNameImpl(desc);
}

std::string GeneratedClassName(const EnumDescriptor* desc) {
  return GeneratedClassNameImpl(desc);
}

std::string GeneratedClassName(const ServiceDescriptor* desc) {
  return GeneratedClassNameImpl(desc);
}

bool Generator::Generate(const FileDescriptor* file,
                         const std::string& parameter,
                         GeneratorContext* generator_context,
                         std::string* error) const {
  return Generate(file, Options(), generator_context, error);
}

bool Generator::Generate(const FileDescriptor* file, const Options& options,
                         GeneratorContext* generator_context,
                         std::string* error) const {
  if (options.is_descriptor && file->name() != kDescriptorFile) {
    *error =
        "Can only generate PHP code for google/protobuf/descriptor.proto.\n";
    return false;
  }

  if (!options.is_descriptor && file->syntax() != FileDescriptor::SYNTAX_PROTO3) {
    *error =
        "Can only generate PHP code for proto3 .proto files.\n"
        "Please add 'syntax = \"proto3\";' to the top of your .proto file.\n";
    return false;
  }

  GenerateFile(file, options, generator_context);

  return true;
}

bool Generator::GenerateAll(const std::vector<const FileDescriptor*>& files,
                            const std::string& parameter,
                            GeneratorContext* generator_context,
                            std::string* error) const {
  Options options;

  for (const auto& option : Split(parameter, ",", true)) {
    const std::vector<std::string> option_pair = Split(option, "=", true);
    if (HasPrefixString(option_pair[0], "aggregate_metadata")) {
      options.aggregate_metadata = true;
      for (const auto& prefix : Split(option_pair[1], "#", false)) {
        options.aggregate_metadata_prefixes.emplace(prefix);
        GOOGLE_LOG(INFO) << prefix;
      }
    } else if (option_pair[0] == "internal") {
      options.is_descriptor = true;
    } else if (option_pair[0] == "internal_generate_c_wkt") {
      GenerateCWellKnownTypes(files, generator_context);
    } else {
      GOOGLE_LOG(FATAL) << "Unknown codegen option: " << option_pair[0];
    }
  }

  for (auto file : files) {
    if (!Generate(file, options, generator_context, error)) {
      return false;
    }
  }

  return true;
}

}  // namespace php
}  // namespace compiler
}  // namespace protobuf
}  // namespace google<|MERGE_RESOLUTION|>--- conflicted
+++ resolved
@@ -1539,11 +1539,7 @@
   }
 
   printer.Print(
-<<<<<<< HEAD
-      "class ^name^ extends \\Google\\Protobuf\\Internal\\Message\n"
-=======
       "class ^name^ extends ^base^\n"
->>>>>>> 1dc63ea5
       "{\n",
       "base", base,
       "name", fullname);

// Protocol Buffers - Google's data interchange format
// Copyright 2008 Google Inc.  All rights reserved.
// https://developers.google.com/protocol-buffers/
//
// Redistribution and use in source and binary forms, with or without
// modification, are permitted provided that the following conditions are
// met:
//
//     * Redistributions of source code must retain the above copyright
// notice, this list of conditions and the following disclaimer.
//     * Redistributions in binary form must reproduce the above
// copyright notice, this list of conditions and the following disclaimer
// in the documentation and/or other materials provided with the
// distribution.
//     * Neither the name of Google Inc. nor the names of its
// contributors may be used to endorse or promote products derived from
// this software without specific prior written permission.
//
// THIS SOFTWARE IS PROVIDED BY THE COPYRIGHT HOLDERS AND CONTRIBUTORS
// "AS IS" AND ANY EXPRESS OR IMPLIED WARRANTIES, INCLUDING, BUT NOT
// LIMITED TO, THE IMPLIED WARRANTIES OF MERCHANTABILITY AND FITNESS FOR
// A PARTICULAR PURPOSE ARE DISCLAIMED. IN NO EVENT SHALL THE COPYRIGHT
// OWNER OR CONTRIBUTORS BE LIABLE FOR ANY DIRECT, INDIRECT, INCIDENTAL,
// SPECIAL, EXEMPLARY, OR CONSEQUENTIAL DAMAGES (INCLUDING, BUT NOT
// LIMITED TO, PROCUREMENT OF SUBSTITUTE GOODS OR SERVICES; LOSS OF USE,
// DATA, OR PROFITS; OR BUSINESS INTERRUPTION) HOWEVER CAUSED AND ON ANY
// THEORY OF LIABILITY, WHETHER IN CONTRACT, STRICT LIABILITY, OR TORT
// (INCLUDING NEGLIGENCE OR OTHERWISE) ARISING IN ANY WAY OUT OF THE USE
// OF THIS SOFTWARE, EVEN IF ADVISED OF THE POSSIBILITY OF SUCH DAMAGE.

// Author: kenton@google.com (Kenton Varda)
//  Based on original Protocol Buffers design by
//  Sanjay Ghemawat, Jeff Dean, and others.

#ifndef GOOGLE_PROTOBUF_COMPILER_JAVA_FILE_H__
#define GOOGLE_PROTOBUF_COMPILER_JAVA_FILE_H__

#include <memory>
#include <string>
#include <vector>
#include <google/protobuf/stubs/common.h>

namespace google {
namespace protobuf {
class FileDescriptor;          // descriptor.h
namespace io {
  class Printer;               // printer.h
}
namespace compiler {
  class GeneratorContext;      // code_generator.h
  namespace java {
    class Context;             // context.h
    class MessageGenerator;    // message.h
    class GeneratorFactory;    // generator_factory.h
    class ExtensionGenerator;  // extension.h
    class ClassNameResolver;   // name_resolver.h
  }
}
}  // namespace protobuf
}  // namespace google

namespace google {
namespace protobuf {
namespace compiler {
namespace java {

class FileGenerator {
 public:
  FileGenerator(const FileDescriptor* file, bool immutable_api = true,
                bool enforce_lite = false);
  ~FileGenerator();

  // Checks for problems that would otherwise lead to cryptic compile errors.
  // Returns true if there are no problems, or writes an error description to
  // the given string and returns false otherwise.
  bool Validate(std::string* error);

  void Generate(io::Printer* printer);

  // If we aren't putting everything into one file, this will write all the
  // files other than the outer file (i.e. one for each message, enum, and
  // service type).
  void GenerateSiblings(const std::string& package_dir,
                        GeneratorContext* generator_context,
<<<<<<< HEAD
                        vector<string>* file_list);
=======
                        std::vector<std::string>* file_list,
                        std::vector<std::string>* annotation_list);
>>>>>>> 1ee15bae

  const std::string& java_package() { return java_package_; }
  const std::string& classname() { return classname_; }


 private:
  void GenerateDescriptorInitializationCodeForImmutable(io::Printer* printer);
  void GenerateDescriptorInitializationCodeForMutable(io::Printer* printer);

  bool ShouldIncludeDependency(const FileDescriptor* descriptor,
                               bool immutable_api_);

  const FileDescriptor* file_;
  std::string java_package_;
  std::string classname_;

  std::vector<std::unique_ptr<MessageGenerator>> message_generators_;
  std::vector<std::unique_ptr<ExtensionGenerator>> extension_generators_;
  std::unique_ptr<GeneratorFactory> generator_factory_;
  std::unique_ptr<Context> context_;
  ClassNameResolver* name_resolver_;
  bool immutable_api_;


  GOOGLE_DISALLOW_EVIL_CONSTRUCTORS(FileGenerator);
};

}  // namespace java
}  // namespace compiler
}  // namespace protobuf
}  // namespace google

#endif  // GOOGLE_PROTOBUF_COMPILER_JAVA_FILE_H__<|MERGE_RESOLUTION|>--- conflicted
+++ resolved
@@ -39,6 +39,7 @@
 #include <string>
 #include <vector>
 #include <google/protobuf/stubs/common.h>
+#include <google/protobuf/compiler/java/java_options.h>
 
 namespace google {
 namespace protobuf {
@@ -66,8 +67,8 @@
 
 class FileGenerator {
  public:
-  FileGenerator(const FileDescriptor* file, bool immutable_api = true,
-                bool enforce_lite = false);
+  FileGenerator(const FileDescriptor* file, const Options& options,
+                bool immutable_api = true);
   ~FileGenerator();
 
   // Checks for problems that would otherwise lead to cryptic compile errors.
@@ -82,16 +83,11 @@
   // service type).
   void GenerateSiblings(const std::string& package_dir,
                         GeneratorContext* generator_context,
-<<<<<<< HEAD
-                        vector<string>* file_list);
-=======
                         std::vector<std::string>* file_list,
                         std::vector<std::string>* annotation_list);
->>>>>>> 1ee15bae
 
   const std::string& java_package() { return java_package_; }
   const std::string& classname() { return classname_; }
-
 
  private:
   void GenerateDescriptorInitializationCodeForImmutable(io::Printer* printer);
@@ -109,8 +105,8 @@
   std::unique_ptr<GeneratorFactory> generator_factory_;
   std::unique_ptr<Context> context_;
   ClassNameResolver* name_resolver_;
+  const Options options_;
   bool immutable_api_;
-
 
   GOOGLE_DISALLOW_EVIL_CONSTRUCTORS(FileGenerator);
 };

--- conflicted
+++ resolved
@@ -81,20 +81,12 @@
   void GenerateEqualsCode(io::Printer* printer) const;
   void GenerateHashCode(io::Printer* printer) const;
 
-<<<<<<< HEAD
-  string GetBoxedType() const;
-
- protected:
-  const FieldDescriptor* descriptor_;
-  map<string, string> variables_;
-=======
 
   std::string GetBoxedType() const;
 
  protected:
   const FieldDescriptor* descriptor_;
   std::map<std::string, std::string> variables_;
->>>>>>> 1ee15bae
   const int messageBitIndex_;
   Context* context_;
   ClassNameResolver* name_resolver_;
@@ -118,6 +110,7 @@
   void GenerateParsingCode(io::Printer* printer) const;
   void GenerateSerializationCode(io::Printer* printer) const;
   void GenerateSerializedSizeCode(io::Printer* printer) const;
+
 
  private:
   GOOGLE_DISALLOW_EVIL_CONSTRUCTORS(ImmutablePrimitiveOneofFieldLiteGenerator);
@@ -149,20 +142,12 @@
   void GenerateEqualsCode(io::Printer* printer) const;
   void GenerateHashCode(io::Printer* printer) const;
 
-<<<<<<< HEAD
-  string GetBoxedType() const;
-
- private:
-  const FieldDescriptor* descriptor_;
-  map<string, string> variables_;
-=======
 
   std::string GetBoxedType() const;
 
  private:
   const FieldDescriptor* descriptor_;
   std::map<std::string, std::string> variables_;
->>>>>>> 1ee15bae
   const int messageBitIndex_;
   Context* context_;
   ClassNameResolver* name_resolver_;

// Protocol Buffers - Google's data interchange format
// Copyright 2008 Google Inc.  All rights reserved.
// https://developers.google.com/protocol-buffers/
//
// Redistribution and use in source and binary forms, with or without
// modification, are permitted provided that the following conditions are
// met:
//
//     * Redistributions of source code must retain the above copyright
// notice, this list of conditions and the following disclaimer.
//     * Redistributions in binary form must reproduce the above
// copyright notice, this list of conditions and the following disclaimer
// in the documentation and/or other materials provided with the
// distribution.
//     * Neither the name of Google Inc. nor the names of its
// contributors may be used to endorse or promote products derived from
// this software without specific prior written permission.
//
// THIS SOFTWARE IS PROVIDED BY THE COPYRIGHT HOLDERS AND CONTRIBUTORS
// "AS IS" AND ANY EXPRESS OR IMPLIED WARRANTIES, INCLUDING, BUT NOT
// LIMITED TO, THE IMPLIED WARRANTIES OF MERCHANTABILITY AND FITNESS FOR
// A PARTICULAR PURPOSE ARE DISCLAIMED. IN NO EVENT SHALL THE COPYRIGHT
// OWNER OR CONTRIBUTORS BE LIABLE FOR ANY DIRECT, INDIRECT, INCIDENTAL,
// SPECIAL, EXEMPLARY, OR CONSEQUENTIAL DAMAGES (INCLUDING, BUT NOT
// LIMITED TO, PROCUREMENT OF SUBSTITUTE GOODS OR SERVICES; LOSS OF USE,
// DATA, OR PROFITS; OR BUSINESS INTERRUPTION) HOWEVER CAUSED AND ON ANY
// THEORY OF LIABILITY, WHETHER IN CONTRACT, STRICT LIABILITY, OR TORT
// (INCLUDING NEGLIGENCE OR OTHERWISE) ARISING IN ANY WAY OUT OF THE USE
// OF THIS SOFTWARE, EVEN IF ADVISED OF THE POSSIBILITY OF SUCH DAMAGE.

#ifndef GOOGLE_PROTOBUF_COMPILER_JAVA_MAP_FIELD_H__
#define GOOGLE_PROTOBUF_COMPILER_JAVA_MAP_FIELD_H__

#include <google/protobuf/compiler/java/java_field.h>

namespace google {
namespace protobuf {
namespace compiler {
namespace java {

class ImmutableMapFieldGenerator : public ImmutableFieldGenerator {
 public:
  explicit ImmutableMapFieldGenerator(
      const FieldDescriptor* descriptor, int messageBitIndex,
      int builderBitIndex, Context* context);
  ~ImmutableMapFieldGenerator();

  // implements ImmutableFieldGenerator ---------------------------------------
  int GetNumBitsForMessage() const;
  int GetNumBitsForBuilder() const;
  void GenerateInterfaceMembers(io::Printer* printer) const;
  void GenerateMembers(io::Printer* printer) const;
  void GenerateBuilderMembers(io::Printer* printer) const;
  void GenerateInitializationCode(io::Printer* printer) const;
  void GenerateBuilderClearCode(io::Printer* printer) const;
  void GenerateMergingCode(io::Printer* printer) const;
  void GenerateBuildingCode(io::Printer* printer) const;
  void GenerateParsingCode(io::Printer* printer) const;
  void GenerateParsingDoneCode(io::Printer* printer) const;
  void GenerateSerializationCode(io::Printer* printer) const;
  void GenerateSerializedSizeCode(io::Printer* printer) const;
  void GenerateFieldBuilderInitializationCode(io::Printer* printer) const;
  void GenerateEqualsCode(io::Printer* printer) const;
  void GenerateHashCode(io::Printer* printer) const;

  std::string GetBoxedType() const;

 private:
  const FieldDescriptor* descriptor_;
<<<<<<< HEAD
  map<string, string> variables_;
=======
  std::map<std::string, std::string> variables_;
>>>>>>> 1ee15bae
  ClassNameResolver* name_resolver_;
};

}  // namespace java
}  // namespace compiler
}  // namespace protobuf
}  // namespace google

#endif  // GOOGLE_PROTOBUF_COMPILER_JAVA_MAP_FIELD_H__<|MERGE_RESOLUTION|>--- conflicted
+++ resolved
@@ -67,12 +67,9 @@
 
  private:
   const FieldDescriptor* descriptor_;
-<<<<<<< HEAD
-  map<string, string> variables_;
-=======
   std::map<std::string, std::string> variables_;
->>>>>>> 1ee15bae
   ClassNameResolver* name_resolver_;
+  void GenerateMapGetters(io::Printer* printer) const;
 };
 
 }  // namespace java

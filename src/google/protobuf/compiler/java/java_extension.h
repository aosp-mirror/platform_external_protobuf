--- conflicted
+++ resolved
@@ -82,11 +82,7 @@
   static void InitTemplateVars(const FieldDescriptor* descriptor,
                                const std::string& scope, bool immutable,
                                ClassNameResolver* name_resolver,
-<<<<<<< HEAD
-                               map<string, string>* vars_pointer);
-=======
                                std::map<std::string, std::string>* vars_pointer);
->>>>>>> 1ee15bae
 
  private:
   GOOGLE_DISALLOW_EVIL_CONSTRUCTORS(ExtensionGenerator);

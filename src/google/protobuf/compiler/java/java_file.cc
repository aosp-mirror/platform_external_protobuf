// Protocol Buffers - Google's data interchange format
// Copyright 2008 Google Inc.  All rights reserved.
// https://developers.google.com/protocol-buffers/
//
// Redistribution and use in source and binary forms, with or without
// modification, are permitted provided that the following conditions are
// met:
//
//     * Redistributions of source code must retain the above copyright
// notice, this list of conditions and the following disclaimer.
//     * Redistributions in binary form must reproduce the above
// copyright notice, this list of conditions and the following disclaimer
// in the documentation and/or other materials provided with the
// distribution.
//     * Neither the name of Google Inc. nor the names of its
// contributors may be used to endorse or promote products derived from
// this software without specific prior written permission.
//
// THIS SOFTWARE IS PROVIDED BY THE COPYRIGHT HOLDERS AND CONTRIBUTORS
// "AS IS" AND ANY EXPRESS OR IMPLIED WARRANTIES, INCLUDING, BUT NOT
// LIMITED TO, THE IMPLIED WARRANTIES OF MERCHANTABILITY AND FITNESS FOR
// A PARTICULAR PURPOSE ARE DISCLAIMED. IN NO EVENT SHALL THE COPYRIGHT
// OWNER OR CONTRIBUTORS BE LIABLE FOR ANY DIRECT, INDIRECT, INCIDENTAL,
// SPECIAL, EXEMPLARY, OR CONSEQUENTIAL DAMAGES (INCLUDING, BUT NOT
// LIMITED TO, PROCUREMENT OF SUBSTITUTE GOODS OR SERVICES; LOSS OF USE,
// DATA, OR PROFITS; OR BUSINESS INTERRUPTION) HOWEVER CAUSED AND ON ANY
// THEORY OF LIABILITY, WHETHER IN CONTRACT, STRICT LIABILITY, OR TORT
// (INCLUDING NEGLIGENCE OR OTHERWISE) ARISING IN ANY WAY OUT OF THE USE
// OF THIS SOFTWARE, EVEN IF ADVISED OF THE POSSIBILITY OF SUCH DAMAGE.

// Author: kenton@google.com (Kenton Varda)
//  Based on original Protocol Buffers design by
//  Sanjay Ghemawat, Jeff Dean, and others.

#include <google/protobuf/compiler/java/java_file.h>

#include <memory>
#include <set>

#include <google/protobuf/compiler/java/java_context.h>
#include <google/protobuf/compiler/java/java_enum.h>
#include <google/protobuf/compiler/java/java_enum_lite.h>
#include <google/protobuf/compiler/java/java_extension.h>
#include <google/protobuf/compiler/java/java_generator_factory.h>
#include <google/protobuf/compiler/java/java_helpers.h>
#include <google/protobuf/compiler/java/java_message.h>
#include <google/protobuf/compiler/java/java_name_resolver.h>
#include <google/protobuf/compiler/java/java_service.h>
#include <google/protobuf/compiler/java/java_shared_code_generator.h>
#include <google/protobuf/compiler/code_generator.h>
#include <google/protobuf/descriptor.pb.h>
#include <google/protobuf/io/printer.h>
#include <google/protobuf/io/zero_copy_stream.h>
#include <google/protobuf/dynamic_message.h>
#include <google/protobuf/stubs/strutil.h>


namespace google {
namespace protobuf {
namespace compiler {
namespace java {

namespace {

struct FieldDescriptorCompare {
  bool operator ()(const FieldDescriptor* f1, const FieldDescriptor* f2) const {
    if(f1 == NULL) {
      return false;
    }
    if(f2 == NULL) {
      return true;
    }
    return f1->full_name() < f2->full_name();
  }
};

typedef std::set<const FieldDescriptor*, FieldDescriptorCompare> FieldDescriptorSet;

// Recursively searches the given message to collect extensions.
// Returns true if all the extensions can be recognized. The extensions will be
// appended in to the extensions parameter.
// Returns false when there are unknown fields, in which case the data in the
// extensions output parameter is not reliable and should be discarded.
bool CollectExtensions(const Message& message,
                       FieldDescriptorSet* extensions) {
  const Reflection* reflection = message.GetReflection();

  // There are unknown fields that could be extensions, thus this call fails.
  if (reflection->GetUnknownFields(message).field_count() > 0) return false;

  vector<const FieldDescriptor*> fields;
  reflection->ListFields(message, &fields);

  for (int i = 0; i < fields.size(); i++) {
    if (fields[i]->is_extension()) extensions->insert(fields[i]);

    if (GetJavaType(fields[i]) == JAVATYPE_MESSAGE) {
      if (fields[i]->is_repeated()) {
        int size = reflection->FieldSize(message, fields[i]);
        for (int j = 0; j < size; j++) {
          const Message& sub_message =
            reflection->GetRepeatedMessage(message, fields[i], j);
          if (!CollectExtensions(sub_message, extensions)) return false;
        }
      } else {
        const Message& sub_message = reflection->GetMessage(message, fields[i]);
        if (!CollectExtensions(sub_message, extensions)) return false;
      }
    }
  }

  return true;
}

// Finds all extensions in the given message and its sub-messages.  If the
// message contains unknown fields (which could be extensions), then those
// extensions are defined in alternate_pool.
// The message will be converted to a DynamicMessage backed by alternate_pool
// in order to handle this case.
void CollectExtensions(const FileDescriptorProto& file_proto,
                       const DescriptorPool& alternate_pool,
                       FieldDescriptorSet* extensions,
                       const string& file_data) {
  if (!CollectExtensions(file_proto, extensions)) {
    // There are unknown fields in the file_proto, which are probably
    // extensions. We need to parse the data into a dynamic message based on the
    // builder-pool to find out all extensions.
    const Descriptor* file_proto_desc = alternate_pool.FindMessageTypeByName(
        file_proto.GetDescriptor()->full_name());
    GOOGLE_CHECK(file_proto_desc)
        << "Find unknown fields in FileDescriptorProto when building "
        << file_proto.name()
        << ". It's likely that those fields are custom options, however, "
           "descriptor.proto is not in the transitive dependencies. "
           "This normally should not happen. Please report a bug.";
    DynamicMessageFactory factory;
    std::unique_ptr<Message> dynamic_file_proto(
        factory.GetPrototype(file_proto_desc)->New());
    GOOGLE_CHECK(dynamic_file_proto.get() != NULL);
    GOOGLE_CHECK(dynamic_file_proto->ParseFromString(file_data));

    // Collect the extensions again from the dynamic message. There should be no
    // more unknown fields this time, i.e. all the custom options should be
    // parsed as extensions now.
    extensions->clear();
    GOOGLE_CHECK(CollectExtensions(*dynamic_file_proto, extensions))
        << "Find unknown fields in FileDescriptorProto when building "
        << file_proto.name()
        << ". It's likely that those fields are custom options, however, "
           "those options cannot be recognized in the builder pool. "
           "This normally should not happen. Please report a bug.";
  }
}

// Compare two field descriptors, returning true if the first should come
// before the second.
bool CompareFieldsByName(const FieldDescriptor *a, const FieldDescriptor *b) {
  return a->full_name() < b->full_name();
}

// Our static initialization methods can become very, very large.
// So large that if we aren't careful we end up blowing the JVM's
// 64K bytes of bytecode/method. Fortunately, since these static
// methods are executed only once near the beginning of a program,
// there's usually plenty of stack space available and we can
// extend our methods by simply chaining them to another method
// with a tail call. This inserts the sequence call-next-method,
// end this one, begin-next-method as needed.
void MaybeRestartJavaMethod(io::Printer* printer,
                            int *bytecode_estimate,
                            int *method_num,
                            const char *chain_statement,
                            const char *method_decl) {
  // The goal here is to stay under 64K bytes of jvm bytecode/method,
  // since otherwise we hit a hardcoded limit in the jvm and javac will
  // then fail with the error "code too large". This limit lets our
  // estimates be off by a factor of two and still we're okay.
  static const int bytesPerMethod = kMaxStaticSize;

  if ((*bytecode_estimate) > bytesPerMethod) {
    ++(*method_num);
    printer->Print(chain_statement, "method_num", StrCat(*method_num));
    printer->Outdent();
    printer->Print("}\n");
    printer->Print(method_decl, "method_num", StrCat(*method_num));
    printer->Indent();
    *bytecode_estimate = 0;
  }
}


}  // namespace

FileGenerator::FileGenerator(const FileDescriptor* file, bool immutable_api,
                             bool enforce_lite)
    : file_(file),
      java_package_(FileJavaPackage(file, immutable_api)),
<<<<<<< HEAD
      message_generators_(
          new google::protobuf::scoped_ptr<MessageGenerator>[file->message_type_count()]),
      extension_generators_(
          new google::protobuf::scoped_ptr<ExtensionGenerator>[file->extension_count()]),
      context_(new Context(file)),
=======
      message_generators_(file->message_type_count()),
      extension_generators_(file->extension_count()),
      context_(new Context(file, options)),
>>>>>>> 1ee15bae
      name_resolver_(context_->GetNameResolver()),
      immutable_api_(immutable_api) {
  classname_ = name_resolver_->GetFileClassName(file, immutable_api);
  context_->SetEnforceLite(enforce_lite);
  generator_factory_.reset(
      new ImmutableGeneratorFactory(context_.get()));
  for (int i = 0; i < file_->message_type_count(); ++i) {
    message_generators_[i].reset(
        generator_factory_->NewMessageGenerator(file_->message_type(i)));
  }
  for (int i = 0; i < file_->extension_count(); ++i) {
    extension_generators_[i].reset(
        generator_factory_->NewExtensionGenerator(file_->extension(i)));
  }
}

FileGenerator::~FileGenerator() {}

bool FileGenerator::Validate(string* error) {
  // Check that no class name matches the file's class name.  This is a common
  // problem that leads to Java compile errors that can be hard to understand.
  // It's especially bad when using the java_multiple_files, since we would
  // end up overwriting the outer class with one of the inner ones.
  if (name_resolver_->HasConflictingClassName(file_, classname_)) {
    error->assign(file_->name());
    error->append(
      ": Cannot generate Java output because the file's outer class name, \"");
    error->append(classname_);
    error->append(
      "\", matches the name of one of the types declared inside it.  "
      "Please either rename the type or use the java_outer_classname "
      "option to specify a different outer class name for the .proto file.");
    return false;
  }
  // Print a warning if optimize_for = LITE_RUNTIME is used.
  if (file_->options().optimize_for() == FileOptions::LITE_RUNTIME) {
    GOOGLE_LOG(WARNING)
        << "The optimize_for = LITE_RUNTIME option is no longer supported by "
        << "protobuf Java code generator and may generate broken code. It "
        << "will be ignored by protoc in the future and protoc will always "
        << "generate full runtime code for Java. To use Java Lite runtime, "
        << "users should use the Java Lite plugin instead. See:\n"
        << "  "
           "https://github.com/protocolbuffers/protobuf/blob/master/java/"
           "lite.md";
  }
  return true;
}

void FileGenerator::Generate(io::Printer* printer) {
  // We don't import anything because we refer to all classes by their
  // fully-qualified names in the generated source.
  printer->Print(
    "// Generated by the protocol buffer compiler.  DO NOT EDIT!\n"
    "// source: $filename$\n"
    "\n",
    "filename", file_->name());
  if (!java_package_.empty()) {
    printer->Print(
      "package $package$;\n"
      "\n",
      "package", java_package_);
  }
  printer->Print(
    "public final class $classname$ {\n"
    "  private $classname$() {}\n",
    "classname", classname_);
  printer->Indent();

  // -----------------------------------------------------------------

  printer->Print(
    "public static void registerAllExtensions(\n"
    "    com.google.protobuf.ExtensionRegistry$lite$ registry) {\n",
    "lite",
    HasDescriptorMethods(file_, context_->EnforceLite()) ? "" : "Lite");

  printer->Indent();

  for (int i = 0; i < file_->extension_count(); i++) {
    extension_generators_[i]->GenerateRegistrationCode(printer);
  }

  for (int i = 0; i < file_->message_type_count(); i++) {
    message_generators_[i]->GenerateExtensionRegistrationCode(printer);
  }

  printer->Outdent();
  printer->Print(
    "}\n");

  // -----------------------------------------------------------------

  if (!MultipleJavaFiles(file_, immutable_api_)) {
    for (int i = 0; i < file_->enum_type_count(); i++) {
      if (HasDescriptorMethods(file_, context_->EnforceLite())) {
        EnumGenerator(file_->enum_type(i), immutable_api_, context_.get())
            .Generate(printer);
      } else {
        EnumLiteGenerator(file_->enum_type(i), immutable_api_, context_.get())
            .Generate(printer);
      }
    }
    for (int i = 0; i < file_->message_type_count(); i++) {
      message_generators_[i]->GenerateInterface(printer);
      message_generators_[i]->Generate(printer);
    }
    if (HasGenericServices(file_, context_->EnforceLite())) {
      for (int i = 0; i < file_->service_count(); i++) {
        std::unique_ptr<ServiceGenerator> generator(
            generator_factory_->NewServiceGenerator(file_->service(i)));
        generator->Generate(printer);
      }
    }
  }

  // Extensions must be generated in the outer class since they are values,
  // not classes.
  for (int i = 0; i < file_->extension_count(); i++) {
    extension_generators_[i]->Generate(printer);
  }

  // Static variables. We'd like them to be final if possible, but due to
  // the JVM's 64k size limit on static blocks, we have to initialize some
  // of them in methods; thus they cannot be final.
  int static_block_bytecode_estimate = 0;
  for (int i = 0; i < file_->message_type_count(); i++) {
    message_generators_[i]->GenerateStaticVariables(
        printer, &static_block_bytecode_estimate);
  }

  printer->Print("\n");

  if (HasDescriptorMethods(file_, context_->EnforceLite())) {
    if (immutable_api_) {
      GenerateDescriptorInitializationCodeForImmutable(printer);
    } else {
      GenerateDescriptorInitializationCodeForMutable(printer);
    }
  } else {
    printer->Print(
      "static {\n");
    printer->Indent();
    int bytecode_estimate = 0;
    int method_num = 0;

    for (int i = 0; i < file_->message_type_count(); i++) {
      bytecode_estimate += message_generators_[i]->GenerateStaticVariableInitializers(printer);
      MaybeRestartJavaMethod(
        printer,
        &bytecode_estimate, &method_num,
        "_clinit_autosplit_$method_num$();\n",
        "private static void _clinit_autosplit_$method_num$() {\n");
    }

    printer->Outdent();
    printer->Print(
      "}\n");
  }

  printer->Print(
    "\n"
    "// @@protoc_insertion_point(outer_class_scope)\n");

  printer->Outdent();
  printer->Print("}\n");
}

void FileGenerator::GenerateDescriptorInitializationCodeForImmutable(
    io::Printer* printer) {
  printer->Print(
    "public static com.google.protobuf.Descriptors.FileDescriptor\n"
    "    getDescriptor() {\n"
    "  return descriptor;\n"
    "}\n"
    "private static $final$ com.google.protobuf.Descriptors.FileDescriptor\n"
    "    descriptor;\n"
    "static {\n",
    // TODO(dweis): Mark this as final.
    "final", "");
  printer->Indent();

  SharedCodeGenerator shared_code_generator(file_);
  shared_code_generator.GenerateDescriptors(printer);

  int bytecode_estimate = 0;
  int method_num = 0;

  for (int i = 0; i < file_->message_type_count(); i++) {
    bytecode_estimate += message_generators_[i]->GenerateStaticVariableInitializers(printer);
    MaybeRestartJavaMethod(
      printer,
      &bytecode_estimate, &method_num,
      "_clinit_autosplit_dinit_$method_num$();\n",
      "private static void _clinit_autosplit_dinit_$method_num$() {\n");
  }
  for (int i = 0; i < file_->extension_count(); i++) {
    bytecode_estimate += extension_generators_[i]->GenerateNonNestedInitializationCode(printer);
    MaybeRestartJavaMethod(
      printer,
      &bytecode_estimate, &method_num,
      "_clinit_autosplit_dinit_$method_num$();\n",
      "private static void _clinit_autosplit_dinit_$method_num$() {\n");
  }

  // Proto compiler builds a DescriptorPool, which holds all the descriptors to
  // generate, when processing the ".proto" files. We call this DescriptorPool
  // the parsed pool (a.k.a. file_->pool()).
  //
  // Note that when users try to extend the (.*)DescriptorProto in their
  // ".proto" files, it does not affect the pre-built FileDescriptorProto class
  // in proto compiler. When we put the descriptor data in the file_proto, those
  // extensions become unknown fields.
  //
  // Now we need to find out all the extension value to the (.*)DescriptorProto
  // in the file_proto message, and prepare an ExtensionRegistry to return.
  //
  // To find those extensions, we need to parse the data into a dynamic message
  // of the FileDescriptor based on the builder-pool, then we can use
  // reflections to find all extension fields
  FileDescriptorProto file_proto;
  file_->CopyTo(&file_proto);
  string file_data;
  file_proto.SerializeToString(&file_data);
  FieldDescriptorSet extensions;
  CollectExtensions(file_proto, *file_->pool(), &extensions, file_data);

  if (extensions.size() > 0) {
    // Must construct an ExtensionRegistry containing all existing extensions
    // and use it to parse the descriptor data again to recognize extensions.
    printer->Print(
      "com.google.protobuf.ExtensionRegistry registry =\n"
      "    com.google.protobuf.ExtensionRegistry.newInstance();\n");
    FieldDescriptorSet::iterator it;
    for (it = extensions.begin(); it != extensions.end(); it++) {
      std::unique_ptr<ExtensionGenerator> generator(
          generator_factory_->NewExtensionGenerator(*it));
      bytecode_estimate += generator->GenerateRegistrationCode(printer);
      MaybeRestartJavaMethod(
        printer,
        &bytecode_estimate, &method_num,
        "_clinit_autosplit_dinit_$method_num$(registry);\n",
        "private static void _clinit_autosplit_dinit_$method_num$(\n"
        "    com.google.protobuf.ExtensionRegistry registry) {\n");
    }
    printer->Print(
      "com.google.protobuf.Descriptors.FileDescriptor\n"
      "    .internalUpdateFileDescriptor(descriptor, registry);\n");
  }

  // Force descriptor initialization of all dependencies.
  for (int i = 0; i < file_->dependency_count(); i++) {
    if (ShouldIncludeDependency(file_->dependency(i), true)) {
      string dependency =
          name_resolver_->GetImmutableClassName(file_->dependency(i));
      printer->Print(
        "$dependency$.getDescriptor();\n",
        "dependency", dependency);
    }
  }

  printer->Outdent();
  printer->Print(
    "}\n");
}

void FileGenerator::GenerateDescriptorInitializationCodeForMutable(io::Printer* printer) {
  printer->Print(
    "public static com.google.protobuf.Descriptors.FileDescriptor\n"
    "    getDescriptor() {\n"
    "  return descriptor;\n"
    "}\n"
    "private static final com.google.protobuf.Descriptors.FileDescriptor\n"
    "    descriptor;\n"
    "static {\n");
  printer->Indent();

  printer->Print(
    "descriptor = $immutable_package$.$descriptor_classname$.descriptor;\n",
    "immutable_package", FileJavaPackage(file_, true),
    "descriptor_classname", name_resolver_->GetDescriptorClassName(file_));

  for (int i = 0; i < file_->message_type_count(); i++) {
    message_generators_[i]->GenerateStaticVariableInitializers(printer);
  }
  for (int i = 0; i < file_->extension_count(); i++) {
    extension_generators_[i]->GenerateNonNestedInitializationCode(printer);
  }

  // Check if custom options exist. If any, try to load immutable classes since
  // custom options are only represented with immutable messages.
  FileDescriptorProto file_proto;
  file_->CopyTo(&file_proto);
  string file_data;
  file_proto.SerializeToString(&file_data);
  FieldDescriptorSet extensions;
  CollectExtensions(file_proto, *file_->pool(), &extensions, file_data);

  if (extensions.size() > 0) {
    // Try to load immutable messages' outer class. Its initialization code
    // will take care of interpreting custom options.
    printer->Print(
<<<<<<< HEAD
      "try {\n"
      // Note that we have to load the immutable class dynamically here as
      // we want the mutable code to be independent from the immutable code
      // at compile time. It is required to implement dual-compile for
      // mutable and immutable API in blaze.
      "  java.lang.Class immutableClass = java.lang.Class.forName(\n"
      "      \"$immutable_classname$\");\n"
      "} catch (java.lang.ClassNotFoundException e) {\n"
      // The immutable class can not be found. Custom options are left
      // as unknown fields.
      // TODO(xiaofeng): inform the user with a warning?
      "}\n",
      "immutable_classname", name_resolver_->GetImmutableClassName(file_));
=======
        "try {\n"
        // Note that we have to load the immutable class dynamically here as
        // we want the mutable code to be independent from the immutable code
        // at compile time. It is required to implement dual-compile for
        // mutable and immutable API in blaze.
        "  java.lang.Class immutableClass = java.lang.Class.forName(\n"
        "      \"$immutable_classname$\");\n"
        "} catch (java.lang.ClassNotFoundException e) {\n",
        "immutable_classname", name_resolver_->GetImmutableClassName(file_));
    printer->Indent();

    // The immutable class can not be found. We try our best to collect all
    // custom option extensions to interpret the custom options.
    printer->Print(
        "com.google.protobuf.ExtensionRegistry registry =\n"
        "    com.google.protobuf.ExtensionRegistry.newInstance();\n"
        "com.google.protobuf.MessageLite defaultExtensionInstance = null;\n");
    FieldDescriptorSet::iterator it;
    for (it = extensions.begin(); it != extensions.end(); it++) {
      const FieldDescriptor* field = *it;
      string scope;
      if (field->extension_scope() != NULL) {
        scope = name_resolver_->GetMutableClassName(field->extension_scope()) +
                ".getDescriptor()";
      } else {
        scope = FileJavaPackage(field->file(), true) + "." +
                name_resolver_->GetDescriptorClassName(field->file()) +
                ".descriptor";
      }
      if (field->cpp_type() == FieldDescriptor::CPPTYPE_MESSAGE) {
        printer->Print(
            "defaultExtensionInstance = com.google.protobuf.Internal\n"
            "    .getDefaultInstance(\"$class$\");\n"
            "if (defaultExtensionInstance != null) {\n"
            "  registry.add(\n"
            "      $scope$.getExtensions().get($index$),\n"
            "      (com.google.protobuf.Message) defaultExtensionInstance);\n"
            "}\n",
            "scope", scope, "index", StrCat(field->index()), "class",
            name_resolver_->GetImmutableClassName(field->message_type()));
      } else {
        printer->Print("registry.add($scope$.getExtensions().get($index$));\n",
                       "scope", scope, "index", StrCat(field->index()));
      }
    }
    printer->Print(
        "com.google.protobuf.Descriptors.FileDescriptor\n"
        "    .internalUpdateFileDescriptor(descriptor, registry);\n");

    printer->Outdent();
    printer->Print("}\n");
>>>>>>> 1ee15bae
  }

  // Force descriptor initialization of all dependencies.
  for (int i = 0; i < file_->dependency_count(); i++) {
    if (ShouldIncludeDependency(file_->dependency(i), false)) {
      string dependency = name_resolver_->GetMutableClassName(
          file_->dependency(i));
      printer->Print(
        "$dependency$.getDescriptor();\n",
        "dependency", dependency);
    }
  }

  printer->Outdent();
  printer->Print(
    "}\n");
}

template<typename GeneratorClass, typename DescriptorClass>
static void GenerateSibling(const string& package_dir,
                            const string& java_package,
                            const DescriptorClass* descriptor,
                            GeneratorContext* context,
                            vector<string>* file_list,
                            const string& name_suffix,
                            GeneratorClass* generator,
                            void (GeneratorClass::*pfn)(io::Printer* printer)) {
  string filename = package_dir + descriptor->name() + name_suffix + ".java";
  file_list->push_back(filename);

<<<<<<< HEAD
  google::protobuf::scoped_ptr<io::ZeroCopyOutputStream> output(context->Open(filename));
  io::Printer printer(output.get(), '$');
=======
  std::unique_ptr<io::ZeroCopyOutputStream> output(context->Open(filename));
  io::Printer printer(output.get(), '$',
                      annotate_code ? &annotation_collector : NULL);
>>>>>>> 1ee15bae

  printer.Print(
    "// Generated by the protocol buffer compiler.  DO NOT EDIT!\n"
    "// source: $filename$\n"
    "\n",
    "filename", descriptor->file()->name());
  if (!java_package.empty()) {
    printer.Print(
      "package $package$;\n"
      "\n",
      "package", java_package);
  }

  (generator->*pfn)(&printer);
<<<<<<< HEAD
=======

  if (annotate_code) {
    std::unique_ptr<io::ZeroCopyOutputStream> info_output(
        context->Open(info_full_path));
    annotations.SerializeToZeroCopyStream(info_output.get());
    annotation_list->push_back(info_full_path);
  }
>>>>>>> 1ee15bae
}

void FileGenerator::GenerateSiblings(const string& package_dir,
                                     GeneratorContext* context,
                                     vector<string>* file_list) {
  if (MultipleJavaFiles(file_, immutable_api_)) {
    for (int i = 0; i < file_->enum_type_count(); i++) {
      if (HasDescriptorMethods(file_, context_->EnforceLite())) {
        EnumGenerator generator(file_->enum_type(i), immutable_api_,
                                context_.get());
        GenerateSibling<EnumGenerator>(package_dir, java_package_,
                                       file_->enum_type(i),
                                       context, file_list, "",
                                       &generator,
                                       &EnumGenerator::Generate);
      } else {
        EnumLiteGenerator generator(file_->enum_type(i), immutable_api_,
                                    context_.get());
        GenerateSibling<EnumLiteGenerator>(package_dir, java_package_,
                                           file_->enum_type(i),
                                           context, file_list, "",
                                           &generator,
                                           &EnumLiteGenerator::Generate);
      }
    }
    for (int i = 0; i < file_->message_type_count(); i++) {
      if (immutable_api_) {
        GenerateSibling<MessageGenerator>(package_dir, java_package_,
                                          file_->message_type(i),
                                          context, file_list,
                                          "OrBuilder",
                                          message_generators_[i].get(),
                                          &MessageGenerator::GenerateInterface);
      }
      GenerateSibling<MessageGenerator>(package_dir, java_package_,
                                        file_->message_type(i),
                                        context, file_list, "",
                                        message_generators_[i].get(),
                                        &MessageGenerator::Generate);
    }
    if (HasGenericServices(file_, context_->EnforceLite())) {
      for (int i = 0; i < file_->service_count(); i++) {
        std::unique_ptr<ServiceGenerator> generator(
            generator_factory_->NewServiceGenerator(file_->service(i)));
        GenerateSibling<ServiceGenerator>(package_dir, java_package_,
                                          file_->service(i),
                                          context, file_list, "",
                                          generator.get(),
                                          &ServiceGenerator::Generate);
      }
    }
  }
}

bool FileGenerator::ShouldIncludeDependency(
    const FileDescriptor* descriptor, bool immutable_api) {
  return true;
}

}  // namespace java
}  // namespace compiler
}  // namespace protobuf
}  // namespace google<|MERGE_RESOLUTION|>--- conflicted
+++ resolved
@@ -88,7 +88,7 @@
   // There are unknown fields that could be extensions, thus this call fails.
   if (reflection->GetUnknownFields(message).field_count() > 0) return false;
 
-  vector<const FieldDescriptor*> fields;
+  std::vector<const FieldDescriptor*> fields;
   reflection->ListFields(message, &fields);
 
   for (int i = 0; i < fields.size(); i++) {
@@ -152,12 +152,6 @@
   }
 }
 
-// Compare two field descriptors, returning true if the first should come
-// before the second.
-bool CompareFieldsByName(const FieldDescriptor *a, const FieldDescriptor *b) {
-  return a->full_name() < b->full_name();
-}
-
 // Our static initialization methods can become very, very large.
 // So large that if we aren't careful we end up blowing the JVM's
 // 64K bytes of bytecode/method. Fortunately, since these static
@@ -187,29 +181,19 @@
     *bytecode_estimate = 0;
   }
 }
-
-
 }  // namespace
 
-FileGenerator::FileGenerator(const FileDescriptor* file, bool immutable_api,
-                             bool enforce_lite)
+FileGenerator::FileGenerator(const FileDescriptor* file, const Options& options,
+                             bool immutable_api)
     : file_(file),
       java_package_(FileJavaPackage(file, immutable_api)),
-<<<<<<< HEAD
-      message_generators_(
-          new google::protobuf::scoped_ptr<MessageGenerator>[file->message_type_count()]),
-      extension_generators_(
-          new google::protobuf::scoped_ptr<ExtensionGenerator>[file->extension_count()]),
-      context_(new Context(file)),
-=======
       message_generators_(file->message_type_count()),
       extension_generators_(file->extension_count()),
       context_(new Context(file, options)),
->>>>>>> 1ee15bae
       name_resolver_(context_->GetNameResolver()),
+      options_(options),
       immutable_api_(immutable_api) {
   classname_ = name_resolver_->GetFileClassName(file, immutable_api);
-  context_->SetEnforceLite(enforce_lite);
   generator_factory_.reset(
       new ImmutableGeneratorFactory(context_.get()));
   for (int i = 0; i < file_->message_type_count(); ++i) {
@@ -269,19 +253,23 @@
       "\n",
       "package", java_package_);
   }
-  printer->Print(
-    "public final class $classname$ {\n"
-    "  private $classname$() {}\n",
-    "classname", classname_);
+  PrintGeneratedAnnotation(
+      printer, '$', options_.annotate_code ? classname_ + ".java.pb.meta" : "");
+  printer->Print(
+      "$deprecation$public final class $classname$ {\n"
+      "  private $ctor$() {}\n",
+      "deprecation", file_->options().deprecated() ?
+          "@java.lang.Deprecated " : "",
+      "classname", classname_,
+      "ctor", classname_);
+  printer->Annotate("classname", file_->name());
   printer->Indent();
 
   // -----------------------------------------------------------------
 
   printer->Print(
     "public static void registerAllExtensions(\n"
-    "    com.google.protobuf.ExtensionRegistry$lite$ registry) {\n",
-    "lite",
-    HasDescriptorMethods(file_, context_->EnforceLite()) ? "" : "Lite");
+    "    com.google.protobuf.ExtensionRegistryLite registry) {\n");
 
   printer->Indent();
 
@@ -296,6 +284,20 @@
   printer->Outdent();
   printer->Print(
     "}\n");
+  if (HasDescriptorMethods(file_, context_->EnforceLite())) {
+    // Overload registerAllExtensions for the non-lite usage to
+    // redundantly maintain the original signature (this is
+    // redundant because ExtensionRegistryLite now invokes
+    // ExtensionRegistry in the non-lite usage). Intent is
+    // to remove this in the future.
+    printer->Print(
+      "\n"
+      "public static void registerAllExtensions(\n"
+      "    com.google.protobuf.ExtensionRegistry registry) {\n"
+      "  registerAllExtensions(\n"
+      "      (com.google.protobuf.ExtensionRegistryLite) registry);\n"
+      "}\n");
+  }
 
   // -----------------------------------------------------------------
 
@@ -388,7 +390,7 @@
     "final", "");
   printer->Indent();
 
-  SharedCodeGenerator shared_code_generator(file_);
+  SharedCodeGenerator shared_code_generator(file_, options_);
   shared_code_generator.GenerateDescriptors(printer);
 
   int bytecode_estimate = 0;
@@ -508,21 +510,6 @@
     // Try to load immutable messages' outer class. Its initialization code
     // will take care of interpreting custom options.
     printer->Print(
-<<<<<<< HEAD
-      "try {\n"
-      // Note that we have to load the immutable class dynamically here as
-      // we want the mutable code to be independent from the immutable code
-      // at compile time. It is required to implement dual-compile for
-      // mutable and immutable API in blaze.
-      "  java.lang.Class immutableClass = java.lang.Class.forName(\n"
-      "      \"$immutable_classname$\");\n"
-      "} catch (java.lang.ClassNotFoundException e) {\n"
-      // The immutable class can not be found. Custom options are left
-      // as unknown fields.
-      // TODO(xiaofeng): inform the user with a warning?
-      "}\n",
-      "immutable_classname", name_resolver_->GetImmutableClassName(file_));
-=======
         "try {\n"
         // Note that we have to load the immutable class dynamically here as
         // we want the mutable code to be independent from the immutable code
@@ -574,7 +561,6 @@
 
     printer->Outdent();
     printer->Print("}\n");
->>>>>>> 1ee15bae
   }
 
   // Force descriptor initialization of all dependencies.
@@ -593,26 +579,26 @@
     "}\n");
 }
 
-template<typename GeneratorClass, typename DescriptorClass>
+template <typename GeneratorClass, typename DescriptorClass>
 static void GenerateSibling(const string& package_dir,
                             const string& java_package,
                             const DescriptorClass* descriptor,
                             GeneratorContext* context,
-                            vector<string>* file_list,
+                            std::vector<string>* file_list, bool annotate_code,
+                            std::vector<string>* annotation_list,
                             const string& name_suffix,
                             GeneratorClass* generator,
                             void (GeneratorClass::*pfn)(io::Printer* printer)) {
   string filename = package_dir + descriptor->name() + name_suffix + ".java";
   file_list->push_back(filename);
-
-<<<<<<< HEAD
-  google::protobuf::scoped_ptr<io::ZeroCopyOutputStream> output(context->Open(filename));
-  io::Printer printer(output.get(), '$');
-=======
+  string info_full_path = filename + ".pb.meta";
+  GeneratedCodeInfo annotations;
+  io::AnnotationProtoCollector<GeneratedCodeInfo> annotation_collector(
+      &annotations);
+
   std::unique_ptr<io::ZeroCopyOutputStream> output(context->Open(filename));
   io::Printer printer(output.get(), '$',
                       annotate_code ? &annotation_collector : NULL);
->>>>>>> 1ee15bae
 
   printer.Print(
     "// Generated by the protocol buffer compiler.  DO NOT EDIT!\n"
@@ -627,8 +613,6 @@
   }
 
   (generator->*pfn)(&printer);
-<<<<<<< HEAD
-=======
 
   if (annotate_code) {
     std::unique_ptr<io::ZeroCopyOutputStream> info_output(
@@ -636,56 +620,50 @@
     annotations.SerializeToZeroCopyStream(info_output.get());
     annotation_list->push_back(info_full_path);
   }
->>>>>>> 1ee15bae
 }
 
 void FileGenerator::GenerateSiblings(const string& package_dir,
                                      GeneratorContext* context,
-                                     vector<string>* file_list) {
+                                     std::vector<string>* file_list,
+                                     std::vector<string>* annotation_list) {
   if (MultipleJavaFiles(file_, immutable_api_)) {
     for (int i = 0; i < file_->enum_type_count(); i++) {
       if (HasDescriptorMethods(file_, context_->EnforceLite())) {
         EnumGenerator generator(file_->enum_type(i), immutable_api_,
                                 context_.get());
-        GenerateSibling<EnumGenerator>(package_dir, java_package_,
-                                       file_->enum_type(i),
-                                       context, file_list, "",
-                                       &generator,
-                                       &EnumGenerator::Generate);
+        GenerateSibling<EnumGenerator>(
+            package_dir, java_package_, file_->enum_type(i), context, file_list,
+            options_.annotate_code, annotation_list, "", &generator,
+            &EnumGenerator::Generate);
       } else {
         EnumLiteGenerator generator(file_->enum_type(i), immutable_api_,
                                     context_.get());
-        GenerateSibling<EnumLiteGenerator>(package_dir, java_package_,
-                                           file_->enum_type(i),
-                                           context, file_list, "",
-                                           &generator,
-                                           &EnumLiteGenerator::Generate);
+        GenerateSibling<EnumLiteGenerator>(
+            package_dir, java_package_, file_->enum_type(i), context, file_list,
+            options_.annotate_code, annotation_list, "", &generator,
+            &EnumLiteGenerator::Generate);
       }
     }
     for (int i = 0; i < file_->message_type_count(); i++) {
       if (immutable_api_) {
-        GenerateSibling<MessageGenerator>(package_dir, java_package_,
-                                          file_->message_type(i),
-                                          context, file_list,
-                                          "OrBuilder",
-                                          message_generators_[i].get(),
-                                          &MessageGenerator::GenerateInterface);
-      }
-      GenerateSibling<MessageGenerator>(package_dir, java_package_,
-                                        file_->message_type(i),
-                                        context, file_list, "",
-                                        message_generators_[i].get(),
-                                        &MessageGenerator::Generate);
+        GenerateSibling<MessageGenerator>(
+            package_dir, java_package_, file_->message_type(i), context,
+            file_list, options_.annotate_code, annotation_list, "OrBuilder",
+            message_generators_[i].get(), &MessageGenerator::GenerateInterface);
+      }
+      GenerateSibling<MessageGenerator>(
+          package_dir, java_package_, file_->message_type(i), context,
+          file_list, options_.annotate_code, annotation_list, "",
+          message_generators_[i].get(), &MessageGenerator::Generate);
     }
     if (HasGenericServices(file_, context_->EnforceLite())) {
       for (int i = 0; i < file_->service_count(); i++) {
         std::unique_ptr<ServiceGenerator> generator(
             generator_factory_->NewServiceGenerator(file_->service(i)));
-        GenerateSibling<ServiceGenerator>(package_dir, java_package_,
-                                          file_->service(i),
-                                          context, file_list, "",
-                                          generator.get(),
-                                          &ServiceGenerator::Generate);
+        GenerateSibling<ServiceGenerator>(
+            package_dir, java_package_, file_->service(i), context, file_list,
+            options_.annotate_code, annotation_list, "", generator.get(),
+            &ServiceGenerator::Generate);
       }
     }
   }

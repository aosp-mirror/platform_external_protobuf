--- conflicted
+++ resolved
@@ -37,6 +37,7 @@
 #include <unordered_set>
 #include <vector>
 
+#include <google/protobuf/stubs/stringprintf.h>
 #include <google/protobuf/compiler/java/java_helpers.h>
 #include <google/protobuf/compiler/java/java_name_resolver.h>
 #include <google/protobuf/descriptor.pb.h>
@@ -44,13 +45,10 @@
 #include <google/protobuf/stubs/strutil.h>
 #include <google/protobuf/stubs/substitute.h>
 
-<<<<<<< HEAD
-=======
 
 
 #include <google/protobuf/stubs/hash.h>  // for hash<T *>
 
->>>>>>> 1ee15bae
 namespace google {
 namespace protobuf {
 namespace compiler {
@@ -124,8 +122,6 @@
 
 }  // namespace
 
-<<<<<<< HEAD
-=======
 void PrintGeneratedAnnotation(io::Printer* printer, char delimiter,
                               const string& annotation_file) {
   if (annotation_file.empty()) {
@@ -163,7 +159,6 @@
       StrCat(enum_verifier_string, terminating_string).c_str());
 }
 
->>>>>>> 1ee15bae
 string UnderscoresToCamelCase(const string& input, bool cap_next_letter) {
   string result;
   // Note:  I distrust ctype.h due to locales.
@@ -219,6 +214,14 @@
   return "static_" + StringReplace(descriptor->full_name(), ".", "_", true);
 }
 
+string CamelCaseFieldName(const FieldDescriptor* field) {
+  string fieldName = UnderscoresToCamelCase(field);
+  if ('0' <= fieldName[0] && fieldName[0] <= '9') {
+    return '_' + fieldName;
+  }
+  return fieldName;
+}
+
 string StripProto(const string& filename) {
   if (HasSuffixString(filename, ".protodevel")) {
     return StripSuffixString(filename, ".protodevel");
@@ -301,6 +304,7 @@
   ClassNameResolver name_resolver;
   return name_resolver.GetClassName(descriptor, true);
 }
+
 
 string ExtraMessageInterfaces(const Descriptor* descriptor) {
   string interfaces = "// @@protoc_insertion_point(message_implements:"
@@ -421,14 +425,11 @@
   return NULL;
 }
 
-<<<<<<< HEAD
-=======
 const char* BoxedPrimitiveTypeName(const FieldDescriptor* descriptor) {
   return BoxedPrimitiveTypeName(GetJavaType(descriptor));
 }
 
 
->>>>>>> 1ee15bae
 const char* FieldTypeName(FieldDescriptor::Type field_type) {
   switch (field_type) {
     case FieldDescriptor::TYPE_INT32   : return "INT32";
@@ -484,9 +485,9 @@
              "L";
     case FieldDescriptor::CPPTYPE_DOUBLE: {
       double value = field->default_value_double();
-      if (value == numeric_limits<double>::infinity()) {
+      if (value == std::numeric_limits<double>::infinity()) {
         return "Double.POSITIVE_INFINITY";
-      } else if (value == -numeric_limits<double>::infinity()) {
+      } else if (value == -std::numeric_limits<double>::infinity()) {
         return "Double.NEGATIVE_INFINITY";
       } else if (value != value) {
         return "Double.NaN";
@@ -496,9 +497,9 @@
     }
     case FieldDescriptor::CPPTYPE_FLOAT: {
       float value = field->default_value_float();
-      if (value == numeric_limits<float>::infinity()) {
+      if (value == std::numeric_limits<float>::infinity()) {
         return "Float.POSITIVE_INFINITY";
-      } else if (value == -numeric_limits<float>::infinity()) {
+      } else if (value == -std::numeric_limits<float>::infinity()) {
         return "Float.NEGATIVE_INFINITY";
       } else if (value != value) {
         return "Float.NaN";
@@ -564,9 +565,9 @@
       return field->default_value_float() == 0.0;
     case FieldDescriptor::CPPTYPE_BOOL:
       return field->default_value_bool() == false;
-
+    case FieldDescriptor::CPPTYPE_ENUM:
+      return field->default_value_enum()->number() == 0;
     case FieldDescriptor::CPPTYPE_STRING:
-    case FieldDescriptor::CPPTYPE_ENUM:
     case FieldDescriptor::CPPTYPE_MESSAGE:
       return false;
 
@@ -576,6 +577,11 @@
 
   GOOGLE_LOG(FATAL) << "Can't get here.";
   return false;
+}
+
+bool IsByteStringWithCustomDefaultValue(const FieldDescriptor* field) {
+  return GetJavaType(field) == JAVATYPE_BYTES &&
+         field->default_value_string() != "";
 }
 
 const char* bit_masks[] = {
@@ -833,8 +839,6 @@
   return false;
 }
 
-<<<<<<< HEAD
-=======
 // Encode an unsigned 32-bit value into a sequence of UTF-16 characters.
 //
 // If the value is in [0x0000, 0xD7FF], we encode it with a single character
@@ -967,7 +971,6 @@
   }
 }
 
->>>>>>> 1ee15bae
 }  // namespace java
 }  // namespace compiler
 }  // namespace protobuf

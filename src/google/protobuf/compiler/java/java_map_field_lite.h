// Protocol Buffers - Google's data interchange format
// Copyright 2008 Google Inc.  All rights reserved.
// https://developers.google.com/protocol-buffers/
//
// Redistribution and use in source and binary forms, with or without
// modification, are permitted provided that the following conditions are
// met:
//
//     * Redistributions of source code must retain the above copyright
// notice, this list of conditions and the following disclaimer.
//     * Redistributions in binary form must reproduce the above
// copyright notice, this list of conditions and the following disclaimer
// in the documentation and/or other materials provided with the
// distribution.
//     * Neither the name of Google Inc. nor the names of its
// contributors may be used to endorse or promote products derived from
// this software without specific prior written permission.
//
// THIS SOFTWARE IS PROVIDED BY THE COPYRIGHT HOLDERS AND CONTRIBUTORS
// "AS IS" AND ANY EXPRESS OR IMPLIED WARRANTIES, INCLUDING, BUT NOT
// LIMITED TO, THE IMPLIED WARRANTIES OF MERCHANTABILITY AND FITNESS FOR
// A PARTICULAR PURPOSE ARE DISCLAIMED. IN NO EVENT SHALL THE COPYRIGHT
// OWNER OR CONTRIBUTORS BE LIABLE FOR ANY DIRECT, INDIRECT, INCIDENTAL,
// SPECIAL, EXEMPLARY, OR CONSEQUENTIAL DAMAGES (INCLUDING, BUT NOT
// LIMITED TO, PROCUREMENT OF SUBSTITUTE GOODS OR SERVICES; LOSS OF USE,
// DATA, OR PROFITS; OR BUSINESS INTERRUPTION) HOWEVER CAUSED AND ON ANY
// THEORY OF LIABILITY, WHETHER IN CONTRACT, STRICT LIABILITY, OR TORT
// (INCLUDING NEGLIGENCE OR OTHERWISE) ARISING IN ANY WAY OUT OF THE USE
// OF THIS SOFTWARE, EVEN IF ADVISED OF THE POSSIBILITY OF SUCH DAMAGE.

#ifndef GOOGLE_PROTOBUF_COMPILER_JAVA_MAP_FIELD_LITE_H__
#define GOOGLE_PROTOBUF_COMPILER_JAVA_MAP_FIELD_LITE_H__

#include <google/protobuf/compiler/java/java_field.h>

namespace google {
namespace protobuf {
namespace compiler {
namespace java {

class ImmutableMapFieldLiteGenerator : public ImmutableFieldLiteGenerator {
 public:
  explicit ImmutableMapFieldLiteGenerator(const FieldDescriptor* descriptor,
                                          int messageBitIndex,
                                          Context* context);
  ~ImmutableMapFieldLiteGenerator();

  // implements ImmutableFieldLiteGenerator ------------------------------------
  int GetNumBitsForMessage() const;
  void GenerateInterfaceMembers(io::Printer* printer) const;
  void GenerateMembers(io::Printer* printer) const;
  void GenerateBuilderMembers(io::Printer* printer) const;
  void GenerateInitializationCode(io::Printer* printer) const;
  void GenerateVisitCode(io::Printer* printer) const;
  void GenerateDynamicMethodMakeImmutableCode(io::Printer* printer) const;
  void GenerateParsingCode(io::Printer* printer) const;
  void GenerateParsingDoneCode(io::Printer* printer) const;
  void GenerateSerializationCode(io::Printer* printer) const;
  void GenerateSerializedSizeCode(io::Printer* printer) const;
  void GenerateFieldBuilderInitializationCode(io::Printer* printer) const;
  void GenerateEqualsCode(io::Printer* printer) const;
  void GenerateHashCode(io::Printer* printer) const;

<<<<<<< HEAD
  string GetBoxedType() const;

 private:
  const FieldDescriptor* descriptor_;
  map<string, string> variables_;
=======

  std::string GetBoxedType() const;

 private:
  const FieldDescriptor* descriptor_;
  std::map<std::string, std::string> variables_;
  Context* context_;
>>>>>>> 1ee15bae
  ClassNameResolver* name_resolver_;
};

}  // namespace java
}  // namespace compiler
}  // namespace protobuf
}  // namespace google

#endif  // GOOGLE_PROTOBUF_COMPILER_JAVA_MAP_FIELD_LITE_H__<|MERGE_RESOLUTION|>--- conflicted
+++ resolved
@@ -61,13 +61,6 @@
   void GenerateEqualsCode(io::Printer* printer) const;
   void GenerateHashCode(io::Printer* printer) const;
 
-<<<<<<< HEAD
-  string GetBoxedType() const;
-
- private:
-  const FieldDescriptor* descriptor_;
-  map<string, string> variables_;
-=======
 
   std::string GetBoxedType() const;
 
@@ -75,7 +68,6 @@
   const FieldDescriptor* descriptor_;
   std::map<std::string, std::string> variables_;
   Context* context_;
->>>>>>> 1ee15bae
   ClassNameResolver* name_resolver_;
 };
 

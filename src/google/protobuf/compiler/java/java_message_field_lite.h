--- conflicted
+++ resolved
@@ -83,11 +83,7 @@
 
  protected:
   const FieldDescriptor* descriptor_;
-<<<<<<< HEAD
-  map<string, string> variables_;
-=======
   std::map<std::string, std::string> variables_;
->>>>>>> 1ee15bae
   const int messageBitIndex_;
   Context* context_;
   ClassNameResolver* name_resolver_;
@@ -110,6 +106,7 @@
   void GenerateParsingCode(io::Printer* printer) const;
   void GenerateSerializationCode(io::Printer* printer) const;
   void GenerateSerializedSizeCode(io::Printer* printer) const;
+
 
  private:
   GOOGLE_DISALLOW_EVIL_CONSTRUCTORS(ImmutableMessageOneofFieldLiteGenerator);
@@ -138,20 +135,12 @@
   void GenerateEqualsCode(io::Printer* printer) const;
   void GenerateHashCode(io::Printer* printer) const;
 
-<<<<<<< HEAD
-  string GetBoxedType() const;
-
- protected:
-  const FieldDescriptor* descriptor_;
-  map<string, string> variables_;
-=======
 
   std::string GetBoxedType() const;
 
  protected:
   const FieldDescriptor* descriptor_;
   std::map<std::string, std::string> variables_;
->>>>>>> 1ee15bae
   const int messageBitIndex_;
   Context* context_;
   ClassNameResolver* name_resolver_;

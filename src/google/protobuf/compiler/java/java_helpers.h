--- conflicted
+++ resolved
@@ -36,10 +36,7 @@
 #define GOOGLE_PROTOBUF_COMPILER_JAVA_HELPERS_H__
 
 #include <string>
-<<<<<<< HEAD
-=======
 #include <google/protobuf/compiler/java/java_context.h>
->>>>>>> 1ee15bae
 #include <google/protobuf/descriptor.pb.h>
 #include <google/protobuf/io/printer.h>
 #include <google/protobuf/descriptor.h>
@@ -54,8 +51,6 @@
 extern const char kThickSeparator[];
 extern const char kThinSeparator[];
 
-<<<<<<< HEAD
-=======
 // If annotation_file is non-empty, prints a javax.annotation.Generated
 // annotation to the given Printer. annotation_file will be referenced in the
 // annotation's comments field. delimiter should be the Printer's delimiter
@@ -76,7 +71,6 @@
                             const char* terminating_string,
                             bool enforce_lite);
 
->>>>>>> 1ee15bae
 // Converts a name to camel-case. If cap_first_letter is true, capitalize the
 // first letter.
 std::string UnderscoresToCamelCase(const std::string& name, bool cap_first_letter);
@@ -89,13 +83,10 @@
 // of lower-casing the first letter of the name.)
 std::string UnderscoresToCamelCase(const MethodDescriptor* method);
 
-<<<<<<< HEAD
-=======
 // Similar to UnderscoresToCamelCase, but guarentees that the result is a
 // complete Java identifier by adding a _ if needed.
 std::string CamelCaseFieldName(const FieldDescriptor* field);
 
->>>>>>> 1ee15bae
 // Get an identifier that uniquely identifies this type within the file.
 // This is used to declare static variables related to this type at the
 // outermost file scope.
@@ -155,8 +146,6 @@
   return descriptor->name();
 }
 
-<<<<<<< HEAD
-=======
 // Whether the given descriptor is for one of the core descriptor protos. We
 // cannot currently use the new runtime with core protos since there is a
 // bootstrapping problem with obtaining their descriptors.
@@ -165,7 +154,6 @@
          descriptor->file()->name() == "google/protobuf/descriptor.proto";
 }
 
->>>>>>> 1ee15bae
 
 // Whether we should generate multiple java files for messages.
 inline bool MultipleJavaFiles(
@@ -173,8 +161,6 @@
   return descriptor->options().java_multiple_files();
 }
 
-<<<<<<< HEAD
-=======
 // Returns true if `descriptor` will be written to its own .java file.
 // `immutable` should be set to true if we're generating for the immutable API.
 template <typename Descriptor>
@@ -207,7 +193,6 @@
   }
 }
 
->>>>>>> 1ee15bae
 // Get the unqualified name that should be used for a field's field
 // number constant.
 std::string FieldConstantName(const FieldDescriptor *field);
@@ -251,11 +236,7 @@
   return DefaultValue(field, true, name_resolver);
 }
 bool IsDefaultValueJavaDefault(const FieldDescriptor* field);
-
-// Does this message have specialized equals() and hashCode() methods?
-inline bool HasEqualsAndHashCode(const Descriptor* descriptor) {
-  return descriptor->file()->options().java_generate_equals_and_hash();
-}
+bool IsByteStringWithCustomDefaultValue(const FieldDescriptor* field);
 
 // Does this message class have descriptor and reflection methods?
 inline bool HasDescriptorMethods(const Descriptor* descriptor,
@@ -281,15 +262,6 @@
   return file->service_count() > 0 &&
          HasDescriptorMethods(file, enforce_lite) &&
          file->options().java_generic_services();
-}
-
-inline bool IsLazy(const FieldDescriptor* descriptor, bool enforce_lite) {
-  // Currently, the proto-lite version suports lazy field.
-  // TODO(niwasaki): Support lazy fields also for other proto runtimes.
-  if (HasDescriptorMethods(descriptor->file(), enforce_lite)) {
-    return false;
-  }
-  return descriptor->options().lazy();
 }
 
 // Methods for shared bitfields.
@@ -413,12 +385,12 @@
   return descriptor->is_map();
 }
 
-inline bool PreserveUnknownFields(const Descriptor* descriptor) {
-  return descriptor->file()->syntax() != FileDescriptor::SYNTAX_PROTO3;
-}
-
 inline bool IsAnyMessage(const Descriptor* descriptor) {
   return descriptor->full_name() == "google.protobuf.Any";
+}
+
+inline bool IsWrappersProtoFile(const FileDescriptor* descriptor) {
+  return descriptor->name() == "google/protobuf/wrappers.proto";
 }
 
 inline bool CheckUtf8(const FieldDescriptor* descriptor) {
@@ -426,8 +398,6 @@
       descriptor->file()->options().java_string_check_utf8();
 }
 
-<<<<<<< HEAD
-=======
 inline std::string GeneratedCodeVersionSuffix() {
   return "V3";
 }
@@ -456,7 +426,6 @@
 // and the first field number that are not in the table part
 std::pair<int, int> GetTableDrivenNumberOfEntriesAndLookUpStartFieldNumber(
     const FieldDescriptor** fields, int count);
->>>>>>> 1ee15bae
 }  // namespace java
 }  // namespace compiler
 }  // namespace protobuf

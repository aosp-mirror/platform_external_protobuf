--- conflicted
+++ resolved
@@ -44,11 +44,7 @@
 // performance-minded Python code leverage the fast C++ implementation
 // directly.
 
-<<<<<<< HEAD
-#include <google/protobuf/stubs/hash.h>
-=======
 #include <algorithm>
->>>>>>> 1ee15bae
 #include <limits>
 #include <map>
 #include <memory>
@@ -63,16 +59,13 @@
 #include <google/protobuf/stubs/common.h>
 #include <google/protobuf/stubs/stringprintf.h>
 #include <google/protobuf/io/printer.h>
+#include <google/protobuf/io/zero_copy_stream.h>
 #include <google/protobuf/descriptor.h>
-#include <google/protobuf/io/zero_copy_stream.h>
 #include <google/protobuf/stubs/strutil.h>
 #include <google/protobuf/stubs/substitute.h>
 
-<<<<<<< HEAD
-=======
-
-
->>>>>>> 1ee15bae
+
+
 namespace google {
 namespace protobuf {
 namespace compiler {
@@ -80,19 +73,16 @@
 
 namespace {
 
-<<<<<<< HEAD
-=======
 bool StrEndsWith(StringPiece sp, StringPiece x) {
   return sp.size() >= x.size() && sp.substr(sp.size() - x.size()) == x;
 }
 
->>>>>>> 1ee15bae
 // Returns a copy of |filename| with any trailing ".protodevel" or ".proto
 // suffix stripped.
 // TODO(robinson): Unify with copy in compiler/cpp/internal/helpers.cc.
 string StripProto(const string& filename) {
-  const char* suffix = HasSuffixString(filename, ".protodevel")
-      ? ".protodevel" : ".proto";
+  const char* suffix =
+      StrEndsWith(filename, ".protodevel") ? ".protodevel" : ".proto";
   return StripSuffixString(filename, suffix);
 }
 
@@ -100,8 +90,8 @@
 // Returns the Python module name expected for a given .proto filename.
 string ModuleName(const string& filename) {
   string basename = StripProto(filename);
-  StripString(&basename, "-", '_');
-  StripString(&basename, "/", '.');
+  ReplaceCharacters(&basename, "-", '_');
+  ReplaceCharacters(&basename, "/", '.');
   return basename + "_pb2";
 }
 
@@ -120,20 +110,25 @@
   return module_name;
 }
 
-
-// Returns an import statement of form "from X.Y.Z import T" for the given
-// .proto filename.
-string ModuleImportStatement(const string& filename) {
-  string module_name = ModuleName(filename);
-  int last_dot_pos = module_name.rfind('.');
-  if (last_dot_pos == string::npos) {
-    // NOTE(petya): this is not tested as it would require a protocol buffer
-    // outside of any package, and I don't think that is easily achievable.
-    return "import " + module_name;
-  } else {
-    return "from " + module_name.substr(0, last_dot_pos) + " import " +
-        module_name.substr(last_dot_pos + 1);
-  }
+// Keywords reserved by the Python language.
+const char* const kKeywords[] = {
+    "False",   "None",     "True",     "and",    "as",    "assert", "break",
+    "class",   "continue", "def",      "del",    "elif",  "else",   "except",
+    "finally", "for",      "from",     "global", "if",    "import", "in",
+    "is",      "lambda",   "nonlocal", "not",    "or",    "pass",   "raise",
+    "return",  "try",      "while",    "with",   "yield",
+};
+const char* const* kKeywordsEnd =
+    kKeywords + (sizeof(kKeywords) / sizeof(kKeywords[0]));
+
+bool ContainsPythonKeyword(const string& module_name) {
+  std::vector<string> tokens = Split(module_name, ".");
+  for (int i = 0; i < tokens.size(); ++i) {
+    if (std::find(kKeywords, kKeywordsEnd, tokens[i]) != kKeywordsEnd) {
+      return true;
+    }
+  }
+  return false;
 }
 
 
@@ -233,11 +228,11 @@
       return StrCat(field.default_value_uint64());
     case FieldDescriptor::CPPTYPE_DOUBLE: {
       double value = field.default_value_double();
-      if (value == numeric_limits<double>::infinity()) {
+      if (value == std::numeric_limits<double>::infinity()) {
         // Python pre-2.6 on Windows does not parse "inf" correctly.  However,
         // a numeric literal that is too big for a double will become infinity.
         return "1e10000";
-      } else if (value == -numeric_limits<double>::infinity()) {
+      } else if (value == -std::numeric_limits<double>::infinity()) {
         // See above.
         return "-1e10000";
       } else if (value != value) {
@@ -249,11 +244,11 @@
     }
     case FieldDescriptor::CPPTYPE_FLOAT: {
       float value = field.default_value_float();
-      if (value == numeric_limits<float>::infinity()) {
+      if (value == std::numeric_limits<float>::infinity()) {
         // Python pre-2.6 on Windows does not parse "inf" correctly.  However,
         // a numeric literal that is too big for a double will become infinity.
         return "1e10000";
-      } else if (value == -numeric_limits<float>::infinity()) {
+      } else if (value == -std::numeric_limits<float>::infinity()) {
         // See above.
         return "-1e10000";
       } else if (value != value) {
@@ -323,7 +318,7 @@
   file_ = file;
   string module_name = ModuleName(file->name());
   string filename = module_name;
-  StripString(&filename, ".", '/');
+  ReplaceCharacters(&filename, ".", '/');
   filename += ".py";
 
   FileDescriptorProto fdp;
@@ -353,7 +348,9 @@
   // can only be successfully parsed after we register corresponding
   // extensions. Therefore we parse all options again here to recognize
   // custom options that may be unknown when we define the descriptors.
+  // This does not apply to services because they are not used by extensions.
   FixAllDescriptorOptions();
+  PrintServiceDescriptors();
   if (HasGenericServices(file)) {
     PrintServices();
   }
@@ -384,12 +381,9 @@
 void Generator::PrintImports() const {
   for (int i = 0; i < file_->dependency_count(); ++i) {
     const string& filename = file_->dependency(i)->name();
-    string import_statement = ModuleImportStatement(filename);
+
+    string module_name = ModuleName(filename);
     string module_alias = ModuleAlias(filename);
-<<<<<<< HEAD
-    printer_->Print("$statement$ as $alias$\n", "statement",
-                    import_statement, "alias", module_alias);
-=======
     // BEGIN GOOGLE-INTERNAL
     StripThirdPartyPy(&module_name);
     // END GOOGLE-INTERNAL
@@ -416,7 +410,6 @@
                       "alias", module_alias);
     }
 
->>>>>>> 1ee15bae
     CopyPublicDependenciesAliases(module_alias, file_->dependency(i));
   }
   printer_->Print("\n");
@@ -434,7 +427,7 @@
 
 // Prints the single file descriptor for this file.
 void Generator::PrintFileDescriptor() const {
-  map<string, string> m;
+  std::map<string, string> m;
   m["descriptor_name"] = kDescriptorKey;
   m["name"] = file_->name();
   m["package"] = file_->package();
@@ -461,21 +454,28 @@
     }
     printer_->Print("]");
   }
+  if (file_->public_dependency_count() > 0) {
+    printer_->Print(",\npublic_dependencies=[");
+    for (int i = 0; i < file_->public_dependency_count(); ++i) {
+      string module_alias = ModuleAlias(file_->public_dependency(i)->name());
+      printer_->Print("$module_alias$.DESCRIPTOR,", "module_alias",
+                      module_alias);
+    }
+    printer_->Print("]");
+  }
 
   // TODO(falk): Also print options and fix the message_type, enum_type,
   //             service and extension later in the generation.
 
   printer_->Outdent();
   printer_->Print(")\n");
-  printer_->Print("_sym_db.RegisterFileDescriptor($name$)\n", "name",
-                  kDescriptorKey);
   printer_->Print("\n");
 }
 
 // Prints descriptors and module-level constants for all top-level
 // enums defined in |file|.
 void Generator::PrintTopLevelEnums() const {
-  vector<pair<string, int> > top_level_enum_values;
+  std::vector<std::pair<string, int> > top_level_enum_values;
   for (int i = 0; i < file_->enum_type_count(); ++i) {
     const EnumDescriptor& enum_descriptor = *file_->enum_type(i);
     PrintEnum(enum_descriptor);
@@ -512,7 +512,7 @@
 // enum name to a Python EnumDescriptor object equivalent to
 // enum_descriptor.
 void Generator::PrintEnum(const EnumDescriptor& enum_descriptor) const {
-  map<string, string> m;
+  std::map<string, string> m;
   string module_level_descriptor_name =
       ModuleLevelDescriptorName(enum_descriptor);
   m["descriptor_name"] = module_level_descriptor_name;
@@ -586,9 +586,16 @@
   }
 }
 
+void Generator::PrintServiceDescriptors() const {
+  for (int i = 0; i < file_->service_count(); ++i) {
+    PrintServiceDescriptor(*file_->service(i));
+    AddServiceToFileDescriptor(*file_->service(i));
+    printer_->Print("\n");
+  }
+}
+
 void Generator::PrintServices() const {
   for (int i = 0; i < file_->service_count(); ++i) {
-    PrintServiceDescriptor(*file_->service(i));
     PrintServiceClass(*file_->service(i));
     PrintServiceStub(*file_->service(i));
     printer_->Print("\n");
@@ -606,7 +613,7 @@
       "$service_name$ = _descriptor.ServiceDescriptor(\n",
       "service_name", service_name);
   printer_->Indent();
-  map<string, string> m;
+  std::map<string, string> m;
   m["name"] = descriptor.name();
   m["full_name"] = descriptor.full_name();
   m["file"] = kDescriptorKey;
@@ -652,7 +659,10 @@
   }
 
   printer_->Outdent();
-  printer_->Print("])\n\n");
+  printer_->Print("])\n");
+  printer_->Print("_sym_db.RegisterServiceDescriptor($name$)\n", "name",
+                  service_name);
+  printer_->Print("\n");
 }
 
 
@@ -702,7 +712,7 @@
                   "descriptor_name",
                   ModuleLevelDescriptorName(message_descriptor));
   printer_->Indent();
-  map<string, string> m;
+  std::map<string, string> m;
   m["name"] = message_descriptor.name();
   m["full_name"] = message_descriptor.full_name();
   m["file"] = kDescriptorKey;
@@ -761,12 +771,9 @@
   printer_->Indent();
   for (int i = 0; i < message_descriptor.oneof_decl_count(); ++i) {
     const OneofDescriptor* desc = message_descriptor.oneof_decl(i);
-    map<string, string> m;
+    std::map<string, string> m;
     m["name"] = desc->name();
     m["full_name"] = desc->full_name();
-<<<<<<< HEAD
-    m["index"] = SimpleItoa(desc->index());
-=======
     m["index"] = StrCat(desc->index());
     string options_string =
         OptionsValue(desc->options().SerializeAsString());
@@ -775,17 +782,12 @@
     } else {
       m["serialized_options"] = ", serialized_options=" + options_string;
     }
->>>>>>> 1ee15bae
     printer_->Print(
         m,
         "_descriptor.OneofDescriptor(\n"
         "  name='$name$', full_name='$full_name$',\n"
-<<<<<<< HEAD
-        "  index=$index$, containing_type=None, fields=[]),\n");
-=======
         "  index=$index$, containing_type=None, "
         "fields=[]$serialized_options$),\n");
->>>>>>> 1ee15bae
   }
   printer_->Outdent();
   printer_->Print("],\n");
@@ -811,7 +813,7 @@
 // Prints all messages in |file|.
 void Generator::PrintMessages() const {
   for (int i = 0; i < file_->message_type_count(); ++i) {
-    vector<string> to_register;
+    std::vector<string> to_register;
     PrintMessage(*file_->message_type(i), "", &to_register);
     for (int j = 0; j < to_register.size(); ++j) {
       printer_->Print("_sym_db.RegisterMessage($name$)\n", "name",
@@ -831,7 +833,7 @@
 // Collect nested message names to_register for the symbol_database.
 void Generator::PrintMessage(const Descriptor& message_descriptor,
                              const string& prefix,
-                             vector<string>* to_register) const {
+                             std::vector<string>* to_register) const {
   string qualified_name(prefix + message_descriptor.name());
   to_register->push_back(qualified_name);
   printer_->Print(
@@ -841,7 +843,7 @@
   printer_->Indent();
 
   PrintNestedMessages(message_descriptor, qualified_name + ".", to_register);
-  map<string, string> m;
+  std::map<string, string> m;
   m["descriptor_key"] = kDescriptorKey;
   m["descriptor_name"] = ModuleLevelDescriptorName(message_descriptor);
   printer_->Print(m, "$descriptor_key$ = $descriptor_name$,\n");
@@ -857,7 +859,7 @@
 // Mutually recursive with PrintMessage().
 void Generator::PrintNestedMessages(const Descriptor& containing_descriptor,
                                     const string& prefix,
-                                    vector<string>* to_register) const {
+                                    std::vector<string>* to_register) const {
   for (int i = 0; i < containing_descriptor.nested_type_count(); ++i) {
     printer_->Print("\n");
     PrintMessage(*containing_descriptor.nested_type(i), prefix, to_register);
@@ -890,7 +892,7 @@
     FixContainingTypeInDescriptor(enum_descriptor, &descriptor);
   }
   for (int i = 0; i < descriptor.oneof_decl_count(); ++i) {
-    map<string, string> m;
+    std::map<string, string> m;
     const OneofDescriptor* oneof = descriptor.oneof_decl(i);
     m["descriptor_name"] = ModuleLevelDescriptorName(descriptor);
     m["oneof_name"] = oneof->name();
@@ -909,7 +911,7 @@
 }
 
 void Generator::AddMessageToFileDescriptor(const Descriptor& descriptor) const {
-  map<string, string> m;
+  std::map<string, string> m;
   m["descriptor_name"] = kDescriptorKey;
   m["message_name"] = descriptor.name();
   m["message_descriptor_name"] = ModuleLevelDescriptorName(descriptor);
@@ -919,9 +921,21 @@
   printer_->Print(m, file_descriptor_template);
 }
 
+void Generator::AddServiceToFileDescriptor(
+    const ServiceDescriptor& descriptor) const {
+  std::map<string, string> m;
+  m["descriptor_name"] = kDescriptorKey;
+  m["service_name"] = descriptor.name();
+  m["service_descriptor_name"] = ModuleLevelServiceDescriptorName(descriptor);
+  const char file_descriptor_template[] =
+      "$descriptor_name$.services_by_name['$service_name$'] = "
+      "$service_descriptor_name$\n";
+  printer_->Print(m, file_descriptor_template);
+}
+
 void Generator::AddEnumToFileDescriptor(
     const EnumDescriptor& descriptor) const {
-  map<string, string> m;
+  std::map<string, string> m;
   m["descriptor_name"] = kDescriptorKey;
   m["enum_name"] = descriptor.name();
   m["enum_descriptor_name"] = ModuleLevelDescriptorName(descriptor);
@@ -933,7 +947,7 @@
 
 void Generator::AddExtensionToFileDescriptor(
     const FieldDescriptor& descriptor) const {
-  map<string, string> m;
+  std::map<string, string> m;
   m["descriptor_name"] = kDescriptorKey;
   m["field_name"] = descriptor.name();
   const char file_descriptor_template[] =
@@ -956,7 +970,7 @@
                                         const string& python_dict_name) const {
   const string field_referencing_expression = FieldReferencingExpression(
       containing_type, field, python_dict_name);
-  map<string, string> m;
+  std::map<string, string> m;
   m["field_ref"] = field_referencing_expression;
   const Descriptor* foreign_message_type = field.message_type();
   if (foreign_message_type) {
@@ -1029,6 +1043,10 @@
   for (int i = 0; i < file_->extension_count(); ++i) {
     AddExtensionToFileDescriptor(*file_->extension(i));
   }
+  // TODO(jieluo): Move this register to PrintFileDescriptor() when
+  // FieldDescriptor.file is added in generated file.
+  printer_->Print("_sym_db.RegisterFileDescriptor($name$)\n", "name",
+                  kDescriptorKey);
   printer_->Print("\n");
 }
 
@@ -1055,7 +1073,7 @@
   FixForeignFieldsInField(extension_field.extension_scope(), extension_field,
                           "extensions_by_name");
 
-  map<string, string> m;
+  std::map<string, string> m;
   // Confusingly, for FieldDescriptors that happen to be extensions,
   // containing_type() means "extended type."
   // On the other hand, extension_scope() will give us what we normally
@@ -1088,7 +1106,7 @@
   // More circular references.  ::sigh::
   string options_string;
   descriptor.options().SerializeToString(&options_string);
-  map<string, string> m;
+  std::map<string, string> m;
   m["name"] = descriptor.name();
   m["index"] = StrCat(descriptor.index());
   m["number"] = StrCat(descriptor.number());
@@ -1116,7 +1134,7 @@
     const FieldDescriptor& field, bool is_extension) const {
   string options_string;
   field.options().SerializeToString(&options_string);
-  map<string, string> m;
+  std::map<string, string> m;
   m["name"] = field.name();
   m["full_name"] = field.full_name();
   m["index"] = StrCat(field.index());
@@ -1127,13 +1145,9 @@
   m["has_default_value"] = field.has_default_value() ? "True" : "False";
   m["default_value"] = StringifyDefaultValue(field);
   m["is_extension"] = is_extension ? "True" : "False";
-<<<<<<< HEAD
-  m["options"] = OptionsValue("FieldOptions", options_string);
-=======
   m["serialized_options"] = OptionsValue(options_string);
   m["json_name"] = field.has_json_name() ?
       ", json_name='" + field.json_name() + "'": "";
->>>>>>> 1ee15bae
   // We always set message_type and enum_type to None at this point, and then
   // these fields in correctly after all referenced descriptors have been
   // defined and/or imported (see FixForeignFieldsInDescriptors()).
@@ -1144,11 +1158,7 @@
     "  has_default_value=$has_default_value$, default_value=$default_value$,\n"
     "  message_type=None, enum_type=None, containing_type=None,\n"
     "  is_extension=$is_extension$, extension_scope=None,\n"
-<<<<<<< HEAD
-    "  options=$options$)";
-=======
     "  serialized_options=$serialized_options$$json_name$, file=DESCRIPTOR)";
->>>>>>> 1ee15bae
   printer_->Print(m, field_descriptor_decl);
 }
 
@@ -1311,8 +1321,6 @@
   }
 }
 
-<<<<<<< HEAD
-=======
 void Generator::FixOptionsForOneof(const OneofDescriptor& oneof) const {
   string oneof_options = OptionsValue(oneof.options().SerializeAsString());
   if (oneof_options != "None") {
@@ -1324,7 +1332,6 @@
   }
 }
 
->>>>>>> 1ee15bae
 // Prints expressions that set the options for an enum descriptor and its
 // value descriptors.
 void Generator::FixOptionsForEnum(const EnumDescriptor& enum_descriptor) const {
@@ -1377,6 +1384,10 @@
   for (int i = 0; i < descriptor.nested_type_count(); ++i) {
     FixOptionsForMessage(*descriptor.nested_type(i));
   }
+  // Oneofs.
+  for (int i = 0; i < descriptor.oneof_decl_count(); ++i) {
+    FixOptionsForOneof(*descriptor.oneof_decl(i));
+  }
   // Enums.
   for (int i = 0; i < descriptor.enum_type_count(); ++i) {
     FixOptionsForEnum(*descriptor.enum_type(i));
@@ -1407,8 +1418,17 @@
 void Generator::CopyPublicDependenciesAliases(
     const string& copy_from, const FileDescriptor* file) const {
   for (int i = 0; i < file->public_dependency_count(); ++i) {
+    string module_name = ModuleName(file->public_dependency(i)->name());
     string module_alias = ModuleAlias(file->public_dependency(i)->name());
-    printer_->Print("$alias$ = $copy_from$.$alias$\n", "alias", module_alias,
+    // There's no module alias in the dependent file if it was generated by
+    // an old protoc (less than 3.0.0-alpha-1). Use module name in this
+    // situation.
+    printer_->Print("try:\n"
+                    "  $alias$ = $copy_from$.$alias$\n"
+                    "except AttributeError:\n"
+                    "  $alias$ = $copy_from$.$module$\n",
+                    "alias", module_alias,
+                    "module", module_name,
                     "copy_from", copy_from);
     CopyPublicDependenciesAliases(copy_from, file->public_dependency(i));
   }

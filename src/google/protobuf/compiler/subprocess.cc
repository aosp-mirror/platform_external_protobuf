// Protocol Buffers - Google's data interchange format
// Copyright 2008 Google Inc.  All rights reserved.
// https://developers.google.com/protocol-buffers/
//
// Redistribution and use in source and binary forms, with or without
// modification, are permitted provided that the following conditions are
// met:
//
//     * Redistributions of source code must retain the above copyright
// notice, this list of conditions and the following disclaimer.
//     * Redistributions in binary form must reproduce the above
// copyright notice, this list of conditions and the following disclaimer
// in the documentation and/or other materials provided with the
// distribution.
//     * Neither the name of Google Inc. nor the names of its
// contributors may be used to endorse or promote products derived from
// this software without specific prior written permission.
//
// THIS SOFTWARE IS PROVIDED BY THE COPYRIGHT HOLDERS AND CONTRIBUTORS
// "AS IS" AND ANY EXPRESS OR IMPLIED WARRANTIES, INCLUDING, BUT NOT
// LIMITED TO, THE IMPLIED WARRANTIES OF MERCHANTABILITY AND FITNESS FOR
// A PARTICULAR PURPOSE ARE DISCLAIMED. IN NO EVENT SHALL THE COPYRIGHT
// OWNER OR CONTRIBUTORS BE LIABLE FOR ANY DIRECT, INDIRECT, INCIDENTAL,
// SPECIAL, EXEMPLARY, OR CONSEQUENTIAL DAMAGES (INCLUDING, BUT NOT
// LIMITED TO, PROCUREMENT OF SUBSTITUTE GOODS OR SERVICES; LOSS OF USE,
// DATA, OR PROFITS; OR BUSINESS INTERRUPTION) HOWEVER CAUSED AND ON ANY
// THEORY OF LIABILITY, WHETHER IN CONTRACT, STRICT LIABILITY, OR TORT
// (INCLUDING NEGLIGENCE OR OTHERWISE) ARISING IN ANY WAY OUT OF THE USE
// OF THIS SOFTWARE, EVEN IF ADVISED OF THE POSSIBILITY OF SUCH DAMAGE.

// Author: kenton@google.com (Kenton Varda)

#include <google/protobuf/compiler/subprocess.h>

#include <algorithm>
#include <iostream>

#ifndef _WIN32
#include <errno.h>
#include <sys/select.h>
#include <sys/wait.h>
#include <signal.h>
#endif

#include <google/protobuf/stubs/logging.h>
#include <google/protobuf/stubs/common.h>
#include <google/protobuf/message.h>
#include <google/protobuf/stubs/substitute.h>


namespace google {
namespace protobuf {
namespace compiler {

#ifdef _WIN32

static void CloseHandleOrDie(HANDLE handle) {
  if (!CloseHandle(handle)) {
    GOOGLE_LOG(FATAL) << "CloseHandle: "
                      << Subprocess::Win32ErrorMessage(GetLastError());
  }
}

Subprocess::Subprocess()
    : process_start_error_(ERROR_SUCCESS),
      child_handle_(NULL), child_stdin_(NULL), child_stdout_(NULL) {}

Subprocess::~Subprocess() {
  if (child_stdin_ != NULL) {
    CloseHandleOrDie(child_stdin_);
  }
  if (child_stdout_ != NULL) {
    CloseHandleOrDie(child_stdout_);
  }
}

void Subprocess::Start(const string& program, SearchMode search_mode) {
  // Create the pipes.
  HANDLE stdin_pipe_read;
  HANDLE stdin_pipe_write;
  HANDLE stdout_pipe_read;
  HANDLE stdout_pipe_write;

  if (!CreatePipe(&stdin_pipe_read, &stdin_pipe_write, NULL, 0)) {
    GOOGLE_LOG(FATAL) << "CreatePipe: " << Win32ErrorMessage(GetLastError());
  }
  if (!CreatePipe(&stdout_pipe_read, &stdout_pipe_write, NULL, 0)) {
    GOOGLE_LOG(FATAL) << "CreatePipe: " << Win32ErrorMessage(GetLastError());
  }

  // Make child side of the pipes inheritable.
  if (!SetHandleInformation(stdin_pipe_read,
                            HANDLE_FLAG_INHERIT, HANDLE_FLAG_INHERIT)) {
    GOOGLE_LOG(FATAL) << "SetHandleInformation: "
                      << Win32ErrorMessage(GetLastError());
  }
  if (!SetHandleInformation(stdout_pipe_write,
                            HANDLE_FLAG_INHERIT, HANDLE_FLAG_INHERIT)) {
    GOOGLE_LOG(FATAL) << "SetHandleInformation: "
                      << Win32ErrorMessage(GetLastError());
  }

  // Setup STARTUPINFO to redirect handles.
  STARTUPINFOA startup_info;
  ZeroMemory(&startup_info, sizeof(startup_info));
  startup_info.cb = sizeof(startup_info);
  startup_info.dwFlags = STARTF_USESTDHANDLES;
  startup_info.hStdInput = stdin_pipe_read;
  startup_info.hStdOutput = stdout_pipe_write;
  startup_info.hStdError = GetStdHandle(STD_ERROR_HANDLE);

  if (startup_info.hStdError == INVALID_HANDLE_VALUE) {
    GOOGLE_LOG(FATAL) << "GetStdHandle: "
                      << Win32ErrorMessage(GetLastError());
  }

<<<<<<< HEAD
  // CreateProcess() mutates its second parameter.  WTF?
  char* name_copy = strdup(program.c_str());
=======
  // Invoking cmd.exe allows for '.bat' files from the path as well as '.exe'.
  // Using a malloc'ed string because CreateProcess() can mutate its second
  // parameter.
  char *command_line =
      portable_strdup(("cmd.exe /c \"" + program + "\"").c_str());
>>>>>>> 1ee15bae

  // Create the process.
  PROCESS_INFORMATION process_info;

  if (CreateProcessA((search_mode == SEARCH_PATH) ? NULL : program.c_str(),
                     (search_mode == SEARCH_PATH) ? command_line : NULL,
                     NULL,  // process security attributes
                     NULL,  // thread security attributes
                     TRUE,  // inherit handles?
                     0,     // obscure creation flags
                     NULL,  // environment (inherit from parent)
                     NULL,  // current directory (inherit from parent)
                     &startup_info,
                     &process_info)) {
    child_handle_ = process_info.hProcess;
    CloseHandleOrDie(process_info.hThread);
    child_stdin_ = stdin_pipe_write;
    child_stdout_ = stdout_pipe_read;
  } else {
    process_start_error_ = GetLastError();
    CloseHandleOrDie(stdin_pipe_write);
    CloseHandleOrDie(stdout_pipe_read);
  }

  CloseHandleOrDie(stdin_pipe_read);
  CloseHandleOrDie(stdout_pipe_write);
  free(command_line);
}

bool Subprocess::Communicate(const Message& input, Message* output,
                             string* error) {
  if (process_start_error_ != ERROR_SUCCESS) {
    *error = Win32ErrorMessage(process_start_error_);
    return false;
  }

  GOOGLE_CHECK(child_handle_ != NULL) << "Must call Start() first.";

  string input_data = input.SerializeAsString();
  string output_data;

  int input_pos = 0;

  while (child_stdout_ != NULL) {
    HANDLE handles[2];
    int handle_count = 0;

    if (child_stdin_ != NULL) {
      handles[handle_count++] = child_stdin_;
    }
    if (child_stdout_ != NULL) {
      handles[handle_count++] = child_stdout_;
    }

    DWORD wait_result =
        WaitForMultipleObjects(handle_count, handles, FALSE, INFINITE);

    HANDLE signaled_handle = NULL;
    if (wait_result >= WAIT_OBJECT_0 &&
        wait_result < WAIT_OBJECT_0 + handle_count) {
      signaled_handle = handles[wait_result - WAIT_OBJECT_0];
    } else if (wait_result == WAIT_FAILED) {
      GOOGLE_LOG(FATAL) << "WaitForMultipleObjects: "
                        << Win32ErrorMessage(GetLastError());
    } else {
      GOOGLE_LOG(FATAL) << "WaitForMultipleObjects: Unexpected return code: "
                        << wait_result;
    }

    if (signaled_handle == child_stdin_) {
      DWORD n;
      if (!WriteFile(child_stdin_,
                     input_data.data() + input_pos,
                     input_data.size() - input_pos,
                     &n, NULL)) {
        // Child closed pipe.  Presumably it will report an error later.
        // Pretend we're done for now.
        input_pos = input_data.size();
      } else {
        input_pos += n;
      }

      if (input_pos == input_data.size()) {
        // We're done writing.  Close.
        CloseHandleOrDie(child_stdin_);
        child_stdin_ = NULL;
      }
    } else if (signaled_handle == child_stdout_) {
      char buffer[4096];
      DWORD n;

      if (!ReadFile(child_stdout_, buffer, sizeof(buffer), &n, NULL)) {
        // We're done reading.  Close.
        CloseHandleOrDie(child_stdout_);
        child_stdout_ = NULL;
      } else {
        output_data.append(buffer, n);
      }
    }
  }

  if (child_stdin_ != NULL) {
    // Child did not finish reading input before it closed the output.
    // Presumably it exited with an error.
    CloseHandleOrDie(child_stdin_);
    child_stdin_ = NULL;
  }

  DWORD wait_result = WaitForSingleObject(child_handle_, INFINITE);

  if (wait_result == WAIT_FAILED) {
    GOOGLE_LOG(FATAL) << "WaitForSingleObject: "
                      << Win32ErrorMessage(GetLastError());
  } else if (wait_result != WAIT_OBJECT_0) {
    GOOGLE_LOG(FATAL) << "WaitForSingleObject: Unexpected return code: "
                      << wait_result;
  }

  DWORD exit_code;
  if (!GetExitCodeProcess(child_handle_, &exit_code)) {
    GOOGLE_LOG(FATAL) << "GetExitCodeProcess: "
                      << Win32ErrorMessage(GetLastError());
  }

  CloseHandleOrDie(child_handle_);
  child_handle_ = NULL;

  if (exit_code != 0) {
    *error = strings::Substitute(
        "Plugin failed with status code $0.", exit_code);
    return false;
  }

  if (!output->ParseFromString(output_data)) {
    *error = "Plugin output is unparseable: " + CEscape(output_data);
    return false;
  }

  return true;
}

string Subprocess::Win32ErrorMessage(DWORD error_code) {
  char* message;

  // WTF?
  FormatMessage(FORMAT_MESSAGE_ALLOCATE_BUFFER |
                FORMAT_MESSAGE_FROM_SYSTEM |
                FORMAT_MESSAGE_IGNORE_INSERTS,
                NULL, error_code, 0,
                (LPTSTR)&message,  // NOT A BUG!
                0, NULL);

  string result = message;
  LocalFree(message);
  return result;
}

// ===================================================================

#else  // _WIN32

Subprocess::Subprocess()
    : child_pid_(-1), child_stdin_(-1), child_stdout_(-1) {}

Subprocess::~Subprocess() {
  if (child_stdin_ != -1) {
    close(child_stdin_);
  }
  if (child_stdout_ != -1) {
    close(child_stdout_);
  }
}

void Subprocess::Start(const string& program, SearchMode search_mode) {
  // Note that we assume that there are no other threads, thus we don't have to
  // do crazy stuff like using socket pairs or avoiding libc locks.

  // [0] is read end, [1] is write end.
  int stdin_pipe[2];
  int stdout_pipe[2];

  GOOGLE_CHECK(pipe(stdin_pipe) != -1);
  GOOGLE_CHECK(pipe(stdout_pipe) != -1);

  char* argv[2] = { strdup(program.c_str()), NULL };

  child_pid_ = fork();
  if (child_pid_ == -1) {
    GOOGLE_LOG(FATAL) << "fork: " << strerror(errno);
  } else if (child_pid_ == 0) {
    // We are the child.
    dup2(stdin_pipe[0], STDIN_FILENO);
    dup2(stdout_pipe[1], STDOUT_FILENO);

    close(stdin_pipe[0]);
    close(stdin_pipe[1]);
    close(stdout_pipe[0]);
    close(stdout_pipe[1]);

    switch (search_mode) {
      case SEARCH_PATH:
        execvp(argv[0], argv);
        break;
      case EXACT_NAME:
        execv(argv[0], argv);
        break;
    }

    // Write directly to STDERR_FILENO to avoid stdio code paths that may do
    // stuff that is unsafe here.
    int ignored;
    ignored = write(STDERR_FILENO, argv[0], strlen(argv[0]));
    const char* message = ": program not found or is not executable\n";
    ignored = write(STDERR_FILENO, message, strlen(message));
    (void) ignored;

    // Must use _exit() rather than exit() to avoid flushing output buffers
    // that will also be flushed by the parent.
    _exit(1);
  } else {
    free(argv[0]);

    close(stdin_pipe[0]);
    close(stdout_pipe[1]);

    child_stdin_ = stdin_pipe[1];
    child_stdout_ = stdout_pipe[0];
  }
}

bool Subprocess::Communicate(const Message& input, Message* output,
                             string* error) {

  GOOGLE_CHECK_NE(child_stdin_, -1) << "Must call Start() first.";

  // The "sighandler_t" typedef is GNU-specific, so define our own.
  typedef void SignalHandler(int);

  // Make sure SIGPIPE is disabled so that if the child dies it doesn't kill us.
  SignalHandler* old_pipe_handler = signal(SIGPIPE, SIG_IGN);

  string input_data = input.SerializeAsString();
  string output_data;

  int input_pos = 0;
  int max_fd = std::max(child_stdin_, child_stdout_);

  while (child_stdout_ != -1) {
    fd_set read_fds;
    fd_set write_fds;
    FD_ZERO(&read_fds);
    FD_ZERO(&write_fds);
    if (child_stdout_ != -1) {
      FD_SET(child_stdout_, &read_fds);
    }
    if (child_stdin_ != -1) {
      FD_SET(child_stdin_, &write_fds);
    }

    if (select(max_fd + 1, &read_fds, &write_fds, NULL, NULL) < 0) {
      if (errno == EINTR) {
        // Interrupted by signal.  Try again.
        continue;
      } else {
        GOOGLE_LOG(FATAL) << "select: " << strerror(errno);
      }
    }

    if (child_stdin_ != -1 && FD_ISSET(child_stdin_, &write_fds)) {
      int n = write(child_stdin_, input_data.data() + input_pos,
                                  input_data.size() - input_pos);
      if (n < 0) {
        // Child closed pipe.  Presumably it will report an error later.
        // Pretend we're done for now.
        input_pos = input_data.size();
      } else {
        input_pos += n;
      }

      if (input_pos == input_data.size()) {
        // We're done writing.  Close.
        close(child_stdin_);
        child_stdin_ = -1;
      }
    }

    if (child_stdout_ != -1 && FD_ISSET(child_stdout_, &read_fds)) {
      char buffer[4096];
      int n = read(child_stdout_, buffer, sizeof(buffer));

      if (n > 0) {
        output_data.append(buffer, n);
      } else {
        // We're done reading.  Close.
        close(child_stdout_);
        child_stdout_ = -1;
      }
    }
  }

  if (child_stdin_ != -1) {
    // Child did not finish reading input before it closed the output.
    // Presumably it exited with an error.
    close(child_stdin_);
    child_stdin_ = -1;
  }

  int status;
  while (waitpid(child_pid_, &status, 0) == -1) {
    if (errno != EINTR) {
      GOOGLE_LOG(FATAL) << "waitpid: " << strerror(errno);
    }
  }

  // Restore SIGPIPE handling.
  signal(SIGPIPE, old_pipe_handler);

  if (WIFEXITED(status)) {
    if (WEXITSTATUS(status) != 0) {
      int error_code = WEXITSTATUS(status);
      *error = strings::Substitute(
          "Plugin failed with status code $0.", error_code);
      return false;
    }
  } else if (WIFSIGNALED(status)) {
    int signal = WTERMSIG(status);
    *error = strings::Substitute(
        "Plugin killed by signal $0.", signal);
    return false;
  } else {
    *error = "Neither WEXITSTATUS nor WTERMSIG is true?";
    return false;
  }

  if (!output->ParseFromString(output_data)) {
    *error = "Plugin output is unparseable: " + CEscape(output_data);
    return false;
  }

  return true;
}

#endif  // !_WIN32

}  // namespace compiler
}  // namespace protobuf
}  // namespace google<|MERGE_RESOLUTION|>--- conflicted
+++ resolved
@@ -33,6 +33,7 @@
 #include <google/protobuf/compiler/subprocess.h>
 
 #include <algorithm>
+#include <cstring>
 #include <iostream>
 
 #ifndef _WIN32
@@ -47,10 +48,19 @@
 #include <google/protobuf/message.h>
 #include <google/protobuf/stubs/substitute.h>
 
-
 namespace google {
 namespace protobuf {
 namespace compiler {
+
+namespace {
+char* portable_strdup(const char* s) {
+  char* ns = (char*) malloc(strlen(s) + 1);
+  if (ns != NULL) {
+    strcpy(ns, s);
+  }
+  return ns;
+}
+}  // namespace
 
 #ifdef _WIN32
 
@@ -114,16 +124,11 @@
                       << Win32ErrorMessage(GetLastError());
   }
 
-<<<<<<< HEAD
-  // CreateProcess() mutates its second parameter.  WTF?
-  char* name_copy = strdup(program.c_str());
-=======
   // Invoking cmd.exe allows for '.bat' files from the path as well as '.exe'.
   // Using a malloc'ed string because CreateProcess() can mutate its second
   // parameter.
   char *command_line =
       portable_strdup(("cmd.exe /c \"" + program + "\"").c_str());
->>>>>>> 1ee15bae
 
   // Create the process.
   PROCESS_INFORMATION process_info;
@@ -269,12 +274,11 @@
   char* message;
 
   // WTF?
-  FormatMessage(FORMAT_MESSAGE_ALLOCATE_BUFFER |
-                FORMAT_MESSAGE_FROM_SYSTEM |
-                FORMAT_MESSAGE_IGNORE_INSERTS,
-                NULL, error_code, 0,
-                (LPTSTR)&message,  // NOT A BUG!
-                0, NULL);
+  FormatMessageA(FORMAT_MESSAGE_ALLOCATE_BUFFER | FORMAT_MESSAGE_FROM_SYSTEM |
+                     FORMAT_MESSAGE_IGNORE_INSERTS,
+                 NULL, error_code, 0,
+                 (LPSTR)&message,  // NOT A BUG!
+                 0, NULL);
 
   string result = message;
   LocalFree(message);
@@ -308,7 +312,7 @@
   GOOGLE_CHECK(pipe(stdin_pipe) != -1);
   GOOGLE_CHECK(pipe(stdout_pipe) != -1);
 
-  char* argv[2] = { strdup(program.c_str()), NULL };
+  char* argv[2] = { portable_strdup(program.c_str()), NULL };
 
   child_pid_ = fork();
   if (child_pid_ == -1) {
@@ -356,7 +360,6 @@
 
 bool Subprocess::Communicate(const Message& input, Message* output,
                              string* error) {
-
   GOOGLE_CHECK_NE(child_stdin_, -1) << "Must call Start() first.";
 
   // The "sighandler_t" typedef is GNU-specific, so define our own.

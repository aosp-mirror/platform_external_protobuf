--- conflicted
+++ resolved
@@ -155,7 +155,7 @@
   for (int i = 0; i < descriptor->field_count(); i++) {
     fields[i] = descriptor->field(i);
   }
-  sort(fields, fields + descriptor->field_count(), FieldOrderingByNumber());
+  std::sort(fields, fields + descriptor->field_count(), FieldOrderingByNumber());
   return fields;
 }
 
@@ -167,7 +167,7 @@
   for (int i = 0; i < descriptor->field_count(); i++) {
     fields[i] = descriptor->field(i);
   }
-  sort(fields, fields + descriptor->field_count(),
+  std::sort(fields, fields + descriptor->field_count(),
        FieldOrderingByStorageSize());
   return fields;
 }
@@ -179,7 +179,10 @@
     : root_classname_(root_classname),
       descriptor_(descriptor),
       field_generators_(descriptor, options),
-      class_name_(ClassName(descriptor_)) {
+      class_name_(ClassName(descriptor_)),
+      deprecated_attribute_(
+          GetOptionalDeprecatedAttribute(descriptor, descriptor->file(), false, true)) {
+
   for (int i = 0; i < descriptor_->extension_count(); i++) {
     extension_generators_.push_back(
         new ExtensionGenerator(class_name_, descriptor_->extension(i)));
@@ -229,7 +232,7 @@
   }
 }
 
-void MessageGenerator::DetermineForwardDeclarations(set<string>* fwd_decls) {
+void MessageGenerator::DetermineForwardDeclarations(std::set<string>* fwd_decls) {
   if (!IsMapEntryMessage(descriptor_)) {
     for (int i = 0; i < descriptor_->field_count(); i++) {
       const FieldDescriptor* fieldDescriptor = descriptor_->field(i);
@@ -245,8 +248,6 @@
   }
 }
 
-<<<<<<< HEAD
-=======
 bool MessageGenerator::IncludesOneOfDefinition() const {
   if (!oneof_generators_.empty()) {
     return true;
@@ -263,7 +264,6 @@
   return false;
 }
 
->>>>>>> 1ee15bae
 void MessageGenerator::GenerateEnumHeader(io::Printer* printer) {
   for (std::vector<EnumGenerator*>::iterator iter = enum_generators_.begin();
        iter != enum_generators_.end(); ++iter) {
@@ -333,7 +333,7 @@
   string message_comments;
   SourceLocation location;
   if (descriptor_->GetSourceLocation(&location)) {
-    message_comments = BuildCommentsString(location);
+    message_comments = BuildCommentsString(location, false);
   } else {
     message_comments = "";
   }
@@ -341,7 +341,7 @@
   printer->Print(
       "$comments$$deprecated_attribute$@interface $classname$ : GPBMessage\n\n",
       "classname", class_name_,
-      "deprecated_attribute", GetOptionalDeprecatedAttribute(descriptor_, false, true),
+      "deprecated_attribute", deprecated_attribute_,
       "comments", message_comments);
 
   std::vector<char> seen_oneofs(descriptor_->oneof_decl_count(), 0);
@@ -398,6 +398,14 @@
         "\n",
         "classname", class_name_);
 
+    if (!deprecated_attribute_.empty()) {
+      // No warnings when compiling the impl of this deprecated class.
+      printer->Print(
+          "#pragma clang diagnostic push\n"
+          "#pragma clang diagnostic ignored \"-Wdeprecated-implementations\"\n"
+          "\n");
+    }
+
     printer->Print("@implementation $classname$\n\n",
                    "classname", class_name_);
 
@@ -421,7 +429,7 @@
       sorted_extensions.push_back(descriptor_->extension_range(i));
     }
 
-    sort(sorted_extensions.begin(), sorted_extensions.end(),
+    std::sort(sorted_extensions.begin(), sorted_extensions.end(),
          ExtensionRangeOrdering());
 
     // Assign has bits:
@@ -505,7 +513,7 @@
           "    };\n");
     }
 
-    map<string, string> vars;
+    std::map<string, string> vars;
     vars["classname"] = class_name_;
     vars["rootclassname"] = root_classname_;
     vars["fields"] = has_fields ? "fields" : "NULL";
@@ -523,7 +531,8 @@
     if (descriptor_->options().message_set_wire_format()) {
       init_flags.push_back("GPBDescriptorInitializationFlag_WireFormat");
     }
-    vars["init_flags"] = BuildFlagsString(init_flags);
+    vars["init_flags"] = BuildFlagsString(FLAGTYPE_DESCRIPTOR_INITIALIZATION,
+                                          init_flags);
 
     printer->Print(
         vars,
@@ -581,6 +590,19 @@
           "    [localDescriptor setupExtensionRanges:ranges\n"
           "                                    count:(uint32_t)(sizeof(ranges) / sizeof(GPBExtensionRange))];\n");
     }
+    if (descriptor_->containing_type() != NULL) {
+      string parent_class_name = ClassName(descriptor_->containing_type());
+      printer->Print(
+          "    [localDescriptor setupContainingMessageClassName:GPBStringifySymbol($parent_name$)];\n",
+          "parent_name", parent_class_name);
+    }
+    string suffix_added;
+    ClassName(descriptor_, &suffix_added);
+    if (suffix_added.size() > 0) {
+      printer->Print(
+          "    [localDescriptor setupMessageClassNameSuffix:@\"$suffix$\"];\n",
+          "suffix", suffix_added);
+    }
     printer->Print(
         "    #if defined(DEBUG) && DEBUG\n"
         "      NSAssert(descriptor == nil, @\"Startup recursed!\");\n"
@@ -591,6 +613,12 @@
         "}\n\n"
         "@end\n\n");
 
+    if (!deprecated_attribute_.empty()) {
+      printer->Print(
+          "#pragma clang diagnostic pop\n"
+          "\n");
+    }
+
     for (int i = 0; i < descriptor_->field_count(); i++) {
       field_generators_.get(descriptor_->field(i))
           .GenerateCFunctionImplementations(printer);

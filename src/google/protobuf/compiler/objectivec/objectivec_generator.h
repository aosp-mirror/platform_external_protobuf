// Protocol Buffers - Google's data interchange format
// Copyright 2008 Google Inc.  All rights reserved.
// https://developers.google.com/protocol-buffers/
//
// Redistribution and use in source and binary forms, with or without
// modification, are permitted provided that the following conditions are
// met:
//
//     * Redistributions of source code must retain the above copyright
// notice, this list of conditions and the following disclaimer.
//     * Redistributions in binary form must reproduce the above
// copyright notice, this list of conditions and the following disclaimer
// in the documentation and/or other materials provided with the
// distribution.
//     * Neither the name of Google Inc. nor the names of its
// contributors may be used to endorse or promote products derived from
// this software without specific prior written permission.
//
// THIS SOFTWARE IS PROVIDED BY THE COPYRIGHT HOLDERS AND CONTRIBUTORS
// "AS IS" AND ANY EXPRESS OR IMPLIED WARRANTIES, INCLUDING, BUT NOT
// LIMITED TO, THE IMPLIED WARRANTIES OF MERCHANTABILITY AND FITNESS FOR
// A PARTICULAR PURPOSE ARE DISCLAIMED. IN NO EVENT SHALL THE COPYRIGHT
// OWNER OR CONTRIBUTORS BE LIABLE FOR ANY DIRECT, INDIRECT, INCIDENTAL,
// SPECIAL, EXEMPLARY, OR CONSEQUENTIAL DAMAGES (INCLUDING, BUT NOT
// LIMITED TO, PROCUREMENT OF SUBSTITUTE GOODS OR SERVICES; LOSS OF USE,
// DATA, OR PROFITS; OR BUSINESS INTERRUPTION) HOWEVER CAUSED AND ON ANY
// THEORY OF LIABILITY, WHETHER IN CONTRACT, STRICT LIABILITY, OR TORT
// (INCLUDING NEGLIGENCE OR OTHERWISE) ARISING IN ANY WAY OUT OF THE USE
// OF THIS SOFTWARE, EVEN IF ADVISED OF THE POSSIBILITY OF SUCH DAMAGE.

// Generates ObjectiveC code for a given .proto file.

#ifndef GOOGLE_PROTOBUF_COMPILER_OBJECTIVEC_GENERATOR_H__
#define GOOGLE_PROTOBUF_COMPILER_OBJECTIVEC_GENERATOR_H__

#include <string>
#include <google/protobuf/compiler/code_generator.h>
#include <google/protobuf/descriptor.h>

#include <google/protobuf/port_def.inc>

namespace google {
namespace protobuf {
namespace compiler {
namespace objectivec {

<<<<<<< HEAD
class LIBPROTOC_EXPORT ObjectiveCGenerator : public CodeGenerator {
=======
// CodeGenerator implementation which generates a ObjectiveC source file and
// header.  If you create your own protocol compiler binary and you want it to
// support ObjectiveC output, you can do so by registering an instance of this
// CodeGenerator with the CommandLineInterface in your main() function.
class PROTOC_EXPORT ObjectiveCGenerator : public CodeGenerator {
>>>>>>> 1ee15bae
 public:
  ObjectiveCGenerator();
  ~ObjectiveCGenerator();

  ObjectiveCGenerator(const ObjectiveCGenerator&) = delete;
  ObjectiveCGenerator& operator=(const ObjectiveCGenerator&) = delete;

  // implements CodeGenerator ----------------------------------------
<<<<<<< HEAD
  bool Generate(const FileDescriptor* file, const string& parameter,
                OutputDirectory* output_directory, string* error) const;

 private:
  GOOGLE_DISALLOW_EVIL_CONSTRUCTORS(ObjectiveCGenerator);
=======
  bool HasGenerateAll() const;
  bool Generate(const FileDescriptor* file,
                const string& parameter,
                GeneratorContext* context,
                string* error) const;
  bool GenerateAll(const std::vector<const FileDescriptor*>& files,
                   const string& parameter,
                   GeneratorContext* context,
                   string* error) const;
>>>>>>> 1ee15bae
};

}  // namespace objectivec
}  // namespace compiler
}  // namespace protobuf
}  // namespace google

#include <google/protobuf/port_undef.inc>

#endif  // GOOGLE_PROTOBUF_COMPILER_OBJECTIVEC_GENERATOR_H__<|MERGE_RESOLUTION|>--- conflicted
+++ resolved
@@ -44,15 +44,11 @@
 namespace compiler {
 namespace objectivec {
 
-<<<<<<< HEAD
-class LIBPROTOC_EXPORT ObjectiveCGenerator : public CodeGenerator {
-=======
 // CodeGenerator implementation which generates a ObjectiveC source file and
 // header.  If you create your own protocol compiler binary and you want it to
 // support ObjectiveC output, you can do so by registering an instance of this
 // CodeGenerator with the CommandLineInterface in your main() function.
 class PROTOC_EXPORT ObjectiveCGenerator : public CodeGenerator {
->>>>>>> 1ee15bae
  public:
   ObjectiveCGenerator();
   ~ObjectiveCGenerator();
@@ -61,13 +57,6 @@
   ObjectiveCGenerator& operator=(const ObjectiveCGenerator&) = delete;
 
   // implements CodeGenerator ----------------------------------------
-<<<<<<< HEAD
-  bool Generate(const FileDescriptor* file, const string& parameter,
-                OutputDirectory* output_directory, string* error) const;
-
- private:
-  GOOGLE_DISALLOW_EVIL_CONSTRUCTORS(ObjectiveCGenerator);
-=======
   bool HasGenerateAll() const;
   bool Generate(const FileDescriptor* file,
                 const string& parameter,
@@ -77,7 +66,6 @@
                    const string& parameter,
                    GeneratorContext* context,
                    string* error) const;
->>>>>>> 1ee15bae
 };
 
 }  // namespace objectivec

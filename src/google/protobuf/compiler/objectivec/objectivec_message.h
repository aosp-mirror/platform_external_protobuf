--- conflicted
+++ resolved
@@ -63,7 +63,10 @@
   void GenerateMessageHeader(io::Printer* printer);
   void GenerateSource(io::Printer* printer);
   void GenerateExtensionRegistrationSource(io::Printer* printer);
-  void DetermineForwardDeclarations(set<string>* fwd_decls);
+  void DetermineForwardDeclarations(std::set<string>* fwd_decls);
+
+  // Checks if the message or a nested message includes a oneof definition.
+  bool IncludesOneOfDefinition() const;
 
  private:
   void GenerateParseFromMethodsHeader(io::Printer* printer);
@@ -81,20 +84,11 @@
   const Descriptor* descriptor_;
   FieldGeneratorMap field_generators_;
   const string class_name_;
-<<<<<<< HEAD
-  vector<ExtensionGenerator*> extension_generators_;
-  vector<EnumGenerator*> enum_generators_;
-  vector<MessageGenerator*> nested_message_generators_;
-  vector<OneofGenerator*> oneof_generators_;
-
-  GOOGLE_DISALLOW_EVIL_CONSTRUCTORS(MessageGenerator);
-=======
   const string deprecated_attribute_;
   std::vector<ExtensionGenerator*> extension_generators_;
   std::vector<EnumGenerator*> enum_generators_;
   std::vector<MessageGenerator*> nested_message_generators_;
   std::vector<OneofGenerator*> oneof_generators_;
->>>>>>> 1ee15bae
 };
 
 }  // namespace objectivec

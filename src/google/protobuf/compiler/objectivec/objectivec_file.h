// Protocol Buffers - Google's data interchange format
// Copyright 2008 Google Inc.  All rights reserved.
// https://developers.google.com/protocol-buffers/
//
// Redistribution and use in source and binary forms, with or without
// modification, are permitted provided that the following conditions are
// met:
//
//     * Redistributions of source code must retain the above copyright
// notice, this list of conditions and the following disclaimer.
//     * Redistributions in binary form must reproduce the above
// copyright notice, this list of conditions and the following disclaimer
// in the documentation and/or other materials provided with the
// distribution.
//     * Neither the name of Google Inc. nor the names of its
// contributors may be used to endorse or promote products derived from
// this software without specific prior written permission.
//
// THIS SOFTWARE IS PROVIDED BY THE COPYRIGHT HOLDERS AND CONTRIBUTORS
// "AS IS" AND ANY EXPRESS OR IMPLIED WARRANTIES, INCLUDING, BUT NOT
// LIMITED TO, THE IMPLIED WARRANTIES OF MERCHANTABILITY AND FITNESS FOR
// A PARTICULAR PURPOSE ARE DISCLAIMED. IN NO EVENT SHALL THE COPYRIGHT
// OWNER OR CONTRIBUTORS BE LIABLE FOR ANY DIRECT, INDIRECT, INCIDENTAL,
// SPECIAL, EXEMPLARY, OR CONSEQUENTIAL DAMAGES (INCLUDING, BUT NOT
// LIMITED TO, PROCUREMENT OF SUBSTITUTE GOODS OR SERVICES; LOSS OF USE,
// DATA, OR PROFITS; OR BUSINESS INTERRUPTION) HOWEVER CAUSED AND ON ANY
// THEORY OF LIABILITY, WHETHER IN CONTRACT, STRICT LIABILITY, OR TORT
// (INCLUDING NEGLIGENCE OR OTHERWISE) ARISING IN ANY WAY OUT OF THE USE
// OF THIS SOFTWARE, EVEN IF ADVISED OF THE POSSIBILITY OF SUCH DAMAGE.

#ifndef GOOGLE_PROTOBUF_COMPILER_OBJECTIVEC_FILE_H__
#define GOOGLE_PROTOBUF_COMPILER_OBJECTIVEC_FILE_H__

#include <string>
#include <set>
#include <vector>
#include <google/protobuf/compiler/objectivec/objectivec_helpers.h>
#include <google/protobuf/descriptor.h>
#include <google/protobuf/io/printer.h>

namespace google {
namespace protobuf {
namespace compiler {
namespace objectivec {

class EnumGenerator;
class ExtensionGenerator;
class MessageGenerator;

class FileGenerator {
 public:
  FileGenerator(const FileDescriptor* file, const Options& options);
  ~FileGenerator();

  FileGenerator(const FileGenerator&) = delete;
  FileGenerator& operator=(const FileGenerator&) = delete;

  void GenerateSource(io::Printer* printer);
  void GenerateHeader(io::Printer* printer);

  const string& RootClassName() const { return root_class_name_; }
  const string Path() const;

  bool IsPublicDependency() const { return is_public_dep_; }

 protected:
  void SetIsPublicDependency(bool is_public_dep) {
    is_public_dep_ = is_public_dep;
  }

 private:
  const FileDescriptor* file_;
  string root_class_name_;
  bool is_bundled_proto_;

<<<<<<< HEAD
  // Access this field through the DependencyGenerators accessor call below.
  // Do not reference it directly.
  vector<FileGenerator*> dependency_generators_;

  vector<EnumGenerator*> enum_generators_;
  vector<MessageGenerator*> message_generators_;
  vector<ExtensionGenerator*> extension_generators_;
  bool is_public_dep_;

  const Options options_;

  const vector<FileGenerator*>& DependencyGenerators();

  GOOGLE_DISALLOW_EVIL_CONSTRUCTORS(FileGenerator);
=======
  std::vector<EnumGenerator*> enum_generators_;
  std::vector<MessageGenerator*> message_generators_;
  std::vector<ExtensionGenerator*> extension_generators_;

  const Options options_;

  void PrintFileRuntimePreamble(
      io::Printer* printer, const std::set<string>& headers_to_import) const;
>>>>>>> 1ee15bae
};

}  // namespace objectivec
}  // namespace compiler
}  // namespace protobuf
}  // namespace google

#endif  // GOOGLE_PROTOBUF_COMPILER_OBJECTIVEC_FILE_H__<|MERGE_RESOLUTION|>--- conflicted
+++ resolved
@@ -59,36 +59,12 @@
   void GenerateHeader(io::Printer* printer);
 
   const string& RootClassName() const { return root_class_name_; }
-  const string Path() const;
-
-  bool IsPublicDependency() const { return is_public_dep_; }
-
- protected:
-  void SetIsPublicDependency(bool is_public_dep) {
-    is_public_dep_ = is_public_dep;
-  }
 
  private:
   const FileDescriptor* file_;
   string root_class_name_;
   bool is_bundled_proto_;
 
-<<<<<<< HEAD
-  // Access this field through the DependencyGenerators accessor call below.
-  // Do not reference it directly.
-  vector<FileGenerator*> dependency_generators_;
-
-  vector<EnumGenerator*> enum_generators_;
-  vector<MessageGenerator*> message_generators_;
-  vector<ExtensionGenerator*> extension_generators_;
-  bool is_public_dep_;
-
-  const Options options_;
-
-  const vector<FileGenerator*>& DependencyGenerators();
-
-  GOOGLE_DISALLOW_EVIL_CONSTRUCTORS(FileGenerator);
-=======
   std::vector<EnumGenerator*> enum_generators_;
   std::vector<MessageGenerator*> message_generators_;
   std::vector<ExtensionGenerator*> extension_generators_;
@@ -97,7 +73,6 @@
 
   void PrintFileRuntimePreamble(
       io::Printer* printer, const std::set<string>& headers_to_import) const;
->>>>>>> 1ee15bae
 };
 
 }  // namespace objectivec

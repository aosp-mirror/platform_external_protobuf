--- conflicted
+++ resolved
@@ -65,7 +65,7 @@
   virtual void GenerateCFunctionImplementations(io::Printer* printer) const;
 
   // Exposed for subclasses, should always call it on the parent class also.
-  virtual void DetermineForwardDeclarations(set<string>* fwd_decls) const;
+  virtual void DetermineForwardDeclarations(std::set<string>* fwd_decls) const;
 
   // Used during generation, not intended to be extended by subclasses.
   void GenerateFieldDescription(
@@ -98,14 +98,7 @@
   virtual bool WantsHasProperty(void) const = 0;
 
   const FieldDescriptor* descriptor_;
-<<<<<<< HEAD
-  map<string, string> variables_;
-
- private:
-  GOOGLE_DISALLOW_EVIL_CONSTRUCTORS(FieldGenerator);
-=======
   std::map<string, string> variables_;
->>>>>>> 1ee15bae
 };
 
 class SingleFieldGenerator : public FieldGenerator {

// Protocol Buffers - Google's data interchange format
// Copyright 2008 Google Inc.  All rights reserved.
// https://developers.google.com/protocol-buffers/
//
// Redistribution and use in source and binary forms, with or without
// modification, are permitted provided that the following conditions are
// met:
//
//     * Redistributions of source code must retain the above copyright
// notice, this list of conditions and the following disclaimer.
//     * Redistributions in binary form must reproduce the above
// copyright notice, this list of conditions and the following disclaimer
// in the documentation and/or other materials provided with the
// distribution.
//     * Neither the name of Google Inc. nor the names of its
// contributors may be used to endorse or promote products derived from
// this software without specific prior written permission.
//
// THIS SOFTWARE IS PROVIDED BY THE COPYRIGHT HOLDERS AND CONTRIBUTORS
// "AS IS" AND ANY EXPRESS OR IMPLIED WARRANTIES, INCLUDING, BUT NOT
// LIMITED TO, THE IMPLIED WARRANTIES OF MERCHANTABILITY AND FITNESS FOR
// A PARTICULAR PURPOSE ARE DISCLAIMED. IN NO EVENT SHALL THE COPYRIGHT
// OWNER OR CONTRIBUTORS BE LIABLE FOR ANY DIRECT, INDIRECT, INCIDENTAL,
// SPECIAL, EXEMPLARY, OR CONSEQUENTIAL DAMAGES (INCLUDING, BUT NOT
// LIMITED TO, PROCUREMENT OF SUBSTITUTE GOODS OR SERVICES; LOSS OF USE,
// DATA, OR PROFITS; OR BUSINESS INTERRUPTION) HOWEVER CAUSED AND ON ANY
// THEORY OF LIABILITY, WHETHER IN CONTRACT, STRICT LIABILITY, OR TORT
// (INCLUDING NEGLIGENCE OR OTHERWISE) ARISING IN ANY WAY OUT OF THE USE
// OF THIS SOFTWARE, EVEN IF ADVISED OF THE POSSIBILITY OF SUCH DAMAGE.

#ifndef GOOGLE_PROTOBUF_COMPILER_OBJECTIVEC_HELPERS_H__
#define GOOGLE_PROTOBUF_COMPILER_OBJECTIVEC_HELPERS_H__

#include <string>
#include <vector>

#include <google/protobuf/descriptor.h>
#include <google/protobuf/descriptor.pb.h>

#include <google/protobuf/port_def.inc>

namespace google {
namespace protobuf {
namespace compiler {
namespace objectivec {

// Generator options (see objectivec_generator.cc for a description of each):
struct Options {
  Options();
  string expected_prefixes_path;
<<<<<<< HEAD
};

// Escape C++ trigraphs by escaping question marks to "\?".
string EscapeTrigraphs(const string& to_escape);

// Strips ".proto" or ".protodevel" from the end of a filename.
string StripProto(const string& filename);

// Returns true if the name requires a ns_returns_not_retained attribute applied
// to it.
bool IsRetainedName(const string& name);

// Returns true if the name starts with "init" and will need to have special
// handling under ARC.
bool IsInitName(const string& name);

// Gets the name of the file we're going to generate (sans the .pb.h
// extension).  This does not include the path to that file.
string FileName(const FileDescriptor* file);
=======
  std::vector<string> expected_prefixes_suppressions;
  string generate_for_named_framework;
  string named_framework_to_proto_path_mappings_path;
};

// Escape C++ trigraphs by escaping question marks to "\?".
string PROTOC_EXPORT EscapeTrigraphs(const string& to_escape);

// Strips ".proto" or ".protodevel" from the end of a filename.
string PROTOC_EXPORT StripProto(const string& filename);

// Remove white space from either end of a StringPiece.
void PROTOC_EXPORT TrimWhitespace(StringPiece* input);

// Returns true if the name requires a ns_returns_not_retained attribute applied
// to it.
bool PROTOC_EXPORT IsRetainedName(const string& name);

// Returns true if the name starts with "init" and will need to have special
// handling under ARC.
bool PROTOC_EXPORT IsInitName(const string& name);

// Gets the objc_class_prefix.
string PROTOC_EXPORT FileClassPrefix(const FileDescriptor* file);
>>>>>>> 1ee15bae

// Gets the path of the file we're going to generate (sans the .pb.h
// extension).  The path will be dependent on the objectivec package
// declared in the proto package.
<<<<<<< HEAD
string FilePath(const FileDescriptor* file);
=======
string PROTOC_EXPORT FilePath(const FileDescriptor* file);

// Just like FilePath(), but without the directory part.
string PROTOC_EXPORT FilePathBasename(const FileDescriptor* file);
>>>>>>> 1ee15bae

// Gets the name of the root class we'll generate in the file.  This class
// is not meant for external consumption, but instead contains helpers that
// the rest of the classes need
<<<<<<< HEAD
string FileClassName(const FileDescriptor* file);

// These return the fully-qualified class name corresponding to the given
// descriptor.
string ClassName(const Descriptor* descriptor);
string EnumName(const EnumDescriptor* descriptor);

// Returns the fully-qualified name of the enum value corresponding to the
// the descriptor.
string EnumValueName(const EnumValueDescriptor* descriptor);

// Returns the name of the enum value corresponding to the descriptor.
string EnumValueShortName(const EnumValueDescriptor* descriptor);

// Reverse what an enum does.
string UnCamelCaseEnumShortName(const string& name);

// Returns the name to use for the extension (used as the method off the file's
// Root class).
string ExtensionMethodName(const FieldDescriptor* descriptor);

// Returns the transformed field name.
string FieldName(const FieldDescriptor* field);
string FieldNameCapitalized(const FieldDescriptor* field);

// Returns the transformed oneof name.
string OneofEnumName(const OneofDescriptor* descriptor);
string OneofName(const OneofDescriptor* descriptor);
string OneofNameCapitalized(const OneofDescriptor* descriptor);
=======
string PROTOC_EXPORT FileClassName(const FileDescriptor* file);

// These return the fully-qualified class name corresponding to the given
// descriptor.
string PROTOC_EXPORT ClassName(const Descriptor* descriptor);
string PROTOC_EXPORT ClassName(const Descriptor* descriptor,
                               string* out_suffix_added);
string PROTOC_EXPORT EnumName(const EnumDescriptor* descriptor);

// Returns the fully-qualified name of the enum value corresponding to the
// the descriptor.
string PROTOC_EXPORT EnumValueName(const EnumValueDescriptor* descriptor);

// Returns the name of the enum value corresponding to the descriptor.
string PROTOC_EXPORT EnumValueShortName(const EnumValueDescriptor* descriptor);

// Reverse what an enum does.
string PROTOC_EXPORT UnCamelCaseEnumShortName(const string& name);

// Returns the name to use for the extension (used as the method off the file's
// Root class).
string PROTOC_EXPORT ExtensionMethodName(const FieldDescriptor* descriptor);

// Returns the transformed field name.
string PROTOC_EXPORT FieldName(const FieldDescriptor* field);
string PROTOC_EXPORT FieldNameCapitalized(const FieldDescriptor* field);

// Returns the transformed oneof name.
string PROTOC_EXPORT OneofEnumName(const OneofDescriptor* descriptor);
string PROTOC_EXPORT OneofName(const OneofDescriptor* descriptor);
string PROTOC_EXPORT OneofNameCapitalized(const OneofDescriptor* descriptor);
>>>>>>> 1ee15bae

inline bool HasFieldPresence(const FileDescriptor* file) {
  return file->syntax() != FileDescriptor::SYNTAX_PROTO3;
}

inline bool HasPreservingUnknownEnumSemantics(const FileDescriptor* file) {
  return file->syntax() == FileDescriptor::SYNTAX_PROTO3;
}

inline bool IsMapEntryMessage(const Descriptor* descriptor) {
  return descriptor->options().map_entry();
}

// Reverse of the above.
<<<<<<< HEAD
string UnCamelCaseFieldName(const string& name, const FieldDescriptor* field);
=======
string PROTOC_EXPORT UnCamelCaseFieldName(const string& name,
                                          const FieldDescriptor* field);
>>>>>>> 1ee15bae

enum ObjectiveCType {
  OBJECTIVECTYPE_INT32,
  OBJECTIVECTYPE_UINT32,
  OBJECTIVECTYPE_INT64,
  OBJECTIVECTYPE_UINT64,
  OBJECTIVECTYPE_FLOAT,
  OBJECTIVECTYPE_DOUBLE,
  OBJECTIVECTYPE_BOOLEAN,
  OBJECTIVECTYPE_STRING,
  OBJECTIVECTYPE_DATA,
  OBJECTIVECTYPE_ENUM,
  OBJECTIVECTYPE_MESSAGE
};

template<class TDescriptor>
<<<<<<< HEAD
string GetOptionalDeprecatedAttribute(const TDescriptor* descriptor, bool preSpace = true, bool postNewline = false) {
  if (descriptor->options().deprecated()) {
    string result = "DEPRECATED_ATTRIBUTE";
=======
string GetOptionalDeprecatedAttribute(
    const TDescriptor* descriptor,
    const FileDescriptor* file = NULL,
    bool preSpace = true, bool postNewline = false) {
  bool isDeprecated = descriptor->options().deprecated();
  // The file is only passed when checking Messages & Enums, so those types
  // get tagged. At the moment, it doesn't seem to make sense to tag every
  // field or enum value with when the file is deprecated.
  bool isFileLevelDeprecation = false;
  if (!isDeprecated && file) {
    isFileLevelDeprecation = file->options().deprecated();
    isDeprecated = isFileLevelDeprecation;
  }
  if (isDeprecated) {
    string message;
    const FileDescriptor* sourceFile = descriptor->file();
    if (isFileLevelDeprecation) {
      message = sourceFile->name() + " is deprecated.";
    } else {
      message = descriptor->full_name() + " is deprecated (see " +
                sourceFile->name() + ").";
    }

    string result = string("GPB_DEPRECATED_MSG(\"") + message + "\")";
>>>>>>> 1ee15bae
    if (preSpace) {
      result.insert(0, " ");
    }
    if (postNewline) {
      result.append("\n");
    }
    return result;
  } else {
    return "";
  }
}

<<<<<<< HEAD
string GetCapitalizedType(const FieldDescriptor* field);

ObjectiveCType GetObjectiveCType(FieldDescriptor::Type field_type);
=======
string PROTOC_EXPORT GetCapitalizedType(const FieldDescriptor* field);

ObjectiveCType PROTOC_EXPORT
GetObjectiveCType(FieldDescriptor::Type field_type);
>>>>>>> 1ee15bae

inline ObjectiveCType GetObjectiveCType(const FieldDescriptor* field) {
  return GetObjectiveCType(field->type());
}

<<<<<<< HEAD
bool IsPrimitiveType(const FieldDescriptor* field);
bool IsReferenceType(const FieldDescriptor* field);

string GPBGenericValueFieldName(const FieldDescriptor* field);
string DefaultValue(const FieldDescriptor* field);
bool HasNonZeroDefaultValue(const FieldDescriptor* field);

string BuildFlagsString(const vector<string>& strings);

// Builds a HeaderDoc style comment out of the comments in the .proto file.
string BuildCommentsString(const SourceLocation& location);

// Checks the prefix for a given file and outputs any warnings needed, if
// there are flat out errors, then out_error is filled in and the result is
// false.
bool ValidateObjCClassPrefix(const FileDescriptor* file,
                             const Options& generation_options,
                             string* out_error);
=======
bool PROTOC_EXPORT IsPrimitiveType(const FieldDescriptor* field);
bool PROTOC_EXPORT IsReferenceType(const FieldDescriptor* field);

string PROTOC_EXPORT GPBGenericValueFieldName(const FieldDescriptor* field);
string PROTOC_EXPORT DefaultValue(const FieldDescriptor* field);
bool PROTOC_EXPORT HasNonZeroDefaultValue(const FieldDescriptor* field);

string PROTOC_EXPORT BuildFlagsString(const FlagType type,
                                      const std::vector<string>& strings);

// Builds HeaderDoc/appledoc style comments out of the comments in the .proto
// file.
string PROTOC_EXPORT BuildCommentsString(const SourceLocation& location,
                                         bool prefer_single_line);

// The name the commonly used by the library when built as a framework.
// This lines up to the name used in the CocoaPod.
extern PROTOC_EXPORT const char* const ProtobufLibraryFrameworkName;
// Returns the CPP symbol name to use as the gate for framework style imports
// for the given framework name to use.
string PROTOC_EXPORT
ProtobufFrameworkImportSymbol(const string& framework_name);

// Checks if the file is one of the proto's bundled with the library.
bool PROTOC_EXPORT
IsProtobufLibraryBundledProtoFile(const FileDescriptor* file);

// Checks the prefix for the given files and outputs any warnings as needed. If
// there are flat out errors, then out_error is filled in with the first error
// and the result is false.
bool PROTOC_EXPORT
ValidateObjCClassPrefixes(const std::vector<const FileDescriptor*>& files,
                          const Options& generation_options, string* out_error);
>>>>>>> 1ee15bae

// Generate decode data needed for ObjC's GPBDecodeTextFormatName() to transform
// the input into the expected output.
class PROTOC_EXPORT TextFormatDecodeData {
 public:
  TextFormatDecodeData() {}

  TextFormatDecodeData(const TextFormatDecodeData&) = delete;
  TextFormatDecodeData& operator=(const TextFormatDecodeData&) = delete;

  void AddString(int32 key, const string& input_for_decode,
                 const string& desired_output);
  size_t num_entries() const { return entries_.size(); }
  string Data() const;

  static string DecodeDataForString(const string& input_for_decode,
                                    const string& desired_output);

 private:
  typedef std::pair<int32, string> DataEntry;
  std::vector<DataEntry> entries_;
};

<<<<<<< HEAD
=======
// Helper for parsing simple files.
class PROTOC_EXPORT LineConsumer {
 public:
  LineConsumer();
  virtual ~LineConsumer();
  virtual bool ConsumeLine(const StringPiece& line, string* out_error) = 0;
};

bool PROTOC_EXPORT ParseSimpleFile(const string& path,
                                   LineConsumer* line_consumer,
                                   string* out_error);

// Helper class for parsing framework import mappings and generating
// import statements.
class PROTOC_EXPORT ImportWriter {
 public:
  ImportWriter(const string& generate_for_named_framework,
               const string& named_framework_to_proto_path_mappings_path,
               bool include_wkt_imports);
  ~ImportWriter();

  void AddFile(const FileDescriptor* file, const string& header_extension);
  void Print(io::Printer *printer) const;

 private:
  class ProtoFrameworkCollector : public LineConsumer {
   public:
    ProtoFrameworkCollector(std::map<string, string>* inout_proto_file_to_framework_name)
        : map_(inout_proto_file_to_framework_name) {}

    virtual bool ConsumeLine(const StringPiece& line, string* out_error);

   private:
    std::map<string, string>* map_;
  };

  void ParseFrameworkMappings();

  const string generate_for_named_framework_;
  const string named_framework_to_proto_path_mappings_path_;
  const bool include_wkt_imports_;
  std::map<string, string> proto_file_to_framework_name_;
  bool need_to_parse_mapping_file_;

  std::vector<string> protobuf_framework_imports_;
  std::vector<string> protobuf_non_framework_imports_;
  std::vector<string> other_framework_imports_;
  std::vector<string> other_imports_;
};

>>>>>>> 1ee15bae
}  // namespace objectivec
}  // namespace compiler
}  // namespace protobuf
}  // namespace google

#include <google/protobuf/port_undef.inc>

#endif  // GOOGLE_PROTOBUF_COMPILER_OBJECTIVEC_HELPERS_H__<|MERGE_RESOLUTION|>--- conflicted
+++ resolved
@@ -28,6 +28,8 @@
 // (INCLUDING NEGLIGENCE OR OTHERWISE) ARISING IN ANY WAY OUT OF THE USE
 // OF THIS SOFTWARE, EVEN IF ADVISED OF THE POSSIBILITY OF SUCH DAMAGE.
 
+// Helper functions for generating ObjectiveC code.
+
 #ifndef GOOGLE_PROTOBUF_COMPILER_OBJECTIVEC_HELPERS_H__
 #define GOOGLE_PROTOBUF_COMPILER_OBJECTIVEC_HELPERS_H__
 
@@ -48,27 +50,6 @@
 struct Options {
   Options();
   string expected_prefixes_path;
-<<<<<<< HEAD
-};
-
-// Escape C++ trigraphs by escaping question marks to "\?".
-string EscapeTrigraphs(const string& to_escape);
-
-// Strips ".proto" or ".protodevel" from the end of a filename.
-string StripProto(const string& filename);
-
-// Returns true if the name requires a ns_returns_not_retained attribute applied
-// to it.
-bool IsRetainedName(const string& name);
-
-// Returns true if the name starts with "init" and will need to have special
-// handling under ARC.
-bool IsInitName(const string& name);
-
-// Gets the name of the file we're going to generate (sans the .pb.h
-// extension).  This does not include the path to that file.
-string FileName(const FileDescriptor* file);
-=======
   std::vector<string> expected_prefixes_suppressions;
   string generate_for_named_framework;
   string named_framework_to_proto_path_mappings_path;
@@ -93,54 +74,18 @@
 
 // Gets the objc_class_prefix.
 string PROTOC_EXPORT FileClassPrefix(const FileDescriptor* file);
->>>>>>> 1ee15bae
 
 // Gets the path of the file we're going to generate (sans the .pb.h
 // extension).  The path will be dependent on the objectivec package
 // declared in the proto package.
-<<<<<<< HEAD
-string FilePath(const FileDescriptor* file);
-=======
 string PROTOC_EXPORT FilePath(const FileDescriptor* file);
 
 // Just like FilePath(), but without the directory part.
 string PROTOC_EXPORT FilePathBasename(const FileDescriptor* file);
->>>>>>> 1ee15bae
 
 // Gets the name of the root class we'll generate in the file.  This class
 // is not meant for external consumption, but instead contains helpers that
 // the rest of the classes need
-<<<<<<< HEAD
-string FileClassName(const FileDescriptor* file);
-
-// These return the fully-qualified class name corresponding to the given
-// descriptor.
-string ClassName(const Descriptor* descriptor);
-string EnumName(const EnumDescriptor* descriptor);
-
-// Returns the fully-qualified name of the enum value corresponding to the
-// the descriptor.
-string EnumValueName(const EnumValueDescriptor* descriptor);
-
-// Returns the name of the enum value corresponding to the descriptor.
-string EnumValueShortName(const EnumValueDescriptor* descriptor);
-
-// Reverse what an enum does.
-string UnCamelCaseEnumShortName(const string& name);
-
-// Returns the name to use for the extension (used as the method off the file's
-// Root class).
-string ExtensionMethodName(const FieldDescriptor* descriptor);
-
-// Returns the transformed field name.
-string FieldName(const FieldDescriptor* field);
-string FieldNameCapitalized(const FieldDescriptor* field);
-
-// Returns the transformed oneof name.
-string OneofEnumName(const OneofDescriptor* descriptor);
-string OneofName(const OneofDescriptor* descriptor);
-string OneofNameCapitalized(const OneofDescriptor* descriptor);
-=======
 string PROTOC_EXPORT FileClassName(const FileDescriptor* file);
 
 // These return the fully-qualified class name corresponding to the given
@@ -172,7 +117,6 @@
 string PROTOC_EXPORT OneofEnumName(const OneofDescriptor* descriptor);
 string PROTOC_EXPORT OneofName(const OneofDescriptor* descriptor);
 string PROTOC_EXPORT OneofNameCapitalized(const OneofDescriptor* descriptor);
->>>>>>> 1ee15bae
 
 inline bool HasFieldPresence(const FileDescriptor* file) {
   return file->syntax() != FileDescriptor::SYNTAX_PROTO3;
@@ -187,12 +131,8 @@
 }
 
 // Reverse of the above.
-<<<<<<< HEAD
-string UnCamelCaseFieldName(const string& name, const FieldDescriptor* field);
-=======
 string PROTOC_EXPORT UnCamelCaseFieldName(const string& name,
                                           const FieldDescriptor* field);
->>>>>>> 1ee15bae
 
 enum ObjectiveCType {
   OBJECTIVECTYPE_INT32,
@@ -208,12 +148,13 @@
   OBJECTIVECTYPE_MESSAGE
 };
 
+enum FlagType {
+  FLAGTYPE_DESCRIPTOR_INITIALIZATION,
+  FLAGTYPE_EXTENSION,
+  FLAGTYPE_FIELD
+};
+
 template<class TDescriptor>
-<<<<<<< HEAD
-string GetOptionalDeprecatedAttribute(const TDescriptor* descriptor, bool preSpace = true, bool postNewline = false) {
-  if (descriptor->options().deprecated()) {
-    string result = "DEPRECATED_ATTRIBUTE";
-=======
 string GetOptionalDeprecatedAttribute(
     const TDescriptor* descriptor,
     const FileDescriptor* file = NULL,
@@ -238,7 +179,6 @@
     }
 
     string result = string("GPB_DEPRECATED_MSG(\"") + message + "\")";
->>>>>>> 1ee15bae
     if (preSpace) {
       result.insert(0, " ");
     }
@@ -251,41 +191,15 @@
   }
 }
 
-<<<<<<< HEAD
-string GetCapitalizedType(const FieldDescriptor* field);
-
-ObjectiveCType GetObjectiveCType(FieldDescriptor::Type field_type);
-=======
 string PROTOC_EXPORT GetCapitalizedType(const FieldDescriptor* field);
 
 ObjectiveCType PROTOC_EXPORT
 GetObjectiveCType(FieldDescriptor::Type field_type);
->>>>>>> 1ee15bae
 
 inline ObjectiveCType GetObjectiveCType(const FieldDescriptor* field) {
   return GetObjectiveCType(field->type());
 }
 
-<<<<<<< HEAD
-bool IsPrimitiveType(const FieldDescriptor* field);
-bool IsReferenceType(const FieldDescriptor* field);
-
-string GPBGenericValueFieldName(const FieldDescriptor* field);
-string DefaultValue(const FieldDescriptor* field);
-bool HasNonZeroDefaultValue(const FieldDescriptor* field);
-
-string BuildFlagsString(const vector<string>& strings);
-
-// Builds a HeaderDoc style comment out of the comments in the .proto file.
-string BuildCommentsString(const SourceLocation& location);
-
-// Checks the prefix for a given file and outputs any warnings needed, if
-// there are flat out errors, then out_error is filled in and the result is
-// false.
-bool ValidateObjCClassPrefix(const FileDescriptor* file,
-                             const Options& generation_options,
-                             string* out_error);
-=======
 bool PROTOC_EXPORT IsPrimitiveType(const FieldDescriptor* field);
 bool PROTOC_EXPORT IsReferenceType(const FieldDescriptor* field);
 
@@ -319,13 +233,13 @@
 bool PROTOC_EXPORT
 ValidateObjCClassPrefixes(const std::vector<const FileDescriptor*>& files,
                           const Options& generation_options, string* out_error);
->>>>>>> 1ee15bae
 
 // Generate decode data needed for ObjC's GPBDecodeTextFormatName() to transform
 // the input into the expected output.
 class PROTOC_EXPORT TextFormatDecodeData {
  public:
-  TextFormatDecodeData() {}
+  TextFormatDecodeData();
+  ~TextFormatDecodeData();
 
   TextFormatDecodeData(const TextFormatDecodeData&) = delete;
   TextFormatDecodeData& operator=(const TextFormatDecodeData&) = delete;
@@ -343,8 +257,6 @@
   std::vector<DataEntry> entries_;
 };
 
-<<<<<<< HEAD
-=======
 // Helper for parsing simple files.
 class PROTOC_EXPORT LineConsumer {
  public:
@@ -395,7 +307,6 @@
   std::vector<string> other_imports_;
 };
 
->>>>>>> 1ee15bae
 }  // namespace objectivec
 }  // namespace compiler
 }  // namespace protobuf

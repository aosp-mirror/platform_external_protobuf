--- conflicted
+++ resolved
@@ -65,13 +65,7 @@
 
  private:
   const OneofDescriptor* descriptor_;
-<<<<<<< HEAD
-  map<string, string> variables_;
-
-  GOOGLE_DISALLOW_EVIL_CONSTRUCTORS(OneofGenerator);
-=======
   std::map<string, string> variables_;
->>>>>>> 1ee15bae
 };
 
 }  // namespace objectivec

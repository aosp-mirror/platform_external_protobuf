// Protocol Buffers - Google's data interchange format
// Copyright 2008 Google Inc.  All rights reserved.
// https://developers.google.com/protocol-buffers/
//
// Redistribution and use in source and binary forms, with or without
// modification, are permitted provided that the following conditions are
// met:
//
//     * Redistributions of source code must retain the above copyright
// notice, this list of conditions and the following disclaimer.
//     * Redistributions in binary form must reproduce the above
// copyright notice, this list of conditions and the following disclaimer
// in the documentation and/or other materials provided with the
// distribution.
//     * Neither the name of Google Inc. nor the names of its
// contributors may be used to endorse or promote products derived from
// this software without specific prior written permission.
//
// THIS SOFTWARE IS PROVIDED BY THE COPYRIGHT HOLDERS AND CONTRIBUTORS
// "AS IS" AND ANY EXPRESS OR IMPLIED WARRANTIES, INCLUDING, BUT NOT
// LIMITED TO, THE IMPLIED WARRANTIES OF MERCHANTABILITY AND FITNESS FOR
// A PARTICULAR PURPOSE ARE DISCLAIMED. IN NO EVENT SHALL THE COPYRIGHT
// OWNER OR CONTRIBUTORS BE LIABLE FOR ANY DIRECT, INDIRECT, INCIDENTAL,
// SPECIAL, EXEMPLARY, OR CONSEQUENTIAL DAMAGES (INCLUDING, BUT NOT
// LIMITED TO, PROCUREMENT OF SUBSTITUTE GOODS OR SERVICES; LOSS OF USE,
// DATA, OR PROFITS; OR BUSINESS INTERRUPTION) HOWEVER CAUSED AND ON ANY
// THEORY OF LIABILITY, WHETHER IN CONTRACT, STRICT LIABILITY, OR TORT
// (INCLUDING NEGLIGENCE OR OTHERWISE) ARISING IN ANY WAY OUT OF THE USE
// OF THIS SOFTWARE, EVEN IF ADVISED OF THE POSSIBILITY OF SUCH DAMAGE.

// Author: kenton@google.com (Kenton Varda)
//  Based on original Protocol Buffers design by
//  Sanjay Ghemawat, Jeff Dean, and others.
//
// Implements the Protocol Compiler front-end such that it may be reused by
// custom compilers written to support other languages.

#ifndef GOOGLE_PROTOBUF_COMPILER_COMMAND_LINE_INTERFACE_H__
#define GOOGLE_PROTOBUF_COMPILER_COMMAND_LINE_INTERFACE_H__

#include <map>
#include <set>
#include <string>
#include <unordered_map>
#include <utility>
#include <vector>

#include <google/protobuf/stubs/common.h>

#include <google/protobuf/port_def.inc>

namespace google {
namespace protobuf {

class Descriptor;            // descriptor.h
class DescriptorDatabase;    // descriptor_database.h
class DescriptorPool;        // descriptor.h
class FileDescriptor;        // descriptor.h
class FileDescriptorProto;   // descriptor.pb.h
template<typename T> class RepeatedPtrField;  // repeated_field.h

namespace compiler {

class CodeGenerator;        // code_generator.h
class GeneratorContext;      // code_generator.h
class DiskSourceTree;       // importer.h

// This class implements the command-line interface to the protocol compiler.
// It is designed to make it very easy to create a custom protocol compiler
// supporting the languages of your choice.  For example, if you wanted to
// create a custom protocol compiler binary which includes both the regular
// C++ support plus support for your own custom output "Foo", you would
// write a class "FooGenerator" which implements the CodeGenerator interface,
// then write a main() procedure like this:
//
//   int main(int argc, char* argv[]) {
//     google::protobuf::compiler::CommandLineInterface cli;
//
//     // Support generation of C++ source and headers.
//     google::protobuf::compiler::cpp::CppGenerator cpp_generator;
//     cli.RegisterGenerator("--cpp_out", &cpp_generator,
//       "Generate C++ source and header.");
//
//     // Support generation of Foo code.
//     FooGenerator foo_generator;
//     cli.RegisterGenerator("--foo_out", &foo_generator,
//       "Generate Foo file.");
//
//     return cli.Run(argc, argv);
//   }
//
// The compiler is invoked with syntax like:
//   protoc --cpp_out=outdir --foo_out=outdir --proto_path=src src/foo.proto
//
// For a full description of the command-line syntax, invoke it with --help.
class PROTOC_EXPORT CommandLineInterface {
 public:
  CommandLineInterface();
  ~CommandLineInterface();

  // Register a code generator for a language.
  //
  // Parameters:
  // * flag_name: The command-line flag used to specify an output file of
  //   this type.  The name must start with a '-'.  If the name is longer
  //   than one letter, it must start with two '-'s.
  // * generator: The CodeGenerator which will be called to generate files
  //   of this type.
  // * help_text: Text describing this flag in the --help output.
  //
  // Some generators accept extra parameters.  You can specify this parameter
  // on the command-line by placing it before the output directory, separated
  // by a colon:
  //   protoc --foo_out=enable_bar:outdir
  // The text before the colon is passed to CodeGenerator::Generate() as the
  // "parameter".
  void RegisterGenerator(const std::string& flag_name,
                         CodeGenerator* generator,
                         const std::string& help_text);

  // Register a code generator for a language.
  // Besides flag_name you can specify another option_flag_name that could be
  // used to pass extra parameters to the registered code generator.
  // Suppose you have registered a generator by calling:
  //   command_line_interface.RegisterGenerator("--foo_out", "--foo_opt", ...)
  // Then you could invoke the compiler with a command like:
  //   protoc --foo_out=enable_bar:outdir --foo_opt=enable_baz
  // This will pass "enable_bar,enable_baz" as the parameter to the generator.
  void RegisterGenerator(const std::string& flag_name,
                         const std::string& option_flag_name,
                         CodeGenerator* generator,
                         const std::string& help_text);

  // Enables "plugins".  In this mode, if a command-line flag ends with "_out"
  // but does not match any registered generator, the compiler will attempt to
  // find a "plugin" to implement the generator.  Plugins are just executables.
  // They should live somewhere in the PATH.
  //
  // The compiler determines the executable name to search for by concatenating
  // exe_name_prefix with the unrecognized flag name, removing "_out".  So, for
  // example, if exe_name_prefix is "protoc-" and you pass the flag --foo_out,
  // the compiler will try to run the program "protoc-foo".
  //
  // The plugin program should implement the following usage:
  //   plugin [--out=OUTDIR] [--parameter=PARAMETER] PROTO_FILES < DESCRIPTORS
  // --out indicates the output directory (as passed to the --foo_out
  // parameter); if omitted, the current directory should be used.  --parameter
  // gives the generator parameter, if any was provided.  The PROTO_FILES list
  // the .proto files which were given on the compiler command-line; these are
  // the files for which the plugin is expected to generate output code.
  // Finally, DESCRIPTORS is an encoded FileDescriptorSet (as defined in
  // descriptor.proto).  This is piped to the plugin's stdin.  The set will
  // include descriptors for all the files listed in PROTO_FILES as well as
  // all files that they import.  The plugin MUST NOT attempt to read the
  // PROTO_FILES directly -- it must use the FileDescriptorSet.
  //
  // The plugin should generate whatever files are necessary, as code generators
  // normally do.  It should write the names of all files it generates to
  // stdout.  The names should be relative to the output directory, NOT absolute
  // names or relative to the current directory.  If any errors occur, error
  // messages should be written to stderr.  If an error is fatal, the plugin
  // should exit with a non-zero exit code.
<<<<<<< HEAD
  void AllowPlugins(const string& exe_name_prefix);
=======
  //
  // Plugins can have generator parameters similar to normal built-in
  // generators. Extra generator parameters can be passed in via a matching
  // "_opt" parameter. For example:
  //   protoc --plug_out=enable_bar:outdir --plug_opt=enable_baz
  // This will pass "enable_bar,enable_baz" as the parameter to the plugin.
  //
  void AllowPlugins(const std::string& exe_name_prefix);
>>>>>>> 1ee15bae

  // Run the Protocol Compiler with the given command-line parameters.
  // Returns the error code which should be returned by main().
  //
  // It may not be safe to call Run() in a multi-threaded environment because
  // it calls strerror().  I'm not sure why you'd want to do this anyway.
  int Run(int argc, const char* const argv[]);

  // Call SetInputsAreCwdRelative(true) if the input files given on the command
  // line should be interpreted relative to the proto import path specified
  // using --proto_path or -I flags.  Otherwise, input file names will be
  // interpreted relative to the current working directory (or as absolute
  // paths if they start with '/'), though they must still reside inside
  // a directory given by --proto_path or the compiler will fail.  The latter
  // mode is generally more intuitive and easier to use, especially e.g. when
  // defining implicit rules in Makefiles.
  void SetInputsAreProtoPathRelative(bool enable) {
    inputs_are_proto_path_relative_ = enable;
  }

  // Provides some text which will be printed when the --version flag is
  // used.  The version of libprotoc will also be printed on the next line
  // after this text.
  void SetVersionInfo(const std::string& text) {
    version_info_ = text;
  }


 private:
  // -----------------------------------------------------------------

  class ErrorPrinter;
  class GeneratorContextImpl;
  class MemoryOutputStream;
  typedef std::unordered_map<std::string, GeneratorContextImpl*> GeneratorContextMap;

  // Clear state from previous Run().
  void Clear();

  // Remaps the proto file so that it is relative to one of the directories
  // in proto_path_.  Returns false if an error occurred.
  bool MakeProtoProtoPathRelative(DiskSourceTree* source_tree, std::string* proto,
                                  DescriptorDatabase* fallback_database);

  // Remaps each file in input_files_ so that it is relative to one of the
  // directories in proto_path_.  Returns false if an error occurred.
  bool MakeInputsBeProtoPathRelative(DiskSourceTree* source_tree,
                                     DescriptorDatabase* fallback_database);


  // Return status for ParseArguments() and InterpretArgument().
  enum ParseArgumentStatus {
    PARSE_ARGUMENT_DONE_AND_CONTINUE,
    PARSE_ARGUMENT_DONE_AND_EXIT,
    PARSE_ARGUMENT_FAIL
  };

  // Parse all command-line arguments.
  ParseArgumentStatus ParseArguments(int argc, const char* const argv[]);

<<<<<<< HEAD
=======
  // Read an argument file and append the file's content to the list of
  // arguments. Return false if the file cannot be read.
  bool ExpandArgumentFile(const std::string& file, std::vector<std::string>* arguments);
>>>>>>> 1ee15bae

  // Parses a command-line argument into a name/value pair.  Returns
  // true if the next argument in the argv should be used as the value,
  // false otherwise.
  //
  // Examples:
  //   "-Isrc/protos" ->
  //     name = "-I", value = "src/protos"
  //   "--cpp_out=src/foo.pb2.cc" ->
  //     name = "--cpp_out", value = "src/foo.pb2.cc"
  //   "foo.proto" ->
  //     name = "", value = "foo.proto"
  bool ParseArgument(const char* arg, std::string* name, std::string* value);

  // Interprets arguments parsed with ParseArgument.
  ParseArgumentStatus InterpretArgument(const std::string& name,
                                        const std::string& value);

  // Print the --help text to stderr.
  void PrintHelpText();

<<<<<<< HEAD
=======
  // Loads proto_path_ into the provided source_tree.
  bool InitializeDiskSourceTree(DiskSourceTree* source_tree,
                                DescriptorDatabase* fallback_database);

  // Verify that all the input files exist in the given database.
  bool VerifyInputFilesInDescriptors(DescriptorDatabase* fallback_database);

  // Loads descriptor_set_in into the provided database
  bool PopulateSimpleDescriptorDatabase(SimpleDescriptorDatabase* database);

  // Parses input_files_ into parsed_files
  bool ParseInputFiles(DescriptorPool* descriptor_pool,
                       std::vector<const FileDescriptor*>* parsed_files);

>>>>>>> 1ee15bae
  // Generate the given output file from the given input.
  struct OutputDirective;  // see below
  bool GenerateOutput(const vector<const FileDescriptor*>& parsed_files,
                      const OutputDirective& output_directive,
                      GeneratorContext* generator_context);
<<<<<<< HEAD
  bool GeneratePluginOutput(const vector<const FileDescriptor*>& parsed_files,
                            const string& plugin_name,
                            const string& parameter,
                            GeneratorContext* generator_context,
                            string* error);
=======
  bool GeneratePluginOutput(
      const std::vector<const FileDescriptor*>& parsed_files,
      const std::string& plugin_name, const std::string& parameter,
      GeneratorContext* generator_context, std::string* error);
>>>>>>> 1ee15bae

  // Implements --encode and --decode.
  bool EncodeOrDecode(const DescriptorPool* pool);

  // Implements the --descriptor_set_out option.
  bool WriteDescriptorSet(const vector<const FileDescriptor*> parsed_files);

  // Implements the --dependency_out option
  bool GenerateDependencyManifestFile(
      const vector<const FileDescriptor*>& parsed_files,
      const GeneratorContextMap& output_directories,
      DiskSourceTree* source_tree);

  // Get all transitive dependencies of the given file (including the file
  // itself), adding them to the given list of FileDescriptorProtos.  The
  // protos will be ordered such that every file is listed before any file that
  // depends on it, so that you can call DescriptorPool::BuildFile() on them
  // in order.  Any files in *already_seen will not be added, and each file
  // added will be inserted into *already_seen.  If include_source_code_info is
  // true then include the source code information in the FileDescriptorProtos.
  // If include_json_name is true, populate the json_name field of
  // FieldDescriptorProto for all fields.
  static void GetTransitiveDependencies(
      const FileDescriptor* file,
      bool include_json_name,
      bool include_source_code_info,
      set<const FileDescriptor*>* already_seen,
      RepeatedPtrField<FileDescriptorProto>* output);

  // Implements the --print_free_field_numbers. This function prints free field
  // numbers into stdout for the message and it's nested message types in
  // post-order, i.e. nested types first. Printed range are left-right
  // inclusive, i.e. [a, b].
  //
  // Groups:
  // For historical reasons, groups are considered to share the same
  // field number space with the parent message, thus it will not print free
  // field numbers for groups. The field numbers used in the groups are
  // excluded in the free field numbers of the parent message.
  //
  // Extension Ranges:
  // Extension ranges are considered ocuppied field numbers and they will not be
  // listed as free numbers in the output.
  void PrintFreeFieldNumbers(const Descriptor* descriptor);

  // -----------------------------------------------------------------

  // The name of the executable as invoked (i.e. argv[0]).
  std::string executable_name_;

  // Version info set with SetVersionInfo().
  std::string version_info_;

  // Registered generators.
  struct GeneratorInfo {
    std::string flag_name;
    std::string option_flag_name;
    CodeGenerator* generator;
    std::string help_text;
  };
<<<<<<< HEAD
  typedef map<string, GeneratorInfo> GeneratorMap;
=======
  typedef std::map<std::string, GeneratorInfo> GeneratorMap;
>>>>>>> 1ee15bae
  GeneratorMap generators_by_flag_name_;
  GeneratorMap generators_by_option_name_;
  // A map from generator names to the parameters specified using the option
  // flag. For example, if the user invokes the compiler with:
  //   protoc --foo_out=outputdir --foo_opt=enable_bar ...
  // Then there will be an entry ("--foo_out", "enable_bar") in this map.
<<<<<<< HEAD
  map<string, string> generator_parameters_;
=======
  std::map<std::string, std::string> generator_parameters_;
  // Similar to generator_parameters_, but stores the parameters for plugins.
  std::map<std::string, std::string> plugin_parameters_;
>>>>>>> 1ee15bae

  // See AllowPlugins().  If this is empty, plugins aren't allowed.
  std::string plugin_prefix_;

  // Maps specific plugin names to files.  When executing a plugin, this map
  // is searched first to find the plugin executable.  If not found here, the
  // PATH (or other OS-specific search strategy) is searched.
<<<<<<< HEAD
  map<string, string> plugins_;
=======
  std::map<std::string, std::string> plugins_;
>>>>>>> 1ee15bae

  // Stuff parsed from command line.
  enum Mode {
    MODE_COMPILE,  // Normal mode:  parse .proto files and compile them.
    MODE_ENCODE,   // --encode:  read text from stdin, write binary to stdout.
    MODE_DECODE,   // --decode:  read binary from stdin, write text to stdout.
    MODE_PRINT,    // Print mode: print info of the given .proto files and exit.
  };

  Mode mode_;

  enum PrintMode {
    PRINT_NONE,               // Not in MODE_PRINT
    PRINT_FREE_FIELDS,        // --print_free_fields
  };

  PrintMode print_mode_;

  enum ErrorFormat {
    ERROR_FORMAT_GCC,   // GCC error output format (default).
    ERROR_FORMAT_MSVS   // Visual Studio output (--error_format=msvs).
  };

  ErrorFormat error_format_;

<<<<<<< HEAD
  vector<pair<string, string> > proto_path_;  // Search path for proto files.
  vector<string> input_files_;                // Names of the input proto files.
=======
  std::vector<std::pair<std::string, std::string> >
      proto_path_;                   // Search path for proto files.
  std::vector<std::string> input_files_;  // Names of the input proto files.

  // Names of proto files which are allowed to be imported. Used by build
  // systems to enforce depend-on-what-you-import.
  std::set<std::string> direct_dependencies_;
  bool direct_dependencies_explicitly_set_;

  // If there's a violation of depend-on-what-you-import, this string will be
  // presented to the user. "%s" will be replaced with the violating import.
  std::string direct_dependencies_violation_msg_;
>>>>>>> 1ee15bae

  // output_directives_ lists all the files we are supposed to output and what
  // generator to use for each.
  struct OutputDirective {
    std::string name;                // E.g. "--foo_out"
    CodeGenerator* generator;   // NULL for plugins
    std::string parameter;
    std::string output_location;
  };
  vector<OutputDirective> output_directives_;

  // When using --encode or --decode, this names the type we are encoding or
  // decoding.  (Empty string indicates --decode_raw.)
  std::string codec_type_;

<<<<<<< HEAD
  // If --descriptor_set_out was given, this is the filename to which the
  // FileDescriptorSet should be written.  Otherwise, empty.
  string descriptor_set_name_;

  // If --dependency_out was given, this is the path to the file where the
  // dependency file will be written. Otherwise, empty.
  string dependency_out_name_;
=======
  // If --descriptor_set_in was given, these are filenames containing
  // parsed FileDescriptorSets to be used for loading protos.  Otherwise, empty.
  std::vector<std::string> descriptor_set_in_names_;

  // If --descriptor_set_out was given, this is the filename to which the
  // FileDescriptorSet should be written.  Otherwise, empty.
  std::string descriptor_set_out_name_;

  // If --dependency_out was given, this is the path to the file where the
  // dependency file will be written. Otherwise, empty.
  std::string dependency_out_name_;
>>>>>>> 1ee15bae

  // True if --include_imports was given, meaning that we should
  // write all transitive dependencies to the DescriptorSet.  Otherwise, only
  // the .proto files listed on the command-line are added.
  bool imports_in_descriptor_set_;

  // True if --include_source_info was given, meaning that we should not strip
  // SourceCodeInfo from the DescriptorSet.
  bool source_info_in_descriptor_set_;

  // Was the --disallow_services flag used?
  bool disallow_services_;

  // See SetInputsAreProtoPathRelative().
  bool inputs_are_proto_path_relative_;

  GOOGLE_DISALLOW_EVIL_CONSTRUCTORS(CommandLineInterface);
};

}  // namespace compiler
}  // namespace protobuf
}  // namespace google

#include <google/protobuf/port_undef.inc>

#endif  // GOOGLE_PROTOBUF_COMPILER_COMMAND_LINE_INTERFACE_H__<|MERGE_RESOLUTION|>--- conflicted
+++ resolved
@@ -56,14 +56,16 @@
 class DescriptorDatabase;    // descriptor_database.h
 class DescriptorPool;        // descriptor.h
 class FileDescriptor;        // descriptor.h
+class FileDescriptorSet;     // descriptor.h
 class FileDescriptorProto;   // descriptor.pb.h
 template<typename T> class RepeatedPtrField;  // repeated_field.h
+class SimpleDescriptorDatabase;               // descriptor_database.h
 
 namespace compiler {
 
-class CodeGenerator;        // code_generator.h
-class GeneratorContext;      // code_generator.h
-class DiskSourceTree;       // importer.h
+class CodeGenerator;     // code_generator.h
+class GeneratorContext;  // code_generator.h
+class DiskSourceTree;    // importer.h
 
 // This class implements the command-line interface to the protocol compiler.
 // It is designed to make it very easy to create a custom protocol compiler
@@ -92,9 +94,21 @@
 // The compiler is invoked with syntax like:
 //   protoc --cpp_out=outdir --foo_out=outdir --proto_path=src src/foo.proto
 //
+// The .proto file to compile can be specified on the command line using either
+// its physical file path, or a virtual path relative to a diretory specified
+// in --proto_path. For example, for src/foo.proto, the following two protoc
+// invocations work the same way:
+//   1. protoc --proto_path=src src/foo.proto (physical file path)
+//   2. protoc --proto_path=src foo.proto (virtual path relative to src)
+//
+// If a file path can be interpreted both as a physical file path and as a
+// relative virtual path, the physical file path takes precendence.
+//
 // For a full description of the command-line syntax, invoke it with --help.
 class PROTOC_EXPORT CommandLineInterface {
  public:
+  static const char* const kPathSeparator;
+
   CommandLineInterface();
   ~CommandLineInterface();
 
@@ -145,14 +159,14 @@
   //   plugin [--out=OUTDIR] [--parameter=PARAMETER] PROTO_FILES < DESCRIPTORS
   // --out indicates the output directory (as passed to the --foo_out
   // parameter); if omitted, the current directory should be used.  --parameter
-  // gives the generator parameter, if any was provided.  The PROTO_FILES list
-  // the .proto files which were given on the compiler command-line; these are
-  // the files for which the plugin is expected to generate output code.
-  // Finally, DESCRIPTORS is an encoded FileDescriptorSet (as defined in
-  // descriptor.proto).  This is piped to the plugin's stdin.  The set will
-  // include descriptors for all the files listed in PROTO_FILES as well as
-  // all files that they import.  The plugin MUST NOT attempt to read the
-  // PROTO_FILES directly -- it must use the FileDescriptorSet.
+  // gives the generator parameter, if any was provided (see below).  The
+  // PROTO_FILES list the .proto files which were given on the compiler
+  // command-line; these are the files for which the plugin is expected to
+  // generate output code.  Finally, DESCRIPTORS is an encoded FileDescriptorSet
+  // (as defined in descriptor.proto).  This is piped to the plugin's stdin.
+  // The set will include descriptors for all the files listed in PROTO_FILES as
+  // well as all files that they import.  The plugin MUST NOT attempt to read
+  // the PROTO_FILES directly -- it must use the FileDescriptorSet.
   //
   // The plugin should generate whatever files are necessary, as code generators
   // normally do.  It should write the names of all files it generates to
@@ -160,9 +174,6 @@
   // names or relative to the current directory.  If any errors occur, error
   // messages should be written to stderr.  If an error is fatal, the plugin
   // should exit with a non-zero exit code.
-<<<<<<< HEAD
-  void AllowPlugins(const string& exe_name_prefix);
-=======
   //
   // Plugins can have generator parameters similar to normal built-in
   // generators. Extra generator parameters can be passed in via a matching
@@ -171,7 +182,6 @@
   // This will pass "enable_bar,enable_baz" as the parameter to the plugin.
   //
   void AllowPlugins(const std::string& exe_name_prefix);
->>>>>>> 1ee15bae
 
   // Run the Protocol Compiler with the given command-line parameters.
   // Returns the error code which should be returned by main().
@@ -180,17 +190,11 @@
   // it calls strerror().  I'm not sure why you'd want to do this anyway.
   int Run(int argc, const char* const argv[]);
 
-  // Call SetInputsAreCwdRelative(true) if the input files given on the command
-  // line should be interpreted relative to the proto import path specified
-  // using --proto_path or -I flags.  Otherwise, input file names will be
-  // interpreted relative to the current working directory (or as absolute
-  // paths if they start with '/'), though they must still reside inside
-  // a directory given by --proto_path or the compiler will fail.  The latter
-  // mode is generally more intuitive and easier to use, especially e.g. when
-  // defining implicit rules in Makefiles.
-  void SetInputsAreProtoPathRelative(bool enable) {
-    inputs_are_proto_path_relative_ = enable;
-  }
+  // DEPRECATED. Calling this method has no effect. Protocol compiler now
+  // always try to find the .proto file relative to the current directory
+  // first and if the file is not found, it will then treat the input path
+  // as a virutal path.
+  void SetInputsAreProtoPathRelative(bool /* enable */) {}
 
   // Provides some text which will be printed when the --version flag is
   // used.  The version of libprotoc will also be printed on the next line
@@ -232,12 +236,9 @@
   // Parse all command-line arguments.
   ParseArgumentStatus ParseArguments(int argc, const char* const argv[]);
 
-<<<<<<< HEAD
-=======
   // Read an argument file and append the file's content to the list of
   // arguments. Return false if the file cannot be read.
   bool ExpandArgumentFile(const std::string& file, std::vector<std::string>* arguments);
->>>>>>> 1ee15bae
 
   // Parses a command-line argument into a name/value pair.  Returns
   // true if the next argument in the argv should be used as the value,
@@ -259,8 +260,6 @@
   // Print the --help text to stderr.
   void PrintHelpText();
 
-<<<<<<< HEAD
-=======
   // Loads proto_path_ into the provided source_tree.
   bool InitializeDiskSourceTree(DiskSourceTree* source_tree,
                                 DescriptorDatabase* fallback_database);
@@ -275,34 +274,26 @@
   bool ParseInputFiles(DescriptorPool* descriptor_pool,
                        std::vector<const FileDescriptor*>* parsed_files);
 
->>>>>>> 1ee15bae
   // Generate the given output file from the given input.
   struct OutputDirective;  // see below
-  bool GenerateOutput(const vector<const FileDescriptor*>& parsed_files,
+  bool GenerateOutput(const std::vector<const FileDescriptor*>& parsed_files,
                       const OutputDirective& output_directive,
                       GeneratorContext* generator_context);
-<<<<<<< HEAD
-  bool GeneratePluginOutput(const vector<const FileDescriptor*>& parsed_files,
-                            const string& plugin_name,
-                            const string& parameter,
-                            GeneratorContext* generator_context,
-                            string* error);
-=======
   bool GeneratePluginOutput(
       const std::vector<const FileDescriptor*>& parsed_files,
       const std::string& plugin_name, const std::string& parameter,
       GeneratorContext* generator_context, std::string* error);
->>>>>>> 1ee15bae
 
   // Implements --encode and --decode.
   bool EncodeOrDecode(const DescriptorPool* pool);
 
   // Implements the --descriptor_set_out option.
-  bool WriteDescriptorSet(const vector<const FileDescriptor*> parsed_files);
+  bool WriteDescriptorSet(
+      const std::vector<const FileDescriptor*>& parsed_files);
 
   // Implements the --dependency_out option
   bool GenerateDependencyManifestFile(
-      const vector<const FileDescriptor*>& parsed_files,
+      const std::vector<const FileDescriptor*>& parsed_files,
       const GeneratorContextMap& output_directories,
       DiskSourceTree* source_tree);
 
@@ -319,7 +310,7 @@
       const FileDescriptor* file,
       bool include_json_name,
       bool include_source_code_info,
-      set<const FileDescriptor*>* already_seen,
+      std::set<const FileDescriptor*>* already_seen,
       RepeatedPtrField<FileDescriptorProto>* output);
 
   // Implements the --print_free_field_numbers. This function prints free field
@@ -353,24 +344,16 @@
     CodeGenerator* generator;
     std::string help_text;
   };
-<<<<<<< HEAD
-  typedef map<string, GeneratorInfo> GeneratorMap;
-=======
   typedef std::map<std::string, GeneratorInfo> GeneratorMap;
->>>>>>> 1ee15bae
   GeneratorMap generators_by_flag_name_;
   GeneratorMap generators_by_option_name_;
   // A map from generator names to the parameters specified using the option
   // flag. For example, if the user invokes the compiler with:
   //   protoc --foo_out=outputdir --foo_opt=enable_bar ...
   // Then there will be an entry ("--foo_out", "enable_bar") in this map.
-<<<<<<< HEAD
-  map<string, string> generator_parameters_;
-=======
   std::map<std::string, std::string> generator_parameters_;
   // Similar to generator_parameters_, but stores the parameters for plugins.
   std::map<std::string, std::string> plugin_parameters_;
->>>>>>> 1ee15bae
 
   // See AllowPlugins().  If this is empty, plugins aren't allowed.
   std::string plugin_prefix_;
@@ -378,11 +361,7 @@
   // Maps specific plugin names to files.  When executing a plugin, this map
   // is searched first to find the plugin executable.  If not found here, the
   // PATH (or other OS-specific search strategy) is searched.
-<<<<<<< HEAD
-  map<string, string> plugins_;
-=======
   std::map<std::string, std::string> plugins_;
->>>>>>> 1ee15bae
 
   // Stuff parsed from command line.
   enum Mode {
@@ -408,10 +387,6 @@
 
   ErrorFormat error_format_;
 
-<<<<<<< HEAD
-  vector<pair<string, string> > proto_path_;  // Search path for proto files.
-  vector<string> input_files_;                // Names of the input proto files.
-=======
   std::vector<std::pair<std::string, std::string> >
       proto_path_;                   // Search path for proto files.
   std::vector<std::string> input_files_;  // Names of the input proto files.
@@ -424,7 +399,6 @@
   // If there's a violation of depend-on-what-you-import, this string will be
   // presented to the user. "%s" will be replaced with the violating import.
   std::string direct_dependencies_violation_msg_;
->>>>>>> 1ee15bae
 
   // output_directives_ lists all the files we are supposed to output and what
   // generator to use for each.
@@ -434,21 +408,12 @@
     std::string parameter;
     std::string output_location;
   };
-  vector<OutputDirective> output_directives_;
+  std::vector<OutputDirective> output_directives_;
 
   // When using --encode or --decode, this names the type we are encoding or
   // decoding.  (Empty string indicates --decode_raw.)
   std::string codec_type_;
 
-<<<<<<< HEAD
-  // If --descriptor_set_out was given, this is the filename to which the
-  // FileDescriptorSet should be written.  Otherwise, empty.
-  string descriptor_set_name_;
-
-  // If --dependency_out was given, this is the path to the file where the
-  // dependency file will be written. Otherwise, empty.
-  string dependency_out_name_;
-=======
   // If --descriptor_set_in was given, these are filenames containing
   // parsed FileDescriptorSets to be used for loading protos.  Otherwise, empty.
   std::vector<std::string> descriptor_set_in_names_;
@@ -460,7 +425,6 @@
   // If --dependency_out was given, this is the path to the file where the
   // dependency file will be written. Otherwise, empty.
   std::string dependency_out_name_;
->>>>>>> 1ee15bae
 
   // True if --include_imports was given, meaning that we should
   // write all transitive dependencies to the DescriptorSet.  Otherwise, only
@@ -474,9 +438,6 @@
   // Was the --disallow_services flag used?
   bool disallow_services_;
 
-  // See SetInputsAreProtoPathRelative().
-  bool inputs_are_proto_path_relative_;
-
   GOOGLE_DISALLOW_EVIL_CONSTRUCTORS(CommandLineInterface);
 };
 

--- conflicted
+++ resolved
@@ -156,13 +156,10 @@
       params.set_generate_clone(option_value == "true");
     } else if (option_name == "generate_intdefs") {
       params.set_generate_intdefs(option_value == "true");
-<<<<<<< HEAD
-=======
     } else if (option_name == "generate_clear") {
       params.set_generate_clear(option_value == "true");
     } else if (option_name == "bytes_offset_length") {
       params.set_bytes_offset_length(option_value == "true");
->>>>>>> dc5bca2a
     } else {
       *error = "Ignore unknown javanano generator option: " + option_name;
     }

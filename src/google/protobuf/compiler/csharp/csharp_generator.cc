// Protocol Buffers - Google's data interchange format
// Copyright 2008 Google Inc.  All rights reserved.
// https://developers.google.com/protocol-buffers/
//
// Redistribution and use in source and binary forms, with or without
// modification, are permitted provided that the following conditions are
// met:
//
//     * Redistributions of source code must retain the above copyright
// notice, this list of conditions and the following disclaimer.
//     * Redistributions in binary form must reproduce the above
// copyright notice, this list of conditions and the following disclaimer
// in the documentation and/or other materials provided with the
// distribution.
//     * Neither the name of Google Inc. nor the names of its
// contributors may be used to endorse or promote products derived from
// this software without specific prior written permission.
//
// THIS SOFTWARE IS PROVIDED BY THE COPYRIGHT HOLDERS AND CONTRIBUTORS
// "AS IS" AND ANY EXPRESS OR IMPLIED WARRANTIES, INCLUDING, BUT NOT
// LIMITED TO, THE IMPLIED WARRANTIES OF MERCHANTABILITY AND FITNESS FOR
// A PARTICULAR PURPOSE ARE DISCLAIMED. IN NO EVENT SHALL THE COPYRIGHT
// OWNER OR CONTRIBUTORS BE LIABLE FOR ANY DIRECT, INDIRECT, INCIDENTAL,
// SPECIAL, EXEMPLARY, OR CONSEQUENTIAL DAMAGES (INCLUDING, BUT NOT
// LIMITED TO, PROCUREMENT OF SUBSTITUTE GOODS OR SERVICES; LOSS OF USE,
// DATA, OR PROFITS; OR BUSINESS INTERRUPTION) HOWEVER CAUSED AND ON ANY
// THEORY OF LIABILITY, WHETHER IN CONTRACT, STRICT LIABILITY, OR TORT
// (INCLUDING NEGLIGENCE OR OTHERWISE) ARISING IN ANY WAY OUT OF THE USE
// OF THIS SOFTWARE, EVEN IF ADVISED OF THE POSSIBILITY OF SUCH DAMAGE.

#include <sstream>

#include <google/protobuf/compiler/code_generator.h>
#include <google/protobuf/compiler/plugin.h>
#include <google/protobuf/descriptor.h>
#include <google/protobuf/descriptor.pb.h>
#include <google/protobuf/io/printer.h>
#include <google/protobuf/io/zero_copy_stream.h>
#include <google/protobuf/stubs/strutil.h>

#include <google/protobuf/compiler/csharp/csharp_generator.h>
#include <google/protobuf/compiler/csharp/csharp_helpers.h>
#include <google/protobuf/compiler/csharp/csharp_names.h>
#include <google/protobuf/compiler/csharp/csharp_options.h>
#include <google/protobuf/compiler/csharp/csharp_reflection_class.h>

namespace google {
namespace protobuf {
namespace compiler {
namespace csharp {

void GenerateFile(const google::protobuf::FileDescriptor* file,
                  io::Printer* printer,
                  const Options* options) {
  ReflectionClassGenerator reflectionClassGenerator(file, options);
  reflectionClassGenerator.Generate(printer);
}

bool Generator::Generate(
    const FileDescriptor* file,
    const string& parameter,
    GeneratorContext* generator_context,
    string* error) const {

  std::vector<std::pair<string, string> > options;
  ParseGeneratorParameter(parameter, &options);

  // We only support proto3 - but we make an exception for descriptor.proto. 
  if (file->syntax() != FileDescriptor::SYNTAX_PROTO3 && !IsDescriptorProto(file)) {
    *error = "C# code generation only supports proto3 syntax"; 
    return false;
  } 

  struct Options cli_options;

  for (int i = 0; i < options.size(); i++) {
    if (options[i].first == "file_extension") {
      cli_options.file_extension = options[i].second;
    } else if (options[i].first == "base_namespace") {
      cli_options.base_namespace = options[i].second;
      cli_options.base_namespace_specified = true;
    } else if (options[i].first == "internal_access") {
      cli_options.internal_access = true;
<<<<<<< HEAD
    } else if (options[i].first == "legacy_enum_values") {
      // TODO: Remove this before final release
      cli_options.legacy_enum_values = true;
=======
    } else if (options[i].first == "serializable") {
      cli_options.serializable = true;
>>>>>>> 1ee15bae
    } else {
      *error = "Unknown generator option: " + options[i].first;
      return false;
    }
  }

  string filename_error = "";
  std::string filename = GetOutputFile(file,
      cli_options.file_extension,
      cli_options.base_namespace_specified,
      cli_options.base_namespace,
      &filename_error);

  if (filename.empty()) {
    *error = filename_error;
    return false;
  }
  std::unique_ptr<io::ZeroCopyOutputStream> output(
      generator_context->Open(filename));
  io::Printer printer(output.get(), '$');

  GenerateFile(file, &printer, &cli_options);

  return true;
}

}  // namespace csharp
}  // namespace compiler
}  // namespace protobuf
}  // namespace google<|MERGE_RESOLUTION|>--- conflicted
+++ resolved
@@ -81,14 +81,8 @@
       cli_options.base_namespace_specified = true;
     } else if (options[i].first == "internal_access") {
       cli_options.internal_access = true;
-<<<<<<< HEAD
-    } else if (options[i].first == "legacy_enum_values") {
-      // TODO: Remove this before final release
-      cli_options.legacy_enum_values = true;
-=======
     } else if (options[i].first == "serializable") {
       cli_options.serializable = true;
->>>>>>> 1ee15bae
     } else {
       *error = "Unknown generator option: " + options[i].first;
       return false;

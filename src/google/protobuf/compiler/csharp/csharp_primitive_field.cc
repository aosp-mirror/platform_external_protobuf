--- conflicted
+++ resolved
@@ -78,14 +78,6 @@
     "private $type_name$ $name_def_message$;\n");
 
   WritePropertyDocComment(printer, descriptor_);
-<<<<<<< HEAD
-  AddDeprecatedFlag(printer);
-  printer->Print(
-    variables_,
-    "$access_level$ $type_name$ $property_name$ {\n"
-    "  get { return $name$_; }\n"
-    "  set {\n");
-=======
   AddPublicMemberAttributes(printer);
   if (IsProto2(descriptor_->file())) {
     if (presenceIndex_ == -1) {
@@ -113,7 +105,6 @@
       variables_,
       "    $set_has_field$;\n");
   }
->>>>>>> 1ee15bae
   if (is_value_type) {
     printer->Print(
       variables_,
@@ -204,14 +195,22 @@
 }
 
 void PrimitiveFieldGenerator::WriteHash(io::Printer* printer) {
-  printer->Print(
-    variables_,
-    "if ($has_property_check$) hash ^= $property_name$.GetHashCode();\n");
+  const char *text = "if ($has_property_check$) hash ^= $property_name$.GetHashCode();\n";
+  if (descriptor_->type() == FieldDescriptor::TYPE_FLOAT) {
+    text = "if ($has_property_check$) hash ^= pbc::ProtobufEqualityComparers.BitwiseSingleEqualityComparer.GetHashCode($property_name$);\n";
+  } else if (descriptor_->type() == FieldDescriptor::TYPE_DOUBLE) {
+    text = "if ($has_property_check$) hash ^= pbc::ProtobufEqualityComparers.BitwiseDoubleEqualityComparer.GetHashCode($property_name$);\n";
+  }
+	printer->Print(variables_, text);
 }
 void PrimitiveFieldGenerator::WriteEquals(io::Printer* printer) {
-  printer->Print(
-    variables_,
-    "if ($property_name$ != other.$property_name$) return false;\n");
+  const char *text = "if ($property_name$ != other.$property_name$) return false;\n";
+  if (descriptor_->type() == FieldDescriptor::TYPE_FLOAT) {
+    text = "if (!pbc::ProtobufEqualityComparers.BitwiseSingleEqualityComparer.Equals($property_name$, other.$property_name$)) return false;\n";
+  } else if (descriptor_->type() == FieldDescriptor::TYPE_DOUBLE) {
+    text = "if (!pbc::ProtobufEqualityComparers.BitwiseDoubleEqualityComparer.Equals($property_name$, other.$property_name$)) return false;\n";
+  }
+  printer->Print(variables_, text);
 }
 void PrimitiveFieldGenerator::WriteToString(io::Printer* printer) {
   printer->Print(
@@ -241,7 +240,7 @@
 
 void PrimitiveOneofFieldGenerator::GenerateMembers(io::Printer* printer) {
   WritePropertyDocComment(printer, descriptor_);
-  AddDeprecatedFlag(printer);
+  AddPublicMemberAttributes(printer);
   printer->Print(
     variables_,
     "$access_level$ $type_name$ $property_name$ {\n"
@@ -285,6 +284,10 @@
   }
 }
 
+void PrimitiveOneofFieldGenerator::GenerateMergingCode(io::Printer* printer) {
+  printer->Print(variables_, "$property_name$ = other.$property_name$;\n");
+}
+
 void PrimitiveOneofFieldGenerator::WriteToString(io::Printer* printer) {
   printer->Print(variables_,
     "PrintField(\"$descriptor_name$\", $has_property_check$, $oneof_name$_, writer);\n");

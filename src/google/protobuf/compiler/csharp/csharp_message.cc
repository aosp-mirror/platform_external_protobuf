--- conflicted
+++ resolved
@@ -100,8 +100,6 @@
   return fields_by_number_;
 }
 
-<<<<<<< HEAD
-=======
 void MessageGenerator::AddDeprecatedFlag(io::Printer* printer) {
   if (descriptor_->options().deprecated()) {
     printer->Print("[global::System.ObsoleteAttribute]\n");
@@ -114,22 +112,15 @@
   }
 }
 
->>>>>>> 1ee15bae
 void MessageGenerator::Generate(io::Printer* printer) {
-  map<string, string> vars;
+  std::map<string, string> vars;
   vars["class_name"] = class_name();
   vars["access_level"] = class_access_level();
 
   WriteMessageDocComment(printer, descriptor_);
-<<<<<<< HEAD
-  printer->Print(
-    "[global::System.Diagnostics.DebuggerNonUserCodeAttribute()]\n");
-  WriteGeneratedCodeAttributes(printer);
-=======
   AddDeprecatedFlag(printer);
   AddSerializableAttribute(printer);
 
->>>>>>> 1ee15bae
   printer->Print(
     vars,
     "$access_level$ sealed partial class $class_name$ : pb::IMessage<$class_name$> {\n");
@@ -138,9 +129,6 @@
   // All static fields and properties
   printer->Print(
       vars,
-<<<<<<< HEAD
-      "private static readonly pb::MessageParser<$class_name$> _parser = new pb::MessageParser<$class_name$>(() => new $class_name$());\n"
-=======
       "private static readonly pb::MessageParser<$class_name$> _parser = new pb::MessageParser<$class_name$>(() => new $class_name$());\n");
 
   printer->Print(
@@ -156,7 +144,6 @@
 
   printer->Print(
       vars,
->>>>>>> 1ee15bae
       "public static pb::MessageParser<$class_name$> Parser { get { return _parser; } }\n\n");
 
   // Access the message descriptor via the relevant file descriptor or containing message descriptor.
@@ -168,18 +155,29 @@
         + ".Descriptor.NestedTypes[" + SimpleItoa(descriptor_->index()) + "]";
   }
 
+  WriteGeneratedCodeAttributes(printer);
   printer->Print(
     vars,
     "public static pbr::MessageDescriptor Descriptor {\n"
     "  get { return $descriptor_accessor$; }\n"
     "}\n"
-    "\n"
+    "\n");
+  WriteGeneratedCodeAttributes(printer);
+  printer->Print(
+    vars,
     "pbr::MessageDescriptor pb::IMessage.Descriptor {\n"
     "  get { return Descriptor; }\n"
     "}\n"
     "\n");
+  // CustomOptions property, only for options messages
+  if (IsDescriptorOptionMessage(descriptor_)) {
+    printer->Print(
+      "internal CustomOptions CustomOptions{ get; private set; } = CustomOptions.Empty;\n"
+       "\n");
+  }
 
   // Parameterless constructor and partial OnConstruction method.
+  WriteGeneratedCodeAttributes(printer);
   printer->Print(
     vars,
     "public $class_name$() {\n"
@@ -231,10 +229,16 @@
     // It's unclear exactly where they should go.
     printer->Print(
       vars,
-      "private $property_name$OneofCase $name$Case_ = $property_name$OneofCase.None;\n"
+      "private $property_name$OneofCase $name$Case_ = $property_name$OneofCase.None;\n");
+    WriteGeneratedCodeAttributes(printer);
+    printer->Print(
+      vars,
       "public $property_name$OneofCase $property_name$Case {\n"
       "  get { return $name$Case_; }\n"
-      "}\n\n"
+      "}\n\n");
+    WriteGeneratedCodeAttributes(printer);
+    printer->Print(
+      vars,
       "public void Clear$property_name$() {\n"
       "  $name$Case_ = $property_name$OneofCase.None;\n"
       "  $name$_ = null;\n"
@@ -251,8 +255,7 @@
     printer->Print(
       vars,
       "#region Nested types\n"
-      "/// <summary>Container for nested types declared in the $class_name$ message type.</summary>\n"
-      "[global::System.Diagnostics.DebuggerNonUserCodeAttribute()]\n");
+      "/// <summary>Container for nested types declared in the $class_name$ message type.</summary>\n");
     WriteGeneratedCodeAttributes(printer);
     printer->Print("public static partial class Types {\n");
     printer->Indent();
@@ -295,7 +298,8 @@
 }
 
 void MessageGenerator::GenerateCloningCode(io::Printer* printer) {
-  map<string, string> vars;
+  std::map<string, string> vars;
+  WriteGeneratedCodeAttributes(printer);
   vars["class_name"] = class_name();
     printer->Print(
     vars,
@@ -334,10 +338,14 @@
     printer->Outdent();
     printer->Print("}\n\n");
   }
+  // Clone unknown fields
+  printer->Print(
+      "_unknownFields = pb::UnknownFieldSet.Clone(other._unknownFields);\n");
 
   printer->Outdent();
   printer->Print("}\n\n");
 
+  WriteGeneratedCodeAttributes(printer);
   printer->Print(
     vars,
     "public $class_name$ Clone() {\n"
@@ -349,15 +357,19 @@
 }
 
 void MessageGenerator::GenerateFrameworkMethods(io::Printer* printer) {
-    map<string, string> vars;
+    std::map<string, string> vars;
     vars["class_name"] = class_name();
 
     // Equality
+    WriteGeneratedCodeAttributes(printer);
     printer->Print(
         vars,
         "public override bool Equals(object other) {\n"
         "  return Equals(other as $class_name$);\n"
-        "}\n\n"
+        "}\n\n");
+    WriteGeneratedCodeAttributes(printer);
+    printer->Print(
+        vars,
         "public bool Equals($class_name$ other) {\n"
         "  if (ReferenceEquals(other, null)) {\n"
         "    return false;\n"
@@ -377,11 +389,12 @@
     }
     printer->Outdent();
     printer->Print(
-        "  return true;\n"
+        "  return Equals(_unknownFields, other._unknownFields);\n"
         "}\n\n");
 
     // GetHashCode
     // Start with a non-zero value to easily distinguish between null and "empty" messages.
+    WriteGeneratedCodeAttributes(printer);
     printer->Print(
         "public override int GetHashCode() {\n"
         "  int hash = 1;\n");
@@ -395,10 +408,15 @@
         printer->Print("hash ^= (int) $name$Case_;\n",
             "name", UnderscoresToCamelCase(descriptor_->oneof_decl(i)->name(), false));
     }
-    printer->Print("return hash;\n");
+    printer->Print(
+        "if (_unknownFields != null) {\n"
+        "  hash ^= _unknownFields.GetHashCode();\n"
+        "}\n"
+        "return hash;\n");
     printer->Outdent();
     printer->Print("}\n\n");
 
+    WriteGeneratedCodeAttributes(printer);
     printer->Print(
         "public override string ToString() {\n"
         "  return pb::JsonFormatter.ToDiagnosticString(this);\n"
@@ -406,6 +424,7 @@
 }
 
 void MessageGenerator::GenerateMessageSerializationMethods(io::Printer* printer) {
+  WriteGeneratedCodeAttributes(printer);
   printer->Print(
       "public void WriteTo(pb::CodedOutputStream output) {\n");
   printer->Indent();
@@ -417,11 +436,19 @@
     generator->GenerateSerializationCode(printer);
   }
 
+  // Serialize unknown fields
+  printer->Print(
+    "if (_unknownFields != null) {\n"
+    "  _unknownFields.WriteTo(output);\n"
+    "}\n");
+
   // TODO(jonskeet): Memoize size of frozen messages?
   printer->Outdent();
   printer->Print(
     "}\n"
-    "\n"
+    "\n");
+  WriteGeneratedCodeAttributes(printer);
+  printer->Print(
     "public int CalculateSize() {\n");
   printer->Indent();
   printer->Print("int size = 0;\n");
@@ -430,6 +457,12 @@
         CreateFieldGeneratorInternal(descriptor_->field(i)));
     generator->GenerateSerializedSizeCode(printer);
   }
+
+  printer->Print(
+    "if (_unknownFields != null) {\n"
+    "  size += _unknownFields.CalculateSize();\n"
+    "}\n");
+
   printer->Print("return size;\n");
   printer->Outdent();
   printer->Print("}\n\n");
@@ -439,9 +472,10 @@
   // Note:  These are separate from GenerateMessageSerializationMethods()
   //   because they need to be generated even for messages that are optimized
   //   for code size.
-  map<string, string> vars;
+  std::map<string, string> vars;
   vars["class_name"] = class_name();
 
+  WriteGeneratedCodeAttributes(printer);
   printer->Print(
     vars,
     "public void MergeFrom($class_name$ other) {\n");
@@ -469,24 +503,25 @@
       vars["field_property_name"] = GetPropertyName(field);
       printer->Print(
         vars,
-<<<<<<< HEAD
-        "case $property_name$OneofCase.$field_property_name$:\n"
-        "  $field_property_name$ = other.$field_property_name$;\n"
-        "  break;\n");
-=======
         "case $property_name$OneofCase.$field_property_name$:\n");
       printer->Indent();
       std::unique_ptr<FieldGeneratorBase> generator(CreateFieldGeneratorInternal(field));
       generator->GenerateMergingCode(printer);
       printer->Print("break;\n");
       printer->Outdent();
->>>>>>> 1ee15bae
     }
     printer->Outdent();
     printer->Print("}\n\n");
   }
+  // Merge unknown fields.
+  printer->Print(
+      "_unknownFields = pb::UnknownFieldSet.MergeFrom(_unknownFields, other._unknownFields);\n");
+
   printer->Outdent();
   printer->Print("}\n\n");
+
+
+  WriteGeneratedCodeAttributes(printer);
   printer->Print("public void MergeFrom(pb::CodedInputStream input) {\n");
   printer->Indent();
   printer->Print(
@@ -495,12 +530,6 @@
     "  switch(tag) {\n");
   printer->Indent();
   printer->Indent();
-<<<<<<< HEAD
-  printer->Print(
-    "default:\n"
-    "  input.SkipLastField();\n" // We're not storing the data, but we still need to consume it.
-    "  break;\n");
-=======
   // Option messages need to store unknown fields so that options can be parsed later.
   if (IsDescriptorOptionMessage(descriptor_)) {
     printer->Print(
@@ -515,7 +544,6 @@
       "  }\n"
       "  break;\n");
   }
->>>>>>> 1ee15bae
   for (int i = 0; i < fields_by_number().size(); i++) {
     const FieldDescriptor* field = fields_by_number()[i];
     internal::WireFormatLite::WireType wt =

--- conflicted
+++ resolved
@@ -69,12 +69,9 @@
 
   bool HasNestedGeneratedTypes();
 
-<<<<<<< HEAD
-=======
   void AddDeprecatedFlag(io::Printer* printer);
   void AddSerializableAttribute(io::Printer* printer);
   
->>>>>>> 1ee15bae
   std::string class_name();
   std::string full_class_name();
 

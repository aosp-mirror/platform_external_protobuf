// Protocol Buffers - Google's data interchange format
// Copyright 2008 Google Inc.  All rights reserved.
// https://developers.google.com/protocol-buffers/
//
// Redistribution and use in source and binary forms, with or without
// modification, are permitted provided that the following conditions are
// met:
//
//     * Redistributions of source code must retain the above copyright
// notice, this list of conditions and the following disclaimer.
//     * Redistributions in binary form must reproduce the above
// copyright notice, this list of conditions and the following disclaimer
// in the documentation and/or other materials provided with the
// distribution.
//     * Neither the name of Google Inc. nor the names of its
// contributors may be used to endorse or promote products derived from
// this software without specific prior written permission.
//
// THIS SOFTWARE IS PROVIDED BY THE COPYRIGHT HOLDERS AND CONTRIBUTORS
// "AS IS" AND ANY EXPRESS OR IMPLIED WARRANTIES, INCLUDING, BUT NOT
// LIMITED TO, THE IMPLIED WARRANTIES OF MERCHANTABILITY AND FITNESS FOR
// A PARTICULAR PURPOSE ARE DISCLAIMED. IN NO EVENT SHALL THE COPYRIGHT
// OWNER OR CONTRIBUTORS BE LIABLE FOR ANY DIRECT, INDIRECT, INCIDENTAL,
// SPECIAL, EXEMPLARY, OR CONSEQUENTIAL DAMAGES (INCLUDING, BUT NOT
// LIMITED TO, PROCUREMENT OF SUBSTITUTE GOODS OR SERVICES; LOSS OF USE,
// DATA, OR PROFITS; OR BUSINESS INTERRUPTION) HOWEVER CAUSED AND ON ANY
// THEORY OF LIABILITY, WHETHER IN CONTRACT, STRICT LIABILITY, OR TORT
// (INCLUDING NEGLIGENCE OR OTHERWISE) ARISING IN ANY WAY OUT OF THE USE
// OF THIS SOFTWARE, EVEN IF ADVISED OF THE POSSIBILITY OF SUCH DAMAGE.

#ifndef GOOGLE_PROTOBUF_COMPILER_CSHARP_GENERATOR_H__
#define GOOGLE_PROTOBUF_COMPILER_CSHARP_GENERATOR_H__

#include <string>

#include <google/protobuf/compiler/code_generator.h>

#include <google/protobuf/port_def.inc>

namespace google {
namespace protobuf {
namespace compiler {
namespace csharp {

<<<<<<< HEAD
class LIBPROTOC_EXPORT Generator
    : public google::protobuf::compiler::CodeGenerator {
=======
// CodeGenerator implementation which generates a C# source file and
// header.  If you create your own protocol compiler binary and you want
// it to support C# output, you can do so by registering an instance of this
// CodeGenerator with the CommandLineInterface in your main() function.
class PROTOC_EXPORT Generator
    : public google::protobuf::compiler::CodeGenerator {
 public:
>>>>>>> 1ee15bae
  virtual bool Generate(
      const FileDescriptor* file,
      const string& parameter,
      GeneratorContext* generator_context,
      string* error) const;
};

}  // namespace csharp
}  // namespace compiler
}  // namespace protobuf
}  // namespace google

<<<<<<< HEAD
#endif  // GOOGLE_PROTOBUF_COMPILER_CSHARP_GENERATOR_H__
=======
#include <google/protobuf/port_undef.inc>

#endif  // GOOGLE_PROTOBUF_COMPILER_CSHARP_GENERATOR_H__
>>>>>>> 1ee15bae
<|MERGE_RESOLUTION|>--- conflicted
+++ resolved
@@ -28,6 +28,8 @@
 // (INCLUDING NEGLIGENCE OR OTHERWISE) ARISING IN ANY WAY OUT OF THE USE
 // OF THIS SOFTWARE, EVEN IF ADVISED OF THE POSSIBILITY OF SUCH DAMAGE.
 
+// Generates C# code for a given .proto file.
+
 #ifndef GOOGLE_PROTOBUF_COMPILER_CSHARP_GENERATOR_H__
 #define GOOGLE_PROTOBUF_COMPILER_CSHARP_GENERATOR_H__
 
@@ -42,10 +44,6 @@
 namespace compiler {
 namespace csharp {
 
-<<<<<<< HEAD
-class LIBPROTOC_EXPORT Generator
-    : public google::protobuf::compiler::CodeGenerator {
-=======
 // CodeGenerator implementation which generates a C# source file and
 // header.  If you create your own protocol compiler binary and you want
 // it to support C# output, you can do so by registering an instance of this
@@ -53,7 +51,6 @@
 class PROTOC_EXPORT Generator
     : public google::protobuf::compiler::CodeGenerator {
  public:
->>>>>>> 1ee15bae
   virtual bool Generate(
       const FileDescriptor* file,
       const string& parameter,
@@ -66,10 +63,6 @@
 }  // namespace protobuf
 }  // namespace google
 
-<<<<<<< HEAD
-#endif  // GOOGLE_PROTOBUF_COMPILER_CSHARP_GENERATOR_H__
-=======
 #include <google/protobuf/port_undef.inc>
 
-#endif  // GOOGLE_PROTOBUF_COMPILER_CSHARP_GENERATOR_H__
->>>>>>> 1ee15bae
+#endif  // GOOGLE_PROTOBUF_COMPILER_CSHARP_GENERATOR_H__
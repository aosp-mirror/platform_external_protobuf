// Protocol Buffers - Google's data interchange format
// Copyright 2008 Google Inc.  All rights reserved.
// https://developers.google.com/protocol-buffers/
//
// Redistribution and use in source and binary forms, with or without
// modification, are permitted provided that the following conditions are
// met:
//
//     * Redistributions of source code must retain the above copyright
// notice, this list of conditions and the following disclaimer.
//     * Redistributions in binary form must reproduce the above
// copyright notice, this list of conditions and the following disclaimer
// in the documentation and/or other materials provided with the
// distribution.
//     * Neither the name of Google Inc. nor the names of its
// contributors may be used to endorse or promote products derived from
// this software without specific prior written permission.
//
// THIS SOFTWARE IS PROVIDED BY THE COPYRIGHT HOLDERS AND CONTRIBUTORS
// "AS IS" AND ANY EXPRESS OR IMPLIED WARRANTIES, INCLUDING, BUT NOT
// LIMITED TO, THE IMPLIED WARRANTIES OF MERCHANTABILITY AND FITNESS FOR
// A PARTICULAR PURPOSE ARE DISCLAIMED. IN NO EVENT SHALL THE COPYRIGHT
// OWNER OR CONTRIBUTORS BE LIABLE FOR ANY DIRECT, INDIRECT, INCIDENTAL,
// SPECIAL, EXEMPLARY, OR CONSEQUENTIAL DAMAGES (INCLUDING, BUT NOT
// LIMITED TO, PROCUREMENT OF SUBSTITUTE GOODS OR SERVICES; LOSS OF USE,
// DATA, OR PROFITS; OR BUSINESS INTERRUPTION) HOWEVER CAUSED AND ON ANY
// THEORY OF LIABILITY, WHETHER IN CONTRACT, STRICT LIABILITY, OR TORT
// (INCLUDING NEGLIGENCE OR OTHERWISE) ARISING IN ANY WAY OUT OF THE USE
// OF THIS SOFTWARE, EVEN IF ADVISED OF THE POSSIBILITY OF SUCH DAMAGE.

// Author: kenton@google.com (Kenton Varda)
//  Based on original Protocol Buffers design by
//  Sanjay Ghemawat, Jeff Dean, and others.
//
// Provides a mechanism for mapping a descriptor to the
// fully-qualified name of the corresponding C# class.

#ifndef GOOGLE_PROTOBUF_COMPILER_CSHARP_NAMES_H__
#define GOOGLE_PROTOBUF_COMPILER_CSHARP_NAMES_H__

#include <string>

#include <google/protobuf/port_def.inc>

namespace google {
namespace protobuf {

class Descriptor;
class EnumDescriptor;
class FileDescriptor;
class ServiceDescriptor;

namespace compiler {
namespace csharp {

// Requires:
//   descriptor != NULL
//
// Returns:
//   The namespace to use for given file descriptor.
<<<<<<< HEAD
string GetFileNamespace(const FileDescriptor* descriptor);
=======
string PROTOC_EXPORT GetFileNamespace(const FileDescriptor* descriptor);
>>>>>>> 1ee15bae

// Requires:
//   descriptor != NULL
//
// Returns:
//   The fully-qualified C# class name.
<<<<<<< HEAD
string GetClassName(const Descriptor* descriptor);
=======
string PROTOC_EXPORT GetClassName(const Descriptor* descriptor);
>>>>>>> 1ee15bae

// Requires:
//   descriptor != NULL
//
// Returns:
//   The fully-qualified name of the C# class that provides
//   access to the file descriptor. Proto compiler generates
//   such class for each .proto file processed.
<<<<<<< HEAD
string GetReflectionClassName(const FileDescriptor* descriptor);
=======
string PROTOC_EXPORT GetReflectionClassName(const FileDescriptor* descriptor);
>>>>>>> 1ee15bae

// Generates output file name for given file descriptor. If generate_directories
// is true, the output file will be put under directory corresponding to file's
// namespace. base_namespace can be used to strip some of the top level
// directories. E.g. for file with namespace "Bar.Foo" and base_namespace="Bar",
// the resulting file will be put under directory "Foo" (and not "Bar/Foo").
//
// Requires:
//   descriptor != NULL
//   error != NULL
//
//  Returns:
//    The file name to use as output file for given file descriptor. In case
//    of failure, this function will return empty string and error parameter
//    will contain the error message.
<<<<<<< HEAD
string GetOutputFile(
    const google::protobuf::FileDescriptor* descriptor,
    const string file_extension,
    const bool generate_directories,
    const string base_namespace,
    string* error);
=======
string PROTOC_EXPORT
GetOutputFile(const google::protobuf::FileDescriptor* descriptor,
              const string file_extension, const bool generate_directories,
              const string base_namespace, string* error);
>>>>>>> 1ee15bae

}  // namespace csharp
}  // namespace compiler
}  // namespace protobuf
}  // namespace google

#include <google/protobuf/port_undef.inc>

#endif  // GOOGLE_PROTOBUF_COMPILER_CSHARP_NAMES_H__<|MERGE_RESOLUTION|>--- conflicted
+++ resolved
@@ -39,6 +39,7 @@
 #define GOOGLE_PROTOBUF_COMPILER_CSHARP_NAMES_H__
 
 #include <string>
+#include <google/protobuf/stubs/port.h>
 
 #include <google/protobuf/port_def.inc>
 
@@ -58,22 +59,14 @@
 //
 // Returns:
 //   The namespace to use for given file descriptor.
-<<<<<<< HEAD
-string GetFileNamespace(const FileDescriptor* descriptor);
-=======
 string PROTOC_EXPORT GetFileNamespace(const FileDescriptor* descriptor);
->>>>>>> 1ee15bae
 
 // Requires:
 //   descriptor != NULL
 //
 // Returns:
 //   The fully-qualified C# class name.
-<<<<<<< HEAD
-string GetClassName(const Descriptor* descriptor);
-=======
 string PROTOC_EXPORT GetClassName(const Descriptor* descriptor);
->>>>>>> 1ee15bae
 
 // Requires:
 //   descriptor != NULL
@@ -82,11 +75,7 @@
 //   The fully-qualified name of the C# class that provides
 //   access to the file descriptor. Proto compiler generates
 //   such class for each .proto file processed.
-<<<<<<< HEAD
-string GetReflectionClassName(const FileDescriptor* descriptor);
-=======
 string PROTOC_EXPORT GetReflectionClassName(const FileDescriptor* descriptor);
->>>>>>> 1ee15bae
 
 // Generates output file name for given file descriptor. If generate_directories
 // is true, the output file will be put under directory corresponding to file's
@@ -102,19 +91,10 @@
 //    The file name to use as output file for given file descriptor. In case
 //    of failure, this function will return empty string and error parameter
 //    will contain the error message.
-<<<<<<< HEAD
-string GetOutputFile(
-    const google::protobuf::FileDescriptor* descriptor,
-    const string file_extension,
-    const bool generate_directories,
-    const string base_namespace,
-    string* error);
-=======
 string PROTOC_EXPORT
 GetOutputFile(const google::protobuf::FileDescriptor* descriptor,
               const string file_extension, const bool generate_directories,
               const string base_namespace, string* error);
->>>>>>> 1ee15bae
 
 }  // namespace csharp
 }  // namespace compiler

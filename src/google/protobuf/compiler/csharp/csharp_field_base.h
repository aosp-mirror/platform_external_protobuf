// Protocol Buffers - Google's data interchange format
// Copyright 2008 Google Inc.  All rights reserved.
// https://developers.google.com/protocol-buffers/
//
// Redistribution and use in source and binary forms, with or without
// modification, are permitted provided that the following conditions are
// met:
//
//     * Redistributions of source code must retain the above copyright
// notice, this list of conditions and the following disclaimer.
//     * Redistributions in binary form must reproduce the above
// copyright notice, this list of conditions and the following disclaimer
// in the documentation and/or other materials provided with the
// distribution.
//     * Neither the name of Google Inc. nor the names of its
// contributors may be used to endorse or promote products derived from
// this software without specific prior written permission.
//
// THIS SOFTWARE IS PROVIDED BY THE COPYRIGHT HOLDERS AND CONTRIBUTORS
// "AS IS" AND ANY EXPRESS OR IMPLIED WARRANTIES, INCLUDING, BUT NOT
// LIMITED TO, THE IMPLIED WARRANTIES OF MERCHANTABILITY AND FITNESS FOR
// A PARTICULAR PURPOSE ARE DISCLAIMED. IN NO EVENT SHALL THE COPYRIGHT
// OWNER OR CONTRIBUTORS BE LIABLE FOR ANY DIRECT, INDIRECT, INCIDENTAL,
// SPECIAL, EXEMPLARY, OR CONSEQUENTIAL DAMAGES (INCLUDING, BUT NOT
// LIMITED TO, PROCUREMENT OF SUBSTITUTE GOODS OR SERVICES; LOSS OF USE,
// DATA, OR PROFITS; OR BUSINESS INTERRUPTION) HOWEVER CAUSED AND ON ANY
// THEORY OF LIABILITY, WHETHER IN CONTRACT, STRICT LIABILITY, OR TORT
// (INCLUDING NEGLIGENCE OR OTHERWISE) ARISING IN ANY WAY OUT OF THE USE
// OF THIS SOFTWARE, EVEN IF ADVISED OF THE POSSIBILITY OF SUCH DAMAGE.

#ifndef GOOGLE_PROTOBUF_COMPILER_CSHARP_FIELD_BASE_H__
#define GOOGLE_PROTOBUF_COMPILER_CSHARP_FIELD_BASE_H__

#include <string>
#include <google/protobuf/stubs/strutil.h>

#include <google/protobuf/compiler/code_generator.h>
#include <google/protobuf/compiler/csharp/csharp_source_generator_base.h>
#include <google/protobuf/descriptor.h>
#include <google/protobuf/io/printer.h>

namespace google {
namespace protobuf {
namespace compiler {
namespace csharp {

class FieldGeneratorBase : public SourceGeneratorBase {
 public:
  FieldGeneratorBase(const FieldDescriptor* descriptor,
                     int presenceIndex,
                     const Options* options);
  ~FieldGeneratorBase();

  virtual void GenerateCloningCode(io::Printer* printer) = 0;
  virtual void GenerateFreezingCode(io::Printer* printer);
  virtual void GenerateCodecCode(io::Printer* printer);
  virtual void GenerateMembers(io::Printer* printer) = 0;
  virtual void GenerateMergingCode(io::Printer* printer) = 0;
  virtual void GenerateParsingCode(io::Printer* printer) = 0;
  virtual void GenerateSerializationCode(io::Printer* printer) = 0;
  virtual void GenerateSerializedSizeCode(io::Printer* printer) = 0;

  virtual void WriteHash(io::Printer* printer) = 0;
  virtual void WriteEquals(io::Printer* printer) = 0;
  // Currently unused, as we use reflection to generate JSON
  virtual void WriteToString(io::Printer* printer) = 0;

 protected:
  const FieldDescriptor* descriptor_;
<<<<<<< HEAD
  const int fieldOrdinal_;
  map<string, string> variables_;
=======
  const int presenceIndex_;
  std::map<string, string> variables_;
>>>>>>> 1ee15bae

  void AddDeprecatedFlag(io::Printer* printer);
  void AddNullCheck(io::Printer* printer);
  void AddNullCheck(io::Printer* printer, const std::string& name);

  void AddPublicMemberAttributes(io::Printer* printer);
  void SetCommonOneofFieldVariables(map<string, string>* variables);

  std::string oneof_property_name();
  std::string oneof_name();
  std::string property_name();
  std::string name();
  std::string type_name();
  std::string type_name(const FieldDescriptor* descriptor);
  bool has_default_value();
  std::string default_value();
  std::string default_value(const FieldDescriptor* descriptor);
  std::string number();
  std::string capitalized_type_name();

 private:
<<<<<<< HEAD
  void SetCommonFieldVariables(map<string, string>* variables);
  std::string GetStringDefaultValueInternal();
  std::string GetBytesDefaultValueInternal();
=======
  void SetCommonFieldVariables(std::map<string, string>* variables);
  std::string GetStringDefaultValueInternal(const FieldDescriptor* descriptor);
  std::string GetBytesDefaultValueInternal(const FieldDescriptor* descriptor);
>>>>>>> 1ee15bae

  GOOGLE_DISALLOW_EVIL_CONSTRUCTORS(FieldGeneratorBase);
};

}  // namespace csharp
}  // namespace compiler
}  // namespace protobuf
}  // namespace google

#endif  // GOOGLE_PROTOBUF_COMPILER_CSHARP_FIELD_BASE_H__
<|MERGE_RESOLUTION|>--- conflicted
+++ resolved
@@ -67,20 +67,15 @@
 
  protected:
   const FieldDescriptor* descriptor_;
-<<<<<<< HEAD
-  const int fieldOrdinal_;
-  map<string, string> variables_;
-=======
   const int presenceIndex_;
   std::map<string, string> variables_;
->>>>>>> 1ee15bae
 
   void AddDeprecatedFlag(io::Printer* printer);
   void AddNullCheck(io::Printer* printer);
   void AddNullCheck(io::Printer* printer, const std::string& name);
 
   void AddPublicMemberAttributes(io::Printer* printer);
-  void SetCommonOneofFieldVariables(map<string, string>* variables);
+  void SetCommonOneofFieldVariables(std::map<string, string>* variables);
 
   std::string oneof_property_name();
   std::string oneof_name();
@@ -95,15 +90,9 @@
   std::string capitalized_type_name();
 
  private:
-<<<<<<< HEAD
-  void SetCommonFieldVariables(map<string, string>* variables);
-  std::string GetStringDefaultValueInternal();
-  std::string GetBytesDefaultValueInternal();
-=======
   void SetCommonFieldVariables(std::map<string, string>* variables);
   std::string GetStringDefaultValueInternal(const FieldDescriptor* descriptor);
   std::string GetBytesDefaultValueInternal(const FieldDescriptor* descriptor);
->>>>>>> 1ee15bae
 
   GOOGLE_DISALLOW_EVIL_CONSTRUCTORS(FieldGeneratorBase);
 };

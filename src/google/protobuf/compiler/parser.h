// Protocol Buffers - Google's data interchange format
// Copyright 2008 Google Inc.  All rights reserved.
// https://developers.google.com/protocol-buffers/
//
// Redistribution and use in source and binary forms, with or without
// modification, are permitted provided that the following conditions are
// met:
//
//     * Redistributions of source code must retain the above copyright
// notice, this list of conditions and the following disclaimer.
//     * Redistributions in binary form must reproduce the above
// copyright notice, this list of conditions and the following disclaimer
// in the documentation and/or other materials provided with the
// distribution.
//     * Neither the name of Google Inc. nor the names of its
// contributors may be used to endorse or promote products derived from
// this software without specific prior written permission.
//
// THIS SOFTWARE IS PROVIDED BY THE COPYRIGHT HOLDERS AND CONTRIBUTORS
// "AS IS" AND ANY EXPRESS OR IMPLIED WARRANTIES, INCLUDING, BUT NOT
// LIMITED TO, THE IMPLIED WARRANTIES OF MERCHANTABILITY AND FITNESS FOR
// A PARTICULAR PURPOSE ARE DISCLAIMED. IN NO EVENT SHALL THE COPYRIGHT
// OWNER OR CONTRIBUTORS BE LIABLE FOR ANY DIRECT, INDIRECT, INCIDENTAL,
// SPECIAL, EXEMPLARY, OR CONSEQUENTIAL DAMAGES (INCLUDING, BUT NOT
// LIMITED TO, PROCUREMENT OF SUBSTITUTE GOODS OR SERVICES; LOSS OF USE,
// DATA, OR PROFITS; OR BUSINESS INTERRUPTION) HOWEVER CAUSED AND ON ANY
// THEORY OF LIABILITY, WHETHER IN CONTRACT, STRICT LIABILITY, OR TORT
// (INCLUDING NEGLIGENCE OR OTHERWISE) ARISING IN ANY WAY OUT OF THE USE
// OF THIS SOFTWARE, EVEN IF ADVISED OF THE POSSIBILITY OF SUCH DAMAGE.

// Author: kenton@google.com (Kenton Varda)
//  Based on original Protocol Buffers design by
//  Sanjay Ghemawat, Jeff Dean, and others.
//
// Implements parsing of .proto files to FileDescriptorProtos.

#ifndef GOOGLE_PROTOBUF_COMPILER_PARSER_H__
#define GOOGLE_PROTOBUF_COMPILER_PARSER_H__

#include <map>
#include <string>
#include <utility>
#include <google/protobuf/descriptor.pb.h>
#include <google/protobuf/io/tokenizer.h>
#include <google/protobuf/descriptor.h>
#include <google/protobuf/repeated_field.h>

#include <google/protobuf/port_def.inc>

namespace google {
namespace protobuf {

class Message;

namespace compiler {

// Defined in this file.
class Parser;
class SourceLocationTable;

// Implements parsing of protocol definitions (such as .proto files).
//
// Note that most users will be more interested in the Importer class.
// Parser is a lower-level class which simply converts a single .proto file
// to a FileDescriptorProto.  It does not resolve import directives or perform
// many other kinds of validation needed to construct a complete
// FileDescriptor.
class PROTOBUF_EXPORT Parser {
 public:
  Parser();
  ~Parser();

  // Parse the entire input and construct a FileDescriptorProto representing
  // it.  Returns true if no errors occurred, false otherwise.
  bool Parse(io::Tokenizer* input, FileDescriptorProto* file);

  // Optional fetaures:

  // DEPRECATED:  New code should use the SourceCodeInfo embedded in the
  //   FileDescriptorProto.
  //
  // Requests that locations of certain definitions be recorded to the given
  // SourceLocationTable while parsing.  This can be used to look up exact line
  // and column numbers for errors reported by DescriptorPool during validation.
  // Set to NULL (the default) to discard source location information.
  void RecordSourceLocationsTo(SourceLocationTable* location_table) {
    source_location_table_ = location_table;
  }

  // Requests that errors be recorded to the given ErrorCollector while
  // parsing.  Set to NULL (the default) to discard error messages.
  void RecordErrorsTo(io::ErrorCollector* error_collector) {
    error_collector_ = error_collector;
  }

  // Returns the identifier used in the "syntax = " declaration, if one was
  // seen during the last call to Parse(), or the empty string otherwise.
  const std::string& GetSyntaxIdentifier() { return syntax_identifier_; }

  // If set true, input files will be required to begin with a syntax
  // identifier.  Otherwise, files may omit this.  If a syntax identifier
  // is provided, it must be 'syntax = "proto2";' and must appear at the
  // top of this file regardless of whether or not it was required.
  void SetRequireSyntaxIdentifier(bool value) {
    require_syntax_identifier_ = value;
  }

  // Call SetStopAfterSyntaxIdentifier(true) to tell the parser to stop
  // parsing as soon as it has seen the syntax identifier, or lack thereof.
  // This is useful for quickly identifying the syntax of the file without
  // parsing the whole thing.  If this is enabled, no error will be recorded
  // if the syntax identifier is something other than "proto2" (since
  // presumably the caller intends to deal with that), but other kinds of
  // errors (e.g. parse errors) will still be reported.  When this is enabled,
  // you may pass a NULL FileDescriptorProto to Parse().
  void SetStopAfterSyntaxIdentifier(bool value) {
    stop_after_syntax_identifier_ = value;
  }

 private:
  class LocationRecorder;

  // =================================================================
  // Error recovery helpers

  // Consume the rest of the current statement.  This consumes tokens
  // until it sees one of:
  //   ';'  Consumes the token and returns.
  //   '{'  Consumes the brace then calls SkipRestOfBlock().
  //   '}'  Returns without consuming.
  //   EOF  Returns (can't consume).
  // The Parser often calls SkipStatement() after encountering a syntax
  // error.  This allows it to go on parsing the following lines, allowing
  // it to report more than just one error in the file.
  void SkipStatement();

  // Consume the rest of the current block, including nested blocks,
  // ending after the closing '}' is encountered and consumed, or at EOF.
  void SkipRestOfBlock();

  // -----------------------------------------------------------------
  // Single-token consuming helpers
  //
  // These make parsing code more readable.

  // True if the current token is TYPE_END.
  inline bool AtEnd();

  // True if the next token matches the given text.
  inline bool LookingAt(const char* text);
  // True if the next token is of the given type.
  inline bool LookingAtType(io::Tokenizer::TokenType token_type);

  // If the next token exactly matches the text given, consume it and return
  // true.  Otherwise, return false without logging an error.
  bool TryConsume(const char* text);

  // These attempt to read some kind of token from the input.  If successful,
  // they return true.  Otherwise they return false and add the given error
  // to the error list.

  // Consume a token with the exact text given.
  bool Consume(const char* text, const char* error);
  // Same as above, but automatically generates the error "Expected \"text\".",
  // where "text" is the expected token text.
  bool Consume(const char* text);
  // Consume a token of type IDENTIFIER and store its text in "output".
  bool ConsumeIdentifier(std::string* output, const char* error);
  // Consume an integer and store its value in "output".
  bool ConsumeInteger(int* output, const char* error);
  // Consume a signed integer and store its value in "output".
  bool ConsumeSignedInteger(int* output, const char* error);
  // Consume a 64-bit integer and store its value in "output".  If the value
  // is greater than max_value, an error will be reported.
  bool ConsumeInteger64(uint64 max_value, uint64* output, const char* error);
  // Consume a number and store its value in "output".  This will accept
  // tokens of either INTEGER or FLOAT type.
  bool ConsumeNumber(double* output, const char* error);
  // Consume a string literal and store its (unescaped) value in "output".
  bool ConsumeString(std::string* output, const char* error);

  // Consume a token representing the end of the statement.  Comments between
  // this token and the next will be harvested for documentation.  The given
  // LocationRecorder should refer to the declaration that was just parsed;
  // it will be populated with these comments.
  //
  // TODO(kenton):  The LocationRecorder is const because historically locations
  //   have been passed around by const reference, for no particularly good
  //   reason.  We should probably go through and change them all to mutable
  //   pointer to make this more intuitive.
  bool TryConsumeEndOfDeclaration(
      const char* text, const LocationRecorder* location);
  bool TryConsumeEndOfDeclarationFinishScope(
      const char* text, const LocationRecorder* location);

  bool ConsumeEndOfDeclaration(
      const char* text, const LocationRecorder* location);

  // -----------------------------------------------------------------
  // Error logging helpers

  // Invokes error_collector_->AddError(), if error_collector_ is not NULL.
  void AddError(int line, int column, const std::string& error);

  // Invokes error_collector_->AddError() with the line and column number
  // of the current token.
  void AddError(const std::string& error);

  // Records a location in the SourceCodeInfo.location table (see
  // descriptor.proto).  We use RAII to ensure that the start and end locations
  // are recorded -- the constructor records the start location and the
  // destructor records the end location.  Since the parser is
  // recursive-descent, this works out beautifully.
  class PROTOBUF_EXPORT LocationRecorder {
   public:
    // Construct the file's "root" location.
    LocationRecorder(Parser* parser);

    // Construct a location that represents a declaration nested within the
    // given parent.  E.g. a field's location is nested within the location
    // for a message type.  The parent's path will be copied, so you should
    // call AddPath() only to add the path components leading from the parent
    // to the child (as opposed to leading from the root to the child).
    LocationRecorder(const LocationRecorder& parent);

    // Convenience constructors that call AddPath() one or two times.
    LocationRecorder(const LocationRecorder& parent, int path1);
    LocationRecorder(const LocationRecorder& parent, int path1, int path2);

    // Creates a recorder that generates locations into given source code info.
    LocationRecorder(const LocationRecorder& parent, int path1,
                     SourceCodeInfo* source_code_info);

    ~LocationRecorder();

    // Add a path component.  See SourceCodeInfo.Location.path in
    // descriptor.proto.
    void AddPath(int path_component);

    // By default the location is considered to start at the current token at
    // the time the LocationRecorder is created.  StartAt() sets the start
    // location to the given token instead.
    void StartAt(const io::Tokenizer::Token& token);

    // Start at the same location as some other LocationRecorder.
    void StartAt(const LocationRecorder& other);

    // By default the location is considered to end at the previous token at
    // the time the LocationRecorder is destroyed.  EndAt() sets the end
    // location to the given token instead.
    void EndAt(const io::Tokenizer::Token& token);

    // Records the start point of this location to the SourceLocationTable that
    // was passed to RecordSourceLocationsTo(), if any.  SourceLocationTable
    // is an older way of keeping track of source locations which is still
    // used in some places.
    void RecordLegacyLocation(const Message* descriptor,
        DescriptorPool::ErrorCollector::ErrorLocation location);

    // Returns the number of path components in the recorder's current location.
    int CurrentPathSize() const;

    // Attaches leading and trailing comments to the location.  The two strings
    // will be swapped into place, so after this is called *leading and
    // *trailing will be empty.
    //
    // TODO(kenton):  See comment on TryConsumeEndOfDeclaration(), above, for
    //   why this is const.
<<<<<<< HEAD
    void AttachComments(string* leading, string* trailing,
                        vector<string>* detached_comments) const;
=======
    void AttachComments(std::string* leading, std::string* trailing,
                        std::vector<std::string>* detached_comments) const;
>>>>>>> 1ee15bae

   private:
    // Indexes of parent and current location in the parent
    // SourceCodeInfo.location repeated field. For top-level elements,
    // parent_index_ is -1.
    Parser* parser_;
    SourceCodeInfo* source_code_info_;
    SourceCodeInfo::Location* location_;

    void Init(const LocationRecorder& parent, SourceCodeInfo* source_code_info);
  };

  // =================================================================
  // Parsers for various language constructs

  // Parses the "syntax = \"proto2\";" line at the top of the file.  Returns
  // false if it failed to parse or if the syntax identifier was not
  // recognized.
  bool ParseSyntaxIdentifier(const LocationRecorder& parent);

  // These methods parse various individual bits of code.  They return
  // false if they completely fail to parse the construct.  In this case,
  // it is probably necessary to skip the rest of the statement to recover.
  // However, if these methods return true, it does NOT mean that there
  // were no errors; only that there were no *syntax* errors.  For instance,
  // if a service method is defined using proper syntax but uses a primitive
  // type as its input or output, ParseMethodField() still returns true
  // and only reports the error by calling AddError().  In practice, this
  // makes logic much simpler for the caller.

  // Parse a top-level message, enum, service, etc.
  bool ParseTopLevelStatement(FileDescriptorProto* file,
                              const LocationRecorder& root_location);

  // Parse various language high-level language construrcts.
  bool ParseMessageDefinition(DescriptorProto* message,
                              const LocationRecorder& message_location,
                              const FileDescriptorProto* containing_file);
  bool ParseEnumDefinition(EnumDescriptorProto* enum_type,
                           const LocationRecorder& enum_location,
                           const FileDescriptorProto* containing_file);
  bool ParseServiceDefinition(ServiceDescriptorProto* service,
                              const LocationRecorder& service_location,
                              const FileDescriptorProto* containing_file);
  bool ParsePackage(FileDescriptorProto* file,
                    const LocationRecorder& root_location,
                    const FileDescriptorProto* containing_file);
  bool ParseImport(RepeatedPtrField<std::string>* dependency,
                   RepeatedField<int32>* public_dependency,
                   RepeatedField<int32>* weak_dependency,
                   const LocationRecorder& root_location,
                   const FileDescriptorProto* containing_file);

  // These methods parse the contents of a message, enum, or service type and
  // add them to the given object.  They consume the entire block including
  // the beginning and ending brace.
  bool ParseMessageBlock(DescriptorProto* message,
                         const LocationRecorder& message_location,
                         const FileDescriptorProto* containing_file);
  bool ParseEnumBlock(EnumDescriptorProto* enum_type,
                      const LocationRecorder& enum_location,
                      const FileDescriptorProto* containing_file);
  bool ParseServiceBlock(ServiceDescriptorProto* service,
                         const LocationRecorder& service_location,
                         const FileDescriptorProto* containing_file);

  // Parse one statement within a message, enum, or service block, including
  // final semicolon.
  bool ParseMessageStatement(DescriptorProto* message,
                             const LocationRecorder& message_location,
                             const FileDescriptorProto* containing_file);
  bool ParseEnumStatement(EnumDescriptorProto* message,
                          const LocationRecorder& enum_location,
                          const FileDescriptorProto* containing_file);
  bool ParseServiceStatement(ServiceDescriptorProto* message,
                             const LocationRecorder& service_location,
                             const FileDescriptorProto* containing_file);

  // Parse a field of a message.  If the field is a group, its type will be
  // added to "messages".
  //
  // parent_location and location_field_number_for_nested_type are needed when
  // parsing groups -- we need to generate a nested message type within the
  // parent and record its location accordingly.  Since the parent could be
  // either a FileDescriptorProto or a DescriptorProto, we must pass in the
  // correct field number to use.
  bool ParseMessageField(FieldDescriptorProto* field,
                         RepeatedPtrField<DescriptorProto>* messages,
                         const LocationRecorder& parent_location,
                         int location_field_number_for_nested_type,
                         const LocationRecorder& field_location,
                         const FileDescriptorProto* containing_file);

  // Like ParseMessageField() but expects the label has already been filled in
  // by the caller.
  bool ParseMessageFieldNoLabel(FieldDescriptorProto* field,
                                RepeatedPtrField<DescriptorProto>* messages,
                                const LocationRecorder& parent_location,
                                int location_field_number_for_nested_type,
                                const LocationRecorder& field_location,
                                const FileDescriptorProto* containing_file);

  // Parse an "extensions" declaration.
  bool ParseExtensions(DescriptorProto* message,
                       const LocationRecorder& extensions_location,
                       const FileDescriptorProto* containing_file);

  // Parse a "reserved" declaration.
  bool ParseReserved(DescriptorProto* message,
                     const LocationRecorder& message_location);
  bool ParseReservedNames(DescriptorProto* message,
                          const LocationRecorder& parent_location);
  bool ParseReservedNumbers(DescriptorProto* message,
                            const LocationRecorder& parent_location);

  // Parse an "extend" declaration.  (See also comments for
  // ParseMessageField().)
  bool ParseExtend(RepeatedPtrField<FieldDescriptorProto>* extensions,
                   RepeatedPtrField<DescriptorProto>* messages,
                   const LocationRecorder& parent_location,
                   int location_field_number_for_nested_type,
                   const LocationRecorder& extend_location,
                   const FileDescriptorProto* containing_file);

  // Parse a "oneof" declaration.  The caller is responsible for setting
  // oneof_decl->label() since it will have had to parse the label before it
  // knew it was parsing a oneof.
  bool ParseOneof(OneofDescriptorProto* oneof_decl,
                  DescriptorProto* containing_type,
                  int oneof_index,
                  const LocationRecorder& oneof_location,
                  const LocationRecorder& containing_type_location,
                  const FileDescriptorProto* containing_file);

  // Parse a single enum value within an enum block.
  bool ParseEnumConstant(EnumValueDescriptorProto* enum_value,
                         const LocationRecorder& enum_value_location,
                         const FileDescriptorProto* containing_file);

  // Parse enum constant options, i.e. the list in square brackets at the end
  // of the enum constant value definition.
  bool ParseEnumConstantOptions(EnumValueDescriptorProto* value,
                                const LocationRecorder& enum_value_location,
                                const FileDescriptorProto* containing_file);

  // Parse a single method within a service definition.
  bool ParseServiceMethod(MethodDescriptorProto* method,
                          const LocationRecorder& method_location,
                          const FileDescriptorProto* containing_file);


  // Parse options of a single method or stream.
  bool ParseMethodOptions(const LocationRecorder& parent_location,
                          const FileDescriptorProto* containing_file,
                          const int optionsFieldNumber,
                          Message* mutable_options);

  // Parse "required", "optional", or "repeated" and fill in "label"
  // with the value. Returns true if such a label is consumed.
  bool ParseLabel(FieldDescriptorProto::Label* label,
                  const FileDescriptorProto* containing_file);

  // Parse a type name and fill in "type" (if it is a primitive) or
  // "type_name" (if it is not) with the type parsed.
  bool ParseType(FieldDescriptorProto::Type* type,
                 std::string* type_name);
  // Parse a user-defined type and fill in "type_name" with the name.
  // If a primitive type is named, it is treated as an error.
  bool ParseUserDefinedType(std::string* type_name);

  // Parses field options, i.e. the stuff in square brackets at the end
  // of a field definition.  Also parses default value.
  bool ParseFieldOptions(FieldDescriptorProto* field,
                         const LocationRecorder& field_location,
                         const FileDescriptorProto* containing_file);

  // Parse the "default" option.  This needs special handling because its
  // type is the field's type.
  bool ParseDefaultAssignment(FieldDescriptorProto* field,
                              const LocationRecorder& field_location,
                              const FileDescriptorProto* containing_file);

  bool ParseJsonName(FieldDescriptorProto* field,
                     const LocationRecorder& field_location,
                     const FileDescriptorProto* containing_file);

  enum OptionStyle {
    OPTION_ASSIGNMENT,  // just "name = value"
    OPTION_STATEMENT    // "option name = value;"
  };

  // Parse a single option name/value pair, e.g. "ctype = CORD".  The name
  // identifies a field of the given Message, and the value of that field
  // is set to the parsed value.
  bool ParseOption(Message* options,
                   const LocationRecorder& options_location,
                   const FileDescriptorProto* containing_file,
                   OptionStyle style);

  // Parses a single part of a multipart option name. A multipart name consists
  // of names separated by dots. Each name is either an identifier or a series
  // of identifiers separated by dots and enclosed in parentheses. E.g.,
  // "foo.(bar.baz).qux".
  bool ParseOptionNamePart(UninterpretedOption* uninterpreted_option,
                           const LocationRecorder& part_location,
                           const FileDescriptorProto* containing_file);

  // Parses a string surrounded by balanced braces.  Strips off the outer
  // braces and stores the enclosed string in *value.
  // E.g.,
  //     { foo }                     *value gets 'foo'
  //     { foo { bar: box } }        *value gets 'foo { bar: box }'
  //     {}                          *value gets ''
  //
  // REQUIRES: LookingAt("{")
  // When finished successfully, we are looking at the first token past
  // the ending brace.
  bool ParseUninterpretedBlock(std::string* value);

  struct MapField {
    // Whether the field is a map field.
    bool is_map_field;
    // The types of the key and value if they are primitive types.
    FieldDescriptorProto::Type key_type;
    FieldDescriptorProto::Type value_type;
    // Or the type names string if the types are customized types.
    std::string key_type_name;
    std::string value_type_name;

    MapField() : is_map_field(false) {}
  };
  // Desugar the map syntax to generate a nested map entry message.
  void GenerateMapEntry(const MapField& map_field, FieldDescriptorProto* field,
                        RepeatedPtrField<DescriptorProto>* messages);

  // Whether fields without label default to optional fields.
  bool DefaultToOptionalFields() const {
    return syntax_identifier_ == "proto3";
  }


  bool ValidateEnum(const EnumDescriptorProto* proto);

  // =================================================================

  io::Tokenizer* input_;
  io::ErrorCollector* error_collector_;
  SourceCodeInfo* source_code_info_;
  SourceLocationTable* source_location_table_;  // legacy
  bool had_errors_;
  bool require_syntax_identifier_;
  bool stop_after_syntax_identifier_;
  std::string syntax_identifier_;

  // Leading doc comments for the next declaration.  These are not complete
  // yet; use ConsumeEndOfDeclaration() to get the complete comments.
  std::string upcoming_doc_comments_;

  // Detached comments are not connected to any syntax entities. Elements in
  // this vector are paragraphs of comments separated by empty lines. The
  // detached comments will be put into the leading_detached_comments field for
  // the next element (See SourceCodeInfo.Location in descriptor.proto), when
  // ConsumeEndOfDeclaration() is called.
<<<<<<< HEAD
  vector<string> upcoming_detached_comments_;
=======
  std::vector<std::string> upcoming_detached_comments_;
>>>>>>> 1ee15bae

  GOOGLE_DISALLOW_EVIL_CONSTRUCTORS(Parser);
};

// A table mapping (descriptor, ErrorLocation) pairs -- as reported by
// DescriptorPool when validating descriptors -- to line and column numbers
// within the original source code.
//
// This is semi-obsolete:  FileDescriptorProto.source_code_info now contains
// far more complete information about source locations.  However, as of this
// writing you still need to use SourceLocationTable when integrating with
// DescriptorPool.
class PROTOBUF_EXPORT SourceLocationTable {
 public:
  SourceLocationTable();
  ~SourceLocationTable();

  // Finds the precise location of the given error and fills in *line and
  // *column with the line and column numbers.  If not found, sets *line to
  // -1 and *column to 0 (since line = -1 is used to mean "error has no exact
  // location" in the ErrorCollector interface).  Returns true if found, false
  // otherwise.
  bool Find(const Message* descriptor,
            DescriptorPool::ErrorCollector::ErrorLocation location,
            int* line, int* column) const;

  // Adds a location to the table.
  void Add(const Message* descriptor,
           DescriptorPool::ErrorCollector::ErrorLocation location,
           int line, int column);

  // Clears the contents of the table.
  void Clear();

 private:
  typedef map<
    pair<const Message*, DescriptorPool::ErrorCollector::ErrorLocation>,
    pair<int, int> > LocationMap;
  LocationMap location_map_;
};

}  // namespace compiler
}  // namespace protobuf
}  // namespace google

#include <google/protobuf/port_undef.inc>

#endif  // GOOGLE_PROTOBUF_COMPILER_PARSER_H__<|MERGE_RESOLUTION|>--- conflicted
+++ resolved
@@ -74,7 +74,7 @@
   // it.  Returns true if no errors occurred, false otherwise.
   bool Parse(io::Tokenizer* input, FileDescriptorProto* file);
 
-  // Optional fetaures:
+  // Optional features:
 
   // DEPRECATED:  New code should use the SourceCodeInfo embedded in the
   //   FileDescriptorProto.
@@ -266,13 +266,8 @@
     //
     // TODO(kenton):  See comment on TryConsumeEndOfDeclaration(), above, for
     //   why this is const.
-<<<<<<< HEAD
-    void AttachComments(string* leading, string* trailing,
-                        vector<string>* detached_comments) const;
-=======
     void AttachComments(std::string* leading, std::string* trailing,
                         std::vector<std::string>* detached_comments) const;
->>>>>>> 1ee15bae
 
    private:
     // Indexes of parent and current location in the parent
@@ -387,6 +382,12 @@
                           const LocationRecorder& parent_location);
   bool ParseReservedNumbers(DescriptorProto* message,
                             const LocationRecorder& parent_location);
+  bool ParseReserved(EnumDescriptorProto* message,
+                     const LocationRecorder& message_location);
+  bool ParseReservedNames(EnumDescriptorProto* message,
+                          const LocationRecorder& parent_location);
+  bool ParseReservedNumbers(EnumDescriptorProto* message,
+                            const LocationRecorder& parent_location);
 
   // Parse an "extend" declaration.  (See also comments for
   // ParseMessageField().)
@@ -536,11 +537,7 @@
   // detached comments will be put into the leading_detached_comments field for
   // the next element (See SourceCodeInfo.Location in descriptor.proto), when
   // ConsumeEndOfDeclaration() is called.
-<<<<<<< HEAD
-  vector<string> upcoming_detached_comments_;
-=======
   std::vector<std::string> upcoming_detached_comments_;
->>>>>>> 1ee15bae
 
   GOOGLE_DISALLOW_EVIL_CONSTRUCTORS(Parser);
 };
@@ -576,9 +573,9 @@
   void Clear();
 
  private:
-  typedef map<
-    pair<const Message*, DescriptorPool::ErrorCollector::ErrorLocation>,
-    pair<int, int> > LocationMap;
+  typedef std::map<
+    std::pair<const Message*, DescriptorPool::ErrorCollector::ErrorLocation>,
+    std::pair<int, int> > LocationMap;
   LocationMap location_map_;
 };
 

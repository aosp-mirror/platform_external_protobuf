--- conflicted
+++ resolved
@@ -36,16 +36,11 @@
 #ifndef OPENSOURCE_PROTOBUF_CPP_BOOTSTRAP
 #include <google/protobuf/compiler/python/python_generator.h>
 #include <google/protobuf/compiler/java/java_generator.h>
-<<<<<<< HEAD
-#include <google/protobuf/compiler/javamicro/javamicro_generator.h>
-#include <google/protobuf/compiler/javanano/javanano_generator.h>
-#include <google/protobuf/compiler/ruby/ruby_generator.h>
-=======
 #endif  // ! OPENSOURCE_PROTOBUF_CPP_BOOTSTRAP
 
 #ifndef OPENSOURCE_PROTOBUF_CPP_BOOTSTRAP
->>>>>>> b5fbb742
 #include <google/protobuf/compiler/csharp/csharp_generator.h>
+#include <google/protobuf/compiler/javamicro/javamicro_generator.h>
 #include <google/protobuf/compiler/javanano/javanano_generator.h>
 #include <google/protobuf/compiler/js/js_generator.h>
 #include <google/protobuf/compiler/objectivec/objectivec_generator.h>
@@ -82,17 +77,15 @@
   cli.RegisterGenerator("--javanano_out", &javanano_generator,
                         "Generate Java Nano source file.");
 
-<<<<<<< HEAD
   // Java Micro
   google::protobuf::compiler::javamicro::JavaMicroGenerator javamicro_generator;
   cli.RegisterGenerator("--javamicro_out", &javamicro_generator,
                         "Generate Java Micro source file.");
-=======
+
   // PHP
   google::protobuf::compiler::php::Generator php_generator;
   cli.RegisterGenerator("--php_out", &php_generator,
                         "Generate PHP source file.");
->>>>>>> b5fbb742
 
   // Ruby
   google::protobuf::compiler::ruby::Generator rb_generator;

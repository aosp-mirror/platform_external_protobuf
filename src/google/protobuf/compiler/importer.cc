// Protocol Buffers - Google's data interchange format
// Copyright 2008 Google Inc.  All rights reserved.
// https://developers.google.com/protocol-buffers/
//
// Redistribution and use in source and binary forms, with or without
// modification, are permitted provided that the following conditions are
// met:
//
//     * Redistributions of source code must retain the above copyright
// notice, this list of conditions and the following disclaimer.
//     * Redistributions in binary form must reproduce the above
// copyright notice, this list of conditions and the following disclaimer
// in the documentation and/or other materials provided with the
// distribution.
//     * Neither the name of Google Inc. nor the names of its
// contributors may be used to endorse or promote products derived from
// this software without specific prior written permission.
//
// THIS SOFTWARE IS PROVIDED BY THE COPYRIGHT HOLDERS AND CONTRIBUTORS
// "AS IS" AND ANY EXPRESS OR IMPLIED WARRANTIES, INCLUDING, BUT NOT
// LIMITED TO, THE IMPLIED WARRANTIES OF MERCHANTABILITY AND FITNESS FOR
// A PARTICULAR PURPOSE ARE DISCLAIMED. IN NO EVENT SHALL THE COPYRIGHT
// OWNER OR CONTRIBUTORS BE LIABLE FOR ANY DIRECT, INDIRECT, INCIDENTAL,
// SPECIAL, EXEMPLARY, OR CONSEQUENTIAL DAMAGES (INCLUDING, BUT NOT
// LIMITED TO, PROCUREMENT OF SUBSTITUTE GOODS OR SERVICES; LOSS OF USE,
// DATA, OR PROFITS; OR BUSINESS INTERRUPTION) HOWEVER CAUSED AND ON ANY
// THEORY OF LIABILITY, WHETHER IN CONTRACT, STRICT LIABILITY, OR TORT
// (INCLUDING NEGLIGENCE OR OTHERWISE) ARISING IN ANY WAY OUT OF THE USE
// OF THIS SOFTWARE, EVEN IF ADVISED OF THE POSSIBILITY OF SUCH DAMAGE.

// Author: kenton@google.com (Kenton Varda)
//  Based on original Protocol Buffers design by
//  Sanjay Ghemawat, Jeff Dean, and others.

#ifdef _MSC_VER
#include <io.h>
#else
#include <unistd.h>
#endif
#include <sys/types.h>
#include <sys/stat.h>
#include <fcntl.h>
#include <errno.h>

#include <algorithm>
#include <memory>

#include <google/protobuf/compiler/importer.h>

#include <google/protobuf/compiler/parser.h>
#include <google/protobuf/io/tokenizer.h>
#include <google/protobuf/io/zero_copy_stream_impl.h>
#include <google/protobuf/stubs/strutil.h>
<<<<<<< HEAD
=======


#include <google/protobuf/stubs/io_win32.h>

#ifdef _WIN32
#include <ctype.h>
#endif
>>>>>>> 1ee15bae

namespace google {
namespace protobuf {
namespace compiler {

#ifdef _WIN32
#ifndef F_OK
#define F_OK 00  // not defined by MSVC for whatever reason
#endif
#include <ctype.h>
#endif

// Returns true if the text looks like a Windows-style absolute path, starting
// with a drive letter.  Example:  "C:\foo".  TODO(kenton):  Share this with
// copy in command_line_interface.cc?
static bool IsWindowsAbsolutePath(const string& text) {
#if defined(_WIN32) || defined(__CYGWIN__)
  return text.size() >= 3 && text[1] == ':' &&
         isalpha(text[0]) &&
         (text[2] == '/' || text[2] == '\\') &&
         text.find_last_of(':') == 1;
#else
  return false;
#endif
}

MultiFileErrorCollector::~MultiFileErrorCollector() {}

// This class serves two purposes:
// - It implements the ErrorCollector interface (used by Tokenizer and Parser)
//   in terms of MultiFileErrorCollector, using a particular filename.
// - It lets us check if any errors have occurred.
class SourceTreeDescriptorDatabase::SingleFileErrorCollector
    : public io::ErrorCollector {
 public:
  SingleFileErrorCollector(const string& filename,
                           MultiFileErrorCollector* multi_file_error_collector)
    : filename_(filename),
      multi_file_error_collector_(multi_file_error_collector),
      had_errors_(false) {}
  ~SingleFileErrorCollector() {}

  bool had_errors() { return had_errors_; }

  // implements ErrorCollector ---------------------------------------
  void AddError(int line, int column, const string& message) override {
    if (multi_file_error_collector_ != NULL) {
      multi_file_error_collector_->AddError(filename_, line, column, message);
    }
    had_errors_ = true;
  }

 private:
  string filename_;
  MultiFileErrorCollector* multi_file_error_collector_;
  bool had_errors_;
};

// ===================================================================

SourceTreeDescriptorDatabase::SourceTreeDescriptorDatabase(
    SourceTree* source_tree)
    : source_tree_(source_tree),
      fallback_database_(nullptr),
      error_collector_(nullptr),
      using_validation_error_collector_(false),
      validation_error_collector_(this) {}

SourceTreeDescriptorDatabase::SourceTreeDescriptorDatabase(
    SourceTree* source_tree, DescriptorDatabase* fallback_database)
    : source_tree_(source_tree),
      fallback_database_(fallback_database),
      error_collector_(nullptr),
      using_validation_error_collector_(false),
      validation_error_collector_(this) {}

SourceTreeDescriptorDatabase::~SourceTreeDescriptorDatabase() {}

bool SourceTreeDescriptorDatabase::FindFileByName(
    const string& filename, FileDescriptorProto* output) {
  std::unique_ptr<io::ZeroCopyInputStream> input(source_tree_->Open(filename));
  if (input == NULL) {
    if (fallback_database_ != nullptr &&
        fallback_database_->FindFileByName(filename, output)) {
      return true;
    }
    if (error_collector_ != NULL) {
      error_collector_->AddError(filename, -1, 0,
                                 source_tree_->GetLastErrorMessage());
    }
    return false;
  }

  // Set up the tokenizer and parser.
  SingleFileErrorCollector file_error_collector(filename, error_collector_);
  io::Tokenizer tokenizer(input.get(), &file_error_collector);

  Parser parser;
  if (error_collector_ != NULL) {
    parser.RecordErrorsTo(&file_error_collector);
  }
  if (using_validation_error_collector_) {
    parser.RecordSourceLocationsTo(&source_locations_);
  }

  // Parse it.
  output->set_name(filename);
  return parser.Parse(&tokenizer, output) &&
         !file_error_collector.had_errors();
}

bool SourceTreeDescriptorDatabase::FindFileContainingSymbol(
    const string& symbol_name, FileDescriptorProto* output) {
  return false;
}

bool SourceTreeDescriptorDatabase::FindFileContainingExtension(
    const string& containing_type, int field_number,
    FileDescriptorProto* output) {
  return false;
}

// -------------------------------------------------------------------

SourceTreeDescriptorDatabase::ValidationErrorCollector::
ValidationErrorCollector(SourceTreeDescriptorDatabase* owner)
  : owner_(owner) {}

SourceTreeDescriptorDatabase::ValidationErrorCollector::
~ValidationErrorCollector() {}

void SourceTreeDescriptorDatabase::ValidationErrorCollector::AddError(
    const string& filename,
    const string& element_name,
    const Message* descriptor,
    ErrorLocation location,
    const string& message) {
  if (owner_->error_collector_ == NULL) return;

  int line, column;
  owner_->source_locations_.Find(descriptor, location, &line, &column);
  owner_->error_collector_->AddError(filename, line, column, message);
}

void SourceTreeDescriptorDatabase::ValidationErrorCollector::AddWarning(
    const string& filename,
    const string& element_name,
    const Message* descriptor,
    ErrorLocation location,
    const string& message) {
  if (owner_->error_collector_ == NULL) return;

  int line, column;
  owner_->source_locations_.Find(descriptor, location, &line, &column);
  owner_->error_collector_->AddWarning(filename, line, column, message);
}

// ===================================================================

Importer::Importer(SourceTree* source_tree,
                   MultiFileErrorCollector* error_collector)
  : database_(source_tree),
    pool_(&database_, database_.GetValidationErrorCollector()) {
  pool_.EnforceWeakDependencies(true);
  database_.RecordErrorsTo(error_collector);
}

Importer::~Importer() {}

const FileDescriptor* Importer::Import(const string& filename) {
  return pool_.FindFileByName(filename);
}

void Importer::AddUnusedImportTrackFile(const string& file_name) {
  pool_.AddUnusedImportTrackFile(file_name);
}

void Importer::ClearUnusedImportTrackFiles() {
  pool_.ClearUnusedImportTrackFiles();
}

// ===================================================================

SourceTree::~SourceTree() {}

string SourceTree::GetLastErrorMessage() {
  return "File not found.";
}

DiskSourceTree::DiskSourceTree() {}

DiskSourceTree::~DiskSourceTree() {}

static inline char LastChar(const string& str) {
  return str[str.size() - 1];
}

// Given a path, returns an equivalent path with these changes:
// - On Windows, any backslashes are replaced with forward slashes.
// - Any instances of the directory "." are removed.
// - Any consecutive '/'s are collapsed into a single slash.
// Note that the resulting string may be empty.
//
// TODO(kenton):  It would be nice to handle "..", e.g. so that we can figure
//   out that "foo/bar.proto" is inside "baz/../foo".  However, if baz is a
//   symlink or doesn't exist, then things get complicated, and we can't
//   actually determine this without investigating the filesystem, probably
//   in non-portable ways.  So, we punt.
//
// TODO(kenton):  It would be nice to use realpath() here except that it
//   resolves symbolic links.  This could cause problems if people place
//   symbolic links in their source tree.  For example, if you executed:
//     protoc --proto_path=foo foo/bar/baz.proto
//   then if foo/bar is a symbolic link, foo/bar/baz.proto will canonicalize
//   to a path which does not appear to be under foo, and thus the compiler
//   will complain that baz.proto is not inside the --proto_path.
static string CanonicalizePath(string path) {
#ifdef _WIN32
  // The Win32 API accepts forward slashes as a path delimiter even though
  // backslashes are standard.  Let's avoid confusion and use only forward
  // slashes.
  if (HasPrefixString(path, "\\\\")) {
    // Avoid converting two leading backslashes.
    path = "\\\\" + StringReplace(path.substr(2), "\\", "/", true);
  } else {
    path = StringReplace(path, "\\", "/", true);
  }
#endif

  vector<string> canonical_parts;
  vector<string> parts = Split(
      path, "/", true);  // Note:  Removes empty parts.
  for (int i = 0; i < parts.size(); i++) {
    if (parts[i] == ".") {
      // Ignore.
    } else {
      canonical_parts.push_back(parts[i]);
    }
  }
  string result = Join(canonical_parts, "/");
  if (!path.empty() && path[0] == '/') {
    // Restore leading slash.
    result = '/' + result;
  }
  if (!path.empty() && LastChar(path) == '/' &&
      !result.empty() && LastChar(result) != '/') {
    // Restore trailing slash.
    result += '/';
  }
  return result;
}

static inline bool ContainsParentReference(const string& path) {
  return path == ".." ||
         HasPrefixString(path, "../") ||
         HasSuffixString(path, "/..") ||
         path.find("/../") != string::npos;
}

// Maps a file from an old location to a new one.  Typically, old_prefix is
// a virtual path and new_prefix is its corresponding disk path.  Returns
// false if the filename did not start with old_prefix, otherwise replaces
// old_prefix with new_prefix and stores the result in *result.  Examples:
//   string result;
//   assert(ApplyMapping("foo/bar", "", "baz", &result));
//   assert(result == "baz/foo/bar");
//
//   assert(ApplyMapping("foo/bar", "foo", "baz", &result));
//   assert(result == "baz/bar");
//
//   assert(ApplyMapping("foo", "foo", "bar", &result));
//   assert(result == "bar");
//
//   assert(!ApplyMapping("foo/bar", "baz", "qux", &result));
//   assert(!ApplyMapping("foo/bar", "baz", "qux", &result));
//   assert(!ApplyMapping("foobar", "foo", "baz", &result));
static bool ApplyMapping(const string& filename,
                         const string& old_prefix,
                         const string& new_prefix,
                         string* result) {
  if (old_prefix.empty()) {
    // old_prefix matches any relative path.
    if (ContainsParentReference(filename)) {
      // We do not allow the file name to use "..".
      return false;
    }
    if (HasPrefixString(filename, "/") ||
        IsWindowsAbsolutePath(filename)) {
      // This is an absolute path, so it isn't matched by the empty string.
      return false;
    }
    result->assign(new_prefix);
    if (!result->empty()) result->push_back('/');
    result->append(filename);
    return true;
  } else if (HasPrefixString(filename, old_prefix)) {
    // old_prefix is a prefix of the filename.  Is it the whole filename?
    if (filename.size() == old_prefix.size()) {
      // Yep, it's an exact match.
      *result = new_prefix;
      return true;
    } else {
      // Not an exact match.  Is the next character a '/'?  Otherwise,
      // this isn't actually a match at all.  E.g. the prefix "foo/bar"
      // does not match the filename "foo/barbaz".
      int after_prefix_start = -1;
      if (filename[old_prefix.size()] == '/') {
        after_prefix_start = old_prefix.size() + 1;
      } else if (filename[old_prefix.size() - 1] == '/') {
        // old_prefix is never empty, and canonicalized paths never have
        // consecutive '/' characters.
        after_prefix_start = old_prefix.size();
      }
      if (after_prefix_start != -1) {
        // Yep.  So the prefixes are directories and the filename is a file
        // inside them.
        string after_prefix = filename.substr(after_prefix_start);
        if (ContainsParentReference(after_prefix)) {
          // We do not allow the file name to use "..".
          return false;
        }
        result->assign(new_prefix);
        if (!result->empty()) result->push_back('/');
        result->append(after_prefix);
        return true;
      }
    }
  }

  return false;
}

void DiskSourceTree::MapPath(const string& virtual_path,
                             const string& disk_path) {
  mappings_.push_back(Mapping(virtual_path, CanonicalizePath(disk_path)));
}

DiskSourceTree::DiskFileToVirtualFileResult
DiskSourceTree::DiskFileToVirtualFile(
    const string& disk_file,
    string* virtual_file,
    string* shadowing_disk_file) {
  int mapping_index = -1;
  string canonical_disk_file = CanonicalizePath(disk_file);

  for (int i = 0; i < mappings_.size(); i++) {
    // Apply the mapping in reverse.
    if (ApplyMapping(canonical_disk_file, mappings_[i].disk_path,
                     mappings_[i].virtual_path, virtual_file)) {
      // Success.
      mapping_index = i;
      break;
    }
  }

  if (mapping_index == -1) {
    return NO_MAPPING;
  }

  // Iterate through all mappings with higher precedence and verify that none
  // of them map this file to some other existing file.
  for (int i = 0; i < mapping_index; i++) {
    if (ApplyMapping(*virtual_file, mappings_[i].virtual_path,
                     mappings_[i].disk_path, shadowing_disk_file)) {
      if (access(shadowing_disk_file->c_str(), F_OK) >= 0) {
        // File exists.
        return SHADOWED;
      }
    }
  }
  shadowing_disk_file->clear();

  // Verify that we can open the file.  Note that this also has the side-effect
  // of verifying that we are not canonicalizing away any non-existent
  // directories.
  std::unique_ptr<io::ZeroCopyInputStream> stream(OpenDiskFile(disk_file));
  if (stream == NULL) {
    return CANNOT_OPEN;
  }

  return SUCCESS;
}

bool DiskSourceTree::VirtualFileToDiskFile(const string& virtual_file,
                                           string* disk_file) {
  std::unique_ptr<io::ZeroCopyInputStream> stream(
      OpenVirtualFile(virtual_file, disk_file));
  return stream != NULL;
}

io::ZeroCopyInputStream* DiskSourceTree::Open(const string& filename) {
  return OpenVirtualFile(filename, NULL);
}

string DiskSourceTree::GetLastErrorMessage() {
  return last_error_message_;
}

io::ZeroCopyInputStream* DiskSourceTree::OpenVirtualFile(
    const string& virtual_file,
    string* disk_file) {
  if (virtual_file != CanonicalizePath(virtual_file) ||
      ContainsParentReference(virtual_file)) {
    // We do not allow importing of paths containing things like ".." or
    // consecutive slashes since the compiler expects files to be uniquely
    // identified by file name.
    last_error_message_ = "Backslashes, consecutive slashes, \".\", or \"..\" "
                          "are not allowed in the virtual path";
    return NULL;
  }

  for (int i = 0; i < mappings_.size(); i++) {
    string temp_disk_file;
    if (ApplyMapping(virtual_file, mappings_[i].virtual_path,
                     mappings_[i].disk_path, &temp_disk_file)) {
      io::ZeroCopyInputStream* stream = OpenDiskFile(temp_disk_file);
      if (stream != NULL) {
        if (disk_file != NULL) {
          *disk_file = temp_disk_file;
        }
        return stream;
      }

      if (errno == EACCES) {
        // The file exists but is not readable.
        last_error_message_ = "Read access is denied for file: " +
                              temp_disk_file;
        return NULL;
      }
    }
  }
  last_error_message_ = "File not found.";
  return NULL;
}

io::ZeroCopyInputStream* DiskSourceTree::OpenDiskFile(
    const string& filename) {
  int file_descriptor;
  do {
    file_descriptor = open(filename.c_str(), O_RDONLY);
  } while (file_descriptor < 0 && errno == EINTR);
  if (file_descriptor >= 0) {
    io::FileInputStream* result = new io::FileInputStream(file_descriptor);
    result->SetCloseOnDelete(true);
    return result;
  } else {
    return NULL;
  }
}

}  // namespace compiler
}  // namespace protobuf
}  // namespace google<|MERGE_RESOLUTION|>--- conflicted
+++ resolved
@@ -33,7 +33,7 @@
 //  Sanjay Ghemawat, Jeff Dean, and others.
 
 #ifdef _MSC_VER
-#include <io.h>
+#include <direct.h>
 #else
 #include <unistd.h>
 #endif
@@ -51,8 +51,6 @@
 #include <google/protobuf/io/tokenizer.h>
 #include <google/protobuf/io/zero_copy_stream_impl.h>
 #include <google/protobuf/stubs/strutil.h>
-<<<<<<< HEAD
-=======
 
 
 #include <google/protobuf/stubs/io_win32.h>
@@ -60,17 +58,16 @@
 #ifdef _WIN32
 #include <ctype.h>
 #endif
->>>>>>> 1ee15bae
 
 namespace google {
 namespace protobuf {
 namespace compiler {
 
 #ifdef _WIN32
-#ifndef F_OK
-#define F_OK 00  // not defined by MSVC for whatever reason
-#endif
-#include <ctype.h>
+// DO NOT include <io.h>, instead create functions in io_win32.{h,cc} and import
+// them like we do below.
+using google::protobuf::internal::win32::access;
+using google::protobuf::internal::win32::open;
 #endif
 
 // Returns true if the text looks like a Windows-style absolute path, starting
@@ -241,6 +238,7 @@
 void Importer::ClearUnusedImportTrackFiles() {
   pool_.ClearUnusedImportTrackFiles();
 }
+
 
 // ===================================================================
 
@@ -290,8 +288,8 @@
   }
 #endif
 
-  vector<string> canonical_parts;
-  vector<string> parts = Split(
+  std::vector<string> canonical_parts;
+  std::vector<string> parts = Split(
       path, "/", true);  // Note:  Removes empty parts.
   for (int i = 0; i < parts.size(); i++) {
     if (parts[i] == ".") {
@@ -314,10 +312,8 @@
 }
 
 static inline bool ContainsParentReference(const string& path) {
-  return path == ".." ||
-         HasPrefixString(path, "../") ||
-         HasSuffixString(path, "/..") ||
-         path.find("/../") != string::npos;
+  return path == ".." || HasPrefixString(path, "../") ||
+         HasSuffixString(path, "/..") || path.find("/../") != string::npos;
 }
 
 // Maps a file from an old location to a new one.  Typically, old_prefix is
@@ -347,8 +343,7 @@
       // We do not allow the file name to use "..".
       return false;
     }
-    if (HasPrefixString(filename, "/") ||
-        IsWindowsAbsolutePath(filename)) {
+    if (HasPrefixString(filename, "/") || IsWindowsAbsolutePath(filename)) {
       // This is an absolute path, so it isn't matched by the empty string.
       return false;
     }

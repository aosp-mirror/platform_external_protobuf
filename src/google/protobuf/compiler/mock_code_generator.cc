// Protocol Buffers - Google's data interchange format
// Copyright 2008 Google Inc.  All rights reserved.
// https://developers.google.com/protocol-buffers/
//
// Redistribution and use in source and binary forms, with or without
// modification, are permitted provided that the following conditions are
// met:
//
//     * Redistributions of source code must retain the above copyright
// notice, this list of conditions and the following disclaimer.
//     * Redistributions in binary form must reproduce the above
// copyright notice, this list of conditions and the following disclaimer
// in the documentation and/or other materials provided with the
// distribution.
//     * Neither the name of Google Inc. nor the names of its
// contributors may be used to endorse or promote products derived from
// this software without specific prior written permission.
//
// THIS SOFTWARE IS PROVIDED BY THE COPYRIGHT HOLDERS AND CONTRIBUTORS
// "AS IS" AND ANY EXPRESS OR IMPLIED WARRANTIES, INCLUDING, BUT NOT
// LIMITED TO, THE IMPLIED WARRANTIES OF MERCHANTABILITY AND FITNESS FOR
// A PARTICULAR PURPOSE ARE DISCLAIMED. IN NO EVENT SHALL THE COPYRIGHT
// OWNER OR CONTRIBUTORS BE LIABLE FOR ANY DIRECT, INDIRECT, INCIDENTAL,
// SPECIAL, EXEMPLARY, OR CONSEQUENTIAL DAMAGES (INCLUDING, BUT NOT
// LIMITED TO, PROCUREMENT OF SUBSTITUTE GOODS OR SERVICES; LOSS OF USE,
// DATA, OR PROFITS; OR BUSINESS INTERRUPTION) HOWEVER CAUSED AND ON ANY
// THEORY OF LIABILITY, WHETHER IN CONTRACT, STRICT LIABILITY, OR TORT
// (INCLUDING NEGLIGENCE OR OTHERWISE) ARISING IN ANY WAY OUT OF THE USE
// OF THIS SOFTWARE, EVEN IF ADVISED OF THE POSSIBILITY OF SUCH DAMAGE.

// Author: kenton@google.com (Kenton Varda)

#include <google/protobuf/compiler/mock_code_generator.h>

#include <stdlib.h>
#include <iostream>
#include <memory>
#include <vector>
#include <google/protobuf/stubs/strutil.h>

<<<<<<< HEAD
=======


>>>>>>> 1ee15bae
#include <google/protobuf/stubs/logging.h>
#include <google/protobuf/stubs/common.h>
#include <google/protobuf/testing/file.h>
#include <google/protobuf/testing/file.h>
#include <google/protobuf/testing/file.h>
#include <google/protobuf/io/printer.h>
#include <google/protobuf/io/zero_copy_stream.h>
#include <google/protobuf/descriptor.pb.h>
#include <google/protobuf/descriptor.h>
#include <google/protobuf/stubs/strutil.h>
#include <google/protobuf/stubs/substitute.h>
#include <gtest/gtest.h>

namespace google {
namespace protobuf {
namespace compiler {

// Returns the list of the names of files in all_files in the form of a
// comma-separated string.
<<<<<<< HEAD
string CommaSeparatedList(const vector<const FileDescriptor*> all_files) {
  vector<string> names;
  for (int i = 0; i < all_files.size(); i++) {
=======
string CommaSeparatedList(const std::vector<const FileDescriptor*>& all_files) {
  std::vector<string> names;
  for (size_t i = 0; i < all_files.size(); i++) {
>>>>>>> 1ee15bae
    names.push_back(all_files[i]->name());
  }
  return Join(names, ",");
}

static const char* kFirstInsertionPointName = "first_mock_insertion_point";
static const char* kSecondInsertionPointName = "second_mock_insertion_point";
static const char* kFirstInsertionPoint =
    "# @@protoc_insertion_point(first_mock_insertion_point) is here\n";
static const char* kSecondInsertionPoint =
    "  # @@protoc_insertion_point(second_mock_insertion_point) is here\n";

MockCodeGenerator::MockCodeGenerator(const string& name)
    : name_(name) {}

MockCodeGenerator::~MockCodeGenerator() {}

void MockCodeGenerator::ExpectGenerated(
    const string& name,
    const string& parameter,
    const string& insertions,
    const string& file,
    const string& first_message_name,
    const string& first_parsed_file_name,
    const string& output_directory) {
  string content;
  GOOGLE_CHECK_OK(
      File::GetContents(output_directory + "/" + GetOutputFileName(name, file),
                        &content, true));

<<<<<<< HEAD
  vector<string> lines = Split(content, "\n", true);
=======
  std::vector<string> lines = Split(content, "\n", true);
>>>>>>> 1ee15bae

  while (!lines.empty() && lines.back().empty()) {
    lines.pop_back();
  }
  for (int i = 0; i < lines.size(); i++) {
    lines[i] += "\n";
  }

  vector<string> insertion_list;
  if (!insertions.empty()) {
    SplitStringUsing(insertions, ",", &insertion_list);
  }

  EXPECT_EQ(lines.size(), 3 + insertion_list.size() * 2);
  EXPECT_EQ(GetOutputFileContent(name, parameter, file,
                                 first_parsed_file_name, first_message_name),
            lines[0]);

  EXPECT_EQ(kFirstInsertionPoint, lines[1 + insertion_list.size()]);
  EXPECT_EQ(kSecondInsertionPoint, lines[2 + insertion_list.size() * 2]);

  for (int i = 0; i < insertion_list.size(); i++) {
    EXPECT_EQ(GetOutputFileContent(insertion_list[i], "first_insert",
                                   file, file, first_message_name),
              lines[1 + i]);
    // Second insertion point is indented, so the inserted text should
    // automatically be indented too.
    EXPECT_EQ("  " + GetOutputFileContent(insertion_list[i], "second_insert",
                                          file, file, first_message_name),
              lines[2 + insertion_list.size() + i]);
  }
}

bool MockCodeGenerator::Generate(
    const FileDescriptor* file,
    const string& parameter,
    GeneratorContext* context,
    string* error) const {
  for (int i = 0; i < file->message_type_count(); i++) {
    if (HasPrefixString(file->message_type(i)->name(), "MockCodeGenerator_")) {
      string command = StripPrefixString(file->message_type(i)->name(),
                                                  "MockCodeGenerator_");
      if (command == "Error") {
        *error = "Saw message type MockCodeGenerator_Error.";
        return false;
      } else if (command == "Exit") {
        std::cerr << "Saw message type MockCodeGenerator_Exit." << std::endl;
        exit(123);
      } else if (command == "Abort") {
        std::cerr << "Saw message type MockCodeGenerator_Abort." << std::endl;
        abort();
      } else if (command == "HasSourceCodeInfo") {
        FileDescriptorProto file_descriptor_proto;
        file->CopySourceCodeInfoTo(&file_descriptor_proto);
        bool has_source_code_info =
            file_descriptor_proto.has_source_code_info() &&
            file_descriptor_proto.source_code_info().location_size() > 0;
        std::cerr << "Saw message type MockCodeGenerator_HasSourceCodeInfo: "
                  << has_source_code_info << "." << std::endl;
        abort();
      } else if (command == "HasJsonName") {
        FieldDescriptorProto field_descriptor_proto;
        file->message_type(i)->field(0)->CopyTo(&field_descriptor_proto);
        std::cerr << "Saw json_name: "
                  << field_descriptor_proto.has_json_name() << std::endl;
        abort();
      } else {
        GOOGLE_LOG(FATAL) << "Unknown MockCodeGenerator command: " << command;
      }
    }
  }

  if (HasPrefixString(parameter, "insert=")) {
<<<<<<< HEAD
    vector<string> insert_into;
    SplitStringUsing(StripPrefixString(parameter, "insert="),
                     ",", &insert_into);
=======
    std::vector<string> insert_into;
    SplitStringUsing(StripPrefixString(parameter, "insert="), ",",
                     &insert_into);
>>>>>>> 1ee15bae

    for (int i = 0; i < insert_into.size(); i++) {
      {
        std::unique_ptr<io::ZeroCopyOutputStream> output(context->OpenForInsert(
            GetOutputFileName(insert_into[i], file), kFirstInsertionPointName));
        io::Printer printer(output.get(), '$');
        printer.PrintRaw(GetOutputFileContent(name_, "first_insert",
                                              file, context));
        if (printer.failed()) {
          *error = "MockCodeGenerator detected write error.";
          return false;
        }
      }

      {
        std::unique_ptr<io::ZeroCopyOutputStream> output(
            context->OpenForInsert(GetOutputFileName(insert_into[i], file),
                                   kSecondInsertionPointName));
        io::Printer printer(output.get(), '$');
        printer.PrintRaw(GetOutputFileContent(name_, "second_insert",
                                              file, context));
        if (printer.failed()) {
          *error = "MockCodeGenerator detected write error.";
          return false;
        }
      }
    }
  } else {
    std::unique_ptr<io::ZeroCopyOutputStream> output(
        context->Open(GetOutputFileName(name_, file)));

    io::Printer printer(output.get(), '$');
    printer.PrintRaw(GetOutputFileContent(name_, parameter,
                                          file, context));
    printer.PrintRaw(kFirstInsertionPoint);
    printer.PrintRaw(kSecondInsertionPoint);

    if (printer.failed()) {
      *error = "MockCodeGenerator detected write error.";
      return false;
    }
<<<<<<< HEAD
=======
    if (annotate) {
      std::unique_ptr<io::ZeroCopyOutputStream> meta_output(
          context->Open(GetOutputFileName(name_, file) + ".meta"));
      if (!TextFormat::Print(annotations, meta_output.get())) {
        *error = "MockCodeGenerator couldn't write .meta";
        return false;
      }
    }
>>>>>>> 1ee15bae
  }

  return true;
}

string MockCodeGenerator::GetOutputFileName(const string& generator_name,
                                            const FileDescriptor* file) {
  return GetOutputFileName(generator_name, file->name());
}

string MockCodeGenerator::GetOutputFileName(const string& generator_name,
                                            const string& file) {
  return file + ".MockCodeGenerator." + generator_name;
}

string MockCodeGenerator::GetOutputFileContent(
    const string& generator_name,
    const string& parameter,
    const FileDescriptor* file,
    GeneratorContext *context) {
  vector<const FileDescriptor*> all_files;
  context->ListParsedFiles(&all_files);
  return GetOutputFileContent(
      generator_name, parameter, file->name(),
      CommaSeparatedList(all_files),
      file->message_type_count() > 0 ?
          file->message_type(0)->name() : "(none)");
}

string MockCodeGenerator::GetOutputFileContent(
    const string& generator_name,
    const string& parameter,
    const string& file,
    const string& parsed_file_list,
    const string& first_message_name) {
  return strings::Substitute("$0: $1, $2, $3, $4\n",
      generator_name, parameter, file,
      first_message_name, parsed_file_list);
}

}  // namespace compiler
}  // namespace protobuf
}  // namespace google<|MERGE_RESOLUTION|>--- conflicted
+++ resolved
@@ -38,23 +38,28 @@
 #include <vector>
 #include <google/protobuf/stubs/strutil.h>
 
-<<<<<<< HEAD
-=======
-
-
->>>>>>> 1ee15bae
+
+
 #include <google/protobuf/stubs/logging.h>
 #include <google/protobuf/stubs/common.h>
 #include <google/protobuf/testing/file.h>
 #include <google/protobuf/testing/file.h>
 #include <google/protobuf/testing/file.h>
+#include <google/protobuf/compiler/plugin.pb.h>
 #include <google/protobuf/io/printer.h>
 #include <google/protobuf/io/zero_copy_stream.h>
 #include <google/protobuf/descriptor.pb.h>
 #include <google/protobuf/descriptor.h>
-#include <google/protobuf/stubs/strutil.h>
+#include <google/protobuf/text_format.h>
 #include <google/protobuf/stubs/substitute.h>
 #include <gtest/gtest.h>
+
+#ifdef major
+#undef major
+#endif
+#ifdef minor
+#undef minor
+#endif
 
 namespace google {
 namespace protobuf {
@@ -62,15 +67,9 @@
 
 // Returns the list of the names of files in all_files in the form of a
 // comma-separated string.
-<<<<<<< HEAD
-string CommaSeparatedList(const vector<const FileDescriptor*> all_files) {
-  vector<string> names;
-  for (int i = 0; i < all_files.size(); i++) {
-=======
 string CommaSeparatedList(const std::vector<const FileDescriptor*>& all_files) {
   std::vector<string> names;
   for (size_t i = 0; i < all_files.size(); i++) {
->>>>>>> 1ee15bae
     names.push_back(all_files[i]->name());
   }
   return Join(names, ",");
@@ -101,20 +100,16 @@
       File::GetContents(output_directory + "/" + GetOutputFileName(name, file),
                         &content, true));
 
-<<<<<<< HEAD
-  vector<string> lines = Split(content, "\n", true);
-=======
   std::vector<string> lines = Split(content, "\n", true);
->>>>>>> 1ee15bae
 
   while (!lines.empty() && lines.back().empty()) {
     lines.pop_back();
   }
-  for (int i = 0; i < lines.size(); i++) {
+  for (size_t i = 0; i < lines.size(); i++) {
     lines[i] += "\n";
   }
 
-  vector<string> insertion_list;
+  std::vector<string> insertion_list;
   if (!insertions.empty()) {
     SplitStringUsing(insertions, ",", &insertion_list);
   }
@@ -127,7 +122,7 @@
   EXPECT_EQ(kFirstInsertionPoint, lines[1 + insertion_list.size()]);
   EXPECT_EQ(kSecondInsertionPoint, lines[2 + insertion_list.size() * 2]);
 
-  for (int i = 0; i < insertion_list.size(); i++) {
+  for (size_t i = 0; i < insertion_list.size(); i++) {
     EXPECT_EQ(GetOutputFileContent(insertion_list[i], "first_insert",
                                    file, file, first_message_name),
               lines[1 + i]);
@@ -139,11 +134,48 @@
   }
 }
 
+namespace {
+void CheckSingleAnnotation(const string& expected_file,
+                           const string& expected_text,
+                           const string& file_content,
+                           const GeneratedCodeInfo::Annotation& annotation) {
+  EXPECT_EQ(expected_file, annotation.source_file());
+  ASSERT_GE(file_content.size(), annotation.begin());
+  ASSERT_GE(file_content.size(), annotation.end());
+  ASSERT_LE(annotation.begin(), annotation.end());
+  EXPECT_EQ(expected_text.size(), annotation.end() - annotation.begin());
+  EXPECT_EQ(expected_text,
+            file_content.substr(annotation.begin(), expected_text.size()));
+}
+}  // anonymous namespace
+
+void MockCodeGenerator::CheckGeneratedAnnotations(
+    const string& name, const string& file, const string& output_directory) {
+  string file_content;
+  GOOGLE_CHECK_OK(
+      File::GetContents(output_directory + "/" + GetOutputFileName(name, file),
+                        &file_content, true));
+  string meta_content;
+  GOOGLE_CHECK_OK(File::GetContents(
+      output_directory + "/" + GetOutputFileName(name, file) + ".meta",
+      &meta_content, true));
+  GeneratedCodeInfo annotations;
+  GOOGLE_CHECK(TextFormat::ParseFromString(meta_content, &annotations));
+  ASSERT_EQ(3, annotations.annotation_size());
+  CheckSingleAnnotation("first_annotation", "first", file_content,
+                        annotations.annotation(0));
+  CheckSingleAnnotation("second_annotation", "second", file_content,
+                        annotations.annotation(1));
+  CheckSingleAnnotation("third_annotation", "third", file_content,
+                        annotations.annotation(2));
+}
+
 bool MockCodeGenerator::Generate(
     const FileDescriptor* file,
     const string& parameter,
     GeneratorContext* context,
     string* error) const {
+  bool annotate = false;
   for (int i = 0; i < file->message_type_count(); i++) {
     if (HasPrefixString(file->message_type(i)->name(), "MockCodeGenerator_")) {
       string command = StripPrefixString(file->message_type(i)->name(),
@@ -172,6 +204,17 @@
         std::cerr << "Saw json_name: "
                   << field_descriptor_proto.has_json_name() << std::endl;
         abort();
+      } else if (command == "Annotate") {
+        annotate = true;
+      } else if (command == "ShowVersionNumber") {
+        Version compiler_version;
+        context->GetCompilerVersion(&compiler_version);
+        std::cerr << "Saw compiler_version: "
+                  << compiler_version.major() * 1000000 +
+                     compiler_version.minor() * 1000 +
+                     compiler_version.patch()
+                  << " " << compiler_version.suffix() << std::endl;
+        abort();
       } else {
         GOOGLE_LOG(FATAL) << "Unknown MockCodeGenerator command: " << command;
       }
@@ -179,17 +222,11 @@
   }
 
   if (HasPrefixString(parameter, "insert=")) {
-<<<<<<< HEAD
-    vector<string> insert_into;
-    SplitStringUsing(StripPrefixString(parameter, "insert="),
-                     ",", &insert_into);
-=======
     std::vector<string> insert_into;
     SplitStringUsing(StripPrefixString(parameter, "insert="), ",",
                      &insert_into);
->>>>>>> 1ee15bae
-
-    for (int i = 0; i < insert_into.size(); i++) {
+
+    for (size_t i = 0; i < insert_into.size(); i++) {
       {
         std::unique_ptr<io::ZeroCopyOutputStream> output(context->OpenForInsert(
             GetOutputFileName(insert_into[i], file), kFirstInsertionPointName));
@@ -219,18 +256,32 @@
     std::unique_ptr<io::ZeroCopyOutputStream> output(
         context->Open(GetOutputFileName(name_, file)));
 
-    io::Printer printer(output.get(), '$');
-    printer.PrintRaw(GetOutputFileContent(name_, parameter,
-                                          file, context));
+    GeneratedCodeInfo annotations;
+    io::AnnotationProtoCollector<GeneratedCodeInfo> annotation_collector(
+        &annotations);
+    io::Printer printer(output.get(), '$',
+                        annotate ? &annotation_collector : NULL);
+    printer.PrintRaw(GetOutputFileContent(name_, parameter, file, context));
+    string annotate_suffix = "_annotation";
+    if (annotate) {
+      printer.Print("$p$", "p", "first");
+      printer.Annotate("p", "first" + annotate_suffix);
+    }
     printer.PrintRaw(kFirstInsertionPoint);
+    if (annotate) {
+      printer.Print("$p$", "p", "second");
+      printer.Annotate("p", "second" + annotate_suffix);
+    }
     printer.PrintRaw(kSecondInsertionPoint);
+    if (annotate) {
+      printer.Print("$p$", "p", "third");
+      printer.Annotate("p", "third" + annotate_suffix);
+    }
 
     if (printer.failed()) {
       *error = "MockCodeGenerator detected write error.";
       return false;
     }
-<<<<<<< HEAD
-=======
     if (annotate) {
       std::unique_ptr<io::ZeroCopyOutputStream> meta_output(
           context->Open(GetOutputFileName(name_, file) + ".meta"));
@@ -239,7 +290,6 @@
         return false;
       }
     }
->>>>>>> 1ee15bae
   }
 
   return true;
@@ -260,7 +310,7 @@
     const string& parameter,
     const FileDescriptor* file,
     GeneratorContext *context) {
-  vector<const FileDescriptor*> all_files;
+  std::vector<const FileDescriptor*> all_files;
   context->ListParsedFiles(&all_files);
   return GetOutputFileContent(
       generator_name, parameter, file->name(),

--- conflicted
+++ resolved
@@ -28,18 +28,17 @@
 // (INCLUDING NEGLIGENCE OR OTHERWISE) ARISING IN ANY WAY OUT OF THE USE
 // OF THIS SOFTWARE, EVEN IF ADVISED OF THE POSSIBILITY OF SUCH DAMAGE.
 
+// Generates JavaScript code for a given .proto file.
+//
 #ifndef GOOGLE_PROTOBUF_COMPILER_JS_GENERATOR_H__
 #define GOOGLE_PROTOBUF_COMPILER_JS_GENERATOR_H__
 
 #include <string>
 #include <set>
 
-<<<<<<< HEAD
-=======
 #include <google/protobuf/stubs/logging.h>
 #include <google/protobuf/stubs/common.h>
 #include <google/protobuf/compiler/scc.h>
->>>>>>> 1ee15bae
 #include <google/protobuf/compiler/code_generator.h>
 
 #include <google/protobuf/port_def.inc>
@@ -59,60 +58,35 @@
 namespace js {
 
 struct GeneratorOptions {
-  // Add a `goog.requires()` call for each enum type used. If not set, a forward
-  // declaration with `goog.forwardDeclare` is produced instead.
-  bool add_require_for_enums;
-  // Set this as a test-only module via `goog.setTestOnly();`.
-  bool testonly;
   // Output path.
   std::string output_dir;
   // Namespace prefix.
-<<<<<<< HEAD
-  string namespace_prefix;
-  // Create a library with name <name>_lib.js rather than a separate .js file
-  // per type?
-  string library;
-  // Error if there are two types that would generate the same output file?
-  bool error_on_name_conflict;
-=======
   std::string namespace_prefix;
->>>>>>> 1ee15bae
   // Enable binary-format support?
   bool binary;
   // What style of imports should be used.
   enum ImportStyle {
-<<<<<<< HEAD
-    IMPORT_CLOSURE,    // goog.require()
-    IMPORT_COMMONJS,   // require()
-    IMPORT_BROWSER,    // no import statements
-    IMPORT_ES6,        // import { member } from ''
-=======
     kImportClosure,         // goog.require()
     kImportCommonJs,        // require()
     kImportCommonJsStrict,  // require() with no global export
     kImportBrowser,         // no import statements
     kImportEs6,             // import { member } from ''
->>>>>>> 1ee15bae
   } import_style;
 
   GeneratorOptions()
-      : add_require_for_enums(false),
+      : output_dir("."),
+        namespace_prefix(""),
+        binary(false),
+        import_style(kImportClosure),
+        add_require_for_enums(false),
         testonly(false),
-        output_dir("."),
-        namespace_prefix(""),
         library(""),
         error_on_name_conflict(false),
-        binary(false),
-        import_style(IMPORT_CLOSURE) {}
+        extension(".js"),
+        one_output_file_per_input_file(false),
+        annotate_code(false) {}
 
   bool ParseFromOptions(
-<<<<<<< HEAD
-      const vector< pair< string, string > >& options,
-      string* error);
-};
-
-class LIBPROTOC_EXPORT Generator : public CodeGenerator {
-=======
       const std::vector< std::pair< std::string, std::string > >& options,
       std::string* error);
 
@@ -159,7 +133,6 @@
 // support JavaScript output, you can do so by registering an instance of this
 // CodeGenerator with the CommandLineInterface in your main() function.
 class PROTOC_EXPORT Generator : public CodeGenerator {
->>>>>>> 1ee15bae
  public:
   Generator() {}
   virtual ~Generator() {}
@@ -174,13 +147,8 @@
 
   virtual bool HasGenerateAll() const { return true; }
 
-<<<<<<< HEAD
-  virtual bool GenerateAll(const vector<const FileDescriptor*>& files,
-                           const string& parameter,
-=======
   virtual bool GenerateAll(const std::vector<const FileDescriptor*>& files,
                            const std::string& parameter,
->>>>>>> 1ee15bae
                            GeneratorContext* context,
                            std::string* error) const;
 
@@ -191,13 +159,8 @@
   // Generate goog.provides() calls.
   void FindProvides(const GeneratorOptions& options,
                     io::Printer* printer,
-<<<<<<< HEAD
-                    const vector<const FileDescriptor*>& file,
-                    std::set<string>* provided) const;
-=======
                     const std::vector<const FileDescriptor*>& file,
                     std::set<std::string>* provided) const;
->>>>>>> 1ee15bae
   void FindProvidesForFile(const GeneratorOptions& options,
                            io::Printer* printer,
                            const FileDescriptor* file,
@@ -213,13 +176,8 @@
   // For extension fields at file scope.
   void FindProvidesForFields(const GeneratorOptions& options,
                              io::Printer* printer,
-<<<<<<< HEAD
-                             const vector<const FieldDescriptor*>& fields,
-                             std::set<string>* provided) const;
-=======
                              const std::vector<const FieldDescriptor*>& fields,
                              std::set<std::string>* provided) const;
->>>>>>> 1ee15bae
   // Print the goog.provides() found by the methods above.
   void GenerateProvides(const GeneratorOptions& options,
                         io::Printer* printer,
@@ -230,28 +188,6 @@
                         io::Printer* printer) const;
 
   // Generate goog.requires() calls.
-<<<<<<< HEAD
-  void GenerateRequiresForLibrary(const GeneratorOptions& options,
-                                  io::Printer* printer,
-                                  const vector<const FileDescriptor*>& files,
-                                  std::set<string>* provided) const;
-  void GenerateRequiresForMessage(const GeneratorOptions& options,
-                        io::Printer* printer,
-                        const Descriptor* desc,
-                        std::set<string>* provided) const;
-  // For extension fields at file scope.
-  void GenerateRequiresForExtensions(
-      const GeneratorOptions& options, io::Printer* printer,
-      const vector<const FieldDescriptor*>& fields,
-      std::set<string>* provided) const;
-  void GenerateRequiresImpl(const GeneratorOptions& options,
-                            io::Printer* printer,
-                            std::set<string>* required,
-                            std::set<string>* forwards,
-                            std::set<string>* provided,
-                            bool require_jspb,
-                            bool require_extension) const;
-=======
   void GenerateRequiresForLibrary(
       const GeneratorOptions& options, io::Printer* printer,
       const std::vector<const FileDescriptor*>& files,
@@ -270,7 +206,6 @@
                             std::set<std::string>* forwards,
                             std::set<std::string>* provided, bool require_jspb,
                             bool require_extension, bool require_map) const;
->>>>>>> 1ee15bae
   void FindRequiresForMessage(const GeneratorOptions& options,
                               const Descriptor* desc,
                               std::set<std::string>* required,
@@ -297,9 +232,9 @@
 
   // Generate definitions for all message classes and enums in all files,
   // processing the files in dependence order.
-  void GenerateFilesInDepOrder(const GeneratorOptions& options,
-                               io::Printer* printer,
-                               const vector<const FileDescriptor*>& file) const;
+  void GenerateFilesInDepOrder(
+      const GeneratorOptions& options, io::Printer* printer,
+      const std::vector<const FileDescriptor*>& file) const;
   // Helper for above.
   void GenerateFileAndDeps(const GeneratorOptions& options,
                            io::Printer* printer,
@@ -311,6 +246,11 @@
   void GenerateClassesAndEnums(const GeneratorOptions& options,
                                io::Printer* printer,
                                const FileDescriptor* file) const;
+
+  void GenerateFieldValueExpression(io::Printer* printer,
+                                    const char* obj_reference,
+                                    const FieldDescriptor* field,
+                                    bool use_default) const;
 
   // Generate definition for one class.
   void GenerateClass(const GeneratorOptions& options,
@@ -385,6 +325,17 @@
                          io::Printer* printer,
                          const FieldDescriptor* field) const;
 
+  // Generate addFoo() method for repeated primitive fields.
+  void GenerateRepeatedPrimitiveHelperMethods(const GeneratorOptions& options,
+                                              io::Printer* printer,
+                                              const FieldDescriptor* field,
+                                              bool untyped) const;
+
+  // Generate addFoo() method for repeated message fields.
+  void GenerateRepeatedMessageHelperMethods(const GeneratorOptions& options,
+                                            io::Printer* printer,
+                                            const FieldDescriptor* field) const;
+
   GOOGLE_DISALLOW_EVIL_CONSTRUCTORS(Generator);
 };
 

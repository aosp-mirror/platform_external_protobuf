--- conflicted
+++ resolved
@@ -52,6 +52,9 @@
 class FileDescriptor;
 
 namespace compiler {
+class AccessInfoMap;
+
+class Version;
 
 // Defined in this file.
 class CodeGenerator;
@@ -68,11 +71,11 @@
   // Generates code for the given proto file, generating one or more files in
   // the given output directory.
   //
-  // A parameter to be passed to the generator can be specified on the
-  // command line.  This is intended to be used by Java and similar languages
-  // to specify which specific class from the proto file is to be generated,
-  // though it could have other uses as well.  It is empty if no parameter was
-  // given.
+  // A parameter to be passed to the generator can be specified on the command
+  // line. This is intended to be used to pass generator specific parameters.
+  // It is empty if no parameter was given. ParseGeneratorParameter (below),
+  // can be used to accept multiple parameters within the single parameter
+  // command line flag.
   //
   // Returns true if successful.  Otherwise, sets *error to a description of
   // the problem (e.g. "invalid parameter") and returns false.
@@ -81,43 +84,27 @@
                         GeneratorContext* generator_context,
                         std::string* error) const = 0;
 
-  // Generates code for all given proto files, generating one or more files in
-  // the given output directory.
+  // Generates code for all given proto files.
   //
-  // This method should be called instead of |Generate()| when
-  // |HasGenerateAll()| returns |true|. It is used to emulate legacy semantics
-  // when more than one `.proto` file is specified on one compiler invocation.
-  //
-  // WARNING: Please do not use unless legacy semantics force the code generator
-  // to produce a single output file for all input files, or otherwise require
-  // an examination of all input files first. The canonical code generator
-  // design produces one output file per input .proto file, and we do not wish
-  // to encourage alternate designs.
+  // WARNING: The canonical code generator design produces one or two output
+  // files per input .proto file, and we do not wish to encourage alternate
+  // designs.
   //
   // A parameter is given as passed on the command line, as in |Generate()|
   // above.
   //
   // Returns true if successful.  Otherwise, sets *error to a description of
   // the problem (e.g. "invalid parameter") and returns false.
-<<<<<<< HEAD
-  virtual bool GenerateAll(const vector<const FileDescriptor*>& files,
-                           const string& parameter,
-                           GeneratorContext* generator_context,
-                           string* error) const {
-    *error = "Unimplemented GenerateAll() method.";
-    return false;
-  }
-=======
   virtual bool GenerateAll(const std::vector<const FileDescriptor*>& files,
                            const std::string& parameter,
                            GeneratorContext* generator_context,
                            std::string* error) const;
->>>>>>> 1ee15bae
 
-  // Returns true if the code generator expects to receive all FileDescriptors
-  // at once (via |GenerateAll()|), rather than one at a time (via
-  // |Generate()|). This is required to implement legacy semantics.
-  virtual bool HasGenerateAll() const { return false; }
+  // This is no longer used, but this class is part of the opensource protobuf
+  // library, so it has to remain to keep vtables the same for the current
+  // version of the library. When protobufs does a api breaking change, the
+  // method can be removed.
+  virtual bool HasGenerateAll() const { return true; }
 
  private:
   GOOGLE_DISALLOW_EVIL_CONSTRUCTORS(CodeGenerator);
@@ -129,7 +116,8 @@
 // runs.
 class PROTOC_EXPORT GeneratorContext {
  public:
-  inline GeneratorContext() {}
+  inline GeneratorContext() {
+  }
   virtual ~GeneratorContext();
 
   // Opens the given file, truncating it if it exists, and returns a
@@ -159,7 +147,12 @@
   // Returns a vector of FileDescriptors for all the files being compiled
   // in this run.  Useful for languages, such as Go, that treat files
   // differently when compiled as a set rather than individually.
-  virtual void ListParsedFiles(vector<const FileDescriptor*>* output);
+  virtual void ListParsedFiles(std::vector<const FileDescriptor*>* output);
+
+  // Retrieves the version number of the protocol compiler associated with
+  // this GeneratorContext.
+  virtual void GetCompilerVersion(Version* version) const;
+
 
  private:
   GOOGLE_DISALLOW_EVIL_CONSTRUCTORS(GeneratorContext);
@@ -175,13 +168,8 @@
 //   "foo=bar,baz,qux=corge"
 // parses to the pairs:
 //   ("foo", "bar"), ("baz", ""), ("qux", "corge")
-<<<<<<< HEAD
-extern void ParseGeneratorParameter(const string&,
-            vector<pair<string, string> >*);
-=======
 PROTOC_EXPORT void ParseGeneratorParameter(
     const std::string&, std::vector<std::pair<std::string, std::string> >*);
->>>>>>> 1ee15bae
 
 }  // namespace compiler
 }  // namespace protobuf

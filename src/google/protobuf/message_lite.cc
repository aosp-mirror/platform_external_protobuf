// Protocol Buffers - Google's data interchange format
// Copyright 2008 Google Inc.  All rights reserved.
// https://developers.google.com/protocol-buffers/
//
// Redistribution and use in source and binary forms, with or without
// modification, are permitted provided that the following conditions are
// met:
//
//     * Redistributions of source code must retain the above copyright
// notice, this list of conditions and the following disclaimer.
//     * Redistributions in binary form must reproduce the above
// copyright notice, this list of conditions and the following disclaimer
// in the documentation and/or other materials provided with the
// distribution.
//     * Neither the name of Google Inc. nor the names of its
// contributors may be used to endorse or promote products derived from
// this software without specific prior written permission.
//
// THIS SOFTWARE IS PROVIDED BY THE COPYRIGHT HOLDERS AND CONTRIBUTORS
// "AS IS" AND ANY EXPRESS OR IMPLIED WARRANTIES, INCLUDING, BUT NOT
// LIMITED TO, THE IMPLIED WARRANTIES OF MERCHANTABILITY AND FITNESS FOR
// A PARTICULAR PURPOSE ARE DISCLAIMED. IN NO EVENT SHALL THE COPYRIGHT
// OWNER OR CONTRIBUTORS BE LIABLE FOR ANY DIRECT, INDIRECT, INCIDENTAL,
// SPECIAL, EXEMPLARY, OR CONSEQUENTIAL DAMAGES (INCLUDING, BUT NOT
// LIMITED TO, PROCUREMENT OF SUBSTITUTE GOODS OR SERVICES; LOSS OF USE,
// DATA, OR PROFITS; OR BUSINESS INTERRUPTION) HOWEVER CAUSED AND ON ANY
// THEORY OF LIABILITY, WHETHER IN CONTRACT, STRICT LIABILITY, OR TORT
// (INCLUDING NEGLIGENCE OR OTHERWISE) ARISING IN ANY WAY OUT OF THE USE
// OF THIS SOFTWARE, EVEN IF ADVISED OF THE POSSIBILITY OF SUCH DAMAGE.

// Authors: wink@google.com (Wink Saville),
//          kenton@google.com (Kenton Varda)
//  Based on original Protocol Buffers design by
//  Sanjay Ghemawat, Jeff Dean, and others.

<<<<<<< HEAD
#include <google/protobuf/message_lite.h>
#include <google/protobuf/arena.h>
#include <google/protobuf/repeated_field.h>
=======
#include <climits>
>>>>>>> 1ee15bae
#include <string>

#include <google/protobuf/stubs/logging.h>
#include <google/protobuf/stubs/common.h>
#include <google/protobuf/stubs/stringprintf.h>
#include <google/protobuf/parse_context.h>
#include <google/protobuf/io/coded_stream.h>
#include <google/protobuf/io/zero_copy_stream.h>
#include <google/protobuf/io/zero_copy_stream_impl_lite.h>
#include <google/protobuf/arena.h>
#include <google/protobuf/generated_message_util.h>
#include <google/protobuf/generated_message_table_driven.h>
#include <google/protobuf/message_lite.h>
#include <google/protobuf/repeated_field.h>
#include <google/protobuf/stubs/strutil.h>
#include <google/protobuf/stubs/stl_util.h>

#include <google/protobuf/port_def.inc>

namespace google {
namespace protobuf {

MessageLite::~MessageLite() {}

string MessageLite::InitializationErrorString() const {
  return "(cannot determine missing fields for lite message)";
}

namespace {

// When serializing, we first compute the byte size, then serialize the message.
// If serialization produces a different number of bytes than expected, we
// call this function, which crashes.  The problem could be due to a bug in the
// protobuf implementation but is more likely caused by concurrent modification
// of the message.  This function attempts to distinguish between the two and
// provide a useful error message.
void ByteSizeConsistencyError(int byte_size_before_serialization,
                              int byte_size_after_serialization,
                              int bytes_produced_by_serialization,
                              const MessageLite& message) {
  GOOGLE_CHECK_EQ(byte_size_before_serialization, byte_size_after_serialization)
      << message.GetTypeName()
      << " was modified concurrently during serialization.";
  GOOGLE_CHECK_EQ(bytes_produced_by_serialization, byte_size_before_serialization)
      << "Byte size calculation and serialization were inconsistent.  This "
         "may indicate a bug in protocol buffers or it may be caused by "
         "concurrent modification of "
      << message.GetTypeName() << ".";
  GOOGLE_LOG(FATAL) << "This shouldn't be called if all the sizes are equal.";
}

string InitializationErrorMessage(const char* action,
                                  const MessageLite& message) {
  // Note:  We want to avoid depending on strutil in the lite library, otherwise
  //   we'd use:
  //
  // return strings::Substitute(
  //   "Can't $0 message of type \"$1\" because it is missing required "
  //   "fields: $2",
  //   action, message.GetTypeName(),
  //   message.InitializationErrorString());

  string result;
  result += "Can't ";
  result += action;
  result += " message of type \"";
  result += message.GetTypeName();
  result += "\" because it is missing required fields: ";
  result += message.InitializationErrorString();
  return result;
}

<<<<<<< HEAD
// Several of the Parse methods below just do one thing and then call another
// method.  In a naive implementation, we might have ParseFromString() call
// ParseFromArray() which would call ParseFromZeroCopyStream() which would call
// ParseFromCodedStream() which would call MergeFromCodedStream() which would
// call MergePartialFromCodedStream().  However, when parsing very small
// messages, every function call introduces significant overhead.  To avoid
// this without reproducing code, we use these forced-inline helpers.
GOOGLE_ATTRIBUTE_ALWAYS_INLINE bool InlineMergeFromCodedStream(
    io::CodedInputStream* input, MessageLite* message);
GOOGLE_ATTRIBUTE_ALWAYS_INLINE bool InlineParseFromCodedStream(
    io::CodedInputStream* input, MessageLite* message);
GOOGLE_ATTRIBUTE_ALWAYS_INLINE bool InlineParsePartialFromCodedStream(
    io::CodedInputStream* input, MessageLite* message);
GOOGLE_ATTRIBUTE_ALWAYS_INLINE bool InlineParseFromArray(
    const void* data, int size, MessageLite* message);
GOOGLE_ATTRIBUTE_ALWAYS_INLINE bool InlineParsePartialFromArray(
    const void* data, int size, MessageLite* message);

inline bool InlineMergeFromCodedStream(io::CodedInputStream* input,
                                       MessageLite* message) {
  if (!message->MergePartialFromCodedStream(input)) return false;
  if (!message->IsInitialized()) {
    GOOGLE_LOG(ERROR) << InitializationErrorMessage("parse", *message);
    return false;
=======
inline StringPiece as_string_view(const void* data, int size) {
  return StringPiece(static_cast<const char*>(data), size);
}

}  // namespace

void MessageLite::LogInitializationErrorMessage() const {
  GOOGLE_LOG(ERROR) << InitializationErrorMessage("parse", *this);
}

namespace internal {

#if GOOGLE_PROTOBUF_ENABLE_EXPERIMENTAL_PARSER
template <typename Next>
bool ParseStream(const Next& next, MessageLite* msg) {
  internal::ParseContext ctx(io::CodedInputStream::GetDefaultRecursionLimit());
  EpsCopyParser<false> parser({msg->_ParseFunc(), msg}, &ctx);
  auto range = next();
  while (!range.empty()) {
    if (!parser.Parse(range)) return false;
    range = next();
>>>>>>> 1ee15bae
  }
  return parser.Done();
}

template <bool aliasing>
bool MergePartialFromImpl(StringPiece input, MessageLite* msg) {
  auto begin = input.data();
  int size = input.size();
  ParseContext ctx(io::CodedInputStream::GetDefaultRecursionLimit());
  internal::ParseClosure parser = {msg->_ParseFunc(), msg};
  // TODO(gerbens) fine tune
  constexpr int kThreshold = 48;
  static_assert(kThreshold >= ParseContext::kSlopBytes,
                "Requires enough room for at least kSlopBytes to be copied.");
  // TODO(gerbens) This could be left uninitialized and given an MSAN
  // annotation instead.
  char buffer[kThreshold + ParseContext::kSlopBytes] = {};
  if (size <= kThreshold) {
    std::memcpy(buffer, begin, size);
    if (aliasing) {
      ctx.extra_parse_data().aliasing =
          reinterpret_cast<std::uintptr_t>(begin) -
          reinterpret_cast<std::uintptr_t>(buffer);
    }
    return ctx.ParseExactRange(parser, buffer, buffer + size);
  }
  if (aliasing) {
    ctx.extra_parse_data().aliasing = ParseContext::ExtraParseData::kNoDelta;
  }
  size -= ParseContext::kSlopBytes;
  int overrun = 0;
  ctx.StartParse(parser);
  if (!ctx.ParseRange(StringPiece(begin, size), &overrun)) return false;
  begin += size;
  std::memcpy(buffer, begin, ParseContext::kSlopBytes);
  if (aliasing) {
    ctx.extra_parse_data().aliasing = reinterpret_cast<std::uintptr_t>(begin) -
        reinterpret_cast<std::uintptr_t>(buffer);
  }
  return ctx.ParseRange({buffer, ParseContext::kSlopBytes}, &overrun) &&
         ctx.ValidEnd(overrun);
}

StringPiece Next(BoundedZCIS* input) {
  const void* data;
  int size;
  if (input->limit == 0) return {};
  while (input->zcis->Next(&data, &size)) {
    if (size != 0) {
      input->limit -= size;
      if (input->limit < 0) {
        size += input->limit;
        input->zcis->BackUp(-input->limit);
        input->limit = 0;
      }
      return StringPiece(static_cast<const char*>(data), size);
    }
  }
  return {};
}

template <bool aliasing>
bool MergePartialFromImpl(BoundedZCIS input, MessageLite* msg) {
  // TODO(gerbens) implement aliasing
  auto next = [&input]() { return Next(&input); };
  return ParseStream(next, msg) && input.limit == 0;
}

template <bool aliasing>
bool MergePartialFromImpl(io::ZeroCopyInputStream* input, MessageLite* msg) {
  // TODO(gerbens) implement aliasing
  BoundedZCIS bounded_zcis{input, INT_MAX};
  auto next = [&bounded_zcis]() { return Next(&bounded_zcis); };
  return ParseStream(next, msg) && bounded_zcis.limit > 0;
}


#else

inline bool InlineMergePartialEntireStream(io::CodedInputStream* cis,
                                           MessageLite* message,
                                           bool aliasing) {
  return message->MergePartialFromCodedStream(cis) &&
         cis->ConsumedEntireMessage();
}

template <bool aliasing>
bool MergePartialFromImpl(StringPiece input, MessageLite* msg) {
  io::CodedInputStream decoder(reinterpret_cast<const uint8*>(input.data()),
                               input.size());
  return InlineMergePartialEntireStream(&decoder, msg, aliasing);
}

template <bool aliasing>
bool MergePartialFromImpl(BoundedZCIS input, MessageLite* msg) {
  io::CodedInputStream decoder(input.zcis);
  decoder.PushLimit(input.limit);
  return InlineMergePartialEntireStream(&decoder, msg, aliasing) &&
         decoder.BytesUntilLimit() == 0;
}

template <bool aliasing>
bool MergePartialFromImpl(io::ZeroCopyInputStream* input, MessageLite* msg) {
  io::CodedInputStream decoder(input);
  return InlineMergePartialEntireStream(&decoder, msg, aliasing);
}

#endif

template bool MergePartialFromImpl<false>(StringPiece input,
                                          MessageLite* msg);
template bool MergePartialFromImpl<true>(StringPiece input,
                                         MessageLite* msg);
template bool MergePartialFromImpl<false>(io::ZeroCopyInputStream* input,
                                          MessageLite* msg);
template bool MergePartialFromImpl<true>(io::ZeroCopyInputStream* input,
                                         MessageLite* msg);
template bool MergePartialFromImpl<false>(BoundedZCIS input, MessageLite* msg);
template bool MergePartialFromImpl<true>(BoundedZCIS input, MessageLite* msg);

}  // namespace internal

MessageLite* MessageLite::New(Arena* arena) const {
  MessageLite* message = New();
  if (arena != NULL) {
    arena->Own(message);
  }
  return message;
}

#if GOOGLE_PROTOBUF_ENABLE_EXPERIMENTAL_PARSER
bool MessageLite::MergePartialFromCodedStream(io::CodedInputStream* input) {
  // MergePartialFromCodedStream must leave input in "exactly" the same state
  // as the old implementation. At least when the parse is successful. For
  // MergePartialFromCodedStream a successful parse can also occur by ending
  // on a zero tag or an end-group tag. In these cases input is left precisely
  // past the terminating tag and last_tag_ is set to the terminating tags
  // value. If the parse ended on a limit (either a pushed limit or end of the
  // ZeroCopyInputStream) legitimate_end_ is set to true.
  int size = 0;
  auto next = [input, &size]() {
    const void* ptr;
    input->Skip(size);  // skip previous buffer
    if (!input->GetDirectBufferPointer(&ptr, &size)) return StringPiece{};
    return StringPiece(static_cast<const char*>(ptr), size);
  };
  internal::ParseContext ctx(input->RecursionBudget());
  ctx.extra_parse_data().pool = input->GetExtensionPool();
  ctx.extra_parse_data().factory = input->GetExtensionFactory();
  internal::EpsCopyParser<true> parser({_ParseFunc(), this}, &ctx);
  auto range = next();
  while (!range.empty()) {
    if (!parser.Parse(range)) {
      if (!ctx.EndedOnTag()) return false;
      // Parse ended on a zero or end-group tag, leave the stream in the
      // appropriate state. Note we only skip forward, due to using
      // ensure_non_negative_skip being set to true in parser.
      input->Skip(parser.Skip());
      input->SetLastTag(ctx.LastTag());
      return true;
    }
    range = next();
  }
  if (!parser.Done()) return false;
  input->SetConsumed();
  return true;
}
#endif

bool MessageLite::MergeFromCodedStream(io::CodedInputStream* input) {
  return MergePartialFromCodedStream(input) && IsInitializedWithErrors();
}

bool MessageLite::ParseFromCodedStream(io::CodedInputStream* input) {
  Clear();
  return MergeFromCodedStream(input);
}

bool MessageLite::ParsePartialFromCodedStream(io::CodedInputStream* input) {
  Clear();
  return MergePartialFromCodedStream(input);
}

bool MessageLite::ParseFromZeroCopyStream(io::ZeroCopyInputStream* input) {
  return ParseFrom<kParse>(input);
}

bool MessageLite::ParsePartialFromZeroCopyStream(
    io::ZeroCopyInputStream* input) {
  return ParseFrom<kParsePartial>(input);
}

bool MessageLite::MergePartialFromBoundedZeroCopyStream(io::ZeroCopyInputStream* input,
                                                 int size) {
  return ParseFrom<kMergePartial>(internal::BoundedZCIS{input, size});
}

bool MessageLite::MergeFromBoundedZeroCopyStream(io::ZeroCopyInputStream* input,
                                                 int size) {
  return ParseFrom<kMerge>(internal::BoundedZCIS{input, size});
}

bool MessageLite::ParseFromBoundedZeroCopyStream(io::ZeroCopyInputStream* input,
                                                 int size) {
  return ParseFrom<kParse>(internal::BoundedZCIS{input, size});
}

bool MessageLite::ParsePartialFromBoundedZeroCopyStream(
    io::ZeroCopyInputStream* input, int size) {
  return ParseFrom<kParsePartial>(internal::BoundedZCIS{input, size});
}

bool MessageLite::ParseFromString(const string& data) {
  return ParseFrom<kParse>(data);
}

bool MessageLite::ParsePartialFromString(const string& data) {
  return ParseFrom<kParsePartial>(data);
}

bool MessageLite::ParseFromArray(const void* data, int size) {
  return ParseFrom<kParse>(as_string_view(data, size));
}

bool MessageLite::ParsePartialFromArray(const void* data, int size) {
  return ParseFrom<kParsePartial>(as_string_view(data, size));
}

bool MessageLite::MergeFromString(const string& data) {
  return ParseFrom<kMerge>(data);
}


// ===================================================================

uint8* MessageLite::SerializeWithCachedSizesToArray(uint8* target) const {
<<<<<<< HEAD
  // We only optimize this when using optimize_for = SPEED.  In other cases
  // we just use the CodedOutputStream path.
  int size = GetCachedSize();
  io::ArrayOutputStream out(target, size);
  io::CodedOutputStream coded_out(&out);
  SerializeWithCachedSizes(&coded_out);
  GOOGLE_CHECK(!coded_out.HadError());
  return target + size;
=======
  const internal::SerializationTable* table =
      static_cast<const internal::SerializationTable*>(InternalGetTable());
  auto deterministic =
      io::CodedOutputStream::IsDefaultSerializationDeterministic();
  if (table) {
    return internal::TableSerializeToArray(*this, table, deterministic, target);
  } else {
    if (deterministic) {
      // We only optimize this when using optimize_for = SPEED.  In other cases
      // we just use the CodedOutputStream path.
      int size = GetCachedSize();
      io::ArrayOutputStream out(target, size);
      io::CodedOutputStream coded_out(&out);
      coded_out.SetSerializationDeterministic(true);
      SerializeWithCachedSizes(&coded_out);
      GOOGLE_CHECK(!coded_out.HadError());
      return target + size;
    } else {
      return InternalSerializeWithCachedSizesToArray(target);
    }
  }
>>>>>>> 1ee15bae
}

bool MessageLite::SerializeToCodedStream(io::CodedOutputStream* output) const {
  GOOGLE_DCHECK(IsInitialized()) << InitializationErrorMessage("serialize", *this);
  return SerializePartialToCodedStream(output);
}

bool MessageLite::SerializePartialToCodedStream(
    io::CodedOutputStream* output) const {
<<<<<<< HEAD
  const int size = ByteSize();  // Force size to be cached.
  if (size < 0) {
    // Messages >2G cannot be serialized due to overflow computing ByteSize.
    GOOGLE_LOG(ERROR) << "Error computing ByteSize (possible overflow?).";
    return false;
  }

  uint8* buffer = output->GetDirectBufferForNBytesAndAdvance(size);
  if (buffer != NULL) {
    uint8* end = SerializeWithCachedSizesToArray(buffer);
    if (end - buffer != size) {
      ByteSizeConsistencyError(size, ByteSize(), end - buffer, *this);
    }
    return true;
  } else {
    int original_byte_count = output->ByteCount();
    SerializeWithCachedSizes(output);
    if (output->HadError()) {
      return false;
    }
    int final_byte_count = output->ByteCount();

    if (final_byte_count - original_byte_count != size) {
      ByteSizeConsistencyError(size, ByteSize(),
                               final_byte_count - original_byte_count, *this);
=======
  const size_t size = ByteSizeLong();  // Force size to be cached.
  if (size > INT_MAX) {
    GOOGLE_LOG(ERROR) << GetTypeName()
               << " exceeded maximum protobuf size of 2GB: " << size;
    return false;
  }

  if (!output->IsSerializationDeterministic()) {
    uint8* buffer = output->GetDirectBufferForNBytesAndAdvance(size);
    if (buffer != nullptr) {
      uint8* end = InternalSerializeWithCachedSizesToArray(buffer);
      if (end - buffer != size) {
        ByteSizeConsistencyError(size, ByteSizeLong(), end - buffer, *this);
      }
      return true;
>>>>>>> 1ee15bae
    }
  }
  int original_byte_count = output->ByteCount();
  SerializeWithCachedSizes(output);
  if (output->HadError()) {
    return false;
  }
  int final_byte_count = output->ByteCount();

  if (final_byte_count - original_byte_count != size) {
    ByteSizeConsistencyError(size, ByteSizeLong(),
                             final_byte_count - original_byte_count, *this);
  }

  return true;
}

bool MessageLite::SerializeToZeroCopyStream(
    io::ZeroCopyOutputStream* output) const {
  io::CodedOutputStream encoder(output);
  return SerializeToCodedStream(&encoder);
}

bool MessageLite::SerializePartialToZeroCopyStream(
    io::ZeroCopyOutputStream* output) const {
  io::CodedOutputStream encoder(output);
  return SerializePartialToCodedStream(&encoder);
}

bool MessageLite::AppendToString(string* output) const {
  GOOGLE_DCHECK(IsInitialized()) << InitializationErrorMessage("serialize", *this);
  return AppendPartialToString(output);
}

bool MessageLite::AppendPartialToString(string* output) const {
<<<<<<< HEAD
  int old_size = output->size();
  int byte_size = ByteSize();
  if (byte_size < 0) {
    // Messages >2G cannot be serialized due to overflow computing ByteSize.
    GOOGLE_LOG(ERROR) << "Error computing ByteSize (possible overflow?).";
=======
  size_t old_size = output->size();
  size_t byte_size = ByteSizeLong();
  if (byte_size > INT_MAX) {
    GOOGLE_LOG(ERROR) << GetTypeName()
               << " exceeded maximum protobuf size of 2GB: " << byte_size;
>>>>>>> 1ee15bae
    return false;
  }

  STLStringResizeUninitialized(output, old_size + byte_size);
  uint8* start =
      reinterpret_cast<uint8*>(io::mutable_string_data(output) + old_size);
  uint8* end = SerializeWithCachedSizesToArray(start);
  if (end - start != byte_size) {
    ByteSizeConsistencyError(byte_size, ByteSize(), end - start, *this);
  }
  return true;
}

bool MessageLite::SerializeToString(string* output) const {
  output->clear();
  return AppendToString(output);
}

bool MessageLite::SerializePartialToString(string* output) const {
  output->clear();
  return AppendPartialToString(output);
}

bool MessageLite::SerializeToArray(void* data, int size) const {
  GOOGLE_DCHECK(IsInitialized()) << InitializationErrorMessage("serialize", *this);
  return SerializePartialToArray(data, size);
}

bool MessageLite::SerializePartialToArray(void* data, int size) const {
<<<<<<< HEAD
  int byte_size = ByteSize();
=======
  const size_t byte_size = ByteSizeLong();
  if (byte_size > INT_MAX) {
    GOOGLE_LOG(ERROR) << GetTypeName()
               << " exceeded maximum protobuf size of 2GB: " << byte_size;
    return false;
  }
>>>>>>> 1ee15bae
  if (size < byte_size) return false;
  uint8* start = reinterpret_cast<uint8*>(data);
  uint8* end = SerializeWithCachedSizesToArray(start);
  if (end - start != byte_size) {
    ByteSizeConsistencyError(byte_size, ByteSize(), end - start, *this);
  }
  return true;
}

string MessageLite::SerializeAsString() const {
  // If the compiler implements the (Named) Return Value Optimization,
  // the local variable 'output' will not actually reside on the stack
  // of this function, but will be overlaid with the object that the
  // caller supplied for the return value to be constructed in.
  string output;
  if (!AppendToString(&output)) output.clear();
  return output;
}

string MessageLite::SerializePartialAsString() const {
  string output;
  if (!AppendPartialToString(&output)) output.clear();
  return output;
}

<<<<<<< HEAD
=======
void MessageLite::SerializeWithCachedSizes(
    io::CodedOutputStream* output) const {
  GOOGLE_DCHECK(InternalGetTable());
  internal::TableSerialize(
      *this,
      static_cast<const internal::SerializationTable*>(InternalGetTable()),
      output);
}

// The table driven code optimizes the case that the CodedOutputStream buffer
// is large enough to serialize into it directly.
// If the proto is optimized for speed, this method will be overridden by
// generated code for maximum speed. If the proto is optimized for size or
// is lite, then we need to specialize this to avoid infinite recursion.
uint8* MessageLite::InternalSerializeWithCachedSizesToArray(
    uint8* target) const {
  const internal::SerializationTable* table =
      static_cast<const internal::SerializationTable*>(InternalGetTable());
  if (table == NULL) {
    // We only optimize this when using optimize_for = SPEED.  In other cases
    // we just use the CodedOutputStream path.
    int size = GetCachedSize();
    io::ArrayOutputStream out(target, size);
    io::CodedOutputStream coded_out(&out);
    SerializeWithCachedSizes(&coded_out);
    GOOGLE_CHECK(!coded_out.HadError());
    return target + size;
  } else {
    return internal::TableSerializeToArray(*this, table, false, target);
  }
}

>>>>>>> 1ee15bae
namespace internal {

template <>
MessageLite* GenericTypeHandler<MessageLite>::NewFromPrototype(
    const MessageLite* prototype, Arena* arena) {
  return prototype->New(arena);
}
template <>
void GenericTypeHandler<MessageLite>::Merge(const MessageLite& from,
                                            MessageLite* to) {
  to->CheckTypeAndMergeFrom(from);
}
template <>
void GenericTypeHandler<string>::Merge(const string& from, string* to) {
  *to = from;
}
<<<<<<< HEAD
=======

>>>>>>> 1ee15bae
}  // namespace internal

}  // namespace protobuf
}  // namespace google<|MERGE_RESOLUTION|>--- conflicted
+++ resolved
@@ -33,13 +33,7 @@
 //  Based on original Protocol Buffers design by
 //  Sanjay Ghemawat, Jeff Dean, and others.
 
-<<<<<<< HEAD
-#include <google/protobuf/message_lite.h>
-#include <google/protobuf/arena.h>
-#include <google/protobuf/repeated_field.h>
-=======
 #include <climits>
->>>>>>> 1ee15bae
 #include <string>
 
 #include <google/protobuf/stubs/logging.h>
@@ -62,8 +56,6 @@
 namespace google {
 namespace protobuf {
 
-MessageLite::~MessageLite() {}
-
 string MessageLite::InitializationErrorString() const {
   return "(cannot determine missing fields for lite message)";
 }
@@ -76,9 +68,9 @@
 // protobuf implementation but is more likely caused by concurrent modification
 // of the message.  This function attempts to distinguish between the two and
 // provide a useful error message.
-void ByteSizeConsistencyError(int byte_size_before_serialization,
-                              int byte_size_after_serialization,
-                              int bytes_produced_by_serialization,
+void ByteSizeConsistencyError(size_t byte_size_before_serialization,
+                              size_t byte_size_after_serialization,
+                              size_t bytes_produced_by_serialization,
                               const MessageLite& message) {
   GOOGLE_CHECK_EQ(byte_size_before_serialization, byte_size_after_serialization)
       << message.GetTypeName()
@@ -112,32 +104,6 @@
   return result;
 }
 
-<<<<<<< HEAD
-// Several of the Parse methods below just do one thing and then call another
-// method.  In a naive implementation, we might have ParseFromString() call
-// ParseFromArray() which would call ParseFromZeroCopyStream() which would call
-// ParseFromCodedStream() which would call MergeFromCodedStream() which would
-// call MergePartialFromCodedStream().  However, when parsing very small
-// messages, every function call introduces significant overhead.  To avoid
-// this without reproducing code, we use these forced-inline helpers.
-GOOGLE_ATTRIBUTE_ALWAYS_INLINE bool InlineMergeFromCodedStream(
-    io::CodedInputStream* input, MessageLite* message);
-GOOGLE_ATTRIBUTE_ALWAYS_INLINE bool InlineParseFromCodedStream(
-    io::CodedInputStream* input, MessageLite* message);
-GOOGLE_ATTRIBUTE_ALWAYS_INLINE bool InlineParsePartialFromCodedStream(
-    io::CodedInputStream* input, MessageLite* message);
-GOOGLE_ATTRIBUTE_ALWAYS_INLINE bool InlineParseFromArray(
-    const void* data, int size, MessageLite* message);
-GOOGLE_ATTRIBUTE_ALWAYS_INLINE bool InlineParsePartialFromArray(
-    const void* data, int size, MessageLite* message);
-
-inline bool InlineMergeFromCodedStream(io::CodedInputStream* input,
-                                       MessageLite* message) {
-  if (!message->MergePartialFromCodedStream(input)) return false;
-  if (!message->IsInitialized()) {
-    GOOGLE_LOG(ERROR) << InitializationErrorMessage("parse", *message);
-    return false;
-=======
 inline StringPiece as_string_view(const void* data, int size) {
   return StringPiece(static_cast<const char*>(data), size);
 }
@@ -159,7 +125,6 @@
   while (!range.empty()) {
     if (!parser.Parse(range)) return false;
     range = next();
->>>>>>> 1ee15bae
   }
   return parser.Done();
 }
@@ -396,16 +361,6 @@
 // ===================================================================
 
 uint8* MessageLite::SerializeWithCachedSizesToArray(uint8* target) const {
-<<<<<<< HEAD
-  // We only optimize this when using optimize_for = SPEED.  In other cases
-  // we just use the CodedOutputStream path.
-  int size = GetCachedSize();
-  io::ArrayOutputStream out(target, size);
-  io::CodedOutputStream coded_out(&out);
-  SerializeWithCachedSizes(&coded_out);
-  GOOGLE_CHECK(!coded_out.HadError());
-  return target + size;
-=======
   const internal::SerializationTable* table =
       static_cast<const internal::SerializationTable*>(InternalGetTable());
   auto deterministic =
@@ -427,7 +382,6 @@
       return InternalSerializeWithCachedSizesToArray(target);
     }
   }
->>>>>>> 1ee15bae
 }
 
 bool MessageLite::SerializeToCodedStream(io::CodedOutputStream* output) const {
@@ -437,33 +391,6 @@
 
 bool MessageLite::SerializePartialToCodedStream(
     io::CodedOutputStream* output) const {
-<<<<<<< HEAD
-  const int size = ByteSize();  // Force size to be cached.
-  if (size < 0) {
-    // Messages >2G cannot be serialized due to overflow computing ByteSize.
-    GOOGLE_LOG(ERROR) << "Error computing ByteSize (possible overflow?).";
-    return false;
-  }
-
-  uint8* buffer = output->GetDirectBufferForNBytesAndAdvance(size);
-  if (buffer != NULL) {
-    uint8* end = SerializeWithCachedSizesToArray(buffer);
-    if (end - buffer != size) {
-      ByteSizeConsistencyError(size, ByteSize(), end - buffer, *this);
-    }
-    return true;
-  } else {
-    int original_byte_count = output->ByteCount();
-    SerializeWithCachedSizes(output);
-    if (output->HadError()) {
-      return false;
-    }
-    int final_byte_count = output->ByteCount();
-
-    if (final_byte_count - original_byte_count != size) {
-      ByteSizeConsistencyError(size, ByteSize(),
-                               final_byte_count - original_byte_count, *this);
-=======
   const size_t size = ByteSizeLong();  // Force size to be cached.
   if (size > INT_MAX) {
     GOOGLE_LOG(ERROR) << GetTypeName()
@@ -479,7 +406,6 @@
         ByteSizeConsistencyError(size, ByteSizeLong(), end - buffer, *this);
       }
       return true;
->>>>>>> 1ee15bae
     }
   }
   int original_byte_count = output->ByteCount();
@@ -515,19 +441,11 @@
 }
 
 bool MessageLite::AppendPartialToString(string* output) const {
-<<<<<<< HEAD
-  int old_size = output->size();
-  int byte_size = ByteSize();
-  if (byte_size < 0) {
-    // Messages >2G cannot be serialized due to overflow computing ByteSize.
-    GOOGLE_LOG(ERROR) << "Error computing ByteSize (possible overflow?).";
-=======
   size_t old_size = output->size();
   size_t byte_size = ByteSizeLong();
   if (byte_size > INT_MAX) {
     GOOGLE_LOG(ERROR) << GetTypeName()
                << " exceeded maximum protobuf size of 2GB: " << byte_size;
->>>>>>> 1ee15bae
     return false;
   }
 
@@ -536,7 +454,7 @@
       reinterpret_cast<uint8*>(io::mutable_string_data(output) + old_size);
   uint8* end = SerializeWithCachedSizesToArray(start);
   if (end - start != byte_size) {
-    ByteSizeConsistencyError(byte_size, ByteSize(), end - start, *this);
+    ByteSizeConsistencyError(byte_size, ByteSizeLong(), end - start, *this);
   }
   return true;
 }
@@ -557,21 +475,17 @@
 }
 
 bool MessageLite::SerializePartialToArray(void* data, int size) const {
-<<<<<<< HEAD
-  int byte_size = ByteSize();
-=======
   const size_t byte_size = ByteSizeLong();
   if (byte_size > INT_MAX) {
     GOOGLE_LOG(ERROR) << GetTypeName()
                << " exceeded maximum protobuf size of 2GB: " << byte_size;
     return false;
   }
->>>>>>> 1ee15bae
   if (size < byte_size) return false;
   uint8* start = reinterpret_cast<uint8*>(data);
   uint8* end = SerializeWithCachedSizesToArray(start);
   if (end - start != byte_size) {
-    ByteSizeConsistencyError(byte_size, ByteSize(), end - start, *this);
+    ByteSizeConsistencyError(byte_size, ByteSizeLong(), end - start, *this);
   }
   return true;
 }
@@ -592,8 +506,6 @@
   return output;
 }
 
-<<<<<<< HEAD
-=======
 void MessageLite::SerializeWithCachedSizes(
     io::CodedOutputStream* output) const {
   GOOGLE_DCHECK(InternalGetTable());
@@ -626,7 +538,6 @@
   }
 }
 
->>>>>>> 1ee15bae
 namespace internal {
 
 template <>
@@ -643,10 +554,7 @@
 void GenericTypeHandler<string>::Merge(const string& from, string* to) {
   *to = from;
 }
-<<<<<<< HEAD
-=======
-
->>>>>>> 1ee15bae
+
 }  // namespace internal
 
 }  // namespace protobuf

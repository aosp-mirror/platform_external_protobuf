--- conflicted
+++ resolved
@@ -41,7 +41,6 @@
 
 #include <string>
 #include <google/protobuf/stubs/common.h>
-#include <google/protobuf/descriptor.pb.h>
 #include <google/protobuf/descriptor.h>
 #include <google/protobuf/message.h>
 #include <google/protobuf/wire_format_lite.h>
@@ -52,11 +51,6 @@
 #endif
 
 #include <google/protobuf/port_def.inc>
-
-// Do UTF-8 validation on string type in Debug build only
-#ifndef NDEBUG
-#define GOOGLE_PROTOBUF_UTF8_VALIDATION_ENABLED
-#endif
 
 namespace google {
 namespace protobuf {
@@ -93,7 +87,7 @@
 
   // Compute the byte size of a tag.  For groups, this includes both the start
   // and end tags.
-  static inline int TagSize(int field_number, FieldDescriptor::Type type);
+  static inline size_t TagSize(int field_number, FieldDescriptor::Type type);
 
   // These procedures can be used to implement the methods of Message which
   // handle parsing and serialization of the protocol buffer wire format
@@ -129,7 +123,7 @@
   // will have their ByteSize() methods called, so their sizes will be cached.
   // Therefore, calling this method is sufficient to allow you to call
   // WireFormat::SerializeWithCachedSizes() on the same object.
-  static int ByteSize(const Message& message);
+  static size_t ByteSize(const Message& message);
 
   // -----------------------------------------------------------------
   // Helpers for dealing with unknown fields
@@ -178,11 +172,11 @@
       const UnknownFieldSet& unknown_fields, uint8* target);
 
   // Compute the size of the UnknownFieldSet on the wire.
-  static int ComputeUnknownFieldsSize(const UnknownFieldSet& unknown_fields);
+  static size_t ComputeUnknownFieldsSize(const UnknownFieldSet& unknown_fields);
 
   // Same thing except for messages that have the message_set_wire_format
   // option.
-  static int ComputeUnknownMessageSetItemsSize(
+  static size_t ComputeUnknownMessageSetItemsSize(
       const UnknownFieldSet& unknown_fields);
 
   // Helper functions for encoding and decoding tags.  (Inlined below and in
@@ -207,14 +201,8 @@
   // Compute size of a single field.  If the field is a message type, this
   // will call ByteSize() for the embedded message, insuring that it caches
   // its size.
-<<<<<<< HEAD
-  static int FieldByteSize(
-      const FieldDescriptor* field,        // Cannot be NULL
-      const Message& message);
-=======
   static size_t FieldByteSize(const FieldDescriptor* field,  // Cannot be NULL
                               const Message& message);
->>>>>>> 1ee15bae
 
   // Parse/serialize a MessageSet::Item group.  Used with messages that use
   // opion message_set_wire_format = true.
@@ -223,26 +211,15 @@
   static void SerializeMessageSetItemWithCachedSizes(
       const FieldDescriptor* field, const Message& message,
       io::CodedOutputStream* output);
-<<<<<<< HEAD
-  static int MessageSetItemByteSize(
-      const FieldDescriptor* field,
-      const Message& message);
-=======
   static size_t MessageSetItemByteSize(const FieldDescriptor* field,
                                        const Message& message);
->>>>>>> 1ee15bae
 
   // Computes the byte size of a field, excluding tags. For packed fields, it
   // only includes the size of the raw data, and not the size of the total
   // length, but for other length-delimited types, the size of the length is
   // included.
-<<<<<<< HEAD
-  static int FieldDataOnlyByteSize(
-      const FieldDescriptor* field,        // Cannot be NULL
-=======
   static size_t FieldDataOnlyByteSize(
       const FieldDescriptor* field,  // Cannot be NULL
->>>>>>> 1ee15bae
       const Message& message);
 
   enum Operation {
@@ -313,7 +290,8 @@
   return WireFormatLite::MakeTag(field->number(), WireTypeForField(field));
 }
 
-inline int WireFormat::TagSize(int field_number, FieldDescriptor::Type type) {
+inline size_t WireFormat::TagSize(int field_number,
+                                  FieldDescriptor::Type type) {
   // Some compilers don't like enum -> enum casts, so we implicit_cast to
   // int first.
   return WireFormatLite::TagSize(
@@ -327,15 +305,10 @@
   WireFormatLite::VerifyUtf8String(
       data, size, static_cast<WireFormatLite::Operation>(op), NULL);
 #else
-<<<<<<< HEAD
-  // Avoid the compiler warning about unsued variables.
-  (void)data; (void)size; (void)op;
-=======
   // Avoid the compiler warning about unused variables.
   (void)data;
   (void)size;
   (void)op;
->>>>>>> 1ee15bae
 #endif
 }
 

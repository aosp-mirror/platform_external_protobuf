// Protocol Buffers - Google's data interchange format
// Copyright 2008 Google Inc.  All rights reserved.
// https://developers.google.com/protocol-buffers/
//
// Redistribution and use in source and binary forms, with or without
// modification, are permitted provided that the following conditions are
// met:
//
//     * Redistributions of source code must retain the above copyright
// notice, this list of conditions and the following disclaimer.
//     * Redistributions in binary form must reproduce the above
// copyright notice, this list of conditions and the following disclaimer
// in the documentation and/or other materials provided with the
// distribution.
//     * Neither the name of Google Inc. nor the names of its
// contributors may be used to endorse or promote products derived from
// this software without specific prior written permission.
//
// THIS SOFTWARE IS PROVIDED BY THE COPYRIGHT HOLDERS AND CONTRIBUTORS
// "AS IS" AND ANY EXPRESS OR IMPLIED WARRANTIES, INCLUDING, BUT NOT
// LIMITED TO, THE IMPLIED WARRANTIES OF MERCHANTABILITY AND FITNESS FOR
// A PARTICULAR PURPOSE ARE DISCLAIMED. IN NO EVENT SHALL THE COPYRIGHT
// OWNER OR CONTRIBUTORS BE LIABLE FOR ANY DIRECT, INDIRECT, INCIDENTAL,
// SPECIAL, EXEMPLARY, OR CONSEQUENTIAL DAMAGES (INCLUDING, BUT NOT
// LIMITED TO, PROCUREMENT OF SUBSTITUTE GOODS OR SERVICES; LOSS OF USE,
// DATA, OR PROFITS; OR BUSINESS INTERRUPTION) HOWEVER CAUSED AND ON ANY
// THEORY OF LIABILITY, WHETHER IN CONTRACT, STRICT LIABILITY, OR TORT
// (INCLUDING NEGLIGENCE OR OTHERWISE) ARISING IN ANY WAY OUT OF THE USE
// OF THIS SOFTWARE, EVEN IF ADVISED OF THE POSSIBILITY OF SUCH DAMAGE.

// Author: kenton@google.com (Kenton Varda)
//  Based on original Protocol Buffers design by
//  Sanjay Ghemawat, Jeff Dean, and others.

#include <google/protobuf/extension_set.h>

#include <tuple>
#include <unordered_map>
#include <utility>
#include <google/protobuf/stubs/common.h>
#include <google/protobuf/extension_set_inl.h>
#include <google/protobuf/parse_context.h>
#include <google/protobuf/io/coded_stream.h>
#include <google/protobuf/io/zero_copy_stream_impl_lite.h>
#include <google/protobuf/message_lite.h>
#include <google/protobuf/metadata_lite.h>
#include <google/protobuf/repeated_field.h>
#include <google/protobuf/wire_format_lite_inl.h>
#include <google/protobuf/stubs/map_util.h>
#include <google/protobuf/stubs/hash.h>

#include <google/protobuf/port_def.inc>

namespace google {
namespace protobuf {
namespace internal {

namespace {

inline WireFormatLite::FieldType real_type(FieldType type) {
  GOOGLE_DCHECK(type > 0 && type <= WireFormatLite::MAX_FIELD_TYPE);
  return static_cast<WireFormatLite::FieldType>(type);
}

inline WireFormatLite::CppType cpp_type(FieldType type) {
  return WireFormatLite::FieldTypeToCppType(real_type(type));
}

inline bool is_packable(WireFormatLite::WireType type) {
  switch (type) {
    case WireFormatLite::WIRETYPE_VARINT:
    case WireFormatLite::WIRETYPE_FIXED64:
    case WireFormatLite::WIRETYPE_FIXED32:
      return true;
    case WireFormatLite::WIRETYPE_LENGTH_DELIMITED:
    case WireFormatLite::WIRETYPE_START_GROUP:
    case WireFormatLite::WIRETYPE_END_GROUP:
      return false;

    // Do not add a default statement. Let the compiler complain when someone
    // adds a new wire type.
  }
  GOOGLE_LOG(FATAL) << "can't reach here.";
  return false;
}

// Registry stuff.
<<<<<<< HEAD
typedef hash_map<pair<const MessageLite*, int>,
                 ExtensionInfo> ExtensionRegistry;
ExtensionRegistry* registry_ = NULL;
GOOGLE_PROTOBUF_DECLARE_ONCE(registry_init_);
=======
struct ExtensionHasher {
  std::size_t operator()(const std::pair<const MessageLite*, int>& p) const {
    return std::hash<const MessageLite*>{}(p.first) ^
           std::hash<int>{}(p.second);
  }
};
>>>>>>> 1ee15bae

typedef std::unordered_map<std::pair<const MessageLite*, int>, ExtensionInfo,
                           ExtensionHasher>
    ExtensionRegistry;

static const ExtensionRegistry* global_registry = nullptr;

// This function is only called at startup, so there is no need for thread-
// safety.
void Register(const MessageLite* containing_type,
              int number, ExtensionInfo info) {
  static auto local_static_registry = OnShutdownDelete(new ExtensionRegistry);
  global_registry = local_static_registry;
  if (!InsertIfNotPresent(local_static_registry,
                               std::make_pair(containing_type, number), info)) {
    GOOGLE_LOG(FATAL) << "Multiple extension registrations for type \""
               << containing_type->GetTypeName()
               << "\", field number " << number << ".";
  }
}

const ExtensionInfo* FindRegisteredExtension(
    const MessageLite* containing_type, int number) {
  return global_registry == nullptr
             ? nullptr
             : FindOrNull(*global_registry,
                               std::make_pair(containing_type, number));
}

}  // namespace

ExtensionFinder::~ExtensionFinder() {}

bool GeneratedExtensionFinder::Find(int number, ExtensionInfo* output) {
  const ExtensionInfo* extension =
      FindRegisteredExtension(containing_type_, number);
  if (extension == NULL) {
    return false;
  } else {
    *output = *extension;
    return true;
  }
}

void ExtensionSet::RegisterExtension(const MessageLite* containing_type,
                                     int number, FieldType type,
                                     bool is_repeated, bool is_packed) {
  GOOGLE_CHECK_NE(type, WireFormatLite::TYPE_ENUM);
  GOOGLE_CHECK_NE(type, WireFormatLite::TYPE_MESSAGE);
  GOOGLE_CHECK_NE(type, WireFormatLite::TYPE_GROUP);
  ExtensionInfo info(type, is_repeated, is_packed);
  Register(containing_type, number, info);
}

static bool CallNoArgValidityFunc(const void* arg, int number) {
  // Note:  Must use C-style cast here rather than reinterpret_cast because
  //   the C++ standard at one point did not allow casts between function and
  //   data pointers and some compilers enforce this for C++-style casts.  No
  //   compiler enforces it for C-style casts since lots of C-style code has
  //   relied on these kinds of casts for a long time, despite being
  //   technically undefined.  See:
  //     http://www.open-std.org/jtc1/sc22/wg21/docs/cwg_defects.html#195
  // Also note:  Some compilers do not allow function pointers to be "const".
  //   Which makes sense, I suppose, because it's meaningless.
  return ((EnumValidityFunc*)arg)(number);
}

void ExtensionSet::RegisterEnumExtension(const MessageLite* containing_type,
                                         int number, FieldType type,
                                         bool is_repeated, bool is_packed,
                                         EnumValidityFunc* is_valid) {
  GOOGLE_CHECK_EQ(type, WireFormatLite::TYPE_ENUM);
  ExtensionInfo info(type, is_repeated, is_packed);
  info.enum_validity_check.func = CallNoArgValidityFunc;
  // See comment in CallNoArgValidityFunc() about why we use a c-style cast.
  info.enum_validity_check.arg = (void*)is_valid;
  Register(containing_type, number, info);
}

void ExtensionSet::RegisterMessageExtension(const MessageLite* containing_type,
                                            int number, FieldType type,
                                            bool is_repeated, bool is_packed,
                                            const MessageLite* prototype) {
  GOOGLE_CHECK(type == WireFormatLite::TYPE_MESSAGE ||
        type == WireFormatLite::TYPE_GROUP);
  ExtensionInfo info(type, is_repeated, is_packed);
#if GOOGLE_PROTOBUF_ENABLE_EXPERIMENTAL_PARSER
  info.message_info = {prototype, prototype->_ParseFunc()};
#else
  info.message_info = {prototype};
#endif
  Register(containing_type, number, info);
}


// ===================================================================
// Constructors and basic methods.

<<<<<<< HEAD
ExtensionSet::ExtensionSet(::google::protobuf::Arena* arena) : arena_(arena) {
  if (arena_ != NULL) {
    arena_->OwnDestructor(&extensions_);
  }
}

ExtensionSet::ExtensionSet() : arena_(NULL) {}
=======
ExtensionSet::ExtensionSet(Arena* arena)
    : arena_(arena),
      flat_capacity_(0),
      flat_size_(0),
      map_{flat_capacity_ == 0
               ? NULL
               : Arena::CreateArray<KeyValue>(arena_, flat_capacity_)} {}

ExtensionSet::ExtensionSet()
    : arena_(NULL),
      flat_capacity_(0),
      flat_size_(0),
      map_{flat_capacity_ == 0
               ? NULL
               : Arena::CreateArray<KeyValue>(arena_, flat_capacity_)} {}
>>>>>>> 1ee15bae

ExtensionSet::~ExtensionSet() {
  // Deletes all allocated extensions.
  if (arena_ == NULL) {
<<<<<<< HEAD
    for (map<int, Extension>::iterator iter = extensions_.begin();
         iter != extensions_.end(); ++iter) {
      iter->second.Free();
=======
    ForEach([](int /* number */, Extension& ext) { ext.Free(); });
    if (PROTOBUF_PREDICT_FALSE(is_large())) {
      delete map_.large;
    } else {
      DeleteFlatMap(map_.flat, flat_capacity_);
>>>>>>> 1ee15bae
    }
  }
}

void ExtensionSet::DeleteFlatMap(
    const ExtensionSet::KeyValue* flat, uint16 flat_capacity) {
#ifdef __cpp_sized_deallocation
  // Arena::CreateArray already requires a trivially destructible type, but
  // ensure this constraint is not violated in the future.
  static_assert(std::is_trivially_destructible<KeyValue>::value,
                "CreateArray requires a trivially destructible type");
  // A const-cast is needed, but this is safe as we are about to deallocate the
  // array.
  ::operator delete[](
      const_cast<ExtensionSet::KeyValue*>(flat), sizeof(*flat) * flat_capacity);
#else  // !__cpp_sized_deallocation
  delete[] flat;
#endif  // !__cpp_sized_deallocation
}

// Defined in extension_set_heavy.cc.
// void ExtensionSet::AppendToList(const Descriptor* containing_type,
//                                 const DescriptorPool* pool,
//                                 vector<const FieldDescriptor*>* output) const

bool ExtensionSet::Has(int number) const {
<<<<<<< HEAD
  map<int, Extension>::const_iterator iter = extensions_.find(number);
  if (iter == extensions_.end()) return false;
  GOOGLE_DCHECK(!iter->second.is_repeated);
  return !iter->second.is_cleared;
=======
  const Extension* ext = FindOrNull(number);
  if (ext == NULL) return false;
  GOOGLE_DCHECK(!ext->is_repeated);
  return !ext->is_cleared;
>>>>>>> 1ee15bae
}

int ExtensionSet::NumExtensions() const {
  int result = 0;
<<<<<<< HEAD
  for (map<int, Extension>::const_iterator iter = extensions_.begin();
       iter != extensions_.end(); ++iter) {
    if (!iter->second.is_cleared) {
=======
  ForEach([&result](int /* number */, const Extension& ext) {
    if (!ext.is_cleared) {
>>>>>>> 1ee15bae
      ++result;
    }
  });
  return result;
}

int ExtensionSet::ExtensionSize(int number) const {
<<<<<<< HEAD
  map<int, Extension>::const_iterator iter = extensions_.find(number);
  if (iter == extensions_.end()) return false;
  return iter->second.GetSize();
}

FieldType ExtensionSet::ExtensionType(int number) const {
  map<int, Extension>::const_iterator iter = extensions_.find(number);
  if (iter == extensions_.end()) {
=======
  const Extension* ext = FindOrNull(number);
  return ext == NULL ? 0 : ext->GetSize();
}

FieldType ExtensionSet::ExtensionType(int number) const {
  const Extension* ext = FindOrNull(number);
  if (ext == NULL) {
>>>>>>> 1ee15bae
    GOOGLE_LOG(DFATAL) << "Don't lookup extension types if they aren't present (1). ";
    return 0;
  }
  if (ext->is_cleared) {
    GOOGLE_LOG(DFATAL) << "Don't lookup extension types if they aren't present (2). ";
  }
  return ext->type;
}

void ExtensionSet::ClearExtension(int number) {
<<<<<<< HEAD
  map<int, Extension>::iterator iter = extensions_.find(number);
  if (iter == extensions_.end()) return;
  iter->second.Clear();
=======
  Extension* ext = FindOrNull(number);
  if (ext == NULL) return;
  ext->Clear();
>>>>>>> 1ee15bae
}

// ===================================================================
// Field accessors

namespace {

enum {
  REPEATED,
  OPTIONAL
};

}  // namespace

#define GOOGLE_DCHECK_TYPE(EXTENSION, LABEL, CPPTYPE)                             \
  GOOGLE_DCHECK_EQ((EXTENSION).is_repeated ? REPEATED : OPTIONAL, LABEL);         \
  GOOGLE_DCHECK_EQ(cpp_type((EXTENSION).type), WireFormatLite::CPPTYPE_##CPPTYPE)

// -------------------------------------------------------------------
// Primitives

#define PRIMITIVE_ACCESSORS(UPPERCASE, LOWERCASE, CAMELCASE)                   \
                                                                               \
LOWERCASE ExtensionSet::Get##CAMELCASE(int number,                             \
                                       LOWERCASE default_value) const {        \
<<<<<<< HEAD
  map<int, Extension>::const_iterator iter = extensions_.find(number);         \
  if (iter == extensions_.end() || iter->second.is_cleared) {                  \
=======
  const Extension* extension = FindOrNull(number);                             \
  if (extension == NULL || extension->is_cleared) {                            \
>>>>>>> 1ee15bae
    return default_value;                                                      \
  } else {                                                                     \
    GOOGLE_DCHECK_TYPE(*extension, OPTIONAL, UPPERCASE);                              \
    return extension->LOWERCASE##_value;                                       \
  }                                                                            \
}                                                                              \
                                                                               \
void ExtensionSet::Set##CAMELCASE(int number, FieldType type,                  \
                                  LOWERCASE value,                             \
                                  const FieldDescriptor* descriptor) {         \
  Extension* extension;                                                        \
  if (MaybeNewExtension(number, descriptor, &extension)) {                     \
    extension->type = type;                                                    \
    GOOGLE_DCHECK_EQ(cpp_type(extension->type), WireFormatLite::CPPTYPE_##UPPERCASE); \
    extension->is_repeated = false;                                            \
  } else {                                                                     \
    GOOGLE_DCHECK_TYPE(*extension, OPTIONAL, UPPERCASE);                              \
  }                                                                            \
  extension->is_cleared = false;                                               \
  extension->LOWERCASE##_value = value;                                        \
}                                                                              \
                                                                               \
LOWERCASE ExtensionSet::GetRepeated##CAMELCASE(int number, int index) const {  \
<<<<<<< HEAD
  map<int, Extension>::const_iterator iter = extensions_.find(number);         \
  GOOGLE_CHECK(iter != extensions_.end()) << "Index out-of-bounds (field is empty)."; \
  GOOGLE_DCHECK_TYPE(iter->second, REPEATED, UPPERCASE);                              \
  return iter->second.repeated_##LOWERCASE##_value->Get(index);                \
=======
  const Extension* extension = FindOrNull(number);                             \
  GOOGLE_CHECK(extension != NULL) << "Index out-of-bounds (field is empty).";         \
  GOOGLE_DCHECK_TYPE(*extension, REPEATED, UPPERCASE);                                \
  return extension->repeated_##LOWERCASE##_value->Get(index);                  \
>>>>>>> 1ee15bae
}                                                                              \
                                                                               \
void ExtensionSet::SetRepeated##CAMELCASE(                                     \
    int number, int index, LOWERCASE value) {                                  \
<<<<<<< HEAD
  map<int, Extension>::iterator iter = extensions_.find(number);               \
  GOOGLE_CHECK(iter != extensions_.end()) << "Index out-of-bounds (field is empty)."; \
  GOOGLE_DCHECK_TYPE(iter->second, REPEATED, UPPERCASE);                              \
  iter->second.repeated_##LOWERCASE##_value->Set(index, value);                \
=======
  Extension* extension = FindOrNull(number);                                   \
  GOOGLE_CHECK(extension != NULL) << "Index out-of-bounds (field is empty).";         \
  GOOGLE_DCHECK_TYPE(*extension, REPEATED, UPPERCASE);                                \
  extension->repeated_##LOWERCASE##_value->Set(index, value);                  \
>>>>>>> 1ee15bae
}                                                                              \
                                                                               \
void ExtensionSet::Add##CAMELCASE(int number, FieldType type,                  \
                                  bool packed, LOWERCASE value,                \
                                  const FieldDescriptor* descriptor) {         \
  Extension* extension;                                                        \
  if (MaybeNewExtension(number, descriptor, &extension)) {                     \
    extension->type = type;                                                    \
    GOOGLE_DCHECK_EQ(cpp_type(extension->type), WireFormatLite::CPPTYPE_##UPPERCASE); \
    extension->is_repeated = true;                                             \
    extension->is_packed = packed;                                             \
    extension->repeated_##LOWERCASE##_value =                                  \
      Arena::CreateMessage<RepeatedField<LOWERCASE> >(arena_);                 \
  } else {                                                                     \
    GOOGLE_DCHECK_TYPE(*extension, REPEATED, UPPERCASE);                              \
    GOOGLE_DCHECK_EQ(extension->is_packed, packed);                                   \
  }                                                                            \
  extension->repeated_##LOWERCASE##_value->Add(value);                         \
}

PRIMITIVE_ACCESSORS( INT32,  int32,  Int32)
PRIMITIVE_ACCESSORS( INT64,  int64,  Int64)
PRIMITIVE_ACCESSORS(UINT32, uint32, UInt32)
PRIMITIVE_ACCESSORS(UINT64, uint64, UInt64)
PRIMITIVE_ACCESSORS( FLOAT,  float,  Float)
PRIMITIVE_ACCESSORS(DOUBLE, double, Double)
PRIMITIVE_ACCESSORS(  BOOL,   bool,   Bool)

#undef PRIMITIVE_ACCESSORS

const void* ExtensionSet::GetRawRepeatedField(int number,
                                              const void* default_value) const {
<<<<<<< HEAD
  map<int, Extension>::const_iterator iter = extensions_.find(number);
  if (iter == extensions_.end()) {
=======
  const Extension* extension = FindOrNull(number);
  if (extension == NULL) {
>>>>>>> 1ee15bae
    return default_value;
  }
  // We assume that all the RepeatedField<>* pointers have the same
  // size and alignment within the anonymous union in Extension.
  return extension->repeated_int32_value;
}

void* ExtensionSet::MutableRawRepeatedField(int number, FieldType field_type,
                                            bool packed,
                                            const FieldDescriptor* desc) {
  Extension* extension;

  // We instantiate an empty Repeated{,Ptr}Field if one doesn't exist for this
  // extension.
  if (MaybeNewExtension(number, desc, &extension)) {
    extension->is_repeated = true;
    extension->type = field_type;
    extension->is_packed = packed;

    switch (WireFormatLite::FieldTypeToCppType(
        static_cast<WireFormatLite::FieldType>(field_type))) {
      case WireFormatLite::CPPTYPE_INT32:
        extension->repeated_int32_value =
            Arena::CreateMessage<RepeatedField<int32> >(arena_);
        break;
      case WireFormatLite::CPPTYPE_INT64:
        extension->repeated_int64_value =
            Arena::CreateMessage<RepeatedField<int64> >(arena_);
        break;
      case WireFormatLite::CPPTYPE_UINT32:
        extension->repeated_uint32_value =
            Arena::CreateMessage<RepeatedField<uint32> >(arena_);
        break;
      case WireFormatLite::CPPTYPE_UINT64:
        extension->repeated_uint64_value =
            Arena::CreateMessage<RepeatedField<uint64> >(arena_);
        break;
      case WireFormatLite::CPPTYPE_DOUBLE:
        extension->repeated_double_value =
            Arena::CreateMessage<RepeatedField<double> >(arena_);
        break;
      case WireFormatLite::CPPTYPE_FLOAT:
        extension->repeated_float_value =
            Arena::CreateMessage<RepeatedField<float> >(arena_);
        break;
      case WireFormatLite::CPPTYPE_BOOL:
        extension->repeated_bool_value =
            Arena::CreateMessage<RepeatedField<bool> >(arena_);
        break;
      case WireFormatLite::CPPTYPE_ENUM:
        extension->repeated_enum_value =
            Arena::CreateMessage<RepeatedField<int> >(arena_);
        break;
      case WireFormatLite::CPPTYPE_STRING:
        extension->repeated_string_value =
            Arena::CreateMessage<RepeatedPtrField<::std::string> >(arena_);
        break;
      case WireFormatLite::CPPTYPE_MESSAGE:
        extension->repeated_message_value =
            Arena::CreateMessage<RepeatedPtrField<MessageLite> >(arena_);
        break;
    }
  }

  // We assume that all the RepeatedField<>* pointers have the same
  // size and alignment within the anonymous union in Extension.
  return extension->repeated_int32_value;
}

// Compatible version using old call signature. Does not create extensions when
// the don't already exist; instead, just GOOGLE_CHECK-fails.
void* ExtensionSet::MutableRawRepeatedField(int number) {
<<<<<<< HEAD
  map<int, Extension>::iterator iter = extensions_.find(number);
  GOOGLE_CHECK(iter == extensions_.end()) << "Extension not found.";
=======
  Extension* extension = FindOrNull(number);
  GOOGLE_CHECK(extension != NULL) << "Extension not found.";
>>>>>>> 1ee15bae
  // We assume that all the RepeatedField<>* pointers have the same
  // size and alignment within the anonymous union in Extension.
  return extension->repeated_int32_value;
}


// -------------------------------------------------------------------
// Enums

int ExtensionSet::GetEnum(int number, int default_value) const {
<<<<<<< HEAD
  map<int, Extension>::const_iterator iter = extensions_.find(number);
  if (iter == extensions_.end() || iter->second.is_cleared) {
=======
  const Extension* extension = FindOrNull(number);
  if (extension == NULL || extension->is_cleared) {
>>>>>>> 1ee15bae
    // Not present.  Return the default value.
    return default_value;
  } else {
    GOOGLE_DCHECK_TYPE(*extension, OPTIONAL, ENUM);
    return extension->enum_value;
  }
}

void ExtensionSet::SetEnum(int number, FieldType type, int value,
                           const FieldDescriptor* descriptor) {
  Extension* extension;
  if (MaybeNewExtension(number, descriptor, &extension)) {
    extension->type = type;
    GOOGLE_DCHECK_EQ(cpp_type(extension->type), WireFormatLite::CPPTYPE_ENUM);
    extension->is_repeated = false;
  } else {
    GOOGLE_DCHECK_TYPE(*extension, OPTIONAL, ENUM);
  }
  extension->is_cleared = false;
  extension->enum_value = value;
}

int ExtensionSet::GetRepeatedEnum(int number, int index) const {
<<<<<<< HEAD
  map<int, Extension>::const_iterator iter = extensions_.find(number);
  GOOGLE_CHECK(iter != extensions_.end()) << "Index out-of-bounds (field is empty).";
  GOOGLE_DCHECK_TYPE(iter->second, REPEATED, ENUM);
  return iter->second.repeated_enum_value->Get(index);
}

void ExtensionSet::SetRepeatedEnum(int number, int index, int value) {
  map<int, Extension>::iterator iter = extensions_.find(number);
  GOOGLE_CHECK(iter != extensions_.end()) << "Index out-of-bounds (field is empty).";
  GOOGLE_DCHECK_TYPE(iter->second, REPEATED, ENUM);
  iter->second.repeated_enum_value->Set(index, value);
=======
  const Extension* extension = FindOrNull(number);
  GOOGLE_CHECK(extension != NULL) << "Index out-of-bounds (field is empty).";
  GOOGLE_DCHECK_TYPE(*extension, REPEATED, ENUM);
  return extension->repeated_enum_value->Get(index);
}

void ExtensionSet::SetRepeatedEnum(int number, int index, int value) {
  Extension* extension = FindOrNull(number);
  GOOGLE_CHECK(extension != NULL) << "Index out-of-bounds (field is empty).";
  GOOGLE_DCHECK_TYPE(*extension, REPEATED, ENUM);
  extension->repeated_enum_value->Set(index, value);
>>>>>>> 1ee15bae
}

void ExtensionSet::AddEnum(int number, FieldType type,
                           bool packed, int value,
                           const FieldDescriptor* descriptor) {
  Extension* extension;
  if (MaybeNewExtension(number, descriptor, &extension)) {
    extension->type = type;
    GOOGLE_DCHECK_EQ(cpp_type(extension->type), WireFormatLite::CPPTYPE_ENUM);
    extension->is_repeated = true;
    extension->is_packed = packed;
    extension->repeated_enum_value =
        Arena::CreateMessage<RepeatedField<int> >(arena_);
  } else {
    GOOGLE_DCHECK_TYPE(*extension, REPEATED, ENUM);
    GOOGLE_DCHECK_EQ(extension->is_packed, packed);
  }
  extension->repeated_enum_value->Add(value);
}

// -------------------------------------------------------------------
// Strings

const string& ExtensionSet::GetString(int number,
                                      const string& default_value) const {
<<<<<<< HEAD
  map<int, Extension>::const_iterator iter = extensions_.find(number);
  if (iter == extensions_.end() || iter->second.is_cleared) {
=======
  const Extension* extension = FindOrNull(number);
  if (extension == NULL || extension->is_cleared) {
>>>>>>> 1ee15bae
    // Not present.  Return the default value.
    return default_value;
  } else {
    GOOGLE_DCHECK_TYPE(*extension, OPTIONAL, STRING);
    return *extension->string_value;
  }
}

string* ExtensionSet::MutableString(int number, FieldType type,
                                    const FieldDescriptor* descriptor) {
  Extension* extension;
  if (MaybeNewExtension(number, descriptor, &extension)) {
    extension->type = type;
    GOOGLE_DCHECK_EQ(cpp_type(extension->type), WireFormatLite::CPPTYPE_STRING);
    extension->is_repeated = false;
    extension->string_value = Arena::Create<string>(arena_);
  } else {
    GOOGLE_DCHECK_TYPE(*extension, OPTIONAL, STRING);
  }
  extension->is_cleared = false;
  return extension->string_value;
}

const string& ExtensionSet::GetRepeatedString(int number, int index) const {
<<<<<<< HEAD
  map<int, Extension>::const_iterator iter = extensions_.find(number);
  GOOGLE_CHECK(iter != extensions_.end()) << "Index out-of-bounds (field is empty).";
  GOOGLE_DCHECK_TYPE(iter->second, REPEATED, STRING);
  return iter->second.repeated_string_value->Get(index);
}

string* ExtensionSet::MutableRepeatedString(int number, int index) {
  map<int, Extension>::iterator iter = extensions_.find(number);
  GOOGLE_CHECK(iter != extensions_.end()) << "Index out-of-bounds (field is empty).";
  GOOGLE_DCHECK_TYPE(iter->second, REPEATED, STRING);
  return iter->second.repeated_string_value->Mutable(index);
=======
  const Extension* extension = FindOrNull(number);
  GOOGLE_CHECK(extension != NULL) << "Index out-of-bounds (field is empty).";
  GOOGLE_DCHECK_TYPE(*extension, REPEATED, STRING);
  return extension->repeated_string_value->Get(index);
}

string* ExtensionSet::MutableRepeatedString(int number, int index) {
  Extension* extension = FindOrNull(number);
  GOOGLE_CHECK(extension != NULL) << "Index out-of-bounds (field is empty).";
  GOOGLE_DCHECK_TYPE(*extension, REPEATED, STRING);
  return extension->repeated_string_value->Mutable(index);
>>>>>>> 1ee15bae
}

string* ExtensionSet::AddString(int number, FieldType type,
                                const FieldDescriptor* descriptor) {
  Extension* extension;
  if (MaybeNewExtension(number, descriptor, &extension)) {
    extension->type = type;
    GOOGLE_DCHECK_EQ(cpp_type(extension->type), WireFormatLite::CPPTYPE_STRING);
    extension->is_repeated = true;
    extension->is_packed = false;
    extension->repeated_string_value =
        Arena::CreateMessage<RepeatedPtrField<string> >(arena_);
  } else {
    GOOGLE_DCHECK_TYPE(*extension, REPEATED, STRING);
  }
  return extension->repeated_string_value->Add();
}

// -------------------------------------------------------------------
// Messages

const MessageLite& ExtensionSet::GetMessage(
    int number, const MessageLite& default_value) const {
<<<<<<< HEAD
  map<int, Extension>::const_iterator iter = extensions_.find(number);
  if (iter == extensions_.end()) {
=======
  const Extension* extension = FindOrNull(number);
  if (extension == NULL) {
>>>>>>> 1ee15bae
    // Not present.  Return the default value.
    return default_value;
  } else {
    GOOGLE_DCHECK_TYPE(*extension, OPTIONAL, MESSAGE);
    if (extension->is_lazy) {
      return extension->lazymessage_value->GetMessage(default_value);
    } else {
      return *extension->message_value;
    }
  }
}

// Defined in extension_set_heavy.cc.
// const MessageLite& ExtensionSet::GetMessage(int number,
//                                             const Descriptor* message_type,
//                                             MessageFactory* factory) const

MessageLite* ExtensionSet::MutableMessage(int number, FieldType type,
                                          const MessageLite& prototype,
                                          const FieldDescriptor* descriptor) {
  Extension* extension;
  if (MaybeNewExtension(number, descriptor, &extension)) {
    extension->type = type;
    GOOGLE_DCHECK_EQ(cpp_type(extension->type), WireFormatLite::CPPTYPE_MESSAGE);
    extension->is_repeated = false;
    extension->is_lazy = false;
    extension->message_value = prototype.New(arena_);
    extension->is_cleared = false;
    return extension->message_value;
  } else {
    GOOGLE_DCHECK_TYPE(*extension, OPTIONAL, MESSAGE);
    extension->is_cleared = false;
    if (extension->is_lazy) {
      return extension->lazymessage_value->MutableMessage(prototype);
    } else {
      return extension->message_value;
    }
  }
}

// Defined in extension_set_heavy.cc.
// MessageLite* ExtensionSet::MutableMessage(int number, FieldType type,
//                                           const Descriptor* message_type,
//                                           MessageFactory* factory)

void ExtensionSet::SetAllocatedMessage(int number, FieldType type,
                                       const FieldDescriptor* descriptor,
                                       MessageLite* message) {
  if (message == NULL) {
    ClearExtension(number);
    return;
  }
  Arena* message_arena = message->GetArena();
  Extension* extension;
  if (MaybeNewExtension(number, descriptor, &extension)) {
    extension->type = type;
    GOOGLE_DCHECK_EQ(cpp_type(extension->type), WireFormatLite::CPPTYPE_MESSAGE);
    extension->is_repeated = false;
    extension->is_lazy = false;
    if (message_arena == arena_) {
      extension->message_value = message;
    } else if (message_arena == NULL) {
      extension->message_value = message;
      arena_->Own(message);  // not NULL because not equal to message_arena
    } else {
      extension->message_value = message->New(arena_);
      extension->message_value->CheckTypeAndMergeFrom(*message);
    }
  } else {
    GOOGLE_DCHECK_TYPE(*extension, OPTIONAL, MESSAGE);
    if (extension->is_lazy) {
      extension->lazymessage_value->SetAllocatedMessage(message);
    } else {
      if (arena_ == NULL) {
        delete extension->message_value;
      }
      if (message_arena == arena_) {
        extension->message_value = message;
      } else if (message_arena == NULL) {
        extension->message_value = message;
        arena_->Own(message);  // not NULL because not equal to message_arena
      } else {
        extension->message_value = message->New(arena_);
        extension->message_value->CheckTypeAndMergeFrom(*message);
      }
    }
  }
  extension->is_cleared = false;
}

void ExtensionSet::UnsafeArenaSetAllocatedMessage(
    int number, FieldType type, const FieldDescriptor* descriptor,
    MessageLite* message) {
  if (message == NULL) {
    ClearExtension(number);
    return;
  }
  Extension* extension;
  if (MaybeNewExtension(number, descriptor, &extension)) {
    extension->type = type;
    GOOGLE_DCHECK_EQ(cpp_type(extension->type), WireFormatLite::CPPTYPE_MESSAGE);
    extension->is_repeated = false;
    extension->is_lazy = false;
    extension->message_value = message;
  } else {
    GOOGLE_DCHECK_TYPE(*extension, OPTIONAL, MESSAGE);
    if (extension->is_lazy) {
      extension->lazymessage_value->UnsafeArenaSetAllocatedMessage(message);
    } else {
      if (arena_ == NULL) {
        delete extension->message_value;
      }
      extension->message_value = message;
    }
  }
  extension->is_cleared = false;
}

MessageLite* ExtensionSet::ReleaseMessage(int number,
                                          const MessageLite& prototype) {
<<<<<<< HEAD
  map<int, Extension>::iterator iter = extensions_.find(number);
  if (iter == extensions_.end()) {
=======
  Extension* extension = FindOrNull(number);
  if (extension == NULL) {
>>>>>>> 1ee15bae
    // Not present.  Return NULL.
    return NULL;
  } else {
    GOOGLE_DCHECK_TYPE(*extension, OPTIONAL, MESSAGE);
    MessageLite* ret = NULL;
    if (extension->is_lazy) {
      ret = extension->lazymessage_value->ReleaseMessage(prototype);
      if (arena_ == NULL) {
        delete extension->lazymessage_value;
      }
    } else {
      if (arena_ == NULL) {
        ret = extension->message_value;
      } else {
        // ReleaseMessage() always returns a heap-allocated message, and we are
        // on an arena, so we need to make a copy of this message to return.
        ret = extension->message_value->New();
        ret->CheckTypeAndMergeFrom(*extension->message_value);
      }
    }
    Erase(number);
    return ret;
  }
}

MessageLite* ExtensionSet::UnsafeArenaReleaseMessage(
    int number, const MessageLite& prototype) {
<<<<<<< HEAD
  map<int, Extension>::iterator iter = extensions_.find(number);
  if (iter == extensions_.end()) {
=======
  Extension* extension = FindOrNull(number);
  if (extension == NULL) {
>>>>>>> 1ee15bae
    // Not present.  Return NULL.
    return NULL;
  } else {
    GOOGLE_DCHECK_TYPE(*extension, OPTIONAL, MESSAGE);
    MessageLite* ret = NULL;
    if (extension->is_lazy) {
      ret = extension->lazymessage_value->UnsafeArenaReleaseMessage(prototype);
      if (arena_ == NULL) {
        delete extension->lazymessage_value;
      }
    } else {
      ret = extension->message_value;
    }
    Erase(number);
    return ret;
  }
}

// Defined in extension_set_heavy.cc.
// MessageLite* ExtensionSet::ReleaseMessage(const FieldDescriptor* descriptor,
//                                           MessageFactory* factory);

const MessageLite& ExtensionSet::GetRepeatedMessage(
    int number, int index) const {
<<<<<<< HEAD
  map<int, Extension>::const_iterator iter = extensions_.find(number);
  GOOGLE_CHECK(iter != extensions_.end()) << "Index out-of-bounds (field is empty).";
  GOOGLE_DCHECK_TYPE(iter->second, REPEATED, MESSAGE);
  return iter->second.repeated_message_value->Get(index);
}

MessageLite* ExtensionSet::MutableRepeatedMessage(int number, int index) {
  map<int, Extension>::iterator iter = extensions_.find(number);
  GOOGLE_CHECK(iter != extensions_.end()) << "Index out-of-bounds (field is empty).";
  GOOGLE_DCHECK_TYPE(iter->second, REPEATED, MESSAGE);
  return iter->second.repeated_message_value->Mutable(index);
=======
  const Extension* extension = FindOrNull(number);
  GOOGLE_CHECK(extension != NULL) << "Index out-of-bounds (field is empty).";
  GOOGLE_DCHECK_TYPE(*extension, REPEATED, MESSAGE);
  return extension->repeated_message_value->Get(index);
}

MessageLite* ExtensionSet::MutableRepeatedMessage(int number, int index) {
  Extension* extension = FindOrNull(number);
  GOOGLE_CHECK(extension != NULL) << "Index out-of-bounds (field is empty).";
  GOOGLE_DCHECK_TYPE(*extension, REPEATED, MESSAGE);
  return extension->repeated_message_value->Mutable(index);
>>>>>>> 1ee15bae
}

MessageLite* ExtensionSet::AddMessage(int number, FieldType type,
                                      const MessageLite& prototype,
                                      const FieldDescriptor* descriptor) {
  Extension* extension;
  if (MaybeNewExtension(number, descriptor, &extension)) {
    extension->type = type;
    GOOGLE_DCHECK_EQ(cpp_type(extension->type), WireFormatLite::CPPTYPE_MESSAGE);
    extension->is_repeated = true;
    extension->repeated_message_value =
        Arena::CreateMessage<RepeatedPtrField<MessageLite> >(arena_);
  } else {
    GOOGLE_DCHECK_TYPE(*extension, REPEATED, MESSAGE);
  }

  // RepeatedPtrField<MessageLite> does not know how to Add() since it cannot
  // allocate an abstract object, so we have to be tricky.
  MessageLite* result = reinterpret_cast<internal::RepeatedPtrFieldBase*>(
                            extension->repeated_message_value)
                            ->AddFromCleared<GenericTypeHandler<MessageLite>>();
  if (result == NULL) {
    result = prototype.New(arena_);
    extension->repeated_message_value->AddAllocated(result);
  }
  return result;
}

// Defined in extension_set_heavy.cc.
// MessageLite* ExtensionSet::AddMessage(int number, FieldType type,
//                                       const Descriptor* message_type,
//                                       MessageFactory* factory)

#undef GOOGLE_DCHECK_TYPE

void ExtensionSet::RemoveLast(int number) {
<<<<<<< HEAD
  map<int, Extension>::iterator iter = extensions_.find(number);
  GOOGLE_CHECK(iter != extensions_.end()) << "Index out-of-bounds (field is empty).";

  Extension* extension = &iter->second;
=======
  Extension* extension = FindOrNull(number);
  GOOGLE_CHECK(extension != NULL) << "Index out-of-bounds (field is empty).";
>>>>>>> 1ee15bae
  GOOGLE_DCHECK(extension->is_repeated);

  switch(cpp_type(extension->type)) {
    case WireFormatLite::CPPTYPE_INT32:
      extension->repeated_int32_value->RemoveLast();
      break;
    case WireFormatLite::CPPTYPE_INT64:
      extension->repeated_int64_value->RemoveLast();
      break;
    case WireFormatLite::CPPTYPE_UINT32:
      extension->repeated_uint32_value->RemoveLast();
      break;
    case WireFormatLite::CPPTYPE_UINT64:
      extension->repeated_uint64_value->RemoveLast();
      break;
    case WireFormatLite::CPPTYPE_FLOAT:
      extension->repeated_float_value->RemoveLast();
      break;
    case WireFormatLite::CPPTYPE_DOUBLE:
      extension->repeated_double_value->RemoveLast();
      break;
    case WireFormatLite::CPPTYPE_BOOL:
      extension->repeated_bool_value->RemoveLast();
      break;
    case WireFormatLite::CPPTYPE_ENUM:
      extension->repeated_enum_value->RemoveLast();
      break;
    case WireFormatLite::CPPTYPE_STRING:
      extension->repeated_string_value->RemoveLast();
      break;
    case WireFormatLite::CPPTYPE_MESSAGE:
      extension->repeated_message_value->RemoveLast();
      break;
  }
}

MessageLite* ExtensionSet::ReleaseLast(int number) {
<<<<<<< HEAD
  map<int, Extension>::iterator iter = extensions_.find(number);
  GOOGLE_CHECK(iter != extensions_.end()) << "Index out-of-bounds (field is empty).";

  Extension* extension = &iter->second;
=======
  Extension* extension = FindOrNull(number);
  GOOGLE_CHECK(extension != NULL) << "Index out-of-bounds (field is empty).";
>>>>>>> 1ee15bae
  GOOGLE_DCHECK(extension->is_repeated);
  GOOGLE_DCHECK(cpp_type(extension->type) == WireFormatLite::CPPTYPE_MESSAGE);
  return extension->repeated_message_value->ReleaseLast();
}

void ExtensionSet::SwapElements(int number, int index1, int index2) {
<<<<<<< HEAD
  map<int, Extension>::iterator iter = extensions_.find(number);
  GOOGLE_CHECK(iter != extensions_.end()) << "Index out-of-bounds (field is empty).";

  Extension* extension = &iter->second;
=======
  Extension* extension = FindOrNull(number);
  GOOGLE_CHECK(extension != NULL) << "Index out-of-bounds (field is empty).";
>>>>>>> 1ee15bae
  GOOGLE_DCHECK(extension->is_repeated);

  switch(cpp_type(extension->type)) {
    case WireFormatLite::CPPTYPE_INT32:
      extension->repeated_int32_value->SwapElements(index1, index2);
      break;
    case WireFormatLite::CPPTYPE_INT64:
      extension->repeated_int64_value->SwapElements(index1, index2);
      break;
    case WireFormatLite::CPPTYPE_UINT32:
      extension->repeated_uint32_value->SwapElements(index1, index2);
      break;
    case WireFormatLite::CPPTYPE_UINT64:
      extension->repeated_uint64_value->SwapElements(index1, index2);
      break;
    case WireFormatLite::CPPTYPE_FLOAT:
      extension->repeated_float_value->SwapElements(index1, index2);
      break;
    case WireFormatLite::CPPTYPE_DOUBLE:
      extension->repeated_double_value->SwapElements(index1, index2);
      break;
    case WireFormatLite::CPPTYPE_BOOL:
      extension->repeated_bool_value->SwapElements(index1, index2);
      break;
    case WireFormatLite::CPPTYPE_ENUM:
      extension->repeated_enum_value->SwapElements(index1, index2);
      break;
    case WireFormatLite::CPPTYPE_STRING:
      extension->repeated_string_value->SwapElements(index1, index2);
      break;
    case WireFormatLite::CPPTYPE_MESSAGE:
      extension->repeated_message_value->SwapElements(index1, index2);
      break;
  }
}

// ===================================================================

void ExtensionSet::Clear() {
<<<<<<< HEAD
  for (map<int, Extension>::iterator iter = extensions_.begin();
       iter != extensions_.end(); ++iter) {
    iter->second.Clear();
=======
  ForEach([](int /* number */, Extension& ext) { ext.Clear(); });
}

namespace {
// Computes the size of a std::set_union without constructing the union.
template <typename ItX, typename ItY>
size_t SizeOfUnion(ItX it_xs, ItX end_xs, ItY it_ys, ItY end_ys) {
  size_t result = 0;
  while (it_xs != end_xs && it_ys != end_ys) {
    ++result;
    if (it_xs->first < it_ys->first) {
      ++it_xs;
    } else if (it_xs->first == it_ys->first) {
      ++it_xs;
      ++it_ys;
    } else {
      ++it_ys;
    }
>>>>>>> 1ee15bae
  }
  result += std::distance(it_xs, end_xs);
  result += std::distance(it_ys, end_ys);
  return result;
}
}  // namespace

void ExtensionSet::MergeFrom(const ExtensionSet& other) {
<<<<<<< HEAD
  for (map<int, Extension>::const_iterator iter = other.extensions_.begin();
       iter != other.extensions_.end(); ++iter) {
    const Extension& other_extension = iter->second;
    InternalExtensionMergeFrom(iter->first, other_extension);
=======
  if (PROTOBUF_PREDICT_TRUE(!is_large())) {
    if (PROTOBUF_PREDICT_TRUE(!other.is_large())) {
      GrowCapacity(SizeOfUnion(flat_begin(), flat_end(), other.flat_begin(),
                               other.flat_end()));
    } else {
      GrowCapacity(SizeOfUnion(flat_begin(), flat_end(),
                               other.map_.large->begin(),
                               other.map_.large->end()));
    }
>>>>>>> 1ee15bae
  }
  other.ForEach([this](int number, const Extension& ext) {
    this->InternalExtensionMergeFrom(number, ext);
  });
}

void ExtensionSet::InternalExtensionMergeFrom(
  int number, const Extension& other_extension) {
  if (other_extension.is_repeated) {
    Extension* extension;
    bool is_new = MaybeNewExtension(number, other_extension.descriptor,
                                    &extension);
    if (is_new) {
      // Extension did not already exist in set.
      extension->type = other_extension.type;
      extension->is_packed = other_extension.is_packed;
      extension->is_repeated = true;
    } else {
      GOOGLE_DCHECK_EQ(extension->type, other_extension.type);
      GOOGLE_DCHECK_EQ(extension->is_packed, other_extension.is_packed);
      GOOGLE_DCHECK(extension->is_repeated);
    }

    switch (cpp_type(other_extension.type)) {
#define HANDLE_TYPE(UPPERCASE, LOWERCASE, REPEATED_TYPE)                    \
      case WireFormatLite::CPPTYPE_##UPPERCASE:                             \
        if (is_new) {                                                       \
          extension->repeated_##LOWERCASE##_value =                         \
            Arena::CreateMessage<REPEATED_TYPE >(arena_);                   \
        }                                                                   \
        extension->repeated_##LOWERCASE##_value->MergeFrom(                 \
          *other_extension.repeated_##LOWERCASE##_value);                   \
        break;

      HANDLE_TYPE(  INT32,   int32, RepeatedField   <  int32>);
      HANDLE_TYPE(  INT64,   int64, RepeatedField   <  int64>);
      HANDLE_TYPE( UINT32,  uint32, RepeatedField   < uint32>);
      HANDLE_TYPE( UINT64,  uint64, RepeatedField   < uint64>);
      HANDLE_TYPE(  FLOAT,   float, RepeatedField   <  float>);
      HANDLE_TYPE( DOUBLE,  double, RepeatedField   < double>);
      HANDLE_TYPE(   BOOL,    bool, RepeatedField   <   bool>);
      HANDLE_TYPE(   ENUM,    enum, RepeatedField   <    int>);
      HANDLE_TYPE( STRING,  string, RepeatedPtrField< string>);
#undef HANDLE_TYPE

      case WireFormatLite::CPPTYPE_MESSAGE:
        if (is_new) {
          extension->repeated_message_value =
              Arena::CreateMessage<RepeatedPtrField<MessageLite> >(arena_);
        }
        // We can't call RepeatedPtrField<MessageLite>::MergeFrom() because
        // it would attempt to allocate new objects.
        RepeatedPtrField<MessageLite>* other_repeated_message =
            other_extension.repeated_message_value;
        for (int i = 0; i < other_repeated_message->size(); i++) {
          const MessageLite& other_message = other_repeated_message->Get(i);
          MessageLite* target =
              reinterpret_cast<internal::RepeatedPtrFieldBase*>(
                  extension->repeated_message_value)
                  ->AddFromCleared<GenericTypeHandler<MessageLite>>();
          if (target == NULL) {
            target = other_message.New(arena_);
            extension->repeated_message_value->AddAllocated(target);
          }
          target->CheckTypeAndMergeFrom(other_message);
        }
        break;
    }
  } else {
    if (!other_extension.is_cleared) {
      switch (cpp_type(other_extension.type)) {
#define HANDLE_TYPE(UPPERCASE, LOWERCASE, CAMELCASE)                       \
        case WireFormatLite::CPPTYPE_##UPPERCASE:                          \
          Set##CAMELCASE(number, other_extension.type,                     \
                         other_extension.LOWERCASE##_value,                \
                         other_extension.descriptor);                      \
          break;

        HANDLE_TYPE( INT32,  int32,  Int32);
        HANDLE_TYPE( INT64,  int64,  Int64);
        HANDLE_TYPE(UINT32, uint32, UInt32);
        HANDLE_TYPE(UINT64, uint64, UInt64);
        HANDLE_TYPE( FLOAT,  float,  Float);
        HANDLE_TYPE(DOUBLE, double, Double);
        HANDLE_TYPE(  BOOL,   bool,   Bool);
        HANDLE_TYPE(  ENUM,   enum,   Enum);
#undef HANDLE_TYPE
        case WireFormatLite::CPPTYPE_STRING:
          SetString(number, other_extension.type,
                    *other_extension.string_value,
                    other_extension.descriptor);
          break;
        case WireFormatLite::CPPTYPE_MESSAGE: {
          Extension* extension;
          bool is_new = MaybeNewExtension(number,
                                          other_extension.descriptor,
                                          &extension);
          if (is_new) {
            extension->type = other_extension.type;
            extension->is_packed = other_extension.is_packed;
            extension->is_repeated = false;
            if (other_extension.is_lazy) {
              extension->is_lazy = true;
              extension->lazymessage_value =
                  other_extension.lazymessage_value->New(arena_);
              extension->lazymessage_value->MergeFrom(
                  *other_extension.lazymessage_value);
            } else {
              extension->is_lazy = false;
              extension->message_value =
                  other_extension.message_value->New(arena_);
              extension->message_value->CheckTypeAndMergeFrom(
                  *other_extension.message_value);
            }
          } else {
            GOOGLE_DCHECK_EQ(extension->type, other_extension.type);
            GOOGLE_DCHECK_EQ(extension->is_packed,other_extension.is_packed);
            GOOGLE_DCHECK(!extension->is_repeated);
            if (other_extension.is_lazy) {
              if (extension->is_lazy) {
                extension->lazymessage_value->MergeFrom(
                    *other_extension.lazymessage_value);
              } else {
                extension->message_value->CheckTypeAndMergeFrom(
                    other_extension.lazymessage_value->GetMessage(
                        *extension->message_value));
              }
            } else {
              if (extension->is_lazy) {
                extension->lazymessage_value->MutableMessage(
                    *other_extension.message_value)->CheckTypeAndMergeFrom(
                        *other_extension.message_value);
              } else {
                extension->message_value->CheckTypeAndMergeFrom(
                    *other_extension.message_value);
              }
            }
          }
          extension->is_cleared = false;
          break;
        }
      }
    }
  }
}

void ExtensionSet::Swap(ExtensionSet* x) {
  if (GetArenaNoVirtual() == x->GetArenaNoVirtual()) {
    using std::swap;
    swap(flat_capacity_, x->flat_capacity_);
    swap(flat_size_, x->flat_size_);
    swap(map_, x->map_);
  } else {
    // TODO(cfallin, rohananil): We maybe able to optimize a case where we are
    // swapping from heap to arena-allocated extension set, by just Own()'ing
    // the extensions.
    ExtensionSet extension_set;
    extension_set.MergeFrom(*x);
    x->Clear();
    x->MergeFrom(*this);
    Clear();
    MergeFrom(extension_set);
  }
}

void ExtensionSet::SwapExtension(ExtensionSet* other,
                                 int number) {
  if (this == other) return;
<<<<<<< HEAD
  map<int, Extension>::iterator this_iter = extensions_.find(number);
  map<int, Extension>::iterator other_iter = other->extensions_.find(number);
=======
  Extension* this_ext = FindOrNull(number);
  Extension* other_ext = other->FindOrNull(number);
>>>>>>> 1ee15bae

  if (this_ext == NULL && other_ext == NULL) {
    return;
  }

  if (this_ext != NULL && other_ext != NULL) {
    if (GetArenaNoVirtual() == other->GetArenaNoVirtual()) {
      using std::swap;
      swap(*this_ext, *other_ext);
    } else {
      // TODO(cfallin, rohananil): We could further optimize these cases,
      // especially avoid creation of ExtensionSet, and move MergeFrom logic
      // into Extensions itself (which takes arena as an argument).
      // We do it this way to reuse the copy-across-arenas logic already
      // implemented in ExtensionSet's MergeFrom.
      ExtensionSet temp;
<<<<<<< HEAD
      temp.InternalExtensionMergeFrom(number, other_iter->second);
      map<int, Extension>::iterator temp_iter = temp.extensions_.find(number);
      other_iter->second.Clear();
      other->InternalExtensionMergeFrom(number, this_iter->second);
      this_iter->second.Clear();
      InternalExtensionMergeFrom(number, temp_iter->second);
=======
      temp.InternalExtensionMergeFrom(number, *other_ext);
      Extension* temp_ext = temp.FindOrNull(number);
      other_ext->Clear();
      other->InternalExtensionMergeFrom(number, *this_ext);
      this_ext->Clear();
      InternalExtensionMergeFrom(number, *temp_ext);
>>>>>>> 1ee15bae
    }
    return;
  }

  if (this_ext == NULL) {
    if (GetArenaNoVirtual() == other->GetArenaNoVirtual()) {
      *Insert(number).first = *other_ext;
    } else {
      InternalExtensionMergeFrom(number, *other_ext);
    }
    other->Erase(number);
    return;
  }

  if (other_ext == NULL) {
    if (GetArenaNoVirtual() == other->GetArenaNoVirtual()) {
      *other->Insert(number).first = *this_ext;
    } else {
      other->InternalExtensionMergeFrom(number, *this_ext);
    }
    Erase(number);
    return;
  }
}

bool ExtensionSet::IsInitialized() const {
  // Extensions are never required.  However, we need to check that all
  // embedded messages are initialized.
<<<<<<< HEAD
  for (map<int, Extension>::const_iterator iter = extensions_.begin();
       iter != extensions_.end(); ++iter) {
    const Extension& extension = iter->second;
    if (cpp_type(extension.type) == WireFormatLite::CPPTYPE_MESSAGE) {
      if (extension.is_repeated) {
        for (int i = 0; i < extension.repeated_message_value->size(); i++) {
          if (!extension.repeated_message_value->Get(i).IsInitialized()) {
            return false;
          }
        }
      } else {
        if (!extension.is_cleared) {
          if (extension.is_lazy) {
            if (!extension.lazymessage_value->IsInitialized()) return false;
          } else {
            if (!extension.message_value->IsInitialized()) return false;
          }
        }
      }
=======
  if (PROTOBUF_PREDICT_FALSE(is_large())) {
    for (const auto& kv : *map_.large) {
      if (!kv.second.IsInitialized()) return false;
>>>>>>> 1ee15bae
    }
    return true;
  }
  for (const KeyValue* it = flat_begin(); it != flat_end(); ++it) {
    if (!it->second.IsInitialized()) return false;
  }
  return true;
}

bool ExtensionSet::FindExtensionInfoFromTag(
    uint32 tag, ExtensionFinder* extension_finder, int* field_number,
    ExtensionInfo* extension, bool* was_packed_on_wire) {
  *field_number = WireFormatLite::GetTagFieldNumber(tag);
  WireFormatLite::WireType wire_type = WireFormatLite::GetTagWireType(tag);
  return FindExtensionInfoFromFieldNumber(wire_type, *field_number,
                                          extension_finder, extension,
                                          was_packed_on_wire);
}

bool ExtensionSet::FindExtensionInfoFromFieldNumber(
    int wire_type, int field_number, ExtensionFinder* extension_finder,
    ExtensionInfo* extension, bool* was_packed_on_wire) {
  if (!extension_finder->Find(field_number, extension)) {
    return false;
  }

  WireFormatLite::WireType expected_wire_type =
      WireFormatLite::WireTypeForFieldType(real_type(extension->type));

  // Check if this is a packed field.
  *was_packed_on_wire = false;
  if (extension->is_repeated &&
      wire_type == WireFormatLite::WIRETYPE_LENGTH_DELIMITED &&
      is_packable(expected_wire_type)) {
    *was_packed_on_wire = true;
    return true;
  }
  // Otherwise the wire type must match.
  return expected_wire_type == wire_type;
}

bool ExtensionSet::ParseField(uint32 tag, io::CodedInputStream* input,
                              ExtensionFinder* extension_finder,
                              FieldSkipper* field_skipper) {
  int number;
  bool was_packed_on_wire;
  ExtensionInfo extension;
  if (!FindExtensionInfoFromTag(
      tag, extension_finder, &number, &extension, &was_packed_on_wire)) {
    return field_skipper->SkipField(input, tag);
  } else {
    return ParseFieldWithExtensionInfo(
        number, was_packed_on_wire, extension, input, field_skipper);
  }
}

#if GOOGLE_PROTOBUF_ENABLE_EXPERIMENTAL_PARSER
std::pair<const char*, bool> ExtensionSet::ParseField(
    uint64 tag, ParseClosure parent, const char* begin, const char* end,
    const MessageLite* containing_type,
    internal::InternalMetadataWithArenaLite* metadata,
    internal::ParseContext* ctx) {
  GeneratedExtensionFinder finder(containing_type);
  int number = tag >> 3;
  bool was_packed_on_wire;
  ExtensionInfo extension;
  if (!FindExtensionInfoFromFieldNumber(tag & 7, number, &finder, &extension,
                                        &was_packed_on_wire)) {
    return UnknownFieldParse(tag, parent, begin, end,
                             metadata->mutable_unknown_fields(), ctx);
  }
  return ParseFieldWithExtensionInfo(number, was_packed_on_wire, extension,
                                     metadata, parent, begin, end, ctx);
}
#endif

bool ExtensionSet::ParseFieldWithExtensionInfo(
    int number, bool was_packed_on_wire, const ExtensionInfo& extension,
    io::CodedInputStream* input,
    FieldSkipper* field_skipper) {
  // Explicitly not read extension.is_packed, instead check whether the field
  // was encoded in packed form on the wire.
  if (was_packed_on_wire) {
    uint32 size;
    if (!input->ReadVarint32(&size)) return false;
    io::CodedInputStream::Limit limit = input->PushLimit(size);

    switch (extension.type) {
#define HANDLE_TYPE(UPPERCASE, CPP_CAMELCASE, CPP_LOWERCASE)        \
      case WireFormatLite::TYPE_##UPPERCASE:                                   \
        while (input->BytesUntilLimit() > 0) {                                 \
          CPP_LOWERCASE value;                                                 \
          if (!WireFormatLite::ReadPrimitive<                                  \
                  CPP_LOWERCASE, WireFormatLite::TYPE_##UPPERCASE>(            \
                input, &value)) return false;                                  \
          Add##CPP_CAMELCASE(number, WireFormatLite::TYPE_##UPPERCASE,         \
                             extension.is_packed, value,                       \
                             extension.descriptor);                            \
        }                                                                      \
        break

      HANDLE_TYPE(   INT32,  Int32,   int32);
      HANDLE_TYPE(   INT64,  Int64,   int64);
      HANDLE_TYPE(  UINT32, UInt32,  uint32);
      HANDLE_TYPE(  UINT64, UInt64,  uint64);
      HANDLE_TYPE(  SINT32,  Int32,   int32);
      HANDLE_TYPE(  SINT64,  Int64,   int64);
      HANDLE_TYPE( FIXED32, UInt32,  uint32);
      HANDLE_TYPE( FIXED64, UInt64,  uint64);
      HANDLE_TYPE(SFIXED32,  Int32,   int32);
      HANDLE_TYPE(SFIXED64,  Int64,   int64);
      HANDLE_TYPE(   FLOAT,  Float,   float);
      HANDLE_TYPE(  DOUBLE, Double,  double);
      HANDLE_TYPE(    BOOL,   Bool,    bool);
#undef HANDLE_TYPE

      case WireFormatLite::TYPE_ENUM:
        while (input->BytesUntilLimit() > 0) {
          int value;
          if (!WireFormatLite::ReadPrimitive<int, WireFormatLite::TYPE_ENUM>(
                  input, &value)) return false;
          if (extension.enum_validity_check.func(
                  extension.enum_validity_check.arg, value)) {
            AddEnum(number, WireFormatLite::TYPE_ENUM, extension.is_packed,
                    value, extension.descriptor);
          } else {
            // Invalid value.  Treat as unknown.
            field_skipper->SkipUnknownEnum(number, value);
          }
        }
        break;

      case WireFormatLite::TYPE_STRING:
      case WireFormatLite::TYPE_BYTES:
      case WireFormatLite::TYPE_GROUP:
      case WireFormatLite::TYPE_MESSAGE:
        GOOGLE_LOG(FATAL) << "Non-primitive types can't be packed.";
        break;
    }

    input->PopLimit(limit);
  } else {
    switch (extension.type) {
#define HANDLE_TYPE(UPPERCASE, CPP_CAMELCASE, CPP_LOWERCASE)                   \
      case WireFormatLite::TYPE_##UPPERCASE: {                                 \
        CPP_LOWERCASE value;                                                   \
        if (!WireFormatLite::ReadPrimitive<                                    \
                CPP_LOWERCASE, WireFormatLite::TYPE_##UPPERCASE>(              \
               input, &value)) return false;                                   \
        if (extension.is_repeated) {                                           \
          Add##CPP_CAMELCASE(number, WireFormatLite::TYPE_##UPPERCASE,         \
                             extension.is_packed, value,                       \
                             extension.descriptor);                            \
        } else {                                                               \
          Set##CPP_CAMELCASE(number, WireFormatLite::TYPE_##UPPERCASE, value,  \
                             extension.descriptor);                            \
        }                                                                      \
      } break

      HANDLE_TYPE(   INT32,  Int32,   int32);
      HANDLE_TYPE(   INT64,  Int64,   int64);
      HANDLE_TYPE(  UINT32, UInt32,  uint32);
      HANDLE_TYPE(  UINT64, UInt64,  uint64);
      HANDLE_TYPE(  SINT32,  Int32,   int32);
      HANDLE_TYPE(  SINT64,  Int64,   int64);
      HANDLE_TYPE( FIXED32, UInt32,  uint32);
      HANDLE_TYPE( FIXED64, UInt64,  uint64);
      HANDLE_TYPE(SFIXED32,  Int32,   int32);
      HANDLE_TYPE(SFIXED64,  Int64,   int64);
      HANDLE_TYPE(   FLOAT,  Float,   float);
      HANDLE_TYPE(  DOUBLE, Double,  double);
      HANDLE_TYPE(    BOOL,   Bool,    bool);
#undef HANDLE_TYPE

      case WireFormatLite::TYPE_ENUM: {
        int value;
        if (!WireFormatLite::ReadPrimitive<int, WireFormatLite::TYPE_ENUM>(
                input, &value)) return false;

        if (!extension.enum_validity_check.func(
                extension.enum_validity_check.arg, value)) {
          // Invalid value.  Treat as unknown.
          field_skipper->SkipUnknownEnum(number, value);
        } else if (extension.is_repeated) {
          AddEnum(number, WireFormatLite::TYPE_ENUM, extension.is_packed, value,
                  extension.descriptor);
        } else {
          SetEnum(number, WireFormatLite::TYPE_ENUM, value,
                  extension.descriptor);
        }
        break;
      }

      case WireFormatLite::TYPE_STRING:  {
        string* value = extension.is_repeated ?
          AddString(number, WireFormatLite::TYPE_STRING, extension.descriptor) :
          MutableString(number, WireFormatLite::TYPE_STRING,
                        extension.descriptor);
        if (!WireFormatLite::ReadString(input, value)) return false;
        break;
      }

      case WireFormatLite::TYPE_BYTES:  {
        string* value = extension.is_repeated ?
          AddString(number, WireFormatLite::TYPE_BYTES, extension.descriptor) :
          MutableString(number, WireFormatLite::TYPE_BYTES,
                        extension.descriptor);
        if (!WireFormatLite::ReadBytes(input, value)) return false;
        break;
      }

      case WireFormatLite::TYPE_GROUP: {
        MessageLite* value =
            extension.is_repeated
                ? AddMessage(number, WireFormatLite::TYPE_GROUP,
                             *extension.message_info.prototype,
                             extension.descriptor)
                : MutableMessage(number, WireFormatLite::TYPE_GROUP,
                                 *extension.message_info.prototype,
                                 extension.descriptor);
        if (!WireFormatLite::ReadGroup(number, input, value)) return false;
        break;
      }

      case WireFormatLite::TYPE_MESSAGE: {
        MessageLite* value =
            extension.is_repeated
                ? AddMessage(number, WireFormatLite::TYPE_MESSAGE,
                             *extension.message_info.prototype,
                             extension.descriptor)
                : MutableMessage(number, WireFormatLite::TYPE_MESSAGE,
                                 *extension.message_info.prototype,
                                 extension.descriptor);
        if (!WireFormatLite::ReadMessage(input, value)) return false;
        break;
      }
    }
  }

  return true;
}

bool ExtensionSet::ParseField(uint32 tag, io::CodedInputStream* input,
                              const MessageLite* containing_type) {
  FieldSkipper skipper;
  GeneratedExtensionFinder finder(containing_type);
  return ParseField(tag, input, &finder, &skipper);
}

bool ExtensionSet::ParseField(uint32 tag, io::CodedInputStream* input,
                              const MessageLite* containing_type,
                              io::CodedOutputStream* unknown_fields) {
  CodedOutputStreamFieldSkipper skipper(unknown_fields);
  GeneratedExtensionFinder finder(containing_type);
  return ParseField(tag, input, &finder, &skipper);
}

bool ExtensionSet::ParseMessageSetLite(io::CodedInputStream* input,
                                       ExtensionFinder* extension_finder,
                                       FieldSkipper* field_skipper) {
  while (true) {
    const uint32 tag = input->ReadTag();
    switch (tag) {
      case 0:
        return true;
      case WireFormatLite::kMessageSetItemStartTag:
        if (!ParseMessageSetItemLite(input, extension_finder, field_skipper)) {
          return false;
        }
        break;
      default:
        if (!ParseField(tag, input, extension_finder, field_skipper)) {
          return false;
        }
        break;
    }
  }
}

bool ExtensionSet::ParseMessageSetItemLite(io::CodedInputStream* input,
                                           ExtensionFinder* extension_finder,
                                           FieldSkipper* field_skipper) {
  struct MSLite {
    bool ParseField(int type_id, io::CodedInputStream* input) {
      return me->ParseField(
          WireFormatLite::WIRETYPE_LENGTH_DELIMITED + 8 * type_id, input,
          extension_finder, field_skipper);
    }

    bool SkipField(uint32 tag, io::CodedInputStream* input) {
      return field_skipper->SkipField(input, tag);
    }

    ExtensionSet* me;
    ExtensionFinder* extension_finder;
    FieldSkipper* field_skipper;
  };

  return ParseMessageSetItemImpl(input,
                                 MSLite{this, extension_finder, field_skipper});
}

bool ExtensionSet::ParseMessageSet(io::CodedInputStream* input,
                                   const MessageLite* containing_type,
                                   string* unknown_fields) {
  io::StringOutputStream zcis(unknown_fields);
  io::CodedOutputStream output(&zcis);
  CodedOutputStreamFieldSkipper skipper(&output);
  GeneratedExtensionFinder finder(containing_type);
  return ParseMessageSetLite(input, &finder, &skipper);
}

void ExtensionSet::SerializeWithCachedSizes(
    int start_field_number, int end_field_number,
    io::CodedOutputStream* output) const {
<<<<<<< HEAD
  map<int, Extension>::const_iterator iter;
  for (iter = extensions_.lower_bound(start_field_number);
       iter != extensions_.end() && iter->first < end_field_number;
       ++iter) {
    iter->second.SerializeFieldWithCachedSizes(iter->first, output);
  }
}

int ExtensionSet::ByteSize() const {
  int total_size = 0;

  for (map<int, Extension>::const_iterator iter = extensions_.begin();
       iter != extensions_.end(); ++iter) {
    total_size += iter->second.ByteSize(iter->first);
  }

=======
  if (PROTOBUF_PREDICT_FALSE(is_large())) {
    const auto& end = map_.large->end();
    for (auto it = map_.large->lower_bound(start_field_number);
         it != end && it->first < end_field_number; ++it) {
      it->second.SerializeFieldWithCachedSizes(it->first, output);
    }
    return;
  }
  const KeyValue* end = flat_end();
  for (const KeyValue* it = std::lower_bound(
           flat_begin(), end, start_field_number, KeyValue::FirstComparator());
       it != end && it->first < end_field_number; ++it) {
    it->second.SerializeFieldWithCachedSizes(it->first, output);
  }
}

size_t ExtensionSet::ByteSize() const {
  size_t total_size = 0;
  ForEach([&total_size](int number, const Extension& ext) {
    total_size += ext.ByteSize(number);
  });
>>>>>>> 1ee15bae
  return total_size;
}

// Defined in extension_set_heavy.cc.
// int ExtensionSet::SpaceUsedExcludingSelf() const

bool ExtensionSet::MaybeNewExtension(int number,
                                     const FieldDescriptor* descriptor,
                                     Extension** result) {
<<<<<<< HEAD
  pair<map<int, Extension>::iterator, bool> insert_result =
      extensions_.insert(std::make_pair(number, Extension()));
  *result = &insert_result.first->second;
=======
  bool extension_is_new = false;
  std::tie(*result, extension_is_new) = Insert(number);
>>>>>>> 1ee15bae
  (*result)->descriptor = descriptor;
  return extension_is_new;
}

// ===================================================================
// Methods of ExtensionSet::Extension

void ExtensionSet::Extension::Clear() {
  if (is_repeated) {
    switch (cpp_type(type)) {
#define HANDLE_TYPE(UPPERCASE, LOWERCASE)                          \
      case WireFormatLite::CPPTYPE_##UPPERCASE:                    \
        repeated_##LOWERCASE##_value->Clear();                     \
        break

      HANDLE_TYPE(  INT32,   int32);
      HANDLE_TYPE(  INT64,   int64);
      HANDLE_TYPE( UINT32,  uint32);
      HANDLE_TYPE( UINT64,  uint64);
      HANDLE_TYPE(  FLOAT,   float);
      HANDLE_TYPE( DOUBLE,  double);
      HANDLE_TYPE(   BOOL,    bool);
      HANDLE_TYPE(   ENUM,    enum);
      HANDLE_TYPE( STRING,  string);
      HANDLE_TYPE(MESSAGE, message);
#undef HANDLE_TYPE
    }
  } else {
    if (!is_cleared) {
      switch (cpp_type(type)) {
        case WireFormatLite::CPPTYPE_STRING:
          string_value->clear();
          break;
        case WireFormatLite::CPPTYPE_MESSAGE:
          if (is_lazy) {
            lazymessage_value->Clear();
          } else {
            message_value->Clear();
          }
          break;
        default:
          // No need to do anything.  Get*() will return the default value
          // as long as is_cleared is true and Set*() will overwrite the
          // previous value.
          break;
      }

      is_cleared = true;
    }
  }
}

void ExtensionSet::Extension::SerializeFieldWithCachedSizes(
    int number,
    io::CodedOutputStream* output) const {
  if (is_repeated) {
    if (is_packed) {
      if (cached_size == 0) return;

      WireFormatLite::WriteTag(number,
          WireFormatLite::WIRETYPE_LENGTH_DELIMITED, output);
      output->WriteVarint32(cached_size);

      switch (real_type(type)) {
#define HANDLE_TYPE(UPPERCASE, CAMELCASE, LOWERCASE)                        \
        case WireFormatLite::TYPE_##UPPERCASE:                              \
          for (int i = 0; i < repeated_##LOWERCASE##_value->size(); i++) {  \
            WireFormatLite::Write##CAMELCASE##NoTag(                        \
              repeated_##LOWERCASE##_value->Get(i), output);                \
          }                                                                 \
          break

        HANDLE_TYPE(   INT32,    Int32,   int32);
        HANDLE_TYPE(   INT64,    Int64,   int64);
        HANDLE_TYPE(  UINT32,   UInt32,  uint32);
        HANDLE_TYPE(  UINT64,   UInt64,  uint64);
        HANDLE_TYPE(  SINT32,   SInt32,   int32);
        HANDLE_TYPE(  SINT64,   SInt64,   int64);
        HANDLE_TYPE( FIXED32,  Fixed32,  uint32);
        HANDLE_TYPE( FIXED64,  Fixed64,  uint64);
        HANDLE_TYPE(SFIXED32, SFixed32,   int32);
        HANDLE_TYPE(SFIXED64, SFixed64,   int64);
        HANDLE_TYPE(   FLOAT,    Float,   float);
        HANDLE_TYPE(  DOUBLE,   Double,  double);
        HANDLE_TYPE(    BOOL,     Bool,    bool);
        HANDLE_TYPE(    ENUM,     Enum,    enum);
#undef HANDLE_TYPE

        case WireFormatLite::TYPE_STRING:
        case WireFormatLite::TYPE_BYTES:
        case WireFormatLite::TYPE_GROUP:
        case WireFormatLite::TYPE_MESSAGE:
          GOOGLE_LOG(FATAL) << "Non-primitive types can't be packed.";
          break;
      }
    } else {
      switch (real_type(type)) {
#define HANDLE_TYPE(UPPERCASE, CAMELCASE, LOWERCASE)                        \
        case WireFormatLite::TYPE_##UPPERCASE:                              \
          for (int i = 0; i < repeated_##LOWERCASE##_value->size(); i++) {  \
            WireFormatLite::Write##CAMELCASE(number,                        \
              repeated_##LOWERCASE##_value->Get(i), output);                \
          }                                                                 \
          break

        HANDLE_TYPE(   INT32,    Int32,   int32);
        HANDLE_TYPE(   INT64,    Int64,   int64);
        HANDLE_TYPE(  UINT32,   UInt32,  uint32);
        HANDLE_TYPE(  UINT64,   UInt64,  uint64);
        HANDLE_TYPE(  SINT32,   SInt32,   int32);
        HANDLE_TYPE(  SINT64,   SInt64,   int64);
        HANDLE_TYPE( FIXED32,  Fixed32,  uint32);
        HANDLE_TYPE( FIXED64,  Fixed64,  uint64);
        HANDLE_TYPE(SFIXED32, SFixed32,   int32);
        HANDLE_TYPE(SFIXED64, SFixed64,   int64);
        HANDLE_TYPE(   FLOAT,    Float,   float);
        HANDLE_TYPE(  DOUBLE,   Double,  double);
        HANDLE_TYPE(    BOOL,     Bool,    bool);
        HANDLE_TYPE(  STRING,   String,  string);
        HANDLE_TYPE(   BYTES,    Bytes,  string);
        HANDLE_TYPE(    ENUM,     Enum,    enum);
        HANDLE_TYPE(   GROUP,    Group, message);
        HANDLE_TYPE( MESSAGE,  Message, message);
#undef HANDLE_TYPE
      }
    }
  } else if (!is_cleared) {
    switch (real_type(type)) {
#define HANDLE_TYPE(UPPERCASE, CAMELCASE, VALUE)                 \
      case WireFormatLite::TYPE_##UPPERCASE:                     \
        WireFormatLite::Write##CAMELCASE(number, VALUE, output); \
        break

      HANDLE_TYPE(   INT32,    Int32,    int32_value);
      HANDLE_TYPE(   INT64,    Int64,    int64_value);
      HANDLE_TYPE(  UINT32,   UInt32,   uint32_value);
      HANDLE_TYPE(  UINT64,   UInt64,   uint64_value);
      HANDLE_TYPE(  SINT32,   SInt32,    int32_value);
      HANDLE_TYPE(  SINT64,   SInt64,    int64_value);
      HANDLE_TYPE( FIXED32,  Fixed32,   uint32_value);
      HANDLE_TYPE( FIXED64,  Fixed64,   uint64_value);
      HANDLE_TYPE(SFIXED32, SFixed32,    int32_value);
      HANDLE_TYPE(SFIXED64, SFixed64,    int64_value);
      HANDLE_TYPE(   FLOAT,    Float,    float_value);
      HANDLE_TYPE(  DOUBLE,   Double,   double_value);
      HANDLE_TYPE(    BOOL,     Bool,     bool_value);
      HANDLE_TYPE(  STRING,   String,  *string_value);
      HANDLE_TYPE(   BYTES,    Bytes,  *string_value);
      HANDLE_TYPE(    ENUM,     Enum,     enum_value);
      HANDLE_TYPE(   GROUP,    Group, *message_value);
#undef HANDLE_TYPE
      case WireFormatLite::TYPE_MESSAGE:
        if (is_lazy) {
          lazymessage_value->WriteMessage(number, output);
        } else {
          WireFormatLite::WriteMessage(number, *message_value, output);
        }
        break;
    }
  }
}

int ExtensionSet::Extension::ByteSize(int number) const {
  int result = 0;

  if (is_repeated) {
    if (is_packed) {
      switch (real_type(type)) {
#define HANDLE_TYPE(UPPERCASE, CAMELCASE, LOWERCASE)                        \
        case WireFormatLite::TYPE_##UPPERCASE:                              \
          for (int i = 0; i < repeated_##LOWERCASE##_value->size(); i++) {  \
            result += WireFormatLite::CAMELCASE##Size(                      \
              repeated_##LOWERCASE##_value->Get(i));                        \
          }                                                                 \
          break

        HANDLE_TYPE(   INT32,    Int32,   int32);
        HANDLE_TYPE(   INT64,    Int64,   int64);
        HANDLE_TYPE(  UINT32,   UInt32,  uint32);
        HANDLE_TYPE(  UINT64,   UInt64,  uint64);
        HANDLE_TYPE(  SINT32,   SInt32,   int32);
        HANDLE_TYPE(  SINT64,   SInt64,   int64);
        HANDLE_TYPE(    ENUM,     Enum,    enum);
#undef HANDLE_TYPE

        // Stuff with fixed size.
#define HANDLE_TYPE(UPPERCASE, CAMELCASE, LOWERCASE)                        \
        case WireFormatLite::TYPE_##UPPERCASE:                              \
          result += WireFormatLite::k##CAMELCASE##Size *                    \
                    repeated_##LOWERCASE##_value->size();                   \
          break
        HANDLE_TYPE( FIXED32,  Fixed32, uint32);
        HANDLE_TYPE( FIXED64,  Fixed64, uint64);
        HANDLE_TYPE(SFIXED32, SFixed32,  int32);
        HANDLE_TYPE(SFIXED64, SFixed64,  int64);
        HANDLE_TYPE(   FLOAT,    Float,  float);
        HANDLE_TYPE(  DOUBLE,   Double, double);
        HANDLE_TYPE(    BOOL,     Bool,   bool);
#undef HANDLE_TYPE

        case WireFormatLite::TYPE_STRING:
        case WireFormatLite::TYPE_BYTES:
        case WireFormatLite::TYPE_GROUP:
        case WireFormatLite::TYPE_MESSAGE:
          GOOGLE_LOG(FATAL) << "Non-primitive types can't be packed.";
          break;
      }

      cached_size = result;
      if (result > 0) {
        result += io::CodedOutputStream::VarintSize32(result);
        result += io::CodedOutputStream::VarintSize32(
            WireFormatLite::MakeTag(number,
                WireFormatLite::WIRETYPE_LENGTH_DELIMITED));
      }
    } else {
      int tag_size = WireFormatLite::TagSize(number, real_type(type));

      switch (real_type(type)) {
#define HANDLE_TYPE(UPPERCASE, CAMELCASE, LOWERCASE)                        \
        case WireFormatLite::TYPE_##UPPERCASE:                              \
          result += tag_size * repeated_##LOWERCASE##_value->size();        \
          for (int i = 0; i < repeated_##LOWERCASE##_value->size(); i++) {  \
            result += WireFormatLite::CAMELCASE##Size(                      \
              repeated_##LOWERCASE##_value->Get(i));                        \
          }                                                                 \
          break

        HANDLE_TYPE(   INT32,    Int32,   int32);
        HANDLE_TYPE(   INT64,    Int64,   int64);
        HANDLE_TYPE(  UINT32,   UInt32,  uint32);
        HANDLE_TYPE(  UINT64,   UInt64,  uint64);
        HANDLE_TYPE(  SINT32,   SInt32,   int32);
        HANDLE_TYPE(  SINT64,   SInt64,   int64);
        HANDLE_TYPE(  STRING,   String,  string);
        HANDLE_TYPE(   BYTES,    Bytes,  string);
        HANDLE_TYPE(    ENUM,     Enum,    enum);
        HANDLE_TYPE(   GROUP,    Group, message);
        HANDLE_TYPE( MESSAGE,  Message, message);
#undef HANDLE_TYPE

        // Stuff with fixed size.
#define HANDLE_TYPE(UPPERCASE, CAMELCASE, LOWERCASE)                        \
        case WireFormatLite::TYPE_##UPPERCASE:                              \
          result += (tag_size + WireFormatLite::k##CAMELCASE##Size) *       \
                    repeated_##LOWERCASE##_value->size();                   \
          break
        HANDLE_TYPE( FIXED32,  Fixed32, uint32);
        HANDLE_TYPE( FIXED64,  Fixed64, uint64);
        HANDLE_TYPE(SFIXED32, SFixed32,  int32);
        HANDLE_TYPE(SFIXED64, SFixed64,  int64);
        HANDLE_TYPE(   FLOAT,    Float,  float);
        HANDLE_TYPE(  DOUBLE,   Double, double);
        HANDLE_TYPE(    BOOL,     Bool,   bool);
#undef HANDLE_TYPE
      }
    }
  } else if (!is_cleared) {
    result += WireFormatLite::TagSize(number, real_type(type));
    switch (real_type(type)) {
#define HANDLE_TYPE(UPPERCASE, CAMELCASE, LOWERCASE)                      \
      case WireFormatLite::TYPE_##UPPERCASE:                              \
        result += WireFormatLite::CAMELCASE##Size(LOWERCASE);             \
        break

      HANDLE_TYPE(   INT32,    Int32,    int32_value);
      HANDLE_TYPE(   INT64,    Int64,    int64_value);
      HANDLE_TYPE(  UINT32,   UInt32,   uint32_value);
      HANDLE_TYPE(  UINT64,   UInt64,   uint64_value);
      HANDLE_TYPE(  SINT32,   SInt32,    int32_value);
      HANDLE_TYPE(  SINT64,   SInt64,    int64_value);
      HANDLE_TYPE(  STRING,   String,  *string_value);
      HANDLE_TYPE(   BYTES,    Bytes,  *string_value);
      HANDLE_TYPE(    ENUM,     Enum,     enum_value);
      HANDLE_TYPE(   GROUP,    Group, *message_value);
#undef HANDLE_TYPE
      case WireFormatLite::TYPE_MESSAGE: {
        if (is_lazy) {
          int size = lazymessage_value->ByteSize();
          result += io::CodedOutputStream::VarintSize32(size) + size;
        } else {
          result += WireFormatLite::MessageSize(*message_value);
        }
        break;
      }

      // Stuff with fixed size.
#define HANDLE_TYPE(UPPERCASE, CAMELCASE)                                 \
      case WireFormatLite::TYPE_##UPPERCASE:                              \
        result += WireFormatLite::k##CAMELCASE##Size;                     \
        break
      HANDLE_TYPE( FIXED32,  Fixed32);
      HANDLE_TYPE( FIXED64,  Fixed64);
      HANDLE_TYPE(SFIXED32, SFixed32);
      HANDLE_TYPE(SFIXED64, SFixed64);
      HANDLE_TYPE(   FLOAT,    Float);
      HANDLE_TYPE(  DOUBLE,   Double);
      HANDLE_TYPE(    BOOL,     Bool);
#undef HANDLE_TYPE
    }
  }

  return result;
}

int ExtensionSet::Extension::GetSize() const {
  GOOGLE_DCHECK(is_repeated);
  switch (cpp_type(type)) {
#define HANDLE_TYPE(UPPERCASE, LOWERCASE)                        \
    case WireFormatLite::CPPTYPE_##UPPERCASE:                    \
      return repeated_##LOWERCASE##_value->size()

    HANDLE_TYPE(  INT32,   int32);
    HANDLE_TYPE(  INT64,   int64);
    HANDLE_TYPE( UINT32,  uint32);
    HANDLE_TYPE( UINT64,  uint64);
    HANDLE_TYPE(  FLOAT,   float);
    HANDLE_TYPE( DOUBLE,  double);
    HANDLE_TYPE(   BOOL,    bool);
    HANDLE_TYPE(   ENUM,    enum);
    HANDLE_TYPE( STRING,  string);
    HANDLE_TYPE(MESSAGE, message);
#undef HANDLE_TYPE
  }

  GOOGLE_LOG(FATAL) << "Can't get here.";
  return 0;
}

// This function deletes all allocated objects. This function should be only
// called if the Extension was created with an arena.
void ExtensionSet::Extension::Free() {
  if (is_repeated) {
    switch (cpp_type(type)) {
#define HANDLE_TYPE(UPPERCASE, LOWERCASE)                          \
      case WireFormatLite::CPPTYPE_##UPPERCASE:                    \
        delete repeated_##LOWERCASE##_value;                       \
        break

      HANDLE_TYPE(  INT32,   int32);
      HANDLE_TYPE(  INT64,   int64);
      HANDLE_TYPE( UINT32,  uint32);
      HANDLE_TYPE( UINT64,  uint64);
      HANDLE_TYPE(  FLOAT,   float);
      HANDLE_TYPE( DOUBLE,  double);
      HANDLE_TYPE(   BOOL,    bool);
      HANDLE_TYPE(   ENUM,    enum);
      HANDLE_TYPE( STRING,  string);
      HANDLE_TYPE(MESSAGE, message);
#undef HANDLE_TYPE
    }
  } else {
    switch (cpp_type(type)) {
      case WireFormatLite::CPPTYPE_STRING:
        delete string_value;
        break;
      case WireFormatLite::CPPTYPE_MESSAGE:
        if (is_lazy) {
          delete lazymessage_value;
        } else {
          delete message_value;
        }
        break;
      default:
        break;
    }
  }
}

// Defined in extension_set_heavy.cc.
// int ExtensionSet::Extension::SpaceUsedExcludingSelf() const

bool ExtensionSet::Extension::IsInitialized() const {
  if (cpp_type(type) == WireFormatLite::CPPTYPE_MESSAGE) {
    if (is_repeated) {
      for (int i = 0; i < repeated_message_value->size(); i++) {
        if (!repeated_message_value->Get(i).IsInitialized()) {
          return false;
        }
      }
    } else {
      if (!is_cleared) {
        if (is_lazy) {
          if (!lazymessage_value->IsInitialized()) return false;
        } else {
          if (!message_value->IsInitialized()) return false;
        }
      }
    }
  }
  return true;
}

// Dummy key method to avoid weak vtable.
void ExtensionSet::LazyMessageExtension::UnusedKeyMethod() {}

const ExtensionSet::Extension* ExtensionSet::FindOrNull(int key) const {
  if (PROTOBUF_PREDICT_FALSE(is_large())) {
    return FindOrNullInLargeMap(key);
  }
  const KeyValue* end = flat_end();
  const KeyValue* it =
      std::lower_bound(flat_begin(), end, key, KeyValue::FirstComparator());
  if (it != end && it->first == key) {
    return &it->second;
  }
  return NULL;
}

const ExtensionSet::Extension* ExtensionSet::FindOrNullInLargeMap(
    int key) const {
  assert(is_large());
  LargeMap::const_iterator it = map_.large->find(key);
  if (it != map_.large->end()) {
    return &it->second;
  }
  return NULL;
}

ExtensionSet::Extension* ExtensionSet::FindOrNull(int key) {
  if (PROTOBUF_PREDICT_FALSE(is_large())) {
    return FindOrNullInLargeMap(key);
  }
  KeyValue* end = flat_end();
  KeyValue* it =
      std::lower_bound(flat_begin(), end, key, KeyValue::FirstComparator());
  if (it != end && it->first == key) {
    return &it->second;
  }
  return NULL;
}

ExtensionSet::Extension* ExtensionSet::FindOrNullInLargeMap(int key) {
  assert(is_large());
  LargeMap::iterator it = map_.large->find(key);
  if (it != map_.large->end()) {
    return &it->second;
  }
  return NULL;
}

std::pair<ExtensionSet::Extension*, bool> ExtensionSet::Insert(int key) {
  if (PROTOBUF_PREDICT_FALSE(is_large())) {
    auto maybe = map_.large->insert({key, Extension()});
    return {&maybe.first->second, maybe.second};
  }
  KeyValue* end = flat_end();
  KeyValue* it =
      std::lower_bound(flat_begin(), end, key, KeyValue::FirstComparator());
  if (it != end && it->first == key) {
    return {&it->second, false};
  }
  if (flat_size_ < flat_capacity_) {
    std::copy_backward(it, end, end + 1);
    ++flat_size_;
    it->first = key;
    it->second = Extension();
    return {&it->second, true};
  }
  GrowCapacity(flat_size_ + 1);
  return Insert(key);
}

void ExtensionSet::GrowCapacity(size_t minimum_new_capacity) {
  if (PROTOBUF_PREDICT_FALSE(is_large())) {
    return;  // LargeMap does not have a "reserve" method.
  }
  if (flat_capacity_ >= minimum_new_capacity) {
    return;
  }

  const auto old_flat_capacity = flat_capacity_;

  do {
    flat_capacity_ = flat_capacity_ == 0 ? 1 : flat_capacity_ * 4;
  } while (flat_capacity_ < minimum_new_capacity);

  const KeyValue* begin = flat_begin();
  const KeyValue* end = flat_end();
  if (flat_capacity_ > kMaximumFlatCapacity) {
    // Switch to LargeMap
    map_.large = Arena::Create<LargeMap>(arena_);
    LargeMap::iterator hint = map_.large->begin();
    for (const KeyValue* it = begin; it != end; ++it) {
      hint = map_.large->insert(hint, {it->first, it->second});
    }
    flat_size_ = 0;
  } else {
    map_.flat = Arena::CreateArray<KeyValue>(arena_, flat_capacity_);
    std::copy(begin, end, map_.flat);
  }
  if (arena_ == nullptr) {
    DeleteFlatMap(begin, old_flat_capacity);
  }
}

// static
constexpr uint16 ExtensionSet::kMaximumFlatCapacity;

void ExtensionSet::Erase(int key) {
  if (PROTOBUF_PREDICT_FALSE(is_large())) {
    map_.large->erase(key);
    return;
  }
  KeyValue* end = flat_end();
  KeyValue* it =
      std::lower_bound(flat_begin(), end, key, KeyValue::FirstComparator());
  if (it != end && it->first == key) {
    std::copy(it + 1, end, it);
    --flat_size_;
  }
}

// ==================================================================
// Default repeated field instances for iterator-compatible accessors

const RepeatedPrimitiveDefaults* RepeatedPrimitiveDefaults::default_instance() {
  static auto instance = OnShutdownDelete(new RepeatedPrimitiveDefaults);
  return instance;
}

const RepeatedStringTypeTraits::RepeatedFieldType*
RepeatedStringTypeTraits::GetDefaultRepeatedField() {
  static auto instance = OnShutdownDelete(new RepeatedFieldType);
  return instance;
}

void ExtensionSet::Extension::SerializeMessageSetItemWithCachedSizes(
    int number,
    io::CodedOutputStream* output) const {
  if (type != WireFormatLite::TYPE_MESSAGE || is_repeated) {
    // Not a valid MessageSet extension, but serialize it the normal way.
    SerializeFieldWithCachedSizes(number, output);
    return;
  }

  if (is_cleared) return;

  // Start group.
  output->WriteTag(WireFormatLite::kMessageSetItemStartTag);

  // Write type ID.
  WireFormatLite::WriteUInt32(WireFormatLite::kMessageSetTypeIdNumber,
                              number,
                              output);
  // Write message.
  if (is_lazy) {
    lazymessage_value->WriteMessage(
        WireFormatLite::kMessageSetMessageNumber, output);
  } else {
    WireFormatLite::WriteMessageMaybeToArray(
        WireFormatLite::kMessageSetMessageNumber,
        *message_value,
        output);
  }

  // End group.
  output->WriteTag(WireFormatLite::kMessageSetItemEndTag);
}

size_t ExtensionSet::Extension::MessageSetItemByteSize(int number) const {
  if (type != WireFormatLite::TYPE_MESSAGE || is_repeated) {
    // Not a valid MessageSet extension, but compute the byte size for it the
    // normal way.
    return ByteSize(number);
  }

  if (is_cleared) return 0;

  size_t our_size = WireFormatLite::kMessageSetItemTagsSize;

  // type_id
  our_size += io::CodedOutputStream::VarintSize32(number);

  // message
  size_t message_size = 0;
  if (is_lazy) {
    message_size = lazymessage_value->ByteSizeLong();
  } else {
    message_size = message_value->ByteSizeLong();
  }

  our_size += io::CodedOutputStream::VarintSize32(message_size);
  our_size += message_size;

  return our_size;
}

void ExtensionSet::SerializeMessageSetWithCachedSizes(
    io::CodedOutputStream* output) const {
  ForEach([output](int number, const Extension& ext) {
    ext.SerializeMessageSetItemWithCachedSizes(number, output);
  });
}

size_t ExtensionSet::MessageSetByteSize() const {
  size_t total_size = 0;
  ForEach([&total_size](int number, const Extension& ext) {
    total_size += ext.MessageSetItemByteSize(number);
  });
  return total_size;
}

}  // namespace internal
}  // namespace protobuf
}  // namespace google<|MERGE_RESOLUTION|>--- conflicted
+++ resolved
@@ -85,19 +85,12 @@
 }
 
 // Registry stuff.
-<<<<<<< HEAD
-typedef hash_map<pair<const MessageLite*, int>,
-                 ExtensionInfo> ExtensionRegistry;
-ExtensionRegistry* registry_ = NULL;
-GOOGLE_PROTOBUF_DECLARE_ONCE(registry_init_);
-=======
 struct ExtensionHasher {
   std::size_t operator()(const std::pair<const MessageLite*, int>& p) const {
     return std::hash<const MessageLite*>{}(p.first) ^
            std::hash<int>{}(p.second);
   }
 };
->>>>>>> 1ee15bae
 
 typedef std::unordered_map<std::pair<const MessageLite*, int>, ExtensionInfo,
                            ExtensionHasher>
@@ -196,15 +189,6 @@
 // ===================================================================
 // Constructors and basic methods.
 
-<<<<<<< HEAD
-ExtensionSet::ExtensionSet(::google::protobuf::Arena* arena) : arena_(arena) {
-  if (arena_ != NULL) {
-    arena_->OwnDestructor(&extensions_);
-  }
-}
-
-ExtensionSet::ExtensionSet() : arena_(NULL) {}
-=======
 ExtensionSet::ExtensionSet(Arena* arena)
     : arena_(arena),
       flat_capacity_(0),
@@ -220,22 +204,15 @@
       map_{flat_capacity_ == 0
                ? NULL
                : Arena::CreateArray<KeyValue>(arena_, flat_capacity_)} {}
->>>>>>> 1ee15bae
 
 ExtensionSet::~ExtensionSet() {
   // Deletes all allocated extensions.
   if (arena_ == NULL) {
-<<<<<<< HEAD
-    for (map<int, Extension>::iterator iter = extensions_.begin();
-         iter != extensions_.end(); ++iter) {
-      iter->second.Free();
-=======
     ForEach([](int /* number */, Extension& ext) { ext.Free(); });
     if (PROTOBUF_PREDICT_FALSE(is_large())) {
       delete map_.large;
     } else {
       DeleteFlatMap(map_.flat, flat_capacity_);
->>>>>>> 1ee15bae
     }
   }
 }
@@ -262,29 +239,16 @@
 //                                 vector<const FieldDescriptor*>* output) const
 
 bool ExtensionSet::Has(int number) const {
-<<<<<<< HEAD
-  map<int, Extension>::const_iterator iter = extensions_.find(number);
-  if (iter == extensions_.end()) return false;
-  GOOGLE_DCHECK(!iter->second.is_repeated);
-  return !iter->second.is_cleared;
-=======
   const Extension* ext = FindOrNull(number);
   if (ext == NULL) return false;
   GOOGLE_DCHECK(!ext->is_repeated);
   return !ext->is_cleared;
->>>>>>> 1ee15bae
 }
 
 int ExtensionSet::NumExtensions() const {
   int result = 0;
-<<<<<<< HEAD
-  for (map<int, Extension>::const_iterator iter = extensions_.begin();
-       iter != extensions_.end(); ++iter) {
-    if (!iter->second.is_cleared) {
-=======
   ForEach([&result](int /* number */, const Extension& ext) {
     if (!ext.is_cleared) {
->>>>>>> 1ee15bae
       ++result;
     }
   });
@@ -292,16 +256,6 @@
 }
 
 int ExtensionSet::ExtensionSize(int number) const {
-<<<<<<< HEAD
-  map<int, Extension>::const_iterator iter = extensions_.find(number);
-  if (iter == extensions_.end()) return false;
-  return iter->second.GetSize();
-}
-
-FieldType ExtensionSet::ExtensionType(int number) const {
-  map<int, Extension>::const_iterator iter = extensions_.find(number);
-  if (iter == extensions_.end()) {
-=======
   const Extension* ext = FindOrNull(number);
   return ext == NULL ? 0 : ext->GetSize();
 }
@@ -309,7 +263,6 @@
 FieldType ExtensionSet::ExtensionType(int number) const {
   const Extension* ext = FindOrNull(number);
   if (ext == NULL) {
->>>>>>> 1ee15bae
     GOOGLE_LOG(DFATAL) << "Don't lookup extension types if they aren't present (1). ";
     return 0;
   }
@@ -320,15 +273,9 @@
 }
 
 void ExtensionSet::ClearExtension(int number) {
-<<<<<<< HEAD
-  map<int, Extension>::iterator iter = extensions_.find(number);
-  if (iter == extensions_.end()) return;
-  iter->second.Clear();
-=======
   Extension* ext = FindOrNull(number);
   if (ext == NULL) return;
   ext->Clear();
->>>>>>> 1ee15bae
 }
 
 // ===================================================================
@@ -354,13 +301,8 @@
                                                                                \
 LOWERCASE ExtensionSet::Get##CAMELCASE(int number,                             \
                                        LOWERCASE default_value) const {        \
-<<<<<<< HEAD
-  map<int, Extension>::const_iterator iter = extensions_.find(number);         \
-  if (iter == extensions_.end() || iter->second.is_cleared) {                  \
-=======
   const Extension* extension = FindOrNull(number);                             \
   if (extension == NULL || extension->is_cleared) {                            \
->>>>>>> 1ee15bae
     return default_value;                                                      \
   } else {                                                                     \
     GOOGLE_DCHECK_TYPE(*extension, OPTIONAL, UPPERCASE);                              \
@@ -384,32 +326,18 @@
 }                                                                              \
                                                                                \
 LOWERCASE ExtensionSet::GetRepeated##CAMELCASE(int number, int index) const {  \
-<<<<<<< HEAD
-  map<int, Extension>::const_iterator iter = extensions_.find(number);         \
-  GOOGLE_CHECK(iter != extensions_.end()) << "Index out-of-bounds (field is empty)."; \
-  GOOGLE_DCHECK_TYPE(iter->second, REPEATED, UPPERCASE);                              \
-  return iter->second.repeated_##LOWERCASE##_value->Get(index);                \
-=======
   const Extension* extension = FindOrNull(number);                             \
   GOOGLE_CHECK(extension != NULL) << "Index out-of-bounds (field is empty).";         \
   GOOGLE_DCHECK_TYPE(*extension, REPEATED, UPPERCASE);                                \
   return extension->repeated_##LOWERCASE##_value->Get(index);                  \
->>>>>>> 1ee15bae
 }                                                                              \
                                                                                \
 void ExtensionSet::SetRepeated##CAMELCASE(                                     \
     int number, int index, LOWERCASE value) {                                  \
-<<<<<<< HEAD
-  map<int, Extension>::iterator iter = extensions_.find(number);               \
-  GOOGLE_CHECK(iter != extensions_.end()) << "Index out-of-bounds (field is empty)."; \
-  GOOGLE_DCHECK_TYPE(iter->second, REPEATED, UPPERCASE);                              \
-  iter->second.repeated_##LOWERCASE##_value->Set(index, value);                \
-=======
   Extension* extension = FindOrNull(number);                                   \
   GOOGLE_CHECK(extension != NULL) << "Index out-of-bounds (field is empty).";         \
   GOOGLE_DCHECK_TYPE(*extension, REPEATED, UPPERCASE);                                \
   extension->repeated_##LOWERCASE##_value->Set(index, value);                  \
->>>>>>> 1ee15bae
 }                                                                              \
                                                                                \
 void ExtensionSet::Add##CAMELCASE(int number, FieldType type,                  \
@@ -442,13 +370,8 @@
 
 const void* ExtensionSet::GetRawRepeatedField(int number,
                                               const void* default_value) const {
-<<<<<<< HEAD
-  map<int, Extension>::const_iterator iter = extensions_.find(number);
-  if (iter == extensions_.end()) {
-=======
   const Extension* extension = FindOrNull(number);
   if (extension == NULL) {
->>>>>>> 1ee15bae
     return default_value;
   }
   // We assume that all the RepeatedField<>* pointers have the same
@@ -521,13 +444,8 @@
 // Compatible version using old call signature. Does not create extensions when
 // the don't already exist; instead, just GOOGLE_CHECK-fails.
 void* ExtensionSet::MutableRawRepeatedField(int number) {
-<<<<<<< HEAD
-  map<int, Extension>::iterator iter = extensions_.find(number);
-  GOOGLE_CHECK(iter == extensions_.end()) << "Extension not found.";
-=======
   Extension* extension = FindOrNull(number);
   GOOGLE_CHECK(extension != NULL) << "Extension not found.";
->>>>>>> 1ee15bae
   // We assume that all the RepeatedField<>* pointers have the same
   // size and alignment within the anonymous union in Extension.
   return extension->repeated_int32_value;
@@ -538,13 +456,8 @@
 // Enums
 
 int ExtensionSet::GetEnum(int number, int default_value) const {
-<<<<<<< HEAD
-  map<int, Extension>::const_iterator iter = extensions_.find(number);
-  if (iter == extensions_.end() || iter->second.is_cleared) {
-=======
   const Extension* extension = FindOrNull(number);
   if (extension == NULL || extension->is_cleared) {
->>>>>>> 1ee15bae
     // Not present.  Return the default value.
     return default_value;
   } else {
@@ -568,19 +481,6 @@
 }
 
 int ExtensionSet::GetRepeatedEnum(int number, int index) const {
-<<<<<<< HEAD
-  map<int, Extension>::const_iterator iter = extensions_.find(number);
-  GOOGLE_CHECK(iter != extensions_.end()) << "Index out-of-bounds (field is empty).";
-  GOOGLE_DCHECK_TYPE(iter->second, REPEATED, ENUM);
-  return iter->second.repeated_enum_value->Get(index);
-}
-
-void ExtensionSet::SetRepeatedEnum(int number, int index, int value) {
-  map<int, Extension>::iterator iter = extensions_.find(number);
-  GOOGLE_CHECK(iter != extensions_.end()) << "Index out-of-bounds (field is empty).";
-  GOOGLE_DCHECK_TYPE(iter->second, REPEATED, ENUM);
-  iter->second.repeated_enum_value->Set(index, value);
-=======
   const Extension* extension = FindOrNull(number);
   GOOGLE_CHECK(extension != NULL) << "Index out-of-bounds (field is empty).";
   GOOGLE_DCHECK_TYPE(*extension, REPEATED, ENUM);
@@ -592,7 +492,6 @@
   GOOGLE_CHECK(extension != NULL) << "Index out-of-bounds (field is empty).";
   GOOGLE_DCHECK_TYPE(*extension, REPEATED, ENUM);
   extension->repeated_enum_value->Set(index, value);
->>>>>>> 1ee15bae
 }
 
 void ExtensionSet::AddEnum(int number, FieldType type,
@@ -618,13 +517,8 @@
 
 const string& ExtensionSet::GetString(int number,
                                       const string& default_value) const {
-<<<<<<< HEAD
-  map<int, Extension>::const_iterator iter = extensions_.find(number);
-  if (iter == extensions_.end() || iter->second.is_cleared) {
-=======
   const Extension* extension = FindOrNull(number);
   if (extension == NULL || extension->is_cleared) {
->>>>>>> 1ee15bae
     // Not present.  Return the default value.
     return default_value;
   } else {
@@ -649,19 +543,6 @@
 }
 
 const string& ExtensionSet::GetRepeatedString(int number, int index) const {
-<<<<<<< HEAD
-  map<int, Extension>::const_iterator iter = extensions_.find(number);
-  GOOGLE_CHECK(iter != extensions_.end()) << "Index out-of-bounds (field is empty).";
-  GOOGLE_DCHECK_TYPE(iter->second, REPEATED, STRING);
-  return iter->second.repeated_string_value->Get(index);
-}
-
-string* ExtensionSet::MutableRepeatedString(int number, int index) {
-  map<int, Extension>::iterator iter = extensions_.find(number);
-  GOOGLE_CHECK(iter != extensions_.end()) << "Index out-of-bounds (field is empty).";
-  GOOGLE_DCHECK_TYPE(iter->second, REPEATED, STRING);
-  return iter->second.repeated_string_value->Mutable(index);
-=======
   const Extension* extension = FindOrNull(number);
   GOOGLE_CHECK(extension != NULL) << "Index out-of-bounds (field is empty).";
   GOOGLE_DCHECK_TYPE(*extension, REPEATED, STRING);
@@ -673,7 +554,6 @@
   GOOGLE_CHECK(extension != NULL) << "Index out-of-bounds (field is empty).";
   GOOGLE_DCHECK_TYPE(*extension, REPEATED, STRING);
   return extension->repeated_string_value->Mutable(index);
->>>>>>> 1ee15bae
 }
 
 string* ExtensionSet::AddString(int number, FieldType type,
@@ -697,13 +577,8 @@
 
 const MessageLite& ExtensionSet::GetMessage(
     int number, const MessageLite& default_value) const {
-<<<<<<< HEAD
-  map<int, Extension>::const_iterator iter = extensions_.find(number);
-  if (iter == extensions_.end()) {
-=======
   const Extension* extension = FindOrNull(number);
   if (extension == NULL) {
->>>>>>> 1ee15bae
     // Not present.  Return the default value.
     return default_value;
   } else {
@@ -824,13 +699,8 @@
 
 MessageLite* ExtensionSet::ReleaseMessage(int number,
                                           const MessageLite& prototype) {
-<<<<<<< HEAD
-  map<int, Extension>::iterator iter = extensions_.find(number);
-  if (iter == extensions_.end()) {
-=======
   Extension* extension = FindOrNull(number);
   if (extension == NULL) {
->>>>>>> 1ee15bae
     // Not present.  Return NULL.
     return NULL;
   } else {
@@ -858,13 +728,8 @@
 
 MessageLite* ExtensionSet::UnsafeArenaReleaseMessage(
     int number, const MessageLite& prototype) {
-<<<<<<< HEAD
-  map<int, Extension>::iterator iter = extensions_.find(number);
-  if (iter == extensions_.end()) {
-=======
   Extension* extension = FindOrNull(number);
   if (extension == NULL) {
->>>>>>> 1ee15bae
     // Not present.  Return NULL.
     return NULL;
   } else {
@@ -889,19 +754,6 @@
 
 const MessageLite& ExtensionSet::GetRepeatedMessage(
     int number, int index) const {
-<<<<<<< HEAD
-  map<int, Extension>::const_iterator iter = extensions_.find(number);
-  GOOGLE_CHECK(iter != extensions_.end()) << "Index out-of-bounds (field is empty).";
-  GOOGLE_DCHECK_TYPE(iter->second, REPEATED, MESSAGE);
-  return iter->second.repeated_message_value->Get(index);
-}
-
-MessageLite* ExtensionSet::MutableRepeatedMessage(int number, int index) {
-  map<int, Extension>::iterator iter = extensions_.find(number);
-  GOOGLE_CHECK(iter != extensions_.end()) << "Index out-of-bounds (field is empty).";
-  GOOGLE_DCHECK_TYPE(iter->second, REPEATED, MESSAGE);
-  return iter->second.repeated_message_value->Mutable(index);
-=======
   const Extension* extension = FindOrNull(number);
   GOOGLE_CHECK(extension != NULL) << "Index out-of-bounds (field is empty).";
   GOOGLE_DCHECK_TYPE(*extension, REPEATED, MESSAGE);
@@ -913,7 +765,6 @@
   GOOGLE_CHECK(extension != NULL) << "Index out-of-bounds (field is empty).";
   GOOGLE_DCHECK_TYPE(*extension, REPEATED, MESSAGE);
   return extension->repeated_message_value->Mutable(index);
->>>>>>> 1ee15bae
 }
 
 MessageLite* ExtensionSet::AddMessage(int number, FieldType type,
@@ -950,15 +801,8 @@
 #undef GOOGLE_DCHECK_TYPE
 
 void ExtensionSet::RemoveLast(int number) {
-<<<<<<< HEAD
-  map<int, Extension>::iterator iter = extensions_.find(number);
-  GOOGLE_CHECK(iter != extensions_.end()) << "Index out-of-bounds (field is empty).";
-
-  Extension* extension = &iter->second;
-=======
   Extension* extension = FindOrNull(number);
   GOOGLE_CHECK(extension != NULL) << "Index out-of-bounds (field is empty).";
->>>>>>> 1ee15bae
   GOOGLE_DCHECK(extension->is_repeated);
 
   switch(cpp_type(extension->type)) {
@@ -996,30 +840,16 @@
 }
 
 MessageLite* ExtensionSet::ReleaseLast(int number) {
-<<<<<<< HEAD
-  map<int, Extension>::iterator iter = extensions_.find(number);
-  GOOGLE_CHECK(iter != extensions_.end()) << "Index out-of-bounds (field is empty).";
-
-  Extension* extension = &iter->second;
-=======
   Extension* extension = FindOrNull(number);
   GOOGLE_CHECK(extension != NULL) << "Index out-of-bounds (field is empty).";
->>>>>>> 1ee15bae
   GOOGLE_DCHECK(extension->is_repeated);
   GOOGLE_DCHECK(cpp_type(extension->type) == WireFormatLite::CPPTYPE_MESSAGE);
   return extension->repeated_message_value->ReleaseLast();
 }
 
 void ExtensionSet::SwapElements(int number, int index1, int index2) {
-<<<<<<< HEAD
-  map<int, Extension>::iterator iter = extensions_.find(number);
-  GOOGLE_CHECK(iter != extensions_.end()) << "Index out-of-bounds (field is empty).";
-
-  Extension* extension = &iter->second;
-=======
   Extension* extension = FindOrNull(number);
   GOOGLE_CHECK(extension != NULL) << "Index out-of-bounds (field is empty).";
->>>>>>> 1ee15bae
   GOOGLE_DCHECK(extension->is_repeated);
 
   switch(cpp_type(extension->type)) {
@@ -1059,11 +889,6 @@
 // ===================================================================
 
 void ExtensionSet::Clear() {
-<<<<<<< HEAD
-  for (map<int, Extension>::iterator iter = extensions_.begin();
-       iter != extensions_.end(); ++iter) {
-    iter->second.Clear();
-=======
   ForEach([](int /* number */, Extension& ext) { ext.Clear(); });
 }
 
@@ -1082,7 +907,6 @@
     } else {
       ++it_ys;
     }
->>>>>>> 1ee15bae
   }
   result += std::distance(it_xs, end_xs);
   result += std::distance(it_ys, end_ys);
@@ -1091,12 +915,6 @@
 }  // namespace
 
 void ExtensionSet::MergeFrom(const ExtensionSet& other) {
-<<<<<<< HEAD
-  for (map<int, Extension>::const_iterator iter = other.extensions_.begin();
-       iter != other.extensions_.end(); ++iter) {
-    const Extension& other_extension = iter->second;
-    InternalExtensionMergeFrom(iter->first, other_extension);
-=======
   if (PROTOBUF_PREDICT_TRUE(!is_large())) {
     if (PROTOBUF_PREDICT_TRUE(!other.is_large())) {
       GrowCapacity(SizeOfUnion(flat_begin(), flat_end(), other.flat_begin(),
@@ -1106,7 +924,6 @@
                                other.map_.large->begin(),
                                other.map_.large->end()));
     }
->>>>>>> 1ee15bae
   }
   other.ForEach([this](int number, const Extension& ext) {
     this->InternalExtensionMergeFrom(number, ext);
@@ -1275,13 +1092,8 @@
 void ExtensionSet::SwapExtension(ExtensionSet* other,
                                  int number) {
   if (this == other) return;
-<<<<<<< HEAD
-  map<int, Extension>::iterator this_iter = extensions_.find(number);
-  map<int, Extension>::iterator other_iter = other->extensions_.find(number);
-=======
   Extension* this_ext = FindOrNull(number);
   Extension* other_ext = other->FindOrNull(number);
->>>>>>> 1ee15bae
 
   if (this_ext == NULL && other_ext == NULL) {
     return;
@@ -1298,21 +1110,12 @@
       // We do it this way to reuse the copy-across-arenas logic already
       // implemented in ExtensionSet's MergeFrom.
       ExtensionSet temp;
-<<<<<<< HEAD
-      temp.InternalExtensionMergeFrom(number, other_iter->second);
-      map<int, Extension>::iterator temp_iter = temp.extensions_.find(number);
-      other_iter->second.Clear();
-      other->InternalExtensionMergeFrom(number, this_iter->second);
-      this_iter->second.Clear();
-      InternalExtensionMergeFrom(number, temp_iter->second);
-=======
       temp.InternalExtensionMergeFrom(number, *other_ext);
       Extension* temp_ext = temp.FindOrNull(number);
       other_ext->Clear();
       other->InternalExtensionMergeFrom(number, *this_ext);
       this_ext->Clear();
       InternalExtensionMergeFrom(number, *temp_ext);
->>>>>>> 1ee15bae
     }
     return;
   }
@@ -1341,31 +1144,9 @@
 bool ExtensionSet::IsInitialized() const {
   // Extensions are never required.  However, we need to check that all
   // embedded messages are initialized.
-<<<<<<< HEAD
-  for (map<int, Extension>::const_iterator iter = extensions_.begin();
-       iter != extensions_.end(); ++iter) {
-    const Extension& extension = iter->second;
-    if (cpp_type(extension.type) == WireFormatLite::CPPTYPE_MESSAGE) {
-      if (extension.is_repeated) {
-        for (int i = 0; i < extension.repeated_message_value->size(); i++) {
-          if (!extension.repeated_message_value->Get(i).IsInitialized()) {
-            return false;
-          }
-        }
-      } else {
-        if (!extension.is_cleared) {
-          if (extension.is_lazy) {
-            if (!extension.lazymessage_value->IsInitialized()) return false;
-          } else {
-            if (!extension.message_value->IsInitialized()) return false;
-          }
-        }
-      }
-=======
   if (PROTOBUF_PREDICT_FALSE(is_large())) {
     for (const auto& kv : *map_.large) {
       if (!kv.second.IsInitialized()) return false;
->>>>>>> 1ee15bae
     }
     return true;
   }
@@ -1681,24 +1462,6 @@
 void ExtensionSet::SerializeWithCachedSizes(
     int start_field_number, int end_field_number,
     io::CodedOutputStream* output) const {
-<<<<<<< HEAD
-  map<int, Extension>::const_iterator iter;
-  for (iter = extensions_.lower_bound(start_field_number);
-       iter != extensions_.end() && iter->first < end_field_number;
-       ++iter) {
-    iter->second.SerializeFieldWithCachedSizes(iter->first, output);
-  }
-}
-
-int ExtensionSet::ByteSize() const {
-  int total_size = 0;
-
-  for (map<int, Extension>::const_iterator iter = extensions_.begin();
-       iter != extensions_.end(); ++iter) {
-    total_size += iter->second.ByteSize(iter->first);
-  }
-
-=======
   if (PROTOBUF_PREDICT_FALSE(is_large())) {
     const auto& end = map_.large->end();
     for (auto it = map_.large->lower_bound(start_field_number);
@@ -1720,7 +1483,6 @@
   ForEach([&total_size](int number, const Extension& ext) {
     total_size += ext.ByteSize(number);
   });
->>>>>>> 1ee15bae
   return total_size;
 }
 
@@ -1730,14 +1492,8 @@
 bool ExtensionSet::MaybeNewExtension(int number,
                                      const FieldDescriptor* descriptor,
                                      Extension** result) {
-<<<<<<< HEAD
-  pair<map<int, Extension>::iterator, bool> insert_result =
-      extensions_.insert(std::make_pair(number, Extension()));
-  *result = &insert_result.first->second;
-=======
   bool extension_is_new = false;
   std::tie(*result, extension_is_new) = Insert(number);
->>>>>>> 1ee15bae
   (*result)->descriptor = descriptor;
   return extension_is_new;
 }
@@ -1900,8 +1656,8 @@
   }
 }
 
-int ExtensionSet::Extension::ByteSize(int number) const {
-  int result = 0;
+size_t ExtensionSet::Extension::ByteSize(int number) const {
+  size_t result = 0;
 
   if (is_repeated) {
     if (is_packed) {
@@ -1927,7 +1683,7 @@
 #define HANDLE_TYPE(UPPERCASE, CAMELCASE, LOWERCASE)                        \
         case WireFormatLite::TYPE_##UPPERCASE:                              \
           result += WireFormatLite::k##CAMELCASE##Size *                    \
-                    repeated_##LOWERCASE##_value->size();                   \
+                    FromIntSize(repeated_##LOWERCASE##_value->size());      \
           break
         HANDLE_TYPE( FIXED32,  Fixed32, uint32);
         HANDLE_TYPE( FIXED64,  Fixed64, uint64);
@@ -1946,7 +1702,7 @@
           break;
       }
 
-      cached_size = result;
+      cached_size = ToCachedSize(result);
       if (result > 0) {
         result += io::CodedOutputStream::VarintSize32(result);
         result += io::CodedOutputStream::VarintSize32(
@@ -1954,12 +1710,13 @@
                 WireFormatLite::WIRETYPE_LENGTH_DELIMITED));
       }
     } else {
-      int tag_size = WireFormatLite::TagSize(number, real_type(type));
+      size_t tag_size = WireFormatLite::TagSize(number, real_type(type));
 
       switch (real_type(type)) {
 #define HANDLE_TYPE(UPPERCASE, CAMELCASE, LOWERCASE)                        \
         case WireFormatLite::TYPE_##UPPERCASE:                              \
-          result += tag_size * repeated_##LOWERCASE##_value->size();        \
+          result += tag_size *                                              \
+                    FromIntSize(repeated_##LOWERCASE##_value->size());      \
           for (int i = 0; i < repeated_##LOWERCASE##_value->size(); i++) {  \
             result += WireFormatLite::CAMELCASE##Size(                      \
               repeated_##LOWERCASE##_value->Get(i));                        \
@@ -1983,7 +1740,7 @@
 #define HANDLE_TYPE(UPPERCASE, CAMELCASE, LOWERCASE)                        \
         case WireFormatLite::TYPE_##UPPERCASE:                              \
           result += (tag_size + WireFormatLite::k##CAMELCASE##Size) *       \
-                    repeated_##LOWERCASE##_value->size();                   \
+                    FromIntSize(repeated_##LOWERCASE##_value->size());      \
           break
         HANDLE_TYPE( FIXED32,  Fixed32, uint32);
         HANDLE_TYPE( FIXED64,  Fixed64, uint64);
@@ -2016,7 +1773,7 @@
 #undef HANDLE_TYPE
       case WireFormatLite::TYPE_MESSAGE: {
         if (is_lazy) {
-          int size = lazymessage_value->ByteSize();
+          size_t size = lazymessage_value->ByteSize();
           result += io::CodedOutputStream::VarintSize32(size) + size;
         } else {
           result += WireFormatLite::MessageSize(*message_value);

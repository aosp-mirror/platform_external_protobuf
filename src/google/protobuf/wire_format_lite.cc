// Protocol Buffers - Google's data interchange format
// Copyright 2008 Google Inc.  All rights reserved.
// https://developers.google.com/protocol-buffers/
//
// Redistribution and use in source and binary forms, with or without
// modification, are permitted provided that the following conditions are
// met:
//
//     * Redistributions of source code must retain the above copyright
// notice, this list of conditions and the following disclaimer.
//     * Redistributions in binary form must reproduce the above
// copyright notice, this list of conditions and the following disclaimer
// in the documentation and/or other materials provided with the
// distribution.
//     * Neither the name of Google Inc. nor the names of its
// contributors may be used to endorse or promote products derived from
// this software without specific prior written permission.
//
// THIS SOFTWARE IS PROVIDED BY THE COPYRIGHT HOLDERS AND CONTRIBUTORS
// "AS IS" AND ANY EXPRESS OR IMPLIED WARRANTIES, INCLUDING, BUT NOT
// LIMITED TO, THE IMPLIED WARRANTIES OF MERCHANTABILITY AND FITNESS FOR
// A PARTICULAR PURPOSE ARE DISCLAIMED. IN NO EVENT SHALL THE COPYRIGHT
// OWNER OR CONTRIBUTORS BE LIABLE FOR ANY DIRECT, INDIRECT, INCIDENTAL,
// SPECIAL, EXEMPLARY, OR CONSEQUENTIAL DAMAGES (INCLUDING, BUT NOT
// LIMITED TO, PROCUREMENT OF SUBSTITUTE GOODS OR SERVICES; LOSS OF USE,
// DATA, OR PROFITS; OR BUSINESS INTERRUPTION) HOWEVER CAUSED AND ON ANY
// THEORY OF LIABILITY, WHETHER IN CONTRACT, STRICT LIABILITY, OR TORT
// (INCLUDING NEGLIGENCE OR OTHERWISE) ARISING IN ANY WAY OUT OF THE USE
// OF THIS SOFTWARE, EVEN IF ADVISED OF THE POSSIBILITY OF SUCH DAMAGE.

// Author: kenton@google.com (Kenton Varda)
//  Based on original Protocol Buffers design by
//  Sanjay Ghemawat, Jeff Dean, and others.

#include <google/protobuf/wire_format_lite_inl.h>

#include <stack>
#include <string>
#include <vector>
#include <google/protobuf/stubs/logging.h>
#include <google/protobuf/stubs/common.h>
#include <google/protobuf/stubs/stringprintf.h>
#include <google/protobuf/io/coded_stream_inl.h>
#include <google/protobuf/io/zero_copy_stream.h>
#include <google/protobuf/io/zero_copy_stream_impl_lite.h>
#include <google/protobuf/port_def.inc>


namespace google {
namespace protobuf {
namespace internal {


#if !defined(_MSC_VER) || _MSC_VER >= 1900
// Old version of MSVC doesn't like definitions of inline constants, GCC
// requires them.
const int WireFormatLite::kMessageSetItemStartTag;
const int WireFormatLite::kMessageSetItemEndTag;
const int WireFormatLite::kMessageSetTypeIdTag;
const int WireFormatLite::kMessageSetMessageTag;

#endif

// IBM xlC requires prefixing constants with WireFormatLite::
const int WireFormatLite::kMessageSetItemTagsSize =
  io::CodedOutputStream::StaticVarintSize32<
      WireFormatLite::kMessageSetItemStartTag>::value +
  io::CodedOutputStream::StaticVarintSize32<
      WireFormatLite::kMessageSetItemEndTag>::value +
  io::CodedOutputStream::StaticVarintSize32<
      WireFormatLite::kMessageSetTypeIdTag>::value +
  io::CodedOutputStream::StaticVarintSize32<
      WireFormatLite::kMessageSetMessageTag>::value;

const WireFormatLite::CppType
WireFormatLite::kFieldTypeToCppTypeMap[MAX_FIELD_TYPE + 1] = {
  static_cast<CppType>(0),  // 0 is reserved for errors

  CPPTYPE_DOUBLE,   // TYPE_DOUBLE
  CPPTYPE_FLOAT,    // TYPE_FLOAT
  CPPTYPE_INT64,    // TYPE_INT64
  CPPTYPE_UINT64,   // TYPE_UINT64
  CPPTYPE_INT32,    // TYPE_INT32
  CPPTYPE_UINT64,   // TYPE_FIXED64
  CPPTYPE_UINT32,   // TYPE_FIXED32
  CPPTYPE_BOOL,     // TYPE_BOOL
  CPPTYPE_STRING,   // TYPE_STRING
  CPPTYPE_MESSAGE,  // TYPE_GROUP
  CPPTYPE_MESSAGE,  // TYPE_MESSAGE
  CPPTYPE_STRING,   // TYPE_BYTES
  CPPTYPE_UINT32,   // TYPE_UINT32
  CPPTYPE_ENUM,     // TYPE_ENUM
  CPPTYPE_INT32,    // TYPE_SFIXED32
  CPPTYPE_INT64,    // TYPE_SFIXED64
  CPPTYPE_INT32,    // TYPE_SINT32
  CPPTYPE_INT64,    // TYPE_SINT64
};

const WireFormatLite::WireType
WireFormatLite::kWireTypeForFieldType[MAX_FIELD_TYPE + 1] = {
  static_cast<WireFormatLite::WireType>(-1),  // invalid
  WireFormatLite::WIRETYPE_FIXED64,           // TYPE_DOUBLE
  WireFormatLite::WIRETYPE_FIXED32,           // TYPE_FLOAT
  WireFormatLite::WIRETYPE_VARINT,            // TYPE_INT64
  WireFormatLite::WIRETYPE_VARINT,            // TYPE_UINT64
  WireFormatLite::WIRETYPE_VARINT,            // TYPE_INT32
  WireFormatLite::WIRETYPE_FIXED64,           // TYPE_FIXED64
  WireFormatLite::WIRETYPE_FIXED32,           // TYPE_FIXED32
  WireFormatLite::WIRETYPE_VARINT,            // TYPE_BOOL
  WireFormatLite::WIRETYPE_LENGTH_DELIMITED,  // TYPE_STRING
  WireFormatLite::WIRETYPE_START_GROUP,       // TYPE_GROUP
  WireFormatLite::WIRETYPE_LENGTH_DELIMITED,  // TYPE_MESSAGE
  WireFormatLite::WIRETYPE_LENGTH_DELIMITED,  // TYPE_BYTES
  WireFormatLite::WIRETYPE_VARINT,            // TYPE_UINT32
  WireFormatLite::WIRETYPE_VARINT,            // TYPE_ENUM
  WireFormatLite::WIRETYPE_FIXED32,           // TYPE_SFIXED32
  WireFormatLite::WIRETYPE_FIXED64,           // TYPE_SFIXED64
  WireFormatLite::WIRETYPE_VARINT,            // TYPE_SINT32
  WireFormatLite::WIRETYPE_VARINT,            // TYPE_SINT64
};

bool WireFormatLite::SkipField(
    io::CodedInputStream* input, uint32 tag) {
  switch (WireFormatLite::GetTagWireType(tag)) {
    case WireFormatLite::WIRETYPE_VARINT: {
      uint64 value;
      if (!input->ReadVarint64(&value)) return false;
      return true;
    }
    case WireFormatLite::WIRETYPE_FIXED64: {
      uint64 value;
      if (!input->ReadLittleEndian64(&value)) return false;
      return true;
    }
    case WireFormatLite::WIRETYPE_LENGTH_DELIMITED: {
      uint32 length;
      if (!input->ReadVarint32(&length)) return false;
      if (!input->Skip(length)) return false;
      return true;
    }
    case WireFormatLite::WIRETYPE_START_GROUP: {
      if (!input->IncrementRecursionDepth()) return false;
      if (!SkipMessage(input)) return false;
      input->DecrementRecursionDepth();
      // Check that the ending tag matched the starting tag.
      if (!input->LastTagWas(WireFormatLite::MakeTag(
          WireFormatLite::GetTagFieldNumber(tag),
          WireFormatLite::WIRETYPE_END_GROUP))) {
        return false;
      }
      return true;
    }
    case WireFormatLite::WIRETYPE_END_GROUP: {
      return false;
    }
    case WireFormatLite::WIRETYPE_FIXED32: {
      uint32 value;
      if (!input->ReadLittleEndian32(&value)) return false;
      return true;
    }
    default: {
      return false;
    }
  }
}

bool WireFormatLite::SkipField(
    io::CodedInputStream* input, uint32 tag, io::CodedOutputStream* output) {
  switch (WireFormatLite::GetTagWireType(tag)) {
    case WireFormatLite::WIRETYPE_VARINT: {
      uint64 value;
      if (!input->ReadVarint64(&value)) return false;
      output->WriteVarint32(tag);
      output->WriteVarint64(value);
      return true;
    }
    case WireFormatLite::WIRETYPE_FIXED64: {
      uint64 value;
      if (!input->ReadLittleEndian64(&value)) return false;
      output->WriteVarint32(tag);
      output->WriteLittleEndian64(value);
      return true;
    }
    case WireFormatLite::WIRETYPE_LENGTH_DELIMITED: {
      uint32 length;
      if (!input->ReadVarint32(&length)) return false;
      output->WriteVarint32(tag);
      output->WriteVarint32(length);
      // TODO(mkilavuz): Provide API to prevent extra string copying.
      string temp;
      if (!input->ReadString(&temp, length)) return false;
      output->WriteString(temp);
      return true;
    }
    case WireFormatLite::WIRETYPE_START_GROUP: {
      output->WriteVarint32(tag);
      if (!input->IncrementRecursionDepth()) return false;
      if (!SkipMessage(input, output)) return false;
      input->DecrementRecursionDepth();
      // Check that the ending tag matched the starting tag.
      if (!input->LastTagWas(WireFormatLite::MakeTag(
          WireFormatLite::GetTagFieldNumber(tag),
          WireFormatLite::WIRETYPE_END_GROUP))) {
        return false;
      }
      return true;
    }
    case WireFormatLite::WIRETYPE_END_GROUP: {
      return false;
    }
    case WireFormatLite::WIRETYPE_FIXED32: {
      uint32 value;
      if (!input->ReadLittleEndian32(&value)) return false;
      output->WriteVarint32(tag);
      output->WriteLittleEndian32(value);
      return true;
    }
    default: {
      return false;
    }
  }
}

bool WireFormatLite::SkipMessage(io::CodedInputStream* input) {
  while (true) {
    uint32 tag = input->ReadTag();
    if (tag == 0) {
      // End of input.  This is a valid place to end, so return true.
      return true;
    }

    WireFormatLite::WireType wire_type = WireFormatLite::GetTagWireType(tag);

    if (wire_type == WireFormatLite::WIRETYPE_END_GROUP) {
      // Must be the end of the message.
      return true;
    }

    if (!SkipField(input, tag)) return false;
  }
}

bool WireFormatLite::SkipMessage(io::CodedInputStream* input,
    io::CodedOutputStream* output) {
  while (true) {
    uint32 tag = input->ReadTag();
    if (tag == 0) {
      // End of input.  This is a valid place to end, so return true.
      return true;
    }

    WireFormatLite::WireType wire_type = WireFormatLite::GetTagWireType(tag);

    if (wire_type == WireFormatLite::WIRETYPE_END_GROUP) {
      output->WriteVarint32(tag);
      // Must be the end of the message.
      return true;
    }

    if (!SkipField(input, tag, output)) return false;
  }
}

bool FieldSkipper::SkipField(
    io::CodedInputStream* input, uint32 tag) {
  return WireFormatLite::SkipField(input, tag);
}

bool FieldSkipper::SkipMessage(io::CodedInputStream* input) {
  return WireFormatLite::SkipMessage(input);
}

void FieldSkipper::SkipUnknownEnum(
    int /* field_number */, int /* value */) {
  // Nothing.
}

bool CodedOutputStreamFieldSkipper::SkipField(
    io::CodedInputStream* input, uint32 tag) {
  return WireFormatLite::SkipField(input, tag, unknown_fields_);
}

bool CodedOutputStreamFieldSkipper::SkipMessage(io::CodedInputStream* input) {
  return WireFormatLite::SkipMessage(input, unknown_fields_);
}

void CodedOutputStreamFieldSkipper::SkipUnknownEnum(
    int field_number, int value) {
  unknown_fields_->WriteVarint32(field_number);
  unknown_fields_->WriteVarint64(value);
}

bool WireFormatLite::ReadPackedEnumNoInline(io::CodedInputStream* input,
                                            bool (*is_valid)(int),
                                            RepeatedField<int>* values) {
  uint32 length;
  if (!input->ReadVarint32(&length)) return false;
  io::CodedInputStream::Limit limit = input->PushLimit(length);
  while (input->BytesUntilLimit() > 0) {
    int value;
    if (!ReadPrimitive<int, WireFormatLite::TYPE_ENUM>(input, &value)) {
      return false;
    }
    if (is_valid == NULL || is_valid(value)) {
      values->Add(value);
    }
  }
  input->PopLimit(limit);
  return true;
}

bool WireFormatLite::ReadPackedEnumPreserveUnknowns(
    io::CodedInputStream* input,
    int field_number,
    bool (*is_valid)(int),
    io::CodedOutputStream* unknown_fields_stream,
    RepeatedField<int>* values) {
  uint32 length;
  if (!input->ReadVarint32(&length)) return false;
  io::CodedInputStream::Limit limit = input->PushLimit(length);
  while (input->BytesUntilLimit() > 0) {
    int value;
    if (!ReadPrimitive<int, WireFormatLite::TYPE_ENUM>(input, &value)) {
      return false;
    }
    if (is_valid == NULL || is_valid(value)) {
      values->Add(value);
    } else {
      uint32 tag = WireFormatLite::MakeTag(field_number,
                                           WireFormatLite::WIRETYPE_VARINT);
      unknown_fields_stream->WriteVarint32(tag);
      unknown_fields_stream->WriteVarint32(value);
    }
  }
  input->PopLimit(limit);
  return true;
}

void WireFormatLite::WriteInt32(int field_number, int32 value,
                                io::CodedOutputStream* output) {
  WriteTag(field_number, WIRETYPE_VARINT, output);
  WriteInt32NoTag(value, output);
}
void WireFormatLite::WriteInt64(int field_number, int64 value,
                                io::CodedOutputStream* output) {
  WriteTag(field_number, WIRETYPE_VARINT, output);
  WriteInt64NoTag(value, output);
}
void WireFormatLite::WriteUInt32(int field_number, uint32 value,
                                 io::CodedOutputStream* output) {
  WriteTag(field_number, WIRETYPE_VARINT, output);
  WriteUInt32NoTag(value, output);
}
void WireFormatLite::WriteUInt64(int field_number, uint64 value,
                                 io::CodedOutputStream* output) {
  WriteTag(field_number, WIRETYPE_VARINT, output);
  WriteUInt64NoTag(value, output);
}
void WireFormatLite::WriteSInt32(int field_number, int32 value,
                                 io::CodedOutputStream* output) {
  WriteTag(field_number, WIRETYPE_VARINT, output);
  WriteSInt32NoTag(value, output);
}
void WireFormatLite::WriteSInt64(int field_number, int64 value,
                                 io::CodedOutputStream* output) {
  WriteTag(field_number, WIRETYPE_VARINT, output);
  WriteSInt64NoTag(value, output);
}
void WireFormatLite::WriteFixed32(int field_number, uint32 value,
                                  io::CodedOutputStream* output) {
  WriteTag(field_number, WIRETYPE_FIXED32, output);
  WriteFixed32NoTag(value, output);
}
void WireFormatLite::WriteFixed64(int field_number, uint64 value,
                                  io::CodedOutputStream* output) {
  WriteTag(field_number, WIRETYPE_FIXED64, output);
  WriteFixed64NoTag(value, output);
}
void WireFormatLite::WriteSFixed32(int field_number, int32 value,
                                   io::CodedOutputStream* output) {
  WriteTag(field_number, WIRETYPE_FIXED32, output);
  WriteSFixed32NoTag(value, output);
}
void WireFormatLite::WriteSFixed64(int field_number, int64 value,
                                   io::CodedOutputStream* output) {
  WriteTag(field_number, WIRETYPE_FIXED64, output);
  WriteSFixed64NoTag(value, output);
}
void WireFormatLite::WriteFloat(int field_number, float value,
                                io::CodedOutputStream* output) {
  WriteTag(field_number, WIRETYPE_FIXED32, output);
  WriteFloatNoTag(value, output);
}
void WireFormatLite::WriteDouble(int field_number, double value,
                                 io::CodedOutputStream* output) {
  WriteTag(field_number, WIRETYPE_FIXED64, output);
  WriteDoubleNoTag(value, output);
}
void WireFormatLite::WriteBool(int field_number, bool value,
                               io::CodedOutputStream* output) {
  WriteTag(field_number, WIRETYPE_VARINT, output);
  WriteBoolNoTag(value, output);
}
void WireFormatLite::WriteEnum(int field_number, int value,
                               io::CodedOutputStream* output) {
  WriteTag(field_number, WIRETYPE_VARINT, output);
  WriteEnumNoTag(value, output);
}

void WireFormatLite::WriteString(int field_number, const string& value,
                                 io::CodedOutputStream* output) {
  // String is for UTF-8 text only
  WriteTag(field_number, WIRETYPE_LENGTH_DELIMITED, output);
  GOOGLE_CHECK_LE(value.size(), kint32max);
  output->WriteVarint32(value.size());
  output->WriteString(value);
}
void WireFormatLite::WriteStringMaybeAliased(
    int field_number, const string& value,
    io::CodedOutputStream* output) {
  // String is for UTF-8 text only
  WriteTag(field_number, WIRETYPE_LENGTH_DELIMITED, output);
  GOOGLE_CHECK_LE(value.size(), kint32max);
  output->WriteVarint32(value.size());
  output->WriteRawMaybeAliased(value.data(), value.size());
}
void WireFormatLite::WriteBytes(int field_number, const string& value,
                                io::CodedOutputStream* output) {
  WriteTag(field_number, WIRETYPE_LENGTH_DELIMITED, output);
  GOOGLE_CHECK_LE(value.size(), kint32max);
  output->WriteVarint32(value.size());
  output->WriteString(value);
}
void WireFormatLite::WriteBytesMaybeAliased(
    int field_number, const string& value,
    io::CodedOutputStream* output) {
  WriteTag(field_number, WIRETYPE_LENGTH_DELIMITED, output);
  GOOGLE_CHECK_LE(value.size(), kint32max);
  output->WriteVarint32(value.size());
  output->WriteRawMaybeAliased(value.data(), value.size());
}


void WireFormatLite::WriteGroup(int field_number,
                                const MessageLite& value,
                                io::CodedOutputStream* output) {
  WriteTag(field_number, WIRETYPE_START_GROUP, output);
  value.SerializeWithCachedSizes(output);
  WriteTag(field_number, WIRETYPE_END_GROUP, output);
}

void WireFormatLite::WriteMessage(int field_number,
                                  const MessageLite& value,
                                  io::CodedOutputStream* output) {
  WriteTag(field_number, WIRETYPE_LENGTH_DELIMITED, output);
  const int size = value.GetCachedSize();
  output->WriteVarint32(size);
  value.SerializeWithCachedSizes(output);
}

void WireFormatLite::WriteSubMessageMaybeToArray(
    int size, const MessageLite& value, io::CodedOutputStream* output) {
  if (!output->IsSerializationDeterministic()) {
    uint8* target = output->GetDirectBufferForNBytesAndAdvance(size);
    if (target != nullptr) {
      uint8* end = value.InternalSerializeWithCachedSizesToArray(target);
      GOOGLE_DCHECK_EQ(end - target, size);
      return;
    }
  }
  value.SerializeWithCachedSizes(output);
}

void WireFormatLite::WriteGroupMaybeToArray(int field_number,
                                            const MessageLite& value,
                                            io::CodedOutputStream* output) {
  WriteTag(field_number, WIRETYPE_START_GROUP, output);
  const int size = value.GetCachedSize();
<<<<<<< HEAD
  uint8* target = output->GetDirectBufferForNBytesAndAdvance(size);
  if (target != NULL) {
    uint8* end = value.SerializeWithCachedSizesToArray(target);
    GOOGLE_DCHECK_EQ(end - target, size);
  } else {
    value.SerializeWithCachedSizes(output);
  }
=======
  WriteSubMessageMaybeToArray(size, value, output);
>>>>>>> 1ee15bae
  WriteTag(field_number, WIRETYPE_END_GROUP, output);
}

void WireFormatLite::WriteMessageMaybeToArray(int field_number,
                                              const MessageLite& value,
                                              io::CodedOutputStream* output) {
  WriteTag(field_number, WIRETYPE_LENGTH_DELIMITED, output);
  const int size = value.GetCachedSize();
  output->WriteVarint32(size);
<<<<<<< HEAD
  uint8* target = output->GetDirectBufferForNBytesAndAdvance(size);
  if (target != NULL) {
    uint8* end = value.SerializeWithCachedSizesToArray(target);
    GOOGLE_DCHECK_EQ(end - target, size);
  } else {
    value.SerializeWithCachedSizes(output);
  }
}

GOOGLE_ATTRIBUTE_ALWAYS_INLINE static bool ReadBytesToString(
=======
  WriteSubMessageMaybeToArray(size, value, output);
}

PROTOBUF_ALWAYS_INLINE static bool ReadBytesToString(
>>>>>>> 1ee15bae
    io::CodedInputStream* input, string* value);
inline static bool ReadBytesToString(io::CodedInputStream* input,
                                     string* value) {
  uint32 length;
  return input->ReadVarint32(&length) &&
      input->InternalReadStringInline(value, length);
}

bool WireFormatLite::ReadBytes(io::CodedInputStream* input, string* value) {
  return ReadBytesToString(input, value);
}

bool WireFormatLite::ReadBytes(io::CodedInputStream* input, string** p) {
  if (*p == &GetEmptyStringAlreadyInited()) {
    *p = new ::std::string();
  }
  return ReadBytesToString(input, *p);
}

void PrintUTF8ErrorLog(const char* field_name, const char* operation_str,
                       bool emit_stacktrace) {
  string stacktrace;
  string quoted_field_name = "";
  if (field_name != nullptr) {
    quoted_field_name = StringPrintf(" '%s'", field_name);
  }
  GOOGLE_LOG(ERROR) << "String field" << quoted_field_name << " contains invalid "
             << "UTF-8 data when " << operation_str << " a protocol "
             << "buffer. Use the 'bytes' type if you intend to send raw "
             << "bytes. " << stacktrace;
}

bool WireFormatLite::VerifyUtf8String(const char* data,
                                      int size,
                                      Operation op,
                                      const char* field_name) {
  if (!IsStructurallyValidUTF8(data, size)) {
    const char* operation_str = NULL;
    switch (op) {
      case PARSE:
        operation_str = "parsing";
        break;
      case SERIALIZE:
        operation_str = "serializing";
        break;
      // no default case: have the compiler warn if a case is not covered.
    }
    PrintUTF8ErrorLog(field_name, operation_str, false);
    return false;
  }
  return true;
}

<<<<<<< HEAD
=======
// this code is deliberately written such that clang makes it into really
// efficient SSE code.
template<bool ZigZag, bool SignExtended, typename T>
static size_t VarintSize(const T* data, const int n) {
#if __cplusplus >= 201103L
  static_assert(sizeof(T) == 4, "This routine only works for 32 bit integers");
  // is_unsigned<T> => !ZigZag
  static_assert((std::is_unsigned<T>::value ^ ZigZag) ||
                std::is_signed<T>::value,
                "Cannot ZigZag encode unsigned types");
  // is_unsigned<T> => !SignExtended
  static_assert((std::is_unsigned<T>::value ^ SignExtended) ||
                std::is_signed<T>::value,
                "Cannot SignExtended unsigned types");
  static_assert(!(SignExtended && ZigZag),
                "Cannot SignExtended and ZigZag on the same type");
#endif
  uint32 sum = n;
  uint32 msb_sum = 0;
  for (int i = 0; i < n; i++) {
    uint32 x = data[i];
    if (ZigZag) {
      x = WireFormatLite::ZigZagEncode32(x);
    } else if (SignExtended) {
      msb_sum += x >> 31;
    }
    // clang is so smart that it produces optimal SSE sequence unrolling
    // the loop 8 ints at a time. With a sequence of 4
    // cmpres = cmpgt x, sizeclass  ( -1 or 0)
    // sum = sum - cmpres
    if (x > 0x7F) sum++;
    if (x > 0x3FFF) sum++;
    if (x > 0x1FFFFF) sum++;
    if (x > 0xFFFFFFF) sum++;
  }
  if (SignExtended) sum += msb_sum * 5;
  return sum;
}

template<bool ZigZag, typename T>
static size_t VarintSize64(const T* data, const int n) {
#if __cplusplus >= 201103L
  static_assert(sizeof(T) == 8, "This routine only works for 64 bit integers");
  // is_unsigned<T> => !ZigZag
  static_assert(!ZigZag || !std::is_unsigned<T>::value,
                "Cannot ZigZag encode unsigned types");
#endif
  uint64 sum = n;
  for (int i = 0; i < n; i++) {
    uint64 x = data[i];
    if (ZigZag) {
      x = WireFormatLite::ZigZagEncode64(x);
    }
    // First step is a binary search, we can't branch in sse so we use the
    // result of the compare to adjust sum and appropriately. This code is
    // written to make clang recognize the vectorization.
    uint64 tmp = x >= (static_cast<uint64>(1) << 35) ? -1 : 0;
    sum += 5 & tmp;
    x >>= 35 & tmp;
    if (x > 0x7F) sum++;
    if (x > 0x3FFF) sum++;
    if (x > 0x1FFFFF) sum++;
    if (x > 0xFFFFFFF) sum++;
  }
  return sum;
}

// GCC does not recognize the vectorization opportunity
// and other platforms are untested, in those cases using the optimized
// varint size routine for each element is faster.
// Hence we enable it only for clang
#if defined(__SSE__) && defined(__clang__)
size_t WireFormatLite::Int32Size(const RepeatedField<int32>& value) {
  return VarintSize<false, true>(value.data(), value.size());
}

size_t WireFormatLite::UInt32Size(const RepeatedField<uint32>& value) {
  return VarintSize<false, false>(value.data(), value.size());
}

size_t WireFormatLite::SInt32Size(const RepeatedField<int32>& value) {
  return VarintSize<true, false>(value.data(), value.size());
}

size_t WireFormatLite::EnumSize(const RepeatedField<int>& value) {
  // On ILP64, sizeof(int) == 8, which would require a different template.
  return VarintSize<false, true>(value.data(), value.size());
}

#else  // !(defined(__SSE4_1__) && defined(__clang__))

size_t WireFormatLite::Int32Size(const RepeatedField<int32>& value) {
  size_t out = 0;
  const int n = value.size();
  for (int i = 0; i < n; i++) {
    out += Int32Size(value.Get(i));
  }
  return out;
}

size_t WireFormatLite::UInt32Size(const RepeatedField<uint32>& value) {
  size_t out = 0;
  const int n = value.size();
  for (int i = 0; i < n; i++) {
    out += UInt32Size(value.Get(i));
  }
  return out;
}

size_t WireFormatLite::SInt32Size(const RepeatedField<int32>& value) {
  size_t out = 0;
  const int n = value.size();
  for (int i = 0; i < n; i++) {
    out += SInt32Size(value.Get(i));
  }
  return out;
}

size_t WireFormatLite::EnumSize(const RepeatedField<int>& value) {
  size_t out = 0;
  const int n = value.size();
  for (int i = 0; i < n; i++) {
    out += EnumSize(value.Get(i));
  }
  return out;
}

#endif

// Micro benchmarks show that the SSE improved loop only starts beating
// the normal loop on Haswell platforms and then only for >32 ints. We
// disable this for now. Some specialized users might find it worthwhile to
// enable this.
#define USE_SSE_FOR_64_BIT_INTEGER_ARRAYS 0
#if USE_SSE_FOR_64_BIT_INTEGER_ARRAYS
size_t WireFormatLite::Int64Size (const RepeatedField< int64>& value) {
  return VarintSize64<false>(value.data(), value.size());
}

size_t WireFormatLite::UInt64Size(const RepeatedField<uint64>& value) {
  return VarintSize64<false>(value.data(), value.size());
}

size_t WireFormatLite::SInt64Size(const RepeatedField< int64>& value) {
  return VarintSize64<true>(value.data(), value.size());
}

#else

size_t WireFormatLite::Int64Size (const RepeatedField< int64>& value) {
  size_t out = 0;
  const int n = value.size();
  for (int i = 0; i < n; i++) {
    out += Int64Size(value.Get(i));
  }
  return out;
}

size_t WireFormatLite::UInt64Size(const RepeatedField<uint64>& value) {
  size_t out = 0;
  const int n = value.size();
  for (int i = 0; i < n; i++) {
    out += UInt64Size(value.Get(i));
  }
  return out;
}

size_t WireFormatLite::SInt64Size(const RepeatedField< int64>& value) {
  size_t out = 0;
  const int n = value.size();
  for (int i = 0; i < n; i++) {
    out += SInt64Size(value.Get(i));
  }
  return out;
}

#endif

>>>>>>> 1ee15bae
}  // namespace internal
}  // namespace protobuf
}  // namespace google<|MERGE_RESOLUTION|>--- conflicted
+++ resolved
@@ -62,7 +62,7 @@
 #endif
 
 // IBM xlC requires prefixing constants with WireFormatLite::
-const int WireFormatLite::kMessageSetItemTagsSize =
+const size_t WireFormatLite::kMessageSetItemTagsSize =
   io::CodedOutputStream::StaticVarintSize32<
       WireFormatLite::kMessageSetItemStartTag>::value +
   io::CodedOutputStream::StaticVarintSize32<
@@ -121,6 +121,8 @@
 
 bool WireFormatLite::SkipField(
     io::CodedInputStream* input, uint32 tag) {
+  // Field number 0 is illegal.
+  if (WireFormatLite::GetTagFieldNumber(tag) == 0) return false;
   switch (WireFormatLite::GetTagWireType(tag)) {
     case WireFormatLite::WIRETYPE_VARINT: {
       uint64 value;
@@ -166,6 +168,8 @@
 
 bool WireFormatLite::SkipField(
     io::CodedInputStream* input, uint32 tag, io::CodedOutputStream* output) {
+  // Field number 0 is illegal.
+  if (WireFormatLite::GetTagFieldNumber(tag) == 0) return false;
   switch (WireFormatLite::GetTagWireType(tag)) {
     case WireFormatLite::WIRETYPE_VARINT: {
       uint64 value;
@@ -336,6 +340,94 @@
   return true;
 }
 
+#if !defined(PROTOBUF_LITTLE_ENDIAN)
+
+namespace {
+void EncodeFixedSizeValue(float v, uint8* dest) {
+  WireFormatLite::WriteFloatNoTagToArray(v, dest);
+}
+
+void EncodeFixedSizeValue(double v, uint8* dest) {
+  WireFormatLite::WriteDoubleNoTagToArray(v, dest);
+}
+
+void EncodeFixedSizeValue(uint32 v, uint8* dest) {
+  WireFormatLite::WriteFixed32NoTagToArray(v, dest);
+}
+
+void EncodeFixedSizeValue(uint64 v, uint8* dest) {
+  WireFormatLite::WriteFixed64NoTagToArray(v, dest);
+}
+
+void EncodeFixedSizeValue(int32 v, uint8* dest) {
+  WireFormatLite::WriteSFixed32NoTagToArray(v, dest);
+}
+
+void EncodeFixedSizeValue(int64 v, uint8* dest) {
+  WireFormatLite::WriteSFixed64NoTagToArray(v, dest);
+}
+
+void EncodeFixedSizeValue(bool v, uint8* dest) {
+  WireFormatLite::WriteBoolNoTagToArray(v, dest);
+}
+}  // anonymous namespace
+
+#endif  // !defined(PROTOBUF_LITTLE_ENDIAN)
+
+template <typename CType>
+static void WriteArray(const CType* a, int n, io::CodedOutputStream* output) {
+#if defined(PROTOBUF_LITTLE_ENDIAN)
+  output->WriteRaw(reinterpret_cast<const char*>(a), n * sizeof(a[0]));
+#else
+  const int kAtATime = 128;
+  uint8 buf[sizeof(CType) * kAtATime];
+  for (int i = 0; i < n; i += kAtATime) {
+    int to_do = std::min(kAtATime, n - i);
+    uint8* ptr = buf;
+    for (int j = 0; j < to_do; j++) {
+      EncodeFixedSizeValue(a[i+j], ptr);
+      ptr += sizeof(a[0]);
+    }
+    output->WriteRaw(buf, to_do * sizeof(a[0]));
+  }
+#endif
+}
+
+void WireFormatLite::WriteFloatArray(const float* a, int n,
+                                     io::CodedOutputStream* output) {
+  WriteArray<float>(a, n, output);
+}
+
+void WireFormatLite::WriteDoubleArray(const double* a, int n,
+                                     io::CodedOutputStream* output) {
+  WriteArray<double>(a, n, output);
+}
+
+void WireFormatLite::WriteFixed32Array(const uint32* a, int n,
+                                     io::CodedOutputStream* output) {
+  WriteArray<uint32>(a, n, output);
+}
+
+void WireFormatLite::WriteFixed64Array(const uint64* a, int n,
+                                       io::CodedOutputStream* output) {
+  WriteArray<uint64>(a, n, output);
+}
+
+void WireFormatLite::WriteSFixed32Array(const int32* a, int n,
+                                       io::CodedOutputStream* output) {
+  WriteArray<int32>(a, n, output);
+}
+
+void WireFormatLite::WriteSFixed64Array(const int64* a, int n,
+                                       io::CodedOutputStream* output) {
+  WriteArray<int64>(a, n, output);
+}
+
+void WireFormatLite::WriteBoolArray(const bool* a, int n,
+                                    io::CodedOutputStream* output) {
+  WriteArray<bool>(a, n, output);
+}
+
 void WireFormatLite::WriteInt32(int field_number, int32 value,
                                 io::CodedOutputStream* output) {
   WriteTag(field_number, WIRETYPE_VARINT, output);
@@ -476,17 +568,7 @@
                                             io::CodedOutputStream* output) {
   WriteTag(field_number, WIRETYPE_START_GROUP, output);
   const int size = value.GetCachedSize();
-<<<<<<< HEAD
-  uint8* target = output->GetDirectBufferForNBytesAndAdvance(size);
-  if (target != NULL) {
-    uint8* end = value.SerializeWithCachedSizesToArray(target);
-    GOOGLE_DCHECK_EQ(end - target, size);
-  } else {
-    value.SerializeWithCachedSizes(output);
-  }
-=======
   WriteSubMessageMaybeToArray(size, value, output);
->>>>>>> 1ee15bae
   WriteTag(field_number, WIRETYPE_END_GROUP, output);
 }
 
@@ -496,23 +578,10 @@
   WriteTag(field_number, WIRETYPE_LENGTH_DELIMITED, output);
   const int size = value.GetCachedSize();
   output->WriteVarint32(size);
-<<<<<<< HEAD
-  uint8* target = output->GetDirectBufferForNBytesAndAdvance(size);
-  if (target != NULL) {
-    uint8* end = value.SerializeWithCachedSizesToArray(target);
-    GOOGLE_DCHECK_EQ(end - target, size);
-  } else {
-    value.SerializeWithCachedSizes(output);
-  }
-}
-
-GOOGLE_ATTRIBUTE_ALWAYS_INLINE static bool ReadBytesToString(
-=======
   WriteSubMessageMaybeToArray(size, value, output);
 }
 
 PROTOBUF_ALWAYS_INLINE static bool ReadBytesToString(
->>>>>>> 1ee15bae
     io::CodedInputStream* input, string* value);
 inline static bool ReadBytesToString(io::CodedInputStream* input,
                                      string* value) {
@@ -566,8 +635,6 @@
   return true;
 }
 
-<<<<<<< HEAD
-=======
 // this code is deliberately written such that clang makes it into really
 // efficient SSE code.
 template<bool ZigZag, bool SignExtended, typename T>
@@ -746,7 +813,6 @@
 
 #endif
 
->>>>>>> 1ee15bae
 }  // namespace internal
 }  // namespace protobuf
 }  // namespace google
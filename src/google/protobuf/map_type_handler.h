// Protocol Buffers - Google's data interchange format
// Copyright 2008 Google Inc.  All rights reserved.
// https://developers.google.com/protocol-buffers/
//
// Redistribution and use in source and binary forms, with or without
// modification, are permitted provided that the following conditions are
// met:
//
//     * Redistributions of source code must retain the above copyright
// notice, this list of conditions and the following disclaimer.
//     * Redistributions in binary form must reproduce the above
// copyright notice, this list of conditions and the following disclaimer
// in the documentation and/or other materials provided with the
// distribution.
//     * Neither the name of Google Inc. nor the names of its
// contributors may be used to endorse or promote products derived from
// this software without specific prior written permission.
//
// THIS SOFTWARE IS PROVIDED BY THE COPYRIGHT HOLDERS AND CONTRIBUTORS
// "AS IS" AND ANY EXPRESS OR IMPLIED WARRANTIES, INCLUDING, BUT NOT
// LIMITED TO, THE IMPLIED WARRANTIES OF MERCHANTABILITY AND FITNESS FOR
// A PARTICULAR PURPOSE ARE DISCLAIMED. IN NO EVENT SHALL THE COPYRIGHT
// OWNER OR CONTRIBUTORS BE LIABLE FOR ANY DIRECT, INDIRECT, INCIDENTAL,
// SPECIAL, EXEMPLARY, OR CONSEQUENTIAL DAMAGES (INCLUDING, BUT NOT
// LIMITED TO, PROCUREMENT OF SUBSTITUTE GOODS OR SERVICES; LOSS OF USE,
// DATA, OR PROFITS; OR BUSINESS INTERRUPTION) HOWEVER CAUSED AND ON ANY
// THEORY OF LIABILITY, WHETHER IN CONTRACT, STRICT LIABILITY, OR TORT
// (INCLUDING NEGLIGENCE OR OTHERWISE) ARISING IN ANY WAY OUT OF THE USE
// OF THIS SOFTWARE, EVEN IF ADVISED OF THE POSSIBILITY OF SUCH DAMAGE.

#ifndef GOOGLE_PROTOBUF_MAP_TYPE_HANDLER_H__
#define GOOGLE_PROTOBUF_MAP_TYPE_HANDLER_H__

#include <google/protobuf/io/coded_stream.h>
#include <google/protobuf/arena.h>
#include <google/protobuf/arenastring.h>
#include <google/protobuf/parse_context.h>
#include <google/protobuf/wire_format_lite.h>

#ifdef SWIG
#error "You cannot SWIG proto headers"
#endif

namespace google {
namespace protobuf {
namespace internal {

// Used for compile time type selection. MapIf::type will be TrueType if Flag is
// true and FalseType otherwise.
template <bool Flag, typename TrueType, typename FalseType>
struct MapIf;

template <typename TrueType, typename FalseType>
struct MapIf<true, TrueType, FalseType> {
  typedef TrueType type;
};

template <typename TrueType, typename FalseType>
struct MapIf<false, TrueType, FalseType> {
  typedef FalseType type;
};

template <typename Type, bool is_arena_constructable>
class MapArenaMessageCreator {
 public:
  // Use arena to create message if Type is arena constructable. Otherwise,
  // create the message on heap.
  static inline Type* CreateMessage(Arena* arena);
};
template <typename Type>
class MapArenaMessageCreator<Type, true> {
 public:
  static inline Type* CreateMessage(Arena* arena) {
    return Arena::CreateMessage<Type>(arena);
  }
};
template <typename Type>
class MapArenaMessageCreator<Type, false> {
 public:
  static inline Type* CreateMessage(Arena* arena) {
    return Arena::Create<Type>(arena);
  }
};

// Define constants for given wire field type
template <WireFormatLite::FieldType field_type, typename Type>
class MapWireFieldTypeTraits {};

#define TYPE_TRAITS(FieldType, CType, WireFormatType, IsMessage, IsEnum)   \
  template <typename Type>                                                 \
  class MapWireFieldTypeTraits<WireFormatLite::TYPE_##FieldType, Type> {   \
   public:                                                                 \
    static const bool kIsMessage = IsMessage;                              \
    static const bool kIsEnum = IsEnum;                                    \
    typedef typename MapIf<kIsMessage, Type*, CType>::type TypeOnMemory;   \
    typedef typename MapIf<kIsEnum, int, Type>::type MapEntryAccessorType; \
    static const WireFormatLite::WireType kWireType =                      \
        WireFormatLite::WIRETYPE_##WireFormatType;                         \
  };

TYPE_TRAITS(MESSAGE, Type, LENGTH_DELIMITED, true, false)
TYPE_TRAITS(STRING, ArenaStringPtr, LENGTH_DELIMITED, false, false)
TYPE_TRAITS(BYTES, ArenaStringPtr, LENGTH_DELIMITED, false, false)
TYPE_TRAITS(INT64, int64_t, VARINT, false, false)
TYPE_TRAITS(UINT64, uint64_t, VARINT, false, false)
TYPE_TRAITS(INT32, int32_t, VARINT, false, false)
TYPE_TRAITS(UINT32, uint32_t, VARINT, false, false)
TYPE_TRAITS(SINT64, int64_t, VARINT, false, false)
TYPE_TRAITS(SINT32, int32_t, VARINT, false, false)
TYPE_TRAITS(ENUM, int, VARINT, false, true)
TYPE_TRAITS(DOUBLE, double, FIXED64, false, false)
TYPE_TRAITS(FLOAT, float, FIXED32, false, false)
TYPE_TRAITS(FIXED64, uint64_t, FIXED64, false, false)
TYPE_TRAITS(FIXED32, uint32_t, FIXED32, false, false)
TYPE_TRAITS(SFIXED64, int64_t, FIXED64, false, false)
TYPE_TRAITS(SFIXED32, int32_t, FIXED32, false, false)
TYPE_TRAITS(BOOL, bool, VARINT, false, false)

#undef TYPE_TRAITS

template <WireFormatLite::FieldType field_type, typename Type>
class MapTypeHandler {};

template <typename Type>
class MapTypeHandler<WireFormatLite::TYPE_MESSAGE, Type> {
 public:
  // Enum type cannot be used for MapTypeHandler::Read. Define a type which will
  // replace Enum with int.
  typedef typename MapWireFieldTypeTraits<WireFormatLite::TYPE_MESSAGE,
                                          Type>::MapEntryAccessorType
      MapEntryAccessorType;
  // Internal stored type in MapEntryLite for given wire field type.
  typedef typename MapWireFieldTypeTraits<WireFormatLite::TYPE_MESSAGE,
                                          Type>::TypeOnMemory TypeOnMemory;
  // Corresponding wire type for field type.
  static constexpr WireFormatLite::WireType kWireType =
      MapWireFieldTypeTraits<WireFormatLite::TYPE_MESSAGE, Type>::kWireType;
  // Whether wire type is for message.
  static constexpr bool kIsMessage =
      MapWireFieldTypeTraits<WireFormatLite::TYPE_MESSAGE, Type>::kIsMessage;
  // Whether wire type is for enum.
  static constexpr bool kIsEnum =
      MapWireFieldTypeTraits<WireFormatLite::TYPE_MESSAGE, Type>::kIsEnum;

  // Functions used in parsing and serialization. ===================
  static inline size_t ByteSize(const MapEntryAccessorType& value);
  static inline int GetCachedSize(const MapEntryAccessorType& value);
  static inline bool Read(io::CodedInputStream* input,
                          MapEntryAccessorType* value);
  static inline const char* Read(const char* ptr, ParseContext* ctx,
                                 MapEntryAccessorType* value);

  static inline uint8_t* Write(int field, const MapEntryAccessorType& value,
                               uint8_t* ptr, io::EpsCopyOutputStream* stream);

  // Functions to manipulate data on memory. ========================
  static inline const Type& GetExternalReference(const Type* value);
  static inline void DeleteNoArena(const Type* x);
  static inline void Merge(const Type& from, Type** to, Arena* arena);
  static inline void Clear(Type** value, Arena* arena);
  static constexpr TypeOnMemory Constinit();

  static inline Type* EnsureMutable(Type** value, Arena* arena);
  // SpaceUsedInMapEntry: Return bytes used by value in MapEntry, excluding
  // those already calculate in sizeof(MapField).
  static inline size_t SpaceUsedInMapEntryLong(const Type* value);
  // Return default instance if value is not initialized when calling const
  // reference accessor.
  static inline const Type& DefaultIfNotInitialized(const Type* value);
  // Check if all required fields have values set.
  static inline bool IsInitialized(Type* value);
};

#define MAP_HANDLER(FieldType)                                                 \
  template <typename Type>                                                     \
  class MapTypeHandler<WireFormatLite::TYPE_##FieldType, Type> {               \
   public:                                                                     \
    typedef typename MapWireFieldTypeTraits<WireFormatLite::TYPE_##FieldType,  \
                                            Type>::MapEntryAccessorType        \
        MapEntryAccessorType;                                                  \
    typedef typename MapWireFieldTypeTraits<WireFormatLite::TYPE_##FieldType,  \
                                            Type>::TypeOnMemory TypeOnMemory;  \
    static const WireFormatLite::WireType kWireType =                          \
        MapWireFieldTypeTraits<WireFormatLite::TYPE_##FieldType,               \
                               Type>::kWireType;                               \
    static const bool kIsMessage =                                             \
        MapWireFieldTypeTraits<WireFormatLite::TYPE_##FieldType,               \
                               Type>::kIsMessage;                              \
    static const bool kIsEnum =                                                \
        MapWireFieldTypeTraits<WireFormatLite::TYPE_##FieldType,               \
                               Type>::kIsEnum;                                 \
    static inline int ByteSize(const MapEntryAccessorType& value);             \
    static inline int GetCachedSize(const MapEntryAccessorType& value);        \
    static inline bool Read(io::CodedInputStream* input,                       \
                            MapEntryAccessorType* value);                      \
    static inline const char* Read(const char* begin, ParseContext* ctx,       \
                                   MapEntryAccessorType* value);               \
    static inline uint8_t* Write(int field, const MapEntryAccessorType& value, \
                                 uint8_t* ptr,                                 \
                                 io::EpsCopyOutputStream* stream);             \
    static inline const MapEntryAccessorType& GetExternalReference(            \
        const TypeOnMemory& value);                                            \
    static inline void DeleteNoArena(const TypeOnMemory& x);                   \
    static inline void Merge(const MapEntryAccessorType& from,                 \
                             TypeOnMemory* to, Arena* arena);                  \
    static inline void Clear(TypeOnMemory* value, Arena* arena);               \
    static inline size_t SpaceUsedInMapEntryLong(const TypeOnMemory& value);   \
    static inline const MapEntryAccessorType& DefaultIfNotInitialized(         \
        const TypeOnMemory& value);                                            \
    static inline bool IsInitialized(const TypeOnMemory& value);               \
    static void DeleteNoArena(TypeOnMemory& value);                            \
    static constexpr TypeOnMemory Constinit();                                 \
    static inline MapEntryAccessorType* EnsureMutable(TypeOnMemory* value,     \
                                                      Arena* arena);           \
  };
MAP_HANDLER(STRING)
MAP_HANDLER(BYTES)
MAP_HANDLER(INT64)
MAP_HANDLER(UINT64)
MAP_HANDLER(INT32)
MAP_HANDLER(UINT32)
MAP_HANDLER(SINT64)
MAP_HANDLER(SINT32)
MAP_HANDLER(ENUM)
MAP_HANDLER(DOUBLE)
MAP_HANDLER(FLOAT)
MAP_HANDLER(FIXED64)
MAP_HANDLER(FIXED32)
MAP_HANDLER(SFIXED64)
MAP_HANDLER(SFIXED32)
MAP_HANDLER(BOOL)
#undef MAP_HANDLER

template <typename Type>
inline size_t MapTypeHandler<WireFormatLite::TYPE_MESSAGE, Type>::ByteSize(
    const MapEntryAccessorType& value) {
  return WireFormatLite::MessageSizeNoVirtual(value);
}

#define GOOGLE_PROTOBUF_BYTE_SIZE(FieldType, DeclaredType)                     \
  template <typename Type>                                                     \
  inline int MapTypeHandler<WireFormatLite::TYPE_##FieldType, Type>::ByteSize( \
      const MapEntryAccessorType& value) {                                     \
    return static_cast<int>(WireFormatLite::DeclaredType##Size(value));        \
  }

GOOGLE_PROTOBUF_BYTE_SIZE(STRING, String)
GOOGLE_PROTOBUF_BYTE_SIZE(BYTES, Bytes)
GOOGLE_PROTOBUF_BYTE_SIZE(INT64, Int64)
GOOGLE_PROTOBUF_BYTE_SIZE(UINT64, UInt64)
GOOGLE_PROTOBUF_BYTE_SIZE(INT32, Int32)
GOOGLE_PROTOBUF_BYTE_SIZE(UINT32, UInt32)
GOOGLE_PROTOBUF_BYTE_SIZE(SINT64, SInt64)
GOOGLE_PROTOBUF_BYTE_SIZE(SINT32, SInt32)
GOOGLE_PROTOBUF_BYTE_SIZE(ENUM, Enum)

#undef GOOGLE_PROTOBUF_BYTE_SIZE

#define FIXED_BYTE_SIZE(FieldType, DeclaredType)                               \
  template <typename Type>                                                     \
  inline int MapTypeHandler<WireFormatLite::TYPE_##FieldType, Type>::ByteSize( \
      const MapEntryAccessorType& /* value */) {                               \
    return WireFormatLite::k##DeclaredType##Size;                              \
  }

FIXED_BYTE_SIZE(DOUBLE, Double)
FIXED_BYTE_SIZE(FLOAT, Float)
FIXED_BYTE_SIZE(FIXED64, Fixed64)
FIXED_BYTE_SIZE(FIXED32, Fixed32)
FIXED_BYTE_SIZE(SFIXED64, SFixed64)
FIXED_BYTE_SIZE(SFIXED32, SFixed32)
FIXED_BYTE_SIZE(BOOL, Bool)

#undef FIXED_BYTE_SIZE

template <typename Type>
inline int MapTypeHandler<WireFormatLite::TYPE_MESSAGE, Type>::GetCachedSize(
    const MapEntryAccessorType& value) {
  return static_cast<int>(WireFormatLite::LengthDelimitedSize(
      static_cast<size_t>(value.GetCachedSize())));
}

#define GET_CACHED_SIZE(FieldType, DeclaredType)                         \
  template <typename Type>                                               \
  inline int                                                             \
  MapTypeHandler<WireFormatLite::TYPE_##FieldType, Type>::GetCachedSize( \
      const MapEntryAccessorType& value) {                               \
    return static_cast<int>(WireFormatLite::DeclaredType##Size(value));  \
  }

GET_CACHED_SIZE(STRING, String)
GET_CACHED_SIZE(BYTES, Bytes)
GET_CACHED_SIZE(INT64, Int64)
GET_CACHED_SIZE(UINT64, UInt64)
GET_CACHED_SIZE(INT32, Int32)
GET_CACHED_SIZE(UINT32, UInt32)
GET_CACHED_SIZE(SINT64, SInt64)
GET_CACHED_SIZE(SINT32, SInt32)
GET_CACHED_SIZE(ENUM, Enum)

#undef GET_CACHED_SIZE

#define GET_FIXED_CACHED_SIZE(FieldType, DeclaredType)                   \
  template <typename Type>                                               \
  inline int                                                             \
  MapTypeHandler<WireFormatLite::TYPE_##FieldType, Type>::GetCachedSize( \
      const MapEntryAccessorType& /* value */) {                         \
    return WireFormatLite::k##DeclaredType##Size;                        \
  }

GET_FIXED_CACHED_SIZE(DOUBLE, Double)
GET_FIXED_CACHED_SIZE(FLOAT, Float)
GET_FIXED_CACHED_SIZE(FIXED64, Fixed64)
GET_FIXED_CACHED_SIZE(FIXED32, Fixed32)
GET_FIXED_CACHED_SIZE(SFIXED64, SFixed64)
GET_FIXED_CACHED_SIZE(SFIXED32, SFixed32)
GET_FIXED_CACHED_SIZE(BOOL, Bool)

#undef GET_FIXED_CACHED_SIZE

template <typename Type>
inline uint8_t* MapTypeHandler<WireFormatLite::TYPE_MESSAGE, Type>::Write(
    int field, const MapEntryAccessorType& value, uint8_t* ptr,
    io::EpsCopyOutputStream* stream) {
  ptr = stream->EnsureSpace(ptr);
  return WireFormatLite::InternalWriteMessage(
      field, value, value.GetCachedSize(), ptr, stream);
}

#define WRITE_METHOD(FieldType, DeclaredType)                     \
  template <typename Type>                                        \
  inline uint8_t*                                                 \
  MapTypeHandler<WireFormatLite::TYPE_##FieldType, Type>::Write(  \
      int field, const MapEntryAccessorType& value, uint8_t* ptr, \
      io::EpsCopyOutputStream* stream) {                          \
    ptr = stream->EnsureSpace(ptr);                               \
    return stream->Write##DeclaredType(field, value, ptr);        \
  }

WRITE_METHOD(STRING, String)
WRITE_METHOD(BYTES, Bytes)

#undef WRITE_METHOD
#define WRITE_METHOD(FieldType, DeclaredType)                               \
  template <typename Type>                                                  \
  inline uint8_t*                                                           \
  MapTypeHandler<WireFormatLite::TYPE_##FieldType, Type>::Write(            \
      int field, const MapEntryAccessorType& value, uint8_t* ptr,           \
      io::EpsCopyOutputStream* stream) {                                    \
    ptr = stream->EnsureSpace(ptr);                                         \
    return WireFormatLite::Write##DeclaredType##ToArray(field, value, ptr); \
  }

WRITE_METHOD(INT64, Int64)
WRITE_METHOD(UINT64, UInt64)
WRITE_METHOD(INT32, Int32)
WRITE_METHOD(UINT32, UInt32)
WRITE_METHOD(SINT64, SInt64)
WRITE_METHOD(SINT32, SInt32)
WRITE_METHOD(ENUM, Enum)
WRITE_METHOD(DOUBLE, Double)
WRITE_METHOD(FLOAT, Float)
WRITE_METHOD(FIXED64, Fixed64)
WRITE_METHOD(FIXED32, Fixed32)
WRITE_METHOD(SFIXED64, SFixed64)
WRITE_METHOD(SFIXED32, SFixed32)
WRITE_METHOD(BOOL, Bool)

#undef WRITE_METHOD

template <typename Type>
inline bool MapTypeHandler<WireFormatLite::TYPE_MESSAGE, Type>::Read(
    io::CodedInputStream* input, MapEntryAccessorType* value) {
  return WireFormatLite::ReadMessageNoVirtual(input, value);
}

template <typename Type>
inline bool MapTypeHandler<WireFormatLite::TYPE_STRING, Type>::Read(
    io::CodedInputStream* input, MapEntryAccessorType* value) {
  return WireFormatLite::ReadString(input, value);
}

template <typename Type>
inline bool MapTypeHandler<WireFormatLite::TYPE_BYTES, Type>::Read(
    io::CodedInputStream* input, MapEntryAccessorType* value) {
  return WireFormatLite::ReadBytes(input, value);
}

template <typename Type>
const char* MapTypeHandler<WireFormatLite::TYPE_MESSAGE, Type>::Read(
    const char* ptr, ParseContext* ctx, MapEntryAccessorType* value) {
  return ctx->ParseMessage(value, ptr);
}

template <typename Type>
const char* MapTypeHandler<WireFormatLite::TYPE_STRING, Type>::Read(
    const char* ptr, ParseContext* ctx, MapEntryAccessorType* value) {
  int size = ReadSize(&ptr);
  GOOGLE_PROTOBUF_PARSER_ASSERT(ptr);
  return ctx->ReadString(ptr, size, value);
}

template <typename Type>
const char* MapTypeHandler<WireFormatLite::TYPE_BYTES, Type>::Read(
    const char* ptr, ParseContext* ctx, MapEntryAccessorType* value) {
  int size = ReadSize(&ptr);
  GOOGLE_PROTOBUF_PARSER_ASSERT(ptr);
  return ctx->ReadString(ptr, size, value);
}

inline const char* ReadINT64(const char* ptr, int64_t* value) {
  return VarintParse(ptr, reinterpret_cast<uint64_t*>(value));
}
inline const char* ReadUINT64(const char* ptr, uint64_t* value) {
  return VarintParse(ptr, value);
}
inline const char* ReadINT32(const char* ptr, int32_t* value) {
  return VarintParse(ptr, reinterpret_cast<uint32_t*>(value));
}
inline const char* ReadUINT32(const char* ptr, uint32_t* value) {
  return VarintParse(ptr, value);
}
inline const char* ReadSINT64(const char* ptr, int64_t* value) {
  *value = ReadVarintZigZag64(&ptr);
  return ptr;
}
inline const char* ReadSINT32(const char* ptr, int32_t* value) {
  *value = ReadVarintZigZag32(&ptr);
  return ptr;
}
template <typename E>
inline const char* ReadENUM(const char* ptr, E* value) {
  *value = static_cast<E>(ReadVarint32(&ptr));
  return ptr;
}
inline const char* ReadBOOL(const char* ptr, bool* value) {
  *value = static_cast<bool>(ReadVarint32(&ptr));
  return ptr;
}

template <typename F>
inline const char* ReadUnaligned(const char* ptr, F* value) {
  *value = UnalignedLoad<F>(ptr);
  return ptr + sizeof(F);
}
inline const char* ReadFLOAT(const char* ptr, float* value) {
  return ReadUnaligned(ptr, value);
}
inline const char* ReadDOUBLE(const char* ptr, double* value) {
  return ReadUnaligned(ptr, value);
}
inline const char* ReadFIXED64(const char* ptr, uint64_t* value) {
  return ReadUnaligned(ptr, value);
}
inline const char* ReadFIXED32(const char* ptr, uint32_t* value) {
  return ReadUnaligned(ptr, value);
}
inline const char* ReadSFIXED64(const char* ptr, int64_t* value) {
  return ReadUnaligned(ptr, value);
}
inline const char* ReadSFIXED32(const char* ptr, int32_t* value) {
  return ReadUnaligned(ptr, value);
}

#define READ_METHOD(FieldType)                                              \
  template <typename Type>                                                  \
  inline bool MapTypeHandler<WireFormatLite::TYPE_##FieldType, Type>::Read( \
      io::CodedInputStream* input, MapEntryAccessorType* value) {           \
    return WireFormatLite::ReadPrimitive<TypeOnMemory,                      \
                                         WireFormatLite::TYPE_##FieldType>( \
        input, value);                                                      \
  }                                                                         \
  template <typename Type>                                                  \
  const char* MapTypeHandler<WireFormatLite::TYPE_##FieldType, Type>::Read( \
      const char* begin, ParseContext* ctx, MapEntryAccessorType* value) {  \
<<<<<<< HEAD
    (void) ctx;                                                             \
=======
    (void)ctx;                                                              \
>>>>>>> 1dc63ea5
    return Read##FieldType(begin, value);                                   \
  }

READ_METHOD(INT64)
READ_METHOD(UINT64)
READ_METHOD(INT32)
READ_METHOD(UINT32)
READ_METHOD(SINT64)
READ_METHOD(SINT32)
READ_METHOD(ENUM)
READ_METHOD(DOUBLE)
READ_METHOD(FLOAT)
READ_METHOD(FIXED64)
READ_METHOD(FIXED32)
READ_METHOD(SFIXED64)
READ_METHOD(SFIXED32)
READ_METHOD(BOOL)

#undef READ_METHOD

// Definition for message handler

template <typename Type>
inline const Type&
MapTypeHandler<WireFormatLite::TYPE_MESSAGE, Type>::GetExternalReference(
    const Type* value) {
  return *value;
}

template <typename Type>
inline size_t MapTypeHandler<WireFormatLite::TYPE_MESSAGE,
                             Type>::SpaceUsedInMapEntryLong(const Type* value) {
  return value->SpaceUsedLong();
}

template <typename Type>
inline void MapTypeHandler<WireFormatLite::TYPE_MESSAGE, Type>::Clear(
    Type** value, Arena* /* arena */) {
  if (*value != nullptr) (*value)->Clear();
}
template <typename Type>
inline void MapTypeHandler<WireFormatLite::TYPE_MESSAGE, Type>::Merge(
    const Type& from, Type** to, Arena* /* arena */) {
  (*to)->MergeFrom(from);
}

template <typename Type>
void MapTypeHandler<WireFormatLite::TYPE_MESSAGE, Type>::DeleteNoArena(
    const Type* ptr) {
  delete ptr;
}

template <typename Type>
constexpr auto MapTypeHandler<WireFormatLite::TYPE_MESSAGE, Type>::Constinit()
    -> TypeOnMemory {
  return nullptr;
}

template <typename Type>
inline Type* MapTypeHandler<WireFormatLite::TYPE_MESSAGE, Type>::EnsureMutable(
    Type** value, Arena* arena) {
  if (*value == nullptr) {
    *value = MapArenaMessageCreator<
        Type,
        Arena::is_arena_constructable<Type>::type::value>::CreateMessage(arena);
  }
  return *value;
}

template <typename Type>
inline const Type&
MapTypeHandler<WireFormatLite::TYPE_MESSAGE, Type>::DefaultIfNotInitialized(
    const Type* value) {
  return value != nullptr ? *value : *Type::internal_default_instance();
}

template <typename Type>
inline bool MapTypeHandler<WireFormatLite::TYPE_MESSAGE, Type>::IsInitialized(
    Type* value) {
  return value ? value->IsInitialized() : false;
}

// Definition for string/bytes handler

#define STRING_OR_BYTES_HANDLER_FUNCTIONS(FieldType)                          \
  template <typename Type>                                                    \
  inline const typename MapTypeHandler<WireFormatLite::TYPE_##FieldType,      \
                                       Type>::MapEntryAccessorType&           \
  MapTypeHandler<WireFormatLite::TYPE_##FieldType,                            \
                 Type>::GetExternalReference(const TypeOnMemory& value) {     \
    return value.Get();                                                       \
  }                                                                           \
  template <typename Type>                                                    \
  inline size_t                                                               \
  MapTypeHandler<WireFormatLite::TYPE_##FieldType,                            \
                 Type>::SpaceUsedInMapEntryLong(const TypeOnMemory& value) {  \
    return sizeof(value);                                                     \
  }                                                                           \
  template <typename Type>                                                    \
  inline void MapTypeHandler<WireFormatLite::TYPE_##FieldType, Type>::Clear(  \
      TypeOnMemory* value, Arena* /* arena */) {                              \
    value->ClearToEmpty();                                                    \
  }                                                                           \
  template <typename Type>                                                    \
  inline void MapTypeHandler<WireFormatLite::TYPE_##FieldType, Type>::Merge(  \
      const MapEntryAccessorType& from, TypeOnMemory* to, Arena* arena) {     \
    to->Set(from, arena);                                                     \
  }                                                                           \
  template <typename Type>                                                    \
  void MapTypeHandler<WireFormatLite::TYPE_##FieldType, Type>::DeleteNoArena( \
      TypeOnMemory& value) {                                                  \
    value.Destroy();                                                          \
  }                                                                           \
  template <typename Type>                                                    \
  constexpr auto                                                              \
  MapTypeHandler<WireFormatLite::TYPE_##FieldType, Type>::Constinit()         \
      ->TypeOnMemory {                                                        \
    return TypeOnMemory(&internal::fixed_address_empty_string,                \
                        ConstantInitialized{});                               \
  }                                                                           \
  template <typename Type>                                                    \
  inline typename MapTypeHandler<WireFormatLite::TYPE_##FieldType,            \
                                 Type>::MapEntryAccessorType*                 \
  MapTypeHandler<WireFormatLite::TYPE_##FieldType, Type>::EnsureMutable(      \
      TypeOnMemory* value, Arena* arena) {                                    \
    return value->Mutable(arena);                                             \
  }                                                                           \
  template <typename Type>                                                    \
  inline const typename MapTypeHandler<WireFormatLite::TYPE_##FieldType,      \
                                       Type>::MapEntryAccessorType&           \
  MapTypeHandler<WireFormatLite::TYPE_##FieldType,                            \
                 Type>::DefaultIfNotInitialized(const TypeOnMemory& value) {  \
    return value.Get();                                                       \
  }                                                                           \
  template <typename Type>                                                    \
  inline bool                                                                 \
  MapTypeHandler<WireFormatLite::TYPE_##FieldType, Type>::IsInitialized(      \
      const TypeOnMemory& /* value */) {                                      \
    return true;                                                              \
  }
STRING_OR_BYTES_HANDLER_FUNCTIONS(STRING)
STRING_OR_BYTES_HANDLER_FUNCTIONS(BYTES)
#undef STRING_OR_BYTES_HANDLER_FUNCTIONS

#define PRIMITIVE_HANDLER_FUNCTIONS(FieldType)                               \
  template <typename Type>                                                   \
  inline const typename MapTypeHandler<WireFormatLite::TYPE_##FieldType,     \
                                       Type>::MapEntryAccessorType&          \
  MapTypeHandler<WireFormatLite::TYPE_##FieldType,                           \
                 Type>::GetExternalReference(const TypeOnMemory& value) {    \
    return value;                                                            \
  }                                                                          \
  template <typename Type>                                                   \
  inline size_t MapTypeHandler<WireFormatLite::TYPE_##FieldType, Type>::     \
      SpaceUsedInMapEntryLong(const TypeOnMemory& /* value */) {             \
    return 0;                                                                \
  }                                                                          \
  template <typename Type>                                                   \
  inline void MapTypeHandler<WireFormatLite::TYPE_##FieldType, Type>::Clear( \
      TypeOnMemory* value, Arena* /* arena */) {                             \
    *value = 0;                                                              \
  }                                                                          \
  template <typename Type>                                                   \
  inline void MapTypeHandler<WireFormatLite::TYPE_##FieldType, Type>::Merge( \
      const MapEntryAccessorType& from, TypeOnMemory* to,                    \
      Arena* /* arena */) {                                                  \
    *to = from;                                                              \
  }                                                                          \
  template <typename Type>                                                   \
  inline void MapTypeHandler<WireFormatLite::TYPE_##FieldType,               \
                             Type>::DeleteNoArena(TypeOnMemory& /* x */) {}  \
  template <typename Type>                                                   \
  constexpr auto                                                             \
  MapTypeHandler<WireFormatLite::TYPE_##FieldType, Type>::Constinit()        \
      ->TypeOnMemory {                                                       \
    return 0;                                                                \
  }                                                                          \
  template <typename Type>                                                   \
  inline typename MapTypeHandler<WireFormatLite::TYPE_##FieldType,           \
                                 Type>::MapEntryAccessorType*                \
  MapTypeHandler<WireFormatLite::TYPE_##FieldType, Type>::EnsureMutable(     \
      TypeOnMemory* value, Arena* /* arena */) {                             \
    return value;                                                            \
  }                                                                          \
  template <typename Type>                                                   \
  inline const typename MapTypeHandler<WireFormatLite::TYPE_##FieldType,     \
                                       Type>::MapEntryAccessorType&          \
  MapTypeHandler<WireFormatLite::TYPE_##FieldType,                           \
                 Type>::DefaultIfNotInitialized(const TypeOnMemory& value) { \
    return value;                                                            \
  }                                                                          \
  template <typename Type>                                                   \
  inline bool                                                                \
  MapTypeHandler<WireFormatLite::TYPE_##FieldType, Type>::IsInitialized(     \
      const TypeOnMemory& /* value */) {                                     \
    return true;                                                             \
  }
PRIMITIVE_HANDLER_FUNCTIONS(INT64)
PRIMITIVE_HANDLER_FUNCTIONS(UINT64)
PRIMITIVE_HANDLER_FUNCTIONS(INT32)
PRIMITIVE_HANDLER_FUNCTIONS(UINT32)
PRIMITIVE_HANDLER_FUNCTIONS(SINT64)
PRIMITIVE_HANDLER_FUNCTIONS(SINT32)
PRIMITIVE_HANDLER_FUNCTIONS(ENUM)
PRIMITIVE_HANDLER_FUNCTIONS(DOUBLE)
PRIMITIVE_HANDLER_FUNCTIONS(FLOAT)
PRIMITIVE_HANDLER_FUNCTIONS(FIXED64)
PRIMITIVE_HANDLER_FUNCTIONS(FIXED32)
PRIMITIVE_HANDLER_FUNCTIONS(SFIXED64)
PRIMITIVE_HANDLER_FUNCTIONS(SFIXED32)
PRIMITIVE_HANDLER_FUNCTIONS(BOOL)
#undef PRIMITIVE_HANDLER_FUNCTIONS

// Functions for operating on a map entry using type handlers.
//
// Does not contain any representation (this class is not intended to be
// instantiated).
template <typename Key, typename Value, WireFormatLite::FieldType kKeyFieldType,
          WireFormatLite::FieldType kValueFieldType>
struct MapEntryFuncs {
  typedef MapTypeHandler<kKeyFieldType, Key> KeyTypeHandler;
  typedef MapTypeHandler<kValueFieldType, Value> ValueTypeHandler;
  enum : int {
    kKeyFieldNumber = 1,
    kValueFieldNumber = 2
  };

  static uint8_t* InternalSerialize(int field_number, const Key& key,
                                    const Value& value, uint8_t* ptr,
                                    io::EpsCopyOutputStream* stream) {
    ptr = stream->EnsureSpace(ptr);
    ptr = WireFormatLite::WriteTagToArray(
        field_number, WireFormatLite::WIRETYPE_LENGTH_DELIMITED, ptr);
    ptr = io::CodedOutputStream::WriteVarint32ToArray(GetCachedSize(key, value),
                                                      ptr);

    ptr = KeyTypeHandler::Write(kKeyFieldNumber, key, ptr, stream);
    return ValueTypeHandler::Write(kValueFieldNumber, value, ptr, stream);
  }

  static size_t ByteSizeLong(const Key& key, const Value& value) {
    // Tags for key and value will both be one byte (field numbers 1 and 2).
    size_t inner_length =
        2 + KeyTypeHandler::ByteSize(key) + ValueTypeHandler::ByteSize(value);
    return inner_length + io::CodedOutputStream::VarintSize32(
                              static_cast<uint32_t>(inner_length));
  }

  static int GetCachedSize(const Key& key, const Value& value) {
    // Tags for key and value will both be one byte (field numbers 1 and 2).
    return 2 + KeyTypeHandler::GetCachedSize(key) +
           ValueTypeHandler::GetCachedSize(value);
  }
};

}  // namespace internal
}  // namespace protobuf
}  // namespace google

#endif  // GOOGLE_PROTOBUF_MAP_TYPE_HANDLER_H__<|MERGE_RESOLUTION|>--- conflicted
+++ resolved
@@ -395,7 +395,7 @@
 template <typename Type>
 const char* MapTypeHandler<WireFormatLite::TYPE_STRING, Type>::Read(
     const char* ptr, ParseContext* ctx, MapEntryAccessorType* value) {
-  int size = ReadSize(&ptr);
+  int size = static_cast<int>(ReadSize(&ptr));
   GOOGLE_PROTOBUF_PARSER_ASSERT(ptr);
   return ctx->ReadString(ptr, size, value);
 }
@@ -403,7 +403,7 @@
 template <typename Type>
 const char* MapTypeHandler<WireFormatLite::TYPE_BYTES, Type>::Read(
     const char* ptr, ParseContext* ctx, MapEntryAccessorType* value) {
-  int size = ReadSize(&ptr);
+  int size = static_cast<int>(ReadSize(&ptr));
   GOOGLE_PROTOBUF_PARSER_ASSERT(ptr);
   return ctx->ReadString(ptr, size, value);
 }
@@ -473,11 +473,7 @@
   template <typename Type>                                                  \
   const char* MapTypeHandler<WireFormatLite::TYPE_##FieldType, Type>::Read( \
       const char* begin, ParseContext* ctx, MapEntryAccessorType* value) {  \
-<<<<<<< HEAD
-    (void) ctx;                                                             \
-=======
     (void)ctx;                                                              \
->>>>>>> 1dc63ea5
     return Read##FieldType(begin, value);                                   \
   }
 

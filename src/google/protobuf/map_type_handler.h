--- conflicted
+++ resolved
@@ -32,7 +32,6 @@
 #define GOOGLE_PROTOBUF_TYPE_HANDLER_H__
 
 #include <google/protobuf/arena.h>
-#include <google/protobuf/generated_message_util.h>
 #include <google/protobuf/wire_format_lite_inl.h>
 
 #ifdef SWIG
@@ -77,7 +76,7 @@
 template <typename Type>
 class MapValueInitializer<false, Type> {
  public:
-  static inline void Initialize(Type& value, int default_enum_value) {}
+  static inline void Initialize(Type& /* value */, int /* default_enum_value */) {}
 };
 
 template <typename Type, bool is_arena_constructable>
@@ -162,7 +161,7 @@
       MapWireFieldTypeTraits<WireFormatLite::TYPE_MESSAGE, Type>::kIsEnum;
 
   // Functions used in parsing and serialization. ===================
-  static inline int ByteSize(const MapEntryAccessorType& value);
+  static inline size_t ByteSize(const MapEntryAccessorType& value);
   static inline int GetCachedSize(const MapEntryAccessorType& value);
   static inline bool Read(io::CodedInputStream* input,
                           MapEntryAccessorType* value);
@@ -170,7 +169,7 @@
                            io::CodedOutputStream* output);
   static inline uint8* WriteToArray(int field,
                                     const MapEntryAccessorType& value,
-                                    uint8* output);
+                                    uint8* target);
 
   // Functions to manipulate data on memory. ========================
   static inline const Type& GetExternalReference(const Type* value);
@@ -187,9 +186,9 @@
   static inline Type* EnsureMutable(Type** value, Arena* arena);
   // SpaceUsedInMapEntry: Return bytes used by value in MapEntry, excluding
   // those already calculate in sizeof(MapField).
-  static inline int SpaceUsedInMapEntry(const Type* value);
+  static inline size_t SpaceUsedInMapEntryLong(const Type* value);
   // Return bytes used by value in Map.
-  static inline int SpaceUsedInMap(const Type& value);
+  static inline size_t SpaceUsedInMapLong(const Type& value);
   // Assign default value to given instance.
   static inline void AssignDefaultValue(Type** value);
   // Return default instance if value is not initialized when calling const
@@ -226,11 +225,7 @@
                              io::CodedOutputStream* output);                  \
     static inline uint8* WriteToArray(int field,                              \
                                       const MapEntryAccessorType& value,      \
-<<<<<<< HEAD
-                                      uint8* output);                         \
-=======
                                       uint8* target);                         \
->>>>>>> 1ee15bae
     static inline const MapEntryAccessorType& GetExternalReference(           \
         const TypeOnMemory& value);                                           \
     static inline void DeleteNoArena(const TypeOnMemory& x);                  \
@@ -240,15 +235,9 @@
     static inline void ClearMaybeByDefaultEnum(TypeOnMemory* value,           \
                                                Arena* arena,                  \
                                                int default_enum);             \
-<<<<<<< HEAD
-    static inline int SpaceUsedInMapEntry(const TypeOnMemory& value);         \
-    static inline int SpaceUsedInMap(const TypeOnMemory& value);              \
-    static inline int SpaceUsedInMap(const string& value);                    \
-=======
     static inline size_t SpaceUsedInMapEntryLong(const TypeOnMemory& value);  \
     static inline size_t SpaceUsedInMapLong(const TypeOnMemory& value);       \
     static inline size_t SpaceUsedInMapLong(const std::string& value);             \
->>>>>>> 1ee15bae
     static inline void AssignDefaultValue(TypeOnMemory* value);               \
     static inline const MapEntryAccessorType& DefaultIfNotInitialized(        \
         const TypeOnMemory& value, const TypeOnMemory& default_value);        \
@@ -280,7 +269,7 @@
 #undef MAP_HANDLER
 
 template <typename Type>
-inline int
+inline size_t
 MapTypeHandler<WireFormatLite::TYPE_MESSAGE, Type>::ByteSize(
     const MapEntryAccessorType& value) {
   return WireFormatLite::MessageSizeNoVirtual(value);
@@ -290,7 +279,7 @@
   template <typename Type>                                                     \
   inline int MapTypeHandler<WireFormatLite::TYPE_##FieldType, Type>::ByteSize( \
       const MapEntryAccessorType& value) {                                     \
-    return WireFormatLite::DeclaredType##Size(value);                          \
+    return static_cast<int>(WireFormatLite::DeclaredType##Size(value));        \
   }
 
 GOOGLE_PROTOBUF_BYTE_SIZE(STRING, String)
@@ -308,7 +297,7 @@
 #define FIXED_BYTE_SIZE(FieldType, DeclaredType)                               \
   template <typename Type>                                                     \
   inline int MapTypeHandler<WireFormatLite::TYPE_##FieldType, Type>::ByteSize( \
-      const MapEntryAccessorType& value) {                                     \
+      const MapEntryAccessorType& /* value */) {                               \
     return WireFormatLite::k##DeclaredType##Size;                              \
   }
 
@@ -326,7 +315,9 @@
 inline int
 MapTypeHandler<WireFormatLite::TYPE_MESSAGE, Type>::GetCachedSize(
     const MapEntryAccessorType& value) {
-  return WireFormatLite::LengthDelimitedSize(value.GetCachedSize());
+  return static_cast<int>(
+      WireFormatLite::LengthDelimitedSize(
+          static_cast<size_t>(value.GetCachedSize())));
 }
 
 #define GET_CACHED_SIZE(FieldType, DeclaredType)                         \
@@ -334,7 +325,7 @@
   inline int                                                             \
   MapTypeHandler<WireFormatLite::TYPE_##FieldType, Type>::GetCachedSize( \
       const MapEntryAccessorType& value) {                               \
-    return WireFormatLite::DeclaredType##Size(value);                    \
+    return static_cast<int>(WireFormatLite::DeclaredType##Size(value));  \
   }
 
 GET_CACHED_SIZE(STRING, String)
@@ -353,7 +344,7 @@
   template <typename Type>                                               \
   inline int                                                             \
   MapTypeHandler<WireFormatLite::TYPE_##FieldType, Type>::GetCachedSize( \
-      const MapEntryAccessorType& value) {                               \
+      const MapEntryAccessorType& /* value */) {                         \
     return WireFormatLite::k##DeclaredType##Size;                        \
   }
 
@@ -375,16 +366,9 @@
 }
 
 template <typename Type>
-<<<<<<< HEAD
-inline uint8*
-MapTypeHandler<WireFormatLite::TYPE_MESSAGE, Type>::WriteToArray(
-    int field, const MapEntryAccessorType& value, uint8* output) {
-  return WireFormatLite::WriteMessageToArray(field, value, output);
-=======
 inline uint8* MapTypeHandler<WireFormatLite::TYPE_MESSAGE, Type>::WriteToArray(
     int field, const MapEntryAccessorType& value, uint8* target) {
   return WireFormatLite::InternalWriteMessageToArray(field, value, target);
->>>>>>> 1ee15bae
 }
 
 #define WRITE_METHOD(FieldType, DeclaredType)                                  \
@@ -397,13 +381,8 @@
   template <typename Type>                                                     \
   inline uint8*                                                                \
   MapTypeHandler<WireFormatLite::TYPE_##FieldType, Type>::WriteToArray(        \
-<<<<<<< HEAD
-      int field, const MapEntryAccessorType& value, uint8* output) {           \
-    return WireFormatLite::Write##DeclaredType##ToArray(field, value, output); \
-=======
       int field, const MapEntryAccessorType& value, uint8* target) {           \
     return WireFormatLite::Write##DeclaredType##ToArray(field, value, target); \
->>>>>>> 1ee15bae
   }
 
 WRITE_METHOD(STRING  , String)
@@ -479,34 +458,33 @@
 }
 
 template <typename Type>
-inline int
-MapTypeHandler<WireFormatLite::TYPE_MESSAGE,
-                        Type>::SpaceUsedInMapEntry(const Type* value) {
-  return value->SpaceUsed();
-}
-
-template <typename Type>
-int MapTypeHandler<WireFormatLite::TYPE_MESSAGE, Type>::SpaceUsedInMap(
+inline size_t MapTypeHandler<WireFormatLite::TYPE_MESSAGE,
+                             Type>::SpaceUsedInMapEntryLong(const Type* value) {
+  return value->SpaceUsedLong();
+}
+
+template <typename Type>
+size_t MapTypeHandler<WireFormatLite::TYPE_MESSAGE, Type>::SpaceUsedInMapLong(
     const Type& value) {
-  return value.SpaceUsed();
+  return value.SpaceUsedLong();
 }
 
 template <typename Type>
 inline void MapTypeHandler<WireFormatLite::TYPE_MESSAGE, Type>::Clear(
-    Type** value, Arena* arena) {
+    Type** value, Arena* /* arena */) {
   if (*value != NULL) (*value)->Clear();
 }
 template <typename Type>
 inline void
 MapTypeHandler<WireFormatLite::TYPE_MESSAGE,
                         Type>::ClearMaybeByDefaultEnum(Type** value,
-                                                       Arena* arena,
-                                                       int default_enum_value) {
+                                                       Arena* /* arena */,
+                                                       int /* default_enum_value */) {
   if (*value != NULL) (*value)->Clear();
 }
 template <typename Type>
 inline void MapTypeHandler<WireFormatLite::TYPE_MESSAGE, Type>::Merge(
-    const Type& from, Type** to, Arena* arena) {
+    const Type& from, Type** to, Arena* /* arena */) {
   (*to)->MergeFrom(from);
 }
 
@@ -519,20 +497,20 @@
 template <typename Type>
 inline void MapTypeHandler<WireFormatLite::TYPE_MESSAGE,
                                     Type>::AssignDefaultValue(Type** value) {
-  *value = const_cast<Type*>(&Type::default_instance());
+  *value = const_cast<Type*>(Type::internal_default_instance());
 }
 
 template <typename Type>
 inline void MapTypeHandler<WireFormatLite::TYPE_MESSAGE,
                                     Type>::Initialize(Type** x,
-                                                      Arena* arena) {
+                                                      Arena* /* arena */) {
   *x = NULL;
 }
 
 template <typename Type>
 inline void MapTypeHandler<WireFormatLite::TYPE_MESSAGE, Type>::
-    InitializeMaybeByDefaultEnum(Type** x, int default_enum_value,
-                                 Arena* arena) {
+    InitializeMaybeByDefaultEnum(Type** x, int /* default_enum_value */,
+                                 Arena* /* arena */) {
   *x = NULL;
 }
 
@@ -562,92 +540,6 @@
 
 // Definition for string/bytes handler
 
-<<<<<<< HEAD
-#define STRING_OR_BYTES_HANDLER_FUNCTIONS(FieldType)                           \
-  template <typename Type>                                                     \
-  inline const typename MapTypeHandler<WireFormatLite::TYPE_##FieldType,       \
-                                       Type>::MapEntryAccessorType&            \
-  MapTypeHandler<WireFormatLite::TYPE_##FieldType,                             \
-                 Type>::GetExternalReference(const TypeOnMemory& value) {      \
-    return value.Get(&::google::protobuf::internal::GetEmptyString());                   \
-  }                                                                            \
-  template <typename Type>                                                     \
-  inline int                                                                   \
-  MapTypeHandler<WireFormatLite::TYPE_##FieldType, Type>::SpaceUsedInMapEntry( \
-      const TypeOnMemory& value) {                                             \
-    return sizeof(value);                                                      \
-  }                                                                            \
-  template <typename Type>                                                     \
-  inline int MapTypeHandler<WireFormatLite::TYPE_##FieldType,                  \
-                            Type>::SpaceUsedInMap(const TypeOnMemory& value) { \
-    return sizeof(value);                                                      \
-  }                                                                            \
-  template <typename Type>                                                     \
-  inline int MapTypeHandler<WireFormatLite::TYPE_##FieldType,                  \
-                            Type>::SpaceUsedInMap(const string& value) {       \
-    return sizeof(value);                                                      \
-  }                                                                            \
-  template <typename Type>                                                     \
-  inline void MapTypeHandler<WireFormatLite::TYPE_##FieldType, Type>::Clear(   \
-      TypeOnMemory* value, Arena* arena) {                                     \
-    value->ClearToEmpty(&::google::protobuf::internal::GetEmptyString(), arena);         \
-  }                                                                            \
-  template <typename Type>                                                     \
-  inline void                                                                  \
-  MapTypeHandler<WireFormatLite::TYPE_##FieldType,                             \
-                 Type>::ClearMaybeByDefaultEnum(TypeOnMemory* value,           \
-                                                Arena* arena,                  \
-                                                int default_enum) {            \
-    Clear(value, arena);                                                       \
-  }                                                                            \
-  template <typename Type>                                                     \
-  inline void MapTypeHandler<WireFormatLite::TYPE_##FieldType, Type>::Merge(   \
-      const MapEntryAccessorType& from, TypeOnMemory* to, Arena* arena) {      \
-    to->Set(&::google::protobuf::internal::GetEmptyString(), from, arena);               \
-  }                                                                            \
-  template <typename Type>                                                     \
-  void MapTypeHandler<WireFormatLite::TYPE_##FieldType, Type>::DeleteNoArena(  \
-      TypeOnMemory& value) {                                                   \
-    value.DestroyNoArena(&::google::protobuf::internal::GetEmptyString());               \
-  }                                                                            \
-  template <typename Type>                                                     \
-  inline void MapTypeHandler<WireFormatLite::TYPE_##FieldType,                 \
-                             Type>::AssignDefaultValue(TypeOnMemory* value) {} \
-  template <typename Type>                                                     \
-  inline void                                                                  \
-  MapTypeHandler<WireFormatLite::TYPE_##FieldType, Type>::Initialize(          \
-      TypeOnMemory* value, Arena* arena) {                                     \
-    value->UnsafeSetDefault(&::google::protobuf::internal::GetEmptyString());            \
-  }                                                                            \
-  template <typename Type>                                                     \
-  inline void                                                                  \
-  MapTypeHandler<WireFormatLite::TYPE_##FieldType,                             \
-                 Type>::InitializeMaybeByDefaultEnum(TypeOnMemory* value,      \
-                                                     int default_enum_value,   \
-                                                     Arena* arena) {           \
-    Initialize(value, arena);                                                  \
-  }                                                                            \
-  template <typename Type>                                                     \
-  inline typename MapTypeHandler<WireFormatLite::TYPE_##FieldType,             \
-                                 Type>::MapEntryAccessorType*                  \
-  MapTypeHandler<WireFormatLite::TYPE_##FieldType, Type>::EnsureMutable(       \
-      TypeOnMemory* value, Arena* arena) {                                     \
-    return value->Mutable(&::google::protobuf::internal::GetEmptyString(), arena);       \
-  }                                                                            \
-  template <typename Type>                                                     \
-  inline const typename MapTypeHandler<WireFormatLite::TYPE_##FieldType,       \
-                                       Type>::MapEntryAccessorType&            \
-  MapTypeHandler<WireFormatLite::TYPE_##FieldType,                             \
-                 Type>::DefaultIfNotInitialized(const TypeOnMemory& value,     \
-                                                const TypeOnMemory&            \
-                                                    default_value) {           \
-    return value.Get(&::google::protobuf::internal::GetEmptyString());                   \
-  }                                                                            \
-  template <typename Type>                                                     \
-  inline bool MapTypeHandler<WireFormatLite::TYPE_##FieldType,                 \
-                             Type>::IsInitialized(const TypeOnMemory& value) { \
-    return true;                                                               \
-=======
 #define STRING_OR_BYTES_HANDLER_FUNCTIONS(FieldType)                          \
   template <typename Type>                                                    \
   inline const typename MapTypeHandler<WireFormatLite::TYPE_##FieldType,      \
@@ -731,7 +623,6 @@
   MapTypeHandler<WireFormatLite::TYPE_##FieldType, Type>::IsInitialized(      \
       const TypeOnMemory& /* value */) {                                      \
     return true;                                                              \
->>>>>>> 1ee15bae
   }
 STRING_OR_BYTES_HANDLER_FUNCTIONS(STRING)
 STRING_OR_BYTES_HANDLER_FUNCTIONS(BYTES)
@@ -746,59 +637,58 @@
     return value;                                                              \
   }                                                                            \
   template <typename Type>                                                     \
-  inline int                                                                   \
-  MapTypeHandler<WireFormatLite::TYPE_##FieldType, Type>::SpaceUsedInMapEntry( \
-      const TypeOnMemory& value) {                                             \
+  inline size_t                                                                \
+  MapTypeHandler<WireFormatLite::TYPE_##FieldType,                             \
+                 Type>::SpaceUsedInMapEntryLong(const TypeOnMemory& /* value */) {   \
     return 0;                                                                  \
   }                                                                            \
   template <typename Type>                                                     \
-  inline int MapTypeHandler<WireFormatLite::TYPE_##FieldType,                  \
-                            Type>::SpaceUsedInMap(const TypeOnMemory& value) { \
+  inline size_t                                                                \
+  MapTypeHandler<WireFormatLite::TYPE_##FieldType, Type>::SpaceUsedInMapLong(  \
+      const TypeOnMemory& /* value */) {                                       \
     return sizeof(Type);                                                       \
   }                                                                            \
   template <typename Type>                                                     \
   inline void MapTypeHandler<WireFormatLite::TYPE_##FieldType, Type>::Clear(   \
-      TypeOnMemory* value, Arena* arena) {                                     \
+      TypeOnMemory* value, Arena* /* arena */) {                               \
     *value = 0;                                                                \
   }                                                                            \
   template <typename Type>                                                     \
-  inline void                                                                  \
-  MapTypeHandler<WireFormatLite::TYPE_##FieldType,                             \
-                 Type>::ClearMaybeByDefaultEnum(TypeOnMemory* value,           \
-                                                Arena* arena,                  \
-                                                int default_enum_value) {      \
+  inline void MapTypeHandler<WireFormatLite::TYPE_##FieldType, Type>::         \
+      ClearMaybeByDefaultEnum(TypeOnMemory* value, Arena* /* arena */,         \
+                              int default_enum_value) {                        \
     *value = static_cast<TypeOnMemory>(default_enum_value);                    \
   }                                                                            \
   template <typename Type>                                                     \
   inline void MapTypeHandler<WireFormatLite::TYPE_##FieldType, Type>::Merge(   \
-      const MapEntryAccessorType& from, TypeOnMemory* to, Arena* arena) {      \
+      const MapEntryAccessorType& from, TypeOnMemory* to,                      \
+      Arena* /* arena */) {                                                    \
     *to = from;                                                                \
   }                                                                            \
   template <typename Type>                                                     \
   inline void MapTypeHandler<WireFormatLite::TYPE_##FieldType,                 \
-                             Type>::DeleteNoArena(TypeOnMemory& x) {}          \
+                             Type>::DeleteNoArena(TypeOnMemory& /* x */) {}    \
   template <typename Type>                                                     \
   inline void MapTypeHandler<WireFormatLite::TYPE_##FieldType,                 \
-                             Type>::AssignDefaultValue(TypeOnMemory* value) {} \
+                             Type>::AssignDefaultValue(TypeOnMemory* /* value */) {} \
   template <typename Type>                                                     \
   inline void                                                                  \
   MapTypeHandler<WireFormatLite::TYPE_##FieldType, Type>::Initialize(          \
-      TypeOnMemory* value, Arena* arena) {                                     \
+      TypeOnMemory* value, Arena* /* arena */) {                               \
     *value = 0;                                                                \
   }                                                                            \
   template <typename Type>                                                     \
-  inline void                                                                  \
-  MapTypeHandler<WireFormatLite::TYPE_##FieldType,                             \
-                 Type>::InitializeMaybeByDefaultEnum(TypeOnMemory* value,      \
-                                                     int default_enum_value,   \
-                                                     Arena* arena) {           \
+  inline void MapTypeHandler<WireFormatLite::TYPE_##FieldType, Type>::         \
+      InitializeMaybeByDefaultEnum(TypeOnMemory* value,                        \
+                                   int default_enum_value,                     \
+                                   Arena* /* arena */) {                       \
     *value = static_cast<TypeOnMemory>(default_enum_value);                    \
   }                                                                            \
   template <typename Type>                                                     \
   inline typename MapTypeHandler<WireFormatLite::TYPE_##FieldType,             \
                                  Type>::MapEntryAccessorType*                  \
   MapTypeHandler<WireFormatLite::TYPE_##FieldType, Type>::EnsureMutable(       \
-      TypeOnMemory* value, Arena* arena) {                                     \
+      TypeOnMemory* value, Arena* /* arena */) {                               \
     return value;                                                              \
   }                                                                            \
   template <typename Type>                                                     \
@@ -807,12 +697,12 @@
   MapTypeHandler<WireFormatLite::TYPE_##FieldType,                             \
                  Type>::DefaultIfNotInitialized(const TypeOnMemory& value,     \
                                                 const TypeOnMemory&            \
-                                                    default_value) {           \
+                                                   /* default_value */) {      \
     return value;                                                              \
   }                                                                            \
   template <typename Type>                                                     \
   inline bool MapTypeHandler<WireFormatLite::TYPE_##FieldType,                 \
-                             Type>::IsInitialized(const TypeOnMemory& value) { \
+                             Type>::IsInitialized(const TypeOnMemory& /* value */) { \
     return true;                                                               \
   }
 PRIMITIVE_HANDLER_FUNCTIONS(INT64)

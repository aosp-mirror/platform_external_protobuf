--- conflicted
+++ resolved
@@ -473,11 +473,7 @@
   template <typename Type>                                                  \
   const char* MapTypeHandler<WireFormatLite::TYPE_##FieldType, Type>::Read( \
       const char* begin, ParseContext* ctx, MapEntryAccessorType* value) {  \
-<<<<<<< HEAD
-    (void) ctx;                                                             \
-=======
     (void)ctx;                                                              \
->>>>>>> fb6f8da0
     return Read##FieldType(begin, value);                                   \
   }
 

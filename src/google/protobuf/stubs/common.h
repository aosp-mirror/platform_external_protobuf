--- conflicted
+++ resolved
@@ -82,11 +82,7 @@
 
 // The current version, represented as a single integer to make comparison
 // easier:  major * 10^6 + minor * 10^3 + micro
-<<<<<<< HEAD
-#define GOOGLE_PROTOBUF_VERSION 3015000
-=======
 #define GOOGLE_PROTOBUF_VERSION 3015001
->>>>>>> 052dc799
 
 // A suffix string for alpha, beta or rc releases. Empty for stable releases.
 #define GOOGLE_PROTOBUF_VERSION_SUFFIX ""

// Protocol Buffers - Google's data interchange format
// Copyright 2008 Google Inc.  All rights reserved.
// https://developers.google.com/protocol-buffers/
//
// Redistribution and use in source and binary forms, with or without
// modification, are permitted provided that the following conditions are
// met:
//
//     * Redistributions of source code must retain the above copyright
// notice, this list of conditions and the following disclaimer.
//     * Redistributions in binary form must reproduce the above
// copyright notice, this list of conditions and the following disclaimer
// in the documentation and/or other materials provided with the
// distribution.
//     * Neither the name of Google Inc. nor the names of its
// contributors may be used to endorse or promote products derived from
// this software without specific prior written permission.
//
// THIS SOFTWARE IS PROVIDED BY THE COPYRIGHT HOLDERS AND CONTRIBUTORS
// "AS IS" AND ANY EXPRESS OR IMPLIED WARRANTIES, INCLUDING, BUT NOT
// LIMITED TO, THE IMPLIED WARRANTIES OF MERCHANTABILITY AND FITNESS FOR
// A PARTICULAR PURPOSE ARE DISCLAIMED. IN NO EVENT SHALL THE COPYRIGHT
// OWNER OR CONTRIBUTORS BE LIABLE FOR ANY DIRECT, INDIRECT, INCIDENTAL,
// SPECIAL, EXEMPLARY, OR CONSEQUENTIAL DAMAGES (INCLUDING, BUT NOT
// LIMITED TO, PROCUREMENT OF SUBSTITUTE GOODS OR SERVICES; LOSS OF USE,
// DATA, OR PROFITS; OR BUSINESS INTERRUPTION) HOWEVER CAUSED AND ON ANY
// THEORY OF LIABILITY, WHETHER IN CONTRACT, STRICT LIABILITY, OR TORT
// (INCLUDING NEGLIGENCE OR OTHERWISE) ARISING IN ANY WAY OUT OF THE USE
// OF THIS SOFTWARE, EVEN IF ADVISED OF THE POSSIBILITY OF SUCH DAMAGE.

// Author: kenton@google.com (Kenton Varda)
//  Based on original Protocol Buffers design by
//  Sanjay Ghemawat, Jeff Dean, and others.
//
// Defines an implementation of Message which can emulate types which are not
// known at compile-time.

#ifndef GOOGLE_PROTOBUF_DYNAMIC_MESSAGE_H__
#define GOOGLE_PROTOBUF_DYNAMIC_MESSAGE_H__

#include <memory>
<<<<<<< HEAD
#ifndef _SHARED_PTR_H
#include <google/protobuf/stubs/shared_ptr.h>
#endif

#include <google/protobuf/message.h>
=======
#include <vector>

#include <google/protobuf/message.h>
#include <google/protobuf/stubs/mutex.h>
#include <google/protobuf/repeated_field.h>
>>>>>>> 1ee15bae
#include <google/protobuf/stubs/common.h>

#ifdef SWIG
#error "You cannot SWIG proto headers"
#endif

#include <google/protobuf/port_def.inc>

namespace google {
namespace protobuf {

// Defined in other files.
class Descriptor;        // descriptor.h
class DescriptorPool;    // descriptor.h

// Constructs implementations of Message which can emulate types which are not
// known at compile-time.
//
// Sometimes you want to be able to manipulate protocol types that you don't
// know about at compile time.  It would be nice to be able to construct
// a Message object which implements the message type given by any arbitrary
// Descriptor.  DynamicMessage provides this.
//
// As it turns out, a DynamicMessage needs to construct extra
// information about its type in order to operate.  Most of this information
// can be shared between all DynamicMessages of the same type.  But, caching
// this information in some sort of global map would be a bad idea, since
// the cached information for a particular descriptor could outlive the
// descriptor itself.  To avoid this problem, DynamicMessageFactory
// encapsulates this "cache".  All DynamicMessages of the same type created
// from the same factory will share the same support data.  Any Descriptors
// used with a particular factory must outlive the factory.
class PROTOBUF_EXPORT DynamicMessageFactory : public MessageFactory {
 public:
  // Construct a DynamicMessageFactory that will search for extensions in
  // the DescriptorPool in which the extendee is defined.
  DynamicMessageFactory();

  // Construct a DynamicMessageFactory that will search for extensions in
  // the given DescriptorPool.
  //
  // DEPRECATED:  Use CodedInputStream::SetExtensionRegistry() to tell the
  //   parser to look for extensions in an alternate pool.  However, note that
  //   this is almost never what you want to do.  Almost all users should use
  //   the zero-arg constructor.
  DynamicMessageFactory(const DescriptorPool* pool);

  ~DynamicMessageFactory();

  // Call this to tell the DynamicMessageFactory that if it is given a
  // Descriptor d for which:
  //   d->file()->pool() == DescriptorPool::generated_pool(),
  // then it should delegate to MessageFactory::generated_factory() instead
  // of constructing a dynamic implementation of the message.  In theory there
  // is no down side to doing this, so it may become the default in the future.
  void SetDelegateToGeneratedFactory(bool enable) {
    delegate_to_generated_factory_ = enable;
  }

  // implements MessageFactory ---------------------------------------

  // Given a Descriptor, constructs the default (prototype) Message of that
  // type.  You can then call that message's New() method to construct a
  // mutable message of that type.
  //
  // Calling this method twice with the same Descriptor returns the same
  // object.  The returned object remains property of the factory and will
  // be destroyed when the factory is destroyed.  Also, any objects created
  // by calling the prototype's New() method share some data with the
  // prototype, so these must be destroyed before the DynamicMessageFactory
  // is destroyed.
  //
  // The given descriptor must outlive the returned message, and hence must
  // outlive the DynamicMessageFactory.
  //
  // The method is thread-safe.
  const Message* GetPrototype(const Descriptor* type) override;

 private:
  const DescriptorPool* pool_;
  bool delegate_to_generated_factory_;

  // This struct just contains a hash_map.  We can't #include <hash_map> from
  // this header due to hacks needed for hash_map portability in the open source
  // release.  Namely, stubs/hash.h, which defines hash_map portably, is not a
  // public header (for good reason), but dynamic_message.h is, and public
  // headers may only #include other public headers.
  struct PrototypeMap;
  std::unique_ptr<PrototypeMap> prototypes_;
  mutable internal::WrappedMutex prototypes_mutex_;

  friend class DynamicMessage;
  const Message* GetPrototypeNoLock(const Descriptor* type);

  // Construct default oneof instance for reflection usage if oneof
  // is defined.
  static void ConstructDefaultOneofInstance(const Descriptor* type,
                                            const int offsets[],
                                            void* default_oneof_instance);
  // Delete default oneof instance. Called by ~DynamicMessageFactory.
  static void DeleteDefaultOneofInstance(const Descriptor* type,
                                         const int offsets[],
                                         void* default_oneof_instance);

  GOOGLE_DISALLOW_EVIL_CONSTRUCTORS(DynamicMessageFactory);
};

<<<<<<< HEAD
=======
// Helper for computing a sorted list of map entries via reflection.
class PROTOBUF_EXPORT DynamicMapSorter {
 public:
  static std::vector<const Message*> Sort(const Message& message,
                                          int map_size,
                                          const Reflection* reflection,
                                          const FieldDescriptor* field) {
    std::vector<const Message*> result(static_cast<size_t>(map_size));
    const RepeatedPtrField<Message>& map_field =
        reflection->GetRepeatedPtrField<Message>(message, field);
    size_t i = 0;
    for (RepeatedPtrField<Message>::const_pointer_iterator it =
             map_field.pointer_begin(); it != map_field.pointer_end(); ) {
      result[i++] = *it++;
    }
    GOOGLE_DCHECK_EQ(result.size(), i);
    MapEntryMessageComparator comparator(field->message_type());
    std::stable_sort(result.begin(), result.end(), comparator);
    // Complain if the keys aren't in ascending order.
#ifndef NDEBUG
    for (size_t j = 1; j < static_cast<size_t>(map_size); j++) {
      if (!comparator(result[j - 1], result[j])) {
        GOOGLE_LOG(ERROR) << (comparator(result[j], result[j - 1]) ?
                      "internal error in map key sorting" :
                      "map keys are not unique");
      }
    }
#endif
    return result;
  }

 private:
  class PROTOBUF_EXPORT MapEntryMessageComparator {
   public:
    explicit MapEntryMessageComparator(const Descriptor* descriptor)
        : field_(descriptor->field(0)) {}

    bool operator()(const Message* a, const Message* b) {
      const Reflection* reflection = a->GetReflection();
      switch (field_->cpp_type()) {
        case FieldDescriptor::CPPTYPE_BOOL: {
          bool first = reflection->GetBool(*a, field_);
          bool second = reflection->GetBool(*b, field_);
          return first < second;
        }
        case FieldDescriptor::CPPTYPE_INT32: {
          int32 first = reflection->GetInt32(*a, field_);
          int32 second = reflection->GetInt32(*b, field_);
          return first < second;
        }
        case FieldDescriptor::CPPTYPE_INT64: {
          int64 first = reflection->GetInt64(*a, field_);
          int64 second = reflection->GetInt64(*b, field_);
          return first < second;
        }
        case FieldDescriptor::CPPTYPE_UINT32: {
          uint32 first = reflection->GetUInt32(*a, field_);
          uint32 second = reflection->GetUInt32(*b, field_);
          return first < second;
        }
        case FieldDescriptor::CPPTYPE_UINT64: {
          uint64 first = reflection->GetUInt64(*a, field_);
          uint64 second = reflection->GetUInt64(*b, field_);
          return first < second;
        }
        case FieldDescriptor::CPPTYPE_STRING: {
          std::string first = reflection->GetString(*a, field_);
          std::string second = reflection->GetString(*b, field_);
          return first < second;
        }
        default:
          GOOGLE_LOG(DFATAL) << "Invalid key for map field.";
          return true;
      }
    }

   private:
    const FieldDescriptor* field_;
  };
};

>>>>>>> 1ee15bae
}  // namespace protobuf
}  // namespace google

#include <google/protobuf/port_undef.inc>

#endif  // GOOGLE_PROTOBUF_DYNAMIC_MESSAGE_H__<|MERGE_RESOLUTION|>--- conflicted
+++ resolved
@@ -38,20 +38,13 @@
 #ifndef GOOGLE_PROTOBUF_DYNAMIC_MESSAGE_H__
 #define GOOGLE_PROTOBUF_DYNAMIC_MESSAGE_H__
 
+#include <algorithm>
 #include <memory>
-<<<<<<< HEAD
-#ifndef _SHARED_PTR_H
-#include <google/protobuf/stubs/shared_ptr.h>
-#endif
-
-#include <google/protobuf/message.h>
-=======
 #include <vector>
 
 #include <google/protobuf/message.h>
 #include <google/protobuf/stubs/mutex.h>
 #include <google/protobuf/repeated_field.h>
->>>>>>> 1ee15bae
 #include <google/protobuf/stubs/common.h>
 
 #ifdef SWIG
@@ -149,18 +142,16 @@
   // Construct default oneof instance for reflection usage if oneof
   // is defined.
   static void ConstructDefaultOneofInstance(const Descriptor* type,
-                                            const int offsets[],
+                                            const uint32 offsets[],
                                             void* default_oneof_instance);
   // Delete default oneof instance. Called by ~DynamicMessageFactory.
   static void DeleteDefaultOneofInstance(const Descriptor* type,
-                                         const int offsets[],
-                                         void* default_oneof_instance);
+                                         const uint32 offsets[],
+                                         const void* default_oneof_instance);
 
   GOOGLE_DISALLOW_EVIL_CONSTRUCTORS(DynamicMessageFactory);
 };
 
-<<<<<<< HEAD
-=======
 // Helper for computing a sorted list of map entries via reflection.
 class PROTOBUF_EXPORT DynamicMapSorter {
  public:
@@ -242,7 +233,6 @@
   };
 };
 
->>>>>>> 1ee15bae
 }  // namespace protobuf
 }  // namespace google
 

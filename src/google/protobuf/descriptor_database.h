--- conflicted
+++ resolved
@@ -102,19 +102,12 @@
   //
   // This method has a default implementation that always returns
   // false.
-<<<<<<< HEAD
-  virtual bool FindAllExtensionNumbers(const string& /* extendee_type */,
-                                       vector<int>* /* output */) {
-=======
   virtual bool FindAllExtensionNumbers(const std::string& /* extendee_type */,
                                        std::vector<int>* /* output */) {
->>>>>>> 1ee15bae
     return false;
   }
 
 
-<<<<<<< HEAD
-=======
   // Finds the file names and appends them to the output in an
   // undefined order. This method is best-effort: it's not guaranteed that the
   // database will find all files. Returns true if the database supports
@@ -127,7 +120,6 @@
     return false;
   }
 
->>>>>>> 1ee15bae
  private:
   GOOGLE_DISALLOW_EVIL_CONSTRUCTORS(DescriptorDatabase);
 };
@@ -174,17 +166,11 @@
                                 FileDescriptorProto* output) override;
   bool FindFileContainingExtension(const std::string& containing_type,
                                    int field_number,
-<<<<<<< HEAD
-                                   FileDescriptorProto* output);
-  bool FindAllExtensionNumbers(const string& extendee_type,
-                               vector<int>* output);
-=======
                                    FileDescriptorProto* output) override;
   bool FindAllExtensionNumbers(const std::string& extendee_type,
                                std::vector<int>* output) override;
 
   bool FindAllFileNames(std::vector<std::string>* output) override;
->>>>>>> 1ee15bae
 
  private:
   // So that it can use DescriptorIndex.
@@ -205,18 +191,6 @@
     bool AddExtension(const FieldDescriptorProto& field,
                       Value value);
 
-<<<<<<< HEAD
-    Value FindFile(const string& filename);
-    Value FindSymbol(const string& name);
-    Value FindExtension(const string& containing_type, int field_number);
-    bool FindAllExtensionNumbers(const string& containing_type,
-                                 vector<int>* output);
-
-   private:
-    map<string, Value> by_name_;
-    map<string, Value> by_symbol_;
-    map<pair<string, int>, Value> by_extension_;
-=======
     Value FindFile(const std::string& filename);
     Value FindSymbol(const std::string& name);
     Value FindExtension(const std::string& containing_type, int field_number);
@@ -228,7 +202,6 @@
     std::map<std::string, Value> by_name_;
     std::map<std::string, Value> by_symbol_;
     std::map<std::pair<std::string, int>, Value> by_extension_;
->>>>>>> 1ee15bae
 
     // Invariant:  The by_symbol_ map does not contain any symbols which are
     // prefixes of other symbols in the map.  For example, "foo.bar" is a
@@ -283,13 +256,8 @@
 
     // Find the last entry in the by_symbol_ map whose key is less than or
     // equal to the given name.
-<<<<<<< HEAD
-    typename map<string, Value>::iterator FindLastLessOrEqual(
-        const string& name);
-=======
     typename std::map<std::string, Value>::iterator FindLastLessOrEqual(
         const std::string& name);
->>>>>>> 1ee15bae
 
     // True if either the arguments are equal or super_symbol identifies a
     // parent symbol of sub_symbol (e.g. "foo.bar" is a parent of
@@ -303,7 +271,7 @@
 
 
   DescriptorIndex<const FileDescriptorProto*> index_;
-  vector<const FileDescriptorProto*> files_to_delete_;
+  std::vector<const FileDescriptorProto*> files_to_delete_;
 
   // If file is non-NULL, copy it into *output and return true, otherwise
   // return false.
@@ -346,23 +314,18 @@
                                 FileDescriptorProto* output) override;
   bool FindFileContainingExtension(const std::string& containing_type,
                                    int field_number,
-<<<<<<< HEAD
-                                   FileDescriptorProto* output);
-  bool FindAllExtensionNumbers(const string& extendee_type,
-                               vector<int>* output);
-=======
                                    FileDescriptorProto* output) override;
   bool FindAllExtensionNumbers(const std::string& extendee_type,
                                std::vector<int>* output) override;
->>>>>>> 1ee15bae
-
- private:
-  SimpleDescriptorDatabase::DescriptorIndex<pair<const void*, int> > index_;
-  vector<void*> files_to_delete_;
+
+ private:
+  SimpleDescriptorDatabase::DescriptorIndex<std::pair<const void*, int> >
+      index_;
+  std::vector<void*> files_to_delete_;
 
   // If encoded_file.first is non-NULL, parse the data into *output and return
   // true, otherwise return false.
-  bool MaybeParse(pair<const void*, int> encoded_file,
+  bool MaybeParse(std::pair<const void*, int> encoded_file,
                   FileDescriptorProto* output);
 
   GOOGLE_DISALLOW_EVIL_CONSTRUCTORS(EncodedDescriptorDatabase);
@@ -381,15 +344,9 @@
                                 FileDescriptorProto* output) override;
   bool FindFileContainingExtension(const std::string& containing_type,
                                    int field_number,
-<<<<<<< HEAD
-                                   FileDescriptorProto* output);
-  bool FindAllExtensionNumbers(const string& extendee_type,
-                               vector<int>* output);
-=======
                                    FileDescriptorProto* output) override;
   bool FindAllExtensionNumbers(const std::string& extendee_type,
                                std::vector<int>* output) override;
->>>>>>> 1ee15bae
 
  private:
   const DescriptorPool& pool_;
@@ -406,14 +363,9 @@
   // Merge more than two databases.  The sources remain property of the caller.
   // The vector may be deleted after the constructor returns but the
   // DescriptorDatabases need to stick around.
-<<<<<<< HEAD
-  explicit MergedDescriptorDatabase(const vector<DescriptorDatabase*>& sources);
-  ~MergedDescriptorDatabase();
-=======
   explicit MergedDescriptorDatabase(
       const std::vector<DescriptorDatabase*>& sources);
   ~MergedDescriptorDatabase() override;
->>>>>>> 1ee15bae
 
   // implements DescriptorDatabase -----------------------------------
   bool FindFileByName(const std::string& filename,
@@ -425,17 +377,12 @@
                                    FileDescriptorProto* output) override;
   // Merges the results of calling all databases. Returns true iff any
   // of the databases returned true.
-<<<<<<< HEAD
-  bool FindAllExtensionNumbers(const string& extendee_type,
-                               vector<int>* output);
-=======
   bool FindAllExtensionNumbers(const std::string& extendee_type,
                                std::vector<int>* output) override;
->>>>>>> 1ee15bae
-
-
- private:
-  vector<DescriptorDatabase*> sources_;
+
+
+ private:
+  std::vector<DescriptorDatabase*> sources_;
   GOOGLE_DISALLOW_EVIL_CONSTRUCTORS(MergedDescriptorDatabase);
 };
 

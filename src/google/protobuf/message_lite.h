--- conflicted
+++ resolved
@@ -39,21 +39,6 @@
 #ifndef GOOGLE_PROTOBUF_MESSAGE_LITE_H__
 #define GOOGLE_PROTOBUF_MESSAGE_LITE_H__
 
-<<<<<<< HEAD
-#include <google/protobuf/stubs/common.h>
-
-
-namespace google {
-namespace protobuf {
-  class Arena;
-namespace io {
-  class CodedInputStream;
-  class CodedOutputStream;
-  class ZeroCopyInputStream;
-  class ZeroCopyOutputStream;
-}
-
-=======
 #include <climits>
 #include <string>
 #include <google/protobuf/stubs/common.h>
@@ -174,7 +159,6 @@
 
 }  // namespace internal
 
->>>>>>> 1ee15bae
 // Interface to light weight protocol messages.
 //
 // This interface is implemented by all protocol message objects.  Non-lite
@@ -201,7 +185,7 @@
 class PROTOBUF_EXPORT MessageLite {
  public:
   inline MessageLite() {}
-  virtual ~MessageLite();
+  virtual ~MessageLite() {}
 
   // Basic Operations ------------------------------------------------
 
@@ -219,24 +203,19 @@
   // Get the arena, if any, associated with this message. Virtual method
   // required for generic operations but most arena-related operations should
   // use the GetArenaNoVirtual() generated-code method. Default implementation
-<<<<<<< HEAD
-  // to reduce code size by avoiding the need for per-type implementations when
-  // types do not implement arena support.
-  virtual ::google::protobuf::Arena* GetArena() const { return NULL; }
-=======
   // to reduce code size by avoiding the need for per-type implementations
   // when types do not implement arena support.
   virtual Arena* GetArena() const { return NULL; }
->>>>>>> 1ee15bae
-
-  // Get a pointer that may be equal to this message's arena, or may not be. If
-  // the value returned by this method is equal to some arena pointer, then this
-  // message is on that arena; however, if this message is on some arena, this
-  // method may or may not return that arena's pointer. As a tradeoff, this
-  // method may be more efficient than GetArena(). The intent is to allow
-  // underlying representations that use e.g. tagged pointers to sometimes store
-  // the arena pointer directly, and sometimes in a more indirect way, and allow
-  // a fastpath comparison against the arena pointer when it's easy to obtain.
+
+  // Get a pointer that may be equal to this message's arena, or may not be.
+  // If the value returned by this method is equal to some arena pointer, then
+  // this message is on that arena; however, if this message is on some arena,
+  // this method may or may not return that arena's pointer. As a tradeoff,
+  // this method may be more efficient than GetArena(). The intent is to allow
+  // underlying representations that use e.g. tagged pointers to sometimes
+  // store the arena pointer directly, and sometimes in a more indirect way,
+  // and allow a fastpath comparison against the arena pointer when it's easy
+  // to obtain.
   virtual void* GetMaybeArenaPointer() const { return GetArena(); }
 
   // Clear all fields of the message and set them to their default values.
@@ -254,19 +233,20 @@
   // for full messages.  See message.h.
   virtual std::string InitializationErrorString() const;
 
-  // If |other| is the exact same class as this, calls MergeFrom().  Otherwise,
+  // If |other| is the exact same class as this, calls MergeFrom(). Otherwise,
   // results are undefined (probably crash).
   virtual void CheckTypeAndMergeFrom(const MessageLite& other) = 0;
 
   // Parsing ---------------------------------------------------------
   // Methods for parsing in protocol buffer format.  Most of these are
-  // just simple wrappers around MergeFromCodedStream().  Clear() will be called
-  // before merging the input.
-
-  // Fill the message with a protocol buffer parsed from the given input stream.
-  // Returns false on a read error or if the input is in the wrong format.  A
-  // successful return does not indicate the entire input is consumed, ensure
-  // you call ConsumedEntireMessage() to check that if applicable.
+  // just simple wrappers around MergeFromCodedStream().  Clear() will be
+  // called before merging the input.
+
+  // Fill the message with a protocol buffer parsed from the given input
+  // stream. Returns false on a read error or if the input is in the wrong
+  // format.  A successful return does not indicate the entire input is
+  // consumed, ensure you call ConsumedEntireMessage() to check that if
+  // applicable.
   bool ParseFromCodedStream(io::CodedInputStream* input);
   // Like ParseFromCodedStream(), but accepts messages that are missing
   // required fields.
@@ -377,14 +357,10 @@
   bool AppendPartialToString(std::string* output) const;
 
   // Computes the serialized size of the message.  This recursively calls
-  // ByteSize() on all embedded messages.  If a subclass does not override
-  // this, it MUST override SetCachedSize().
+  // ByteSizeLong() on all embedded messages.
   //
-  // ByteSize() is generally linear in the number of fields defined for the
+  // ByteSizeLong() is generally linear in the number of fields defined for the
   // proto.
-<<<<<<< HEAD
-  virtual int ByteSize() const = 0;
-=======
   virtual size_t ByteSizeLong() const = 0;
 
   // Legacy ByteSize() API.
@@ -392,17 +368,23 @@
   int ByteSize() const {
     return internal::ToIntSize(ByteSizeLong());
   }
->>>>>>> 1ee15bae
-
-  // Serializes the message without recomputing the size.  The message must
-  // not have changed since the last call to ByteSize(); if it has, the results
-  // are undefined.
+
+  // Serializes the message without recomputing the size.  The message must not
+  // have changed since the last call to ByteSize(), and the value returned by
+  // ByteSize must be non-negative.  Otherwise the results are undefined.
   virtual void SerializeWithCachedSizes(
-      io::CodedOutputStream* output) const = 0;
+      io::CodedOutputStream* output) const;
+
+  // Functions below here are not part of the public interface.  It isn't
+  // enforced, but they should be treated as private, and will be private
+  // at some future time.  Unfortunately the implementation of the "friend"
+  // keyword in GCC is broken at the moment, but we expect it will be fixed.
 
   // Like SerializeWithCachedSizes, but writes directly to *target, returning
   // a pointer to the byte immediately after the last byte written.  "target"
-  // must point at a byte array of at least ByteSize() bytes.
+  // must point at a byte array of at least ByteSize() bytes.  Whether to use
+  // deterministic serialization, e.g., maps in sorted order, is determined by
+  // CodedOutputStream::IsDefaultSerializationDeterministic().
   virtual uint8* SerializeWithCachedSizesToArray(uint8* target) const;
 
   // Returns the result of the last call to ByteSize().  An embedded message's
@@ -418,12 +400,6 @@
   // method.)
   virtual int GetCachedSize() const = 0;
 
-<<<<<<< HEAD
- private:
-  GOOGLE_DISALLOW_EVIL_CONSTRUCTORS(MessageLite);
-};
-
-=======
 #if GOOGLE_PROTOBUF_ENABLE_EXPERIMENTAL_PARSER
   virtual internal::ParseFunc _ParseFunc() const {
     GOOGLE_LOG(FATAL) << "Type " << GetTypeName()
@@ -539,7 +515,6 @@
          ((flags & kMergePartial) || IsInitializedWithErrors());
 }
 
->>>>>>> 1ee15bae
 }  // namespace protobuf
 }  // namespace google
 

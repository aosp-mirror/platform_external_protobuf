// Protocol Buffers - Google's data interchange format
// Copyright 2008 Google Inc.  All rights reserved.
// https://developers.google.com/protocol-buffers/
//
// Redistribution and use in source and binary forms, with or without
// modification, are permitted provided that the following conditions are
// met:
//
//     * Redistributions of source code must retain the above copyright
// notice, this list of conditions and the following disclaimer.
//     * Redistributions in binary form must reproduce the above
// copyright notice, this list of conditions and the following disclaimer
// in the documentation and/or other materials provided with the
// distribution.
//     * Neither the name of Google Inc. nor the names of its
// contributors may be used to endorse or promote products derived from
// this software without specific prior written permission.
//
// THIS SOFTWARE IS PROVIDED BY THE COPYRIGHT HOLDERS AND CONTRIBUTORS
// "AS IS" AND ANY EXPRESS OR IMPLIED WARRANTIES, INCLUDING, BUT NOT
// LIMITED TO, THE IMPLIED WARRANTIES OF MERCHANTABILITY AND FITNESS FOR
// A PARTICULAR PURPOSE ARE DISCLAIMED. IN NO EVENT SHALL THE COPYRIGHT
// OWNER OR CONTRIBUTORS BE LIABLE FOR ANY DIRECT, INDIRECT, INCIDENTAL,
// SPECIAL, EXEMPLARY, OR CONSEQUENTIAL DAMAGES (INCLUDING, BUT NOT
// LIMITED TO, PROCUREMENT OF SUBSTITUTE GOODS OR SERVICES; LOSS OF USE,
// DATA, OR PROFITS; OR BUSINESS INTERRUPTION) HOWEVER CAUSED AND ON ANY
// THEORY OF LIABILITY, WHETHER IN CONTRACT, STRICT LIABILITY, OR TORT
// (INCLUDING NEGLIGENCE OR OTHERWISE) ARISING IN ANY WAY OUT OF THE USE
// OF THIS SOFTWARE, EVEN IF ADVISED OF THE POSSIBILITY OF SUCH DAMAGE.

// Author: kenton@google.com (Kenton Varda)
//  Based on original Protocol Buffers design by
//  Sanjay Ghemawat, Jeff Dean, and others.
//
// TODO(kenton):  Improve this unittest to bring it up to the standards of
//   other proto2 unittests.

#include "google/protobuf/repeated_field.h"

#include <algorithm>
#include <cstdlib>
#include <iterator>
#include <limits>
#include <list>
#include <sstream>
#include <string>
#include <type_traits>
#include <vector>

#include <gmock/gmock.h>
#include <gtest/gtest.h>
#include "google/protobuf/stubs/logging.h"
#include "absl/numeric/bits.h"
#include "absl/strings/cord.h"
#include "absl/strings/str_cat.h"
#include "google/protobuf/unittest.pb.h"


// Must be included last.
#include "google/protobuf/port_def.inc"

namespace google {
namespace protobuf {
namespace {

using ::protobuf_unittest::TestAllTypes;
using ::testing::AllOf;
using ::testing::ElementsAre;
using ::testing::Ge;
using ::testing::Le;

TEST(RepeatedField, ConstInit) {
  PROTOBUF_CONSTINIT static RepeatedField<int> field{};  // NOLINT
  EXPECT_TRUE(field.empty());
}

// Test operations on a small RepeatedField.
TEST(RepeatedField, Small) {
  RepeatedField<int> field;

  EXPECT_TRUE(field.empty());
  EXPECT_EQ(field.size(), 0);

  field.Add(5);

  EXPECT_FALSE(field.empty());
  EXPECT_EQ(field.size(), 1);
  EXPECT_EQ(field.Get(0), 5);
  EXPECT_EQ(field.at(0), 5);

  field.Add(42);

  EXPECT_FALSE(field.empty());
  EXPECT_EQ(field.size(), 2);
  EXPECT_EQ(field.Get(0), 5);
  EXPECT_EQ(field.at(0), 5);
  EXPECT_EQ(field.Get(1), 42);
  EXPECT_EQ(field.at(1), 42);

  field.Set(1, 23);

  EXPECT_FALSE(field.empty());
  EXPECT_EQ(field.size(), 2);
  EXPECT_EQ(field.Get(0), 5);
  EXPECT_EQ(field.at(0), 5);
  EXPECT_EQ(field.Get(1), 23);
  EXPECT_EQ(field.at(1), 23);

  field.at(1) = 25;

  EXPECT_FALSE(field.empty());
  EXPECT_EQ(field.size(), 2);
  EXPECT_EQ(field.Get(0), 5);
  EXPECT_EQ(field.at(0), 5);
  EXPECT_EQ(field.Get(1), 25);
  EXPECT_EQ(field.at(1), 25);

  field.RemoveLast();

  EXPECT_FALSE(field.empty());
  EXPECT_EQ(field.size(), 1);
  EXPECT_EQ(field.Get(0), 5);
  EXPECT_EQ(field.at(0), 5);

  field.Clear();

  EXPECT_TRUE(field.empty());
  EXPECT_EQ(field.size(), 0);
  // Additional bytes are for 'struct Rep' header.
  int expected_usage =
      (sizeof(Arena*) > sizeof(int) ? sizeof(Arena*) / sizeof(int) : 3) *
          sizeof(int) +
      sizeof(Arena*);
  EXPECT_GE(field.SpaceUsedExcludingSelf(), expected_usage);
}


// Test operations on a RepeatedField which is large enough to allocate a
// separate array.
TEST(RepeatedField, Large) {
  RepeatedField<int> field;

  for (int i = 0; i < 16; i++) {
    field.Add(i * i);
  }

  EXPECT_FALSE(field.empty());
  EXPECT_EQ(field.size(), 16);

  for (int i = 0; i < 16; i++) {
    EXPECT_EQ(field.Get(i), i * i);
  }

  int expected_usage = 16 * sizeof(int);
  EXPECT_GE(field.SpaceUsedExcludingSelf(), expected_usage);
}

template <typename Rep>
void CheckAllocationSizes(bool is_ptr) {
  using T = typename Rep::value_type;
  // Use a large initial block to make the checks below easier to predict.
  std::string buf(1 << 20, 0);

  Arena arena(&buf[0], buf.size());
  auto* rep = Arena::CreateMessage<Rep>(&arena);
  size_t prev = arena.SpaceUsed();

  for (int i = 0; i < 100; ++i) {
    rep->Add(T{});
    if (sizeof(void*) == 8) {
      // For RepeatedPtrField we also allocate the T in the arena.
      // Subtract those from the count.
      size_t new_used = arena.SpaceUsed() - (is_ptr ? sizeof(T) * (i + 1) : 0);
      size_t last_alloc = new_used - prev;
      prev = new_used;

      // When we actually allocated something, check the size.
      if (last_alloc != 0) {
        // Must be `>= 16`, as expected by the Arena.
        ASSERT_GE(last_alloc, 16);
        // Must be of a power of two.
        size_t log2 = absl::bit_width(last_alloc) - 1;
        ASSERT_EQ((1 << log2), last_alloc);
      }

      // The byte size must be a multiple of 8.
      ASSERT_EQ(rep->Capacity() * sizeof(T) % 8, 0);
    }
  }
}

TEST(RepeatedField, ArenaAllocationSizesMatchExpectedValues) {
  // RepeatedField guarantees that in 64-bit mode we never allocate anything
  // smaller than 16 bytes from an arena.
  // This is important to avoid a branch in the reallocation path.
  // This is also important because allocating anything less would be wasting
  // memory.
  // If the allocation size is wrong, ReturnArrayMemory will GOOGLE_ABSL_DCHECK.
  CheckAllocationSizes<RepeatedField<bool>>(false);
  CheckAllocationSizes<RepeatedField<uint32_t>>(false);
  CheckAllocationSizes<RepeatedField<uint64_t>>(false);
}

template <typename Rep>
void CheckNaturalGrowthOnArenasReuseBlocks(bool is_ptr) {
  Arena arena;
  std::vector<Rep*> values;
  using T = typename Rep::value_type;

  static constexpr int kNumFields = 100;
  static constexpr int kNumElems = 1000;
  for (int i = 0; i < kNumFields; ++i) {
    values.push_back(Arena::CreateMessage<Rep>(&arena));
    auto& field = *values.back();
    for (int j = 0; j < kNumElems; ++j) {
      field.Add(T{});
    }
  }

  size_t used_bytes_if_reusing =
      values.size() * values[0]->Capacity() * (is_ptr ? sizeof(T*) : sizeof(T));
  // Use a 2% slack for other overhead.
  // If we were not reusing the blocks, the actual value would be ~2x the
  // expected.
  EXPECT_THAT(
      arena.SpaceUsed() - (is_ptr ? sizeof(T) * kNumElems * kNumFields : 0),
      AllOf(Ge(used_bytes_if_reusing), Le(1.02 * used_bytes_if_reusing)));
}

TEST(RepeatedField, NaturalGrowthOnArenasReuseBlocks) {
  CheckNaturalGrowthOnArenasReuseBlocks<RepeatedField<int>>(false);
}

// Test swapping between various types of RepeatedFields.
TEST(RepeatedField, SwapSmallSmall) {
  RepeatedField<int> field1;
  RepeatedField<int> field2;

  field1.Add(5);
  field1.Add(42);

  EXPECT_FALSE(field1.empty());
  EXPECT_EQ(field1.size(), 2);
  EXPECT_EQ(field1.Get(0), 5);
  EXPECT_EQ(field1.Get(1), 42);

  EXPECT_TRUE(field2.empty());
  EXPECT_EQ(field2.size(), 0);

  field1.Swap(&field2);

  EXPECT_TRUE(field1.empty());
  EXPECT_EQ(field1.size(), 0);

  EXPECT_FALSE(field2.empty());
  EXPECT_EQ(field2.size(), 2);
  EXPECT_EQ(field2.Get(0), 5);
  EXPECT_EQ(field2.Get(1), 42);
}

TEST(RepeatedField, SwapLargeSmall) {
  RepeatedField<int> field1;
  RepeatedField<int> field2;

  for (int i = 0; i < 16; i++) {
    field1.Add(i * i);
  }
  field2.Add(5);
  field2.Add(42);
  field1.Swap(&field2);

  EXPECT_EQ(field1.size(), 2);
  EXPECT_EQ(field1.Get(0), 5);
  EXPECT_EQ(field1.Get(1), 42);
  EXPECT_EQ(field2.size(), 16);
  for (int i = 0; i < 16; i++) {
    EXPECT_EQ(field2.Get(i), i * i);
  }
}

TEST(RepeatedField, SwapLargeLarge) {
  RepeatedField<int> field1;
  RepeatedField<int> field2;

  field1.Add(5);
  field1.Add(42);
  for (int i = 0; i < 16; i++) {
    field1.Add(i);
    field2.Add(i * i);
  }
  field2.Swap(&field1);

  EXPECT_EQ(field1.size(), 16);
  for (int i = 0; i < 16; i++) {
    EXPECT_EQ(field1.Get(i), i * i);
  }
  EXPECT_EQ(field2.size(), 18);
  EXPECT_EQ(field2.Get(0), 5);
  EXPECT_EQ(field2.Get(1), 42);
  for (int i = 2; i < 18; i++) {
    EXPECT_EQ(field2.Get(i), i - 2);
  }
}

template <int kSize>
void TestMemswap() {
  SCOPED_TRACE(kSize);

  const auto a_char = [](int i) -> char { return (i % ('z' - 'a')) + 'a'; };
  const auto b_char = [](int i) -> char { return (i % ('Z' - 'A')) + 'A'; };
  std::string a, b;
  for (int i = 0; i < kSize; ++i) {
    a += a_char(i);
    b += b_char(i);
  }
  // We will not swap these.
  a += '+';
  b += '-';

  std::string expected_a = b, expected_b = a;
  expected_a.back() = '+';
  expected_b.back() = '-';

  internal::memswap<kSize>(&a[0], &b[0]);

  // ODR use the functions in a way that forces the linker to keep them. That
  // way we can see their generated code.
  volatile auto odr_use_for_asm_dump = &internal::memswap<kSize>;
  (void)odr_use_for_asm_dump;

  EXPECT_EQ(expected_a, a);
  EXPECT_EQ(expected_b, b);
}

TEST(Memswap, VerifyWithSmallAndLargeSizes) {
  // Arbitrary sizes
  TestMemswap<0>();
  TestMemswap<1>();
  TestMemswap<10>();
  TestMemswap<100>();
  TestMemswap<1000>();
  TestMemswap<10000>();
  TestMemswap<100000>();
  TestMemswap<1000000>();

  // Pointer aligned sizes
  TestMemswap<sizeof(void*) * 1>();
  TestMemswap<sizeof(void*) * 7>();
  TestMemswap<sizeof(void*) * 17>();
  TestMemswap<sizeof(void*) * 27>();

  // Test also just the block size and no leftover.
  TestMemswap<64 * 1>();
  TestMemswap<64 * 2>();
  TestMemswap<64 * 3>();
  TestMemswap<64 * 4>();
}

// Determines how much space was reserved by the given field by adding elements
// to it until it re-allocates its space.
static int ReservedSpace(RepeatedField<int>* field) {
  const int* ptr = field->data();
  do {
    field->Add(0);
  } while (field->data() == ptr);

  return field->size() - 1;
}

TEST(RepeatedField, ReserveMoreThanDouble) {
  // Reserve more than double the previous space in the field and expect the
  // field to reserve exactly the amount specified.
  RepeatedField<int> field;
  field.Reserve(20);

  EXPECT_LE(20, ReservedSpace(&field));
}

TEST(RepeatedField, ReserveLessThanDouble) {
  // Reserve less than double the previous space in the field and expect the
  // field to grow by double instead.
  RepeatedField<int> field;
  field.Reserve(20);
  int capacity = field.Capacity();
  field.Reserve(capacity * 1.5);

  EXPECT_LE(2 * capacity, ReservedSpace(&field));
}

TEST(RepeatedField, ReserveLessThanExisting) {
  // Reserve less than the previous space in the field and expect the
  // field to not re-allocate at all.
  RepeatedField<int> field;
  field.Reserve(20);
  const int* previous_ptr = field.data();
  field.Reserve(10);

  EXPECT_EQ(previous_ptr, field.data());
  EXPECT_LE(20, ReservedSpace(&field));
}

TEST(RepeatedField, Resize) {
  RepeatedField<int> field;
  field.Resize(2, 1);
  EXPECT_EQ(2, field.size());
  field.Resize(5, 2);
  EXPECT_EQ(5, field.size());
  field.Resize(4, 3);
  ASSERT_EQ(4, field.size());
  EXPECT_EQ(1, field.Get(0));
  EXPECT_EQ(1, field.Get(1));
  EXPECT_EQ(2, field.Get(2));
  EXPECT_EQ(2, field.Get(3));
  field.Resize(0, 4);
  EXPECT_TRUE(field.empty());
}

TEST(RepeatedField, ReserveNothing) {
  RepeatedField<int> field;
  EXPECT_EQ(0, field.Capacity());

  field.Reserve(-1);
  EXPECT_EQ(0, field.Capacity());
}

TEST(RepeatedField, ReserveLowerClamp) {
  int clamped_value = internal::CalculateReserveSize<bool, sizeof(void*)>(0, 1);
  EXPECT_GE(clamped_value, sizeof(void*) / sizeof(bool));
  EXPECT_EQ((internal::RepeatedFieldLowerClampLimit<bool, sizeof(void*)>()),
            clamped_value);
  // EXPECT_EQ(clamped_value, (internal::CalculateReserveSize<bool,
  // sizeof(void*)>( clamped_value, 2)));

  clamped_value = internal::CalculateReserveSize<int, sizeof(void*)>(0, 1);
  EXPECT_GE(clamped_value, sizeof(void*) / sizeof(int));
  EXPECT_EQ((internal::RepeatedFieldLowerClampLimit<int, sizeof(void*)>()),
            clamped_value);
  // EXPECT_EQ(clamped_value, (internal::CalculateReserveSize<int,
  // sizeof(void*)>( clamped_value, 2)));
}

TEST(RepeatedField, ReserveGrowth) {
  // Make sure the field capacity doubles in size on repeated reservation.
  for (int size = internal::RepeatedFieldLowerClampLimit<int, sizeof(void*)>(),
           i = 0;
       i < 4; ++i) {
    int next =
        sizeof(Arena*) >= sizeof(int)
            ?
            // for small enough elements, we double number of total bytes
            ((2 * (size * sizeof(int) + sizeof(Arena*))) - sizeof(Arena*)) /
                sizeof(int)
            :
            // we just double the number of elements if too large size.
            size * 2;
    EXPECT_EQ(next, (internal::CalculateReserveSize<int, sizeof(void*)>(
                        size, size + 1)));
    size = next;
  }
}

TEST(RepeatedField, ReserveLarge) {
  const int old_size = 10;
  // This is a size we won't get by doubling:
  const int new_size = old_size * 3 + 1;

  // Reserving more than 2x current capacity should grow directly to that size.
  EXPECT_EQ(new_size, (internal::CalculateReserveSize<int, sizeof(void*)>(
                          old_size, new_size)));
}

TEST(RepeatedField, ReserveHuge) {
  // Largest value that does not clamp to the large limit:
  constexpr int non_clamping_limit =
      (std::numeric_limits<int>::max() - sizeof(Arena*)) / 2;
  ASSERT_LT(2 * non_clamping_limit, std::numeric_limits<int>::max());
  EXPECT_LT((internal::CalculateReserveSize<int, sizeof(void*)>(
                non_clamping_limit, non_clamping_limit + 1)),
            std::numeric_limits<int>::max());

  // Smallest size that *will* clamp to the upper limit:
  constexpr int min_clamping_size = std::numeric_limits<int>::max() / 2 + 1;
  EXPECT_EQ((internal::CalculateReserveSize<int, sizeof(void*)>(
                min_clamping_size, min_clamping_size + 1)),
            std::numeric_limits<int>::max());

#ifdef PROTOBUF_TEST_ALLOW_LARGE_ALLOC
  // The rest of this test may allocate several GB of memory, so it is only
  // built if explicitly requested.
  RepeatedField<int> huge_field;

  // Reserve a size for huge_field that will clamp.
  huge_field.Reserve(min_clamping_size);
  EXPECT_GE(huge_field.Capacity(), min_clamping_size);
  ASSERT_LT(huge_field.Capacity(), std::numeric_limits<int>::max() - 1);

#ifndef PROTOBUF_ASAN
  // The array containing all the fields is, in theory, up to MAXINT-1 in size.
  // However, some compilers can't handle a struct whose size is larger
  // than 2GB, and the protocol buffer format doesn't handle more than 2GB of
  // data at once, either.  So we limit it, but the code below accesses beyond
  // that limit.

  // Allocation may return more memory than we requested. However, the updated
  // size must still be clamped to a valid range.
  huge_field.Reserve(huge_field.Capacity() + 1);
  EXPECT_EQ(huge_field.Capacity(), std::numeric_limits<int>::max());
#endif  // PROTOBUF_ASAN
#endif  // PROTOBUF_TEST_ALLOW_LARGE_ALLOC
}

TEST(RepeatedField, MergeFrom) {
  RepeatedField<int> source, destination;
  source.Add(4);
  source.Add(5);
  destination.Add(1);
  destination.Add(2);
  destination.Add(3);

  destination.MergeFrom(source);

  ASSERT_EQ(5, destination.size());
  EXPECT_EQ(1, destination.Get(0));
  EXPECT_EQ(2, destination.Get(1));
  EXPECT_EQ(3, destination.Get(2));
  EXPECT_EQ(4, destination.Get(3));
  EXPECT_EQ(5, destination.Get(4));
}


TEST(RepeatedField, CopyFrom) {
  RepeatedField<int> source, destination;
  source.Add(4);
  source.Add(5);
  destination.Add(1);
  destination.Add(2);
  destination.Add(3);

  destination.CopyFrom(source);

  ASSERT_EQ(2, destination.size());
  EXPECT_EQ(4, destination.Get(0));
  EXPECT_EQ(5, destination.Get(1));
}

TEST(RepeatedField, CopyFromSelf) {
  RepeatedField<int> me;
  me.Add(3);
  me.CopyFrom(me);
  ASSERT_EQ(1, me.size());
  EXPECT_EQ(3, me.Get(0));
}

TEST(RepeatedField, Erase) {
  RepeatedField<int> me;
  RepeatedField<int>::iterator it = me.erase(me.begin(), me.end());
  EXPECT_TRUE(me.begin() == it);
  EXPECT_EQ(0, me.size());

  me.Add(1);
  me.Add(2);
  me.Add(3);
  it = me.erase(me.begin(), me.end());
  EXPECT_TRUE(me.begin() == it);
  EXPECT_EQ(0, me.size());

  me.Add(4);
  me.Add(5);
  me.Add(6);
  it = me.erase(me.begin() + 2, me.end());
  EXPECT_TRUE(me.begin() + 2 == it);
  EXPECT_EQ(2, me.size());
  EXPECT_EQ(4, me.Get(0));
  EXPECT_EQ(5, me.Get(1));

  me.Add(6);
  me.Add(7);
  me.Add(8);
  it = me.erase(me.begin() + 1, me.begin() + 3);
  EXPECT_TRUE(me.begin() + 1 == it);
  EXPECT_EQ(3, me.size());
  EXPECT_EQ(4, me.Get(0));
  EXPECT_EQ(7, me.Get(1));
  EXPECT_EQ(8, me.Get(2));
}

// Add contents of empty container to an empty field.
TEST(RepeatedField, AddRange1) {
  RepeatedField<int> me;
  std::vector<int> values;

  me.Add(values.begin(), values.end());
  ASSERT_EQ(me.size(), 0);
}

// Add contents of container with one thing to an empty field.
TEST(RepeatedField, AddRange2) {
  RepeatedField<int> me;
  std::vector<int> values;
  values.push_back(-1);

  me.Add(values.begin(), values.end());
  ASSERT_EQ(me.size(), 1);
  ASSERT_EQ(me.Get(0), values[0]);
}

// Add contents of container with more than one thing to an empty field.
TEST(RepeatedField, AddRange3) {
  RepeatedField<int> me;
  std::vector<int> values;
  values.push_back(0);
  values.push_back(1);

  me.Add(values.begin(), values.end());
  ASSERT_EQ(me.size(), 2);
  ASSERT_EQ(me.Get(0), values[0]);
  ASSERT_EQ(me.Get(1), values[1]);
}

// Add contents of container with more than one thing to a non-empty field.
TEST(RepeatedField, AddRange4) {
  RepeatedField<int> me;
  me.Add(0);
  me.Add(1);

  std::vector<int> values;
  values.push_back(2);
  values.push_back(3);

  me.Add(values.begin(), values.end());
  ASSERT_EQ(me.size(), 4);
  ASSERT_EQ(me.Get(0), 0);
  ASSERT_EQ(me.Get(1), 1);
  ASSERT_EQ(me.Get(2), values[0]);
  ASSERT_EQ(me.Get(3), values[1]);
}

// Add contents of a stringstream in order to test code paths where there is
// an input iterator.
TEST(RepeatedField, AddRange5) {
  RepeatedField<int> me;
  me.Add(0);

  std::stringstream ss;
  ss << 1 << ' ' << 2;

  me.Add(std::istream_iterator<int>(ss), std::istream_iterator<int>());
  ASSERT_EQ(me.size(), 3);
  ASSERT_EQ(me.Get(0), 0);
  ASSERT_EQ(me.Get(1), 1);
  ASSERT_EQ(me.Get(2), 2);
}

TEST(RepeatedField, AddAndAssignRanges) {
  RepeatedField<int> field;

  int vals[] = {2, 27, 2875, 609250};
  field.Assign(std::begin(vals), std::end(vals));

  ASSERT_EQ(field.size(), 4);
  EXPECT_EQ(field.Get(0), 2);
  EXPECT_EQ(field.Get(1), 27);
  EXPECT_EQ(field.Get(2), 2875);
  EXPECT_EQ(field.Get(3), 609250);

  field.Add(std::begin(vals), std::end(vals));
  ASSERT_EQ(field.size(), 8);
  EXPECT_EQ(field.Get(0), 2);
  EXPECT_EQ(field.Get(1), 27);
  EXPECT_EQ(field.Get(2), 2875);
  EXPECT_EQ(field.Get(3), 609250);
  EXPECT_EQ(field.Get(4), 2);
  EXPECT_EQ(field.Get(5), 27);
  EXPECT_EQ(field.Get(6), 2875);
  EXPECT_EQ(field.Get(7), 609250);
}

TEST(RepeatedField, CopyConstruct) {
  RepeatedField<int> source;
  source.Add(1);
  source.Add(2);

  RepeatedField<int> destination(source);

  ASSERT_EQ(2, destination.size());
  EXPECT_EQ(1, destination.Get(0));
  EXPECT_EQ(2, destination.Get(1));
}

TEST(RepeatedField, IteratorConstruct) {
  std::vector<int> values;
  RepeatedField<int> empty(values.begin(), values.end());
  ASSERT_EQ(values.size(), empty.size());

  values.push_back(1);
  values.push_back(2);

  RepeatedField<int> field(values.begin(), values.end());
  ASSERT_EQ(values.size(), field.size());
  EXPECT_EQ(values[0], field.Get(0));
  EXPECT_EQ(values[1], field.Get(1));

  RepeatedField<int> other(field.begin(), field.end());
  ASSERT_EQ(values.size(), other.size());
  EXPECT_EQ(values[0], other.Get(0));
  EXPECT_EQ(values[1], other.Get(1));
}

TEST(RepeatedField, CopyAssign) {
  RepeatedField<int> source, destination;
  source.Add(4);
  source.Add(5);
  destination.Add(1);
  destination.Add(2);
  destination.Add(3);

  destination = source;

  ASSERT_EQ(2, destination.size());
  EXPECT_EQ(4, destination.Get(0));
  EXPECT_EQ(5, destination.Get(1));
}

TEST(RepeatedField, SelfAssign) {
  // Verify that assignment to self does not destroy data.
  RepeatedField<int> source, *p;
  p = &source;
  source.Add(7);
  source.Add(8);

  *p = source;

  ASSERT_EQ(2, source.size());
  EXPECT_EQ(7, source.Get(0));
  EXPECT_EQ(8, source.Get(1));
}

TEST(RepeatedField, MoveConstruct) {
  {
    RepeatedField<int> source;
    source.Add(1);
    source.Add(2);
    const int* data = source.data();
    RepeatedField<int> destination = std::move(source);
    EXPECT_EQ(data, destination.data());
    EXPECT_THAT(destination, ElementsAre(1, 2));
    // This property isn't guaranteed but it's useful to have a test that would
    // catch changes in this area.
    EXPECT_TRUE(source.empty());
  }
  {
    Arena arena;
    RepeatedField<int>* source =
        Arena::CreateMessage<RepeatedField<int>>(&arena);
    source->Add(1);
    source->Add(2);
    RepeatedField<int> destination = std::move(*source);
    EXPECT_EQ(nullptr, destination.GetArena());
    EXPECT_THAT(destination, ElementsAre(1, 2));
    // This property isn't guaranteed but it's useful to have a test that would
    // catch changes in this area.
    EXPECT_THAT(*source, ElementsAre(1, 2));
  }
}

TEST(RepeatedField, MoveAssign) {
  {
    RepeatedField<int> source;
    source.Add(1);
    source.Add(2);
    RepeatedField<int> destination;
    destination.Add(3);
    const int* source_data = source.data();
    const int* destination_data = destination.data();
    destination = std::move(source);
    EXPECT_EQ(source_data, destination.data());
    EXPECT_THAT(destination, ElementsAre(1, 2));
    // This property isn't guaranteed but it's useful to have a test that would
    // catch changes in this area.
    EXPECT_EQ(destination_data, source.data());
    EXPECT_THAT(source, ElementsAre(3));
  }
  {
    Arena arena;
    RepeatedField<int>* source =
        Arena::CreateMessage<RepeatedField<int>>(&arena);
    source->Add(1);
    source->Add(2);
    RepeatedField<int>* destination =
        Arena::CreateMessage<RepeatedField<int>>(&arena);
    destination->Add(3);
    const int* source_data = source->data();
    const int* destination_data = destination->data();
    *destination = std::move(*source);
    EXPECT_EQ(source_data, destination->data());
    EXPECT_THAT(*destination, ElementsAre(1, 2));
    // This property isn't guaranteed but it's useful to have a test that would
    // catch changes in this area.
    EXPECT_EQ(destination_data, source->data());
    EXPECT_THAT(*source, ElementsAre(3));
  }
  {
    Arena source_arena;
    RepeatedField<int>* source =
        Arena::CreateMessage<RepeatedField<int>>(&source_arena);
    source->Add(1);
    source->Add(2);
    Arena destination_arena;
    RepeatedField<int>* destination =
        Arena::CreateMessage<RepeatedField<int>>(&destination_arena);
    destination->Add(3);
    *destination = std::move(*source);
    EXPECT_THAT(*destination, ElementsAre(1, 2));
    // This property isn't guaranteed but it's useful to have a test that would
    // catch changes in this area.
    EXPECT_THAT(*source, ElementsAre(1, 2));
  }
  {
    Arena arena;
    RepeatedField<int>* source =
        Arena::CreateMessage<RepeatedField<int>>(&arena);
    source->Add(1);
    source->Add(2);
    RepeatedField<int> destination;
    destination.Add(3);
    destination = std::move(*source);
    EXPECT_THAT(destination, ElementsAre(1, 2));
    // This property isn't guaranteed but it's useful to have a test that would
    // catch changes in this area.
    EXPECT_THAT(*source, ElementsAre(1, 2));
  }
  {
    RepeatedField<int> source;
    source.Add(1);
    source.Add(2);
    Arena arena;
    RepeatedField<int>* destination =
        Arena::CreateMessage<RepeatedField<int>>(&arena);
    destination->Add(3);
    *destination = std::move(source);
    EXPECT_THAT(*destination, ElementsAre(1, 2));
    // This property isn't guaranteed but it's useful to have a test that would
    // catch changes in this area.
    EXPECT_THAT(source, ElementsAre(1, 2));
  }
  {
    RepeatedField<int> field;
    // An alias to defeat -Wself-move.
    RepeatedField<int>& alias = field;
    field.Add(1);
    field.Add(2);
    const int* data = field.data();
    field = std::move(alias);
    EXPECT_EQ(data, field.data());
    EXPECT_THAT(field, ElementsAre(1, 2));
  }
  {
    Arena arena;
    RepeatedField<int>* field =
        Arena::CreateMessage<RepeatedField<int>>(&arena);
    field->Add(1);
    field->Add(2);
    const int* data = field->data();
    *field = std::move(*field);
    EXPECT_EQ(data, field->data());
    EXPECT_THAT(*field, ElementsAre(1, 2));
  }
}

TEST(Movable, Works) {
  class NonMoveConstructible {
   public:
    NonMoveConstructible(NonMoveConstructible&&) = delete;
    NonMoveConstructible& operator=(NonMoveConstructible&&) { return *this; }
  };
  class NonMoveAssignable {
   public:
    NonMoveAssignable(NonMoveAssignable&&) {}
    NonMoveAssignable& operator=(NonMoveConstructible&&) = delete;
  };
  class NonMovable {
   public:
    NonMovable(NonMovable&&) = delete;
    NonMovable& operator=(NonMovable&&) = delete;
  };

  EXPECT_TRUE(internal::IsMovable<std::string>::value);

  EXPECT_FALSE(std::is_move_constructible<NonMoveConstructible>::value);
  EXPECT_TRUE(std::is_move_assignable<NonMoveConstructible>::value);
  EXPECT_FALSE(internal::IsMovable<NonMoveConstructible>::value);

  EXPECT_TRUE(std::is_move_constructible<NonMoveAssignable>::value);
  EXPECT_FALSE(std::is_move_assignable<NonMoveAssignable>::value);
  EXPECT_FALSE(internal::IsMovable<NonMoveAssignable>::value);

  EXPECT_FALSE(internal::IsMovable<NonMovable>::value);
}

TEST(RepeatedField, MoveAdd) {
  RepeatedPtrField<TestAllTypes> field;
  TestAllTypes test_all_types;
  auto* optional_nested_message =
      test_all_types.mutable_optional_nested_message();
  optional_nested_message->set_bb(42);
  field.Add(std::move(test_all_types));

  EXPECT_EQ(optional_nested_message,
            field.Mutable(0)->mutable_optional_nested_message());
}

TEST(RepeatedField, MutableDataIsMutable) {
  RepeatedField<int> field;
  field.Add(1);
  EXPECT_EQ(1, field.Get(0));
  // The fact that this line compiles would be enough, but we'll check the
  // value anyway.
  *field.mutable_data() = 2;
  EXPECT_EQ(2, field.Get(0));
}

TEST(RepeatedField, SubscriptOperators) {
  RepeatedField<int> field;
  field.Add(1);
  EXPECT_EQ(1, field.Get(0));
  EXPECT_EQ(1, field[0]);
  EXPECT_EQ(field.Mutable(0), &field[0]);
  const RepeatedField<int>& const_field = field;
  EXPECT_EQ(field.data(), &const_field[0]);
}

TEST(RepeatedField, Truncate) {
  RepeatedField<int> field;

  field.Add(12);
  field.Add(34);
  field.Add(56);
  field.Add(78);
  EXPECT_EQ(4, field.size());

  field.Truncate(3);
  EXPECT_EQ(3, field.size());

  field.Add(90);
  EXPECT_EQ(4, field.size());
  EXPECT_EQ(90, field.Get(3));

  // Truncations that don't change the size are allowed, but growing is not
  // allowed.
  field.Truncate(field.size());
#if PROTOBUF_HAS_DEATH_TEST
  EXPECT_DEBUG_DEATH(field.Truncate(field.size() + 1), "new_size");
#endif
}

TEST(RepeatedField, Cords) {
  RepeatedField<absl::Cord> field;

  field.Add(absl::Cord("foo"));
  field.Add(absl::Cord("bar"));
  field.Add(absl::Cord("baz"));
  field.Add(absl::Cord("moo"));
  field.Add(absl::Cord("corge"));

  EXPECT_EQ("foo", std::string(field.Get(0)));
  EXPECT_EQ("corge", std::string(field.Get(4)));

  // Test swap.  Note:  One of the swapped objects is using internal storage,
  //   the other is not.
  RepeatedField<absl::Cord> field2;
  field2.Add(absl::Cord("grault"));
  field.Swap(&field2);
  EXPECT_EQ(1, field.size());
  EXPECT_EQ("grault", std::string(field.Get(0)));
  EXPECT_EQ(5, field2.size());
  EXPECT_EQ("foo", std::string(field2.Get(0)));
  EXPECT_EQ("corge", std::string(field2.Get(4)));

  // Test SwapElements().
  field2.SwapElements(1, 3);
  EXPECT_EQ("moo", std::string(field2.Get(1)));
  EXPECT_EQ("bar", std::string(field2.Get(3)));

  // Make sure cords are cleared correctly.
  field2.RemoveLast();
  EXPECT_TRUE(field2.Add()->empty());
  field2.Clear();
  EXPECT_TRUE(field2.Add()->empty());
}

TEST(RepeatedField, TruncateCords) {
  RepeatedField<absl::Cord> field;

  field.Add(absl::Cord("foo"));
  field.Add(absl::Cord("bar"));
  field.Add(absl::Cord("baz"));
  field.Add(absl::Cord("moo"));
  EXPECT_EQ(4, field.size());

  field.Truncate(3);
  EXPECT_EQ(3, field.size());

  field.Add(absl::Cord("corge"));
  EXPECT_EQ(4, field.size());
  EXPECT_EQ("corge", std::string(field.Get(3)));

  // Truncating to the current size should be fine (no-op), but truncating
  // to a larger size should crash.
  field.Truncate(field.size());
#if PROTOBUF_HAS_DEATH_TEST
  EXPECT_DEBUG_DEATH(field.Truncate(field.size() + 1), "new_size");
#endif
}

TEST(RepeatedField, ResizeCords) {
  RepeatedField<absl::Cord> field;
  field.Resize(2, absl::Cord("foo"));
  EXPECT_EQ(2, field.size());
  field.Resize(5, absl::Cord("bar"));
  EXPECT_EQ(5, field.size());
  field.Resize(4, absl::Cord("baz"));
  ASSERT_EQ(4, field.size());
  EXPECT_EQ("foo", std::string(field.Get(0)));
  EXPECT_EQ("foo", std::string(field.Get(1)));
  EXPECT_EQ("bar", std::string(field.Get(2)));
  EXPECT_EQ("bar", std::string(field.Get(3)));
  field.Resize(0, absl::Cord("moo"));
  EXPECT_TRUE(field.empty());
}

TEST(RepeatedField, ExtractSubrange) {
  // Exhaustively test every subrange in arrays of all sizes from 0 through 9.
  for (int sz = 0; sz < 10; ++sz) {
    for (int num = 0; num <= sz; ++num) {
      for (int start = 0; start < sz - num; ++start) {
        // Create RepeatedField with sz elements having values 0 through sz-1.
        RepeatedField<int32_t> field;
        for (int i = 0; i < sz; ++i) field.Add(i);
        EXPECT_EQ(field.size(), sz);

        // Create a catcher array and call ExtractSubrange.
        int32_t catcher[10];
        for (int i = 0; i < 10; ++i) catcher[i] = -1;
        field.ExtractSubrange(start, num, catcher);

        // Does the resulting array have the right size?
        EXPECT_EQ(field.size(), sz - num);

        // Were the removed elements extracted into the catcher array?
        for (int i = 0; i < num; ++i) EXPECT_EQ(catcher[i], start + i);
        EXPECT_EQ(catcher[num], -1);

        // Does the resulting array contain the right values?
        for (int i = 0; i < start; ++i) EXPECT_EQ(field.Get(i), i);
        for (int i = start; i < field.size(); ++i)
          EXPECT_EQ(field.Get(i), i + num);
      }
    }
  }
}

TEST(RepeatedField, TestSAddFromSelf) {
  RepeatedField<int> field;
  field.Add(0);
  for (int i = 0; i < 1000; i++) {
    field.Add(field[0]);
  }
}

// ===================================================================
// RepeatedPtrField tests.  These pretty much just mirror the RepeatedField
// tests above.

TEST(RepeatedPtrField, ConstInit) {
  PROTOBUF_CONSTINIT static RepeatedPtrField<std::string> field{};  // NOLINT
  EXPECT_TRUE(field.empty());
}

TEST(RepeatedPtrField, ClearThenReserveMore) {
  // Test that Reserve properly destroys the old internal array when it's forced
  // to allocate a new one, even when cleared-but-not-deleted objects are
  // present. Use a 'string' and > 16 bytes length so that the elements are
  // non-POD and allocate -- the leak checker will catch any skipped destructor
  // calls here.
  RepeatedPtrField<std::string> field;
  for (int i = 0; i < 32; i++) {
    *field.Add() = std::string("abcdefghijklmnopqrstuvwxyz0123456789");
  }
  EXPECT_EQ(32, field.size());
  field.Clear();
  EXPECT_EQ(0, field.size());
  EXPECT_LE(32, field.Capacity());

  field.Reserve(1024);
  EXPECT_EQ(0, field.size());
  EXPECT_LE(1024, field.Capacity());
  // Finish test -- |field| should destroy the cleared-but-not-yet-destroyed
  // strings.
}

// This helper overload set tests whether X::f can be called with a braced pair,
// X::f({a, b}) of std::string iterators (specifically, pointers: That call is
// ambiguous if and only if the call to ValidResolutionPointerRange is not.
template <typename X>
auto ValidResolutionPointerRange(const std::string* p)
    -> decltype(X::f({p, p + 2}), std::true_type{});
template <typename X>
std::false_type ValidResolutionPointerRange(void*);

TEST(RepeatedPtrField, UnambiguousConstructor) {
  struct X {
    static bool f(std::vector<std::string>) { return false; }
    static bool f(google::protobuf::RepeatedPtrField<std::string>) { return true; }

    static bool g(std::vector<int>) { return false; }
    static bool g(google::protobuf::RepeatedPtrField<std::string>) { return true; }
  };

  // RepeatedPtrField has no initializer-list constructor, and a constructor
  // from to const char* values is excluded by its constraints.
  EXPECT_FALSE(X::f({"abc", "xyz"}));

  // Construction from a pair of int* is also not ambiguous.
  int a[5] = {};
  EXPECT_FALSE(X::g({a, a + 5}));

  // Construction from string iterators for the unique string overload "g"
  // works.
  // Disabling this for now, this is actually ambiguous with libstdc++.
  // std::string b[2] = {"abc", "xyz"};
  // EXPECT_TRUE(X::g({b, b + 2}));

  // Construction from string iterators for "f" is ambiguous, since both
  // containers are equally good.
  //
  // X::f({b, b + 2});  // error => ValidResolutionPointerRange is unambiguous.
  EXPECT_FALSE(decltype(ValidResolutionPointerRange<X>(nullptr))::value);
}

TEST(RepeatedPtrField, Small) {
  RepeatedPtrField<std::string> field;

  EXPECT_TRUE(field.empty());
  EXPECT_EQ(field.size(), 0);

  field.Add()->assign("foo");

  EXPECT_FALSE(field.empty());
  EXPECT_EQ(field.size(), 1);
  EXPECT_EQ(field.Get(0), "foo");
  EXPECT_EQ(field.at(0), "foo");

  field.Add()->assign("bar");

  EXPECT_FALSE(field.empty());
  EXPECT_EQ(field.size(), 2);
  EXPECT_EQ(field.Get(0), "foo");
  EXPECT_EQ(field.at(0), "foo");
  EXPECT_EQ(field.Get(1), "bar");
  EXPECT_EQ(field.at(1), "bar");

  field.Mutable(1)->assign("baz");

  EXPECT_FALSE(field.empty());
  EXPECT_EQ(field.size(), 2);
  EXPECT_EQ(field.Get(0), "foo");
  EXPECT_EQ(field.at(0), "foo");
  EXPECT_EQ(field.Get(1), "baz");
  EXPECT_EQ(field.at(1), "baz");

  field.RemoveLast();

  EXPECT_FALSE(field.empty());
  EXPECT_EQ(field.size(), 1);
  EXPECT_EQ(field.Get(0), "foo");
  EXPECT_EQ(field.at(0), "foo");

  field.Clear();

  EXPECT_TRUE(field.empty());
  EXPECT_EQ(field.size(), 0);
}

TEST(RepeatedPtrField, Large) {
  RepeatedPtrField<std::string> field;

  for (int i = 0; i < 16; i++) {
    *field.Add() += 'a' + i;
  }

  EXPECT_EQ(field.size(), 16);

  for (int i = 0; i < 16; i++) {
    EXPECT_EQ(field.Get(i).size(), 1);
    EXPECT_EQ(field.Get(i)[0], 'a' + i);
  }

  int min_expected_usage = 16 * sizeof(std::string);
  EXPECT_GE(field.SpaceUsedExcludingSelf(), min_expected_usage);
}

TEST(RepeatedPtrField, ArenaAllocationSizesMatchExpectedValues) {
  CheckAllocationSizes<RepeatedPtrField<std::string>>(true);
}

TEST(RepeatedPtrField, NaturalGrowthOnArenasReuseBlocks) {
  CheckNaturalGrowthOnArenasReuseBlocks<RepeatedPtrField<std::string>>(true);
}

TEST(RepeatedPtrField, AddAndAssignRanges) {
  RepeatedPtrField<std::string> field;

  const char* vals[] = {"abc", "x", "yz", "xyzzy"};
  field.Assign(std::begin(vals), std::end(vals));

  ASSERT_EQ(field.size(), 4);
  EXPECT_EQ(field.Get(0), "abc");
  EXPECT_EQ(field.Get(1), "x");
  EXPECT_EQ(field.Get(2), "yz");
  EXPECT_EQ(field.Get(3), "xyzzy");

  field.Add(std::begin(vals), std::end(vals));
  ASSERT_EQ(field.size(), 8);
  EXPECT_EQ(field.Get(0), "abc");
  EXPECT_EQ(field.Get(1), "x");
  EXPECT_EQ(field.Get(2), "yz");
  EXPECT_EQ(field.Get(3), "xyzzy");
  EXPECT_EQ(field.Get(4), "abc");
  EXPECT_EQ(field.Get(5), "x");
  EXPECT_EQ(field.Get(6), "yz");
  EXPECT_EQ(field.Get(7), "xyzzy");
}

TEST(RepeatedPtrField, SwapSmallSmall) {
  RepeatedPtrField<std::string> field1;
  RepeatedPtrField<std::string> field2;

  EXPECT_TRUE(field1.empty());
  EXPECT_EQ(field1.size(), 0);
  EXPECT_TRUE(field2.empty());
  EXPECT_EQ(field2.size(), 0);

  field1.Add()->assign("foo");
  field1.Add()->assign("bar");

  EXPECT_FALSE(field1.empty());
  EXPECT_EQ(field1.size(), 2);
  EXPECT_EQ(field1.Get(0), "foo");
  EXPECT_EQ(field1.Get(1), "bar");

  EXPECT_TRUE(field2.empty());
  EXPECT_EQ(field2.size(), 0);

  field1.Swap(&field2);

  EXPECT_TRUE(field1.empty());
  EXPECT_EQ(field1.size(), 0);

  EXPECT_EQ(field2.size(), 2);
  EXPECT_EQ(field2.Get(0), "foo");
  EXPECT_EQ(field2.Get(1), "bar");
}

TEST(RepeatedPtrField, SwapLargeSmall) {
  RepeatedPtrField<std::string> field1;
  RepeatedPtrField<std::string> field2;

  field2.Add()->assign("foo");
  field2.Add()->assign("bar");
  for (int i = 0; i < 16; i++) {
    *field1.Add() += 'a' + i;
  }
  field1.Swap(&field2);

  EXPECT_EQ(field1.size(), 2);
  EXPECT_EQ(field1.Get(0), "foo");
  EXPECT_EQ(field1.Get(1), "bar");
  EXPECT_EQ(field2.size(), 16);
  for (int i = 0; i < 16; i++) {
    EXPECT_EQ(field2.Get(i).size(), 1);
    EXPECT_EQ(field2.Get(i)[0], 'a' + i);
  }
}

TEST(RepeatedPtrField, SwapLargeLarge) {
  RepeatedPtrField<std::string> field1;
  RepeatedPtrField<std::string> field2;

  field1.Add()->assign("foo");
  field1.Add()->assign("bar");
  for (int i = 0; i < 16; i++) {
    *field1.Add() += 'A' + i;
    *field2.Add() += 'a' + i;
  }
  field2.Swap(&field1);

  EXPECT_EQ(field1.size(), 16);
  for (int i = 0; i < 16; i++) {
    EXPECT_EQ(field1.Get(i).size(), 1);
    EXPECT_EQ(field1.Get(i)[0], 'a' + i);
  }
  EXPECT_EQ(field2.size(), 18);
  EXPECT_EQ(field2.Get(0), "foo");
  EXPECT_EQ(field2.Get(1), "bar");
  for (int i = 2; i < 18; i++) {
    EXPECT_EQ(field2.Get(i).size(), 1);
    EXPECT_EQ(field2.Get(i)[0], 'A' + i - 2);
  }
}

static int ReservedSpace(RepeatedPtrField<std::string>* field) {
  const std::string* const* ptr = field->data();
  do {
    field->Add();
  } while (field->data() == ptr);

  return field->size() - 1;
}

TEST(RepeatedPtrField, ReserveMoreThanDouble) {
  RepeatedPtrField<std::string> field;
  field.Reserve(20);

  EXPECT_LE(20, ReservedSpace(&field));
}

TEST(RepeatedPtrField, ReserveLessThanDouble) {
  RepeatedPtrField<std::string> field;
  field.Reserve(20);

  int capacity = field.Capacity();
  // Grow by 1.5x
  field.Reserve(capacity + (capacity >> 2));

  EXPECT_LE(2 * capacity, ReservedSpace(&field));
}

TEST(RepeatedPtrField, ReserveLessThanExisting) {
  RepeatedPtrField<std::string> field;
  field.Reserve(20);
  const std::string* const* previous_ptr = field.data();
  field.Reserve(10);

  EXPECT_EQ(previous_ptr, field.data());
  EXPECT_LE(20, ReservedSpace(&field));
}

TEST(RepeatedPtrField, ReserveDoesntLoseAllocated) {
  // Check that a bug is fixed:  An earlier implementation of Reserve()
  // failed to copy pointers to allocated-but-cleared objects, possibly
  // leading to segfaults.
  RepeatedPtrField<std::string> field;
  std::string* first = field.Add();
  field.RemoveLast();

  field.Reserve(20);
  EXPECT_EQ(first, field.Add());
}

// Clearing elements is tricky with RepeatedPtrFields since the memory for
// the elements is retained and reused.
TEST(RepeatedPtrField, ClearedElements) {
  RepeatedPtrField<std::string> field;

  std::string* original = field.Add();
  *original = "foo";

  EXPECT_EQ(field.ClearedCount(), 0);

  field.RemoveLast();
  EXPECT_TRUE(original->empty());
  EXPECT_EQ(field.ClearedCount(), 1);

  EXPECT_EQ(field.Add(),
            original);  // Should return same string for reuse.
  EXPECT_EQ(field.UnsafeArenaReleaseLast(), original);  // We take ownership.
  EXPECT_EQ(field.ClearedCount(), 0);

  EXPECT_NE(field.Add(), original);  // Should NOT return the same string.
  EXPECT_EQ(field.ClearedCount(), 0);

  field.UnsafeArenaAddAllocated(original);  // Give ownership back.
  EXPECT_EQ(field.ClearedCount(), 0);
  EXPECT_EQ(field.Mutable(1), original);

  field.Clear();
  EXPECT_EQ(field.ClearedCount(), 2);
#ifndef PROTOBUF_FUTURE_REMOVE_CLEARED_API
  PROTOBUF_IGNORE_DEPRECATION_START
  EXPECT_EQ(field.ReleaseCleared(), original);  // Take ownership again.
  EXPECT_EQ(field.ClearedCount(), 1);
  EXPECT_NE(field.Add(), original);
  EXPECT_EQ(field.ClearedCount(), 0);
  EXPECT_NE(field.Add(), original);
  EXPECT_EQ(field.ClearedCount(), 0);

  field.AddCleared(original);  // Give ownership back, but as a cleared object.
  EXPECT_EQ(field.ClearedCount(), 1);
  EXPECT_EQ(field.Add(), original);
  EXPECT_EQ(field.ClearedCount(), 0);
<<<<<<< HEAD
    PROTOBUF_IGNORE_DEPRECATION_STOP
=======
  PROTOBUF_IGNORE_DEPRECATION_STOP
>>>>>>> 7930cd1f
#endif  // !PROTOBUF_FUTURE_REMOVE_CLEARED_API
}

// Test all code paths in AddAllocated().
TEST(RepeatedPtrField, AddAllocated) {
  RepeatedPtrField<std::string> field;
  while (field.size() < field.Capacity()) {
    field.Add()->assign("filler");
  }

  int index = field.size();

  // First branch:  Field is at capacity with no cleared objects.
  std::string* foo = new std::string("foo");
  field.AddAllocated(foo);
  EXPECT_EQ(index + 1, field.size());
  EXPECT_EQ(0, field.ClearedCount());
  EXPECT_EQ(foo, &field.Get(index));

  // Last branch:  Field is not at capacity and there are no cleared objects.
  std::string* bar = new std::string("bar");
  field.AddAllocated(bar);
  ++index;
  EXPECT_EQ(index + 1, field.size());
  EXPECT_EQ(0, field.ClearedCount());
  EXPECT_EQ(bar, &field.Get(index));

  // Third branch:  Field is not at capacity and there are no cleared objects.
  field.RemoveLast();
  std::string* baz = new std::string("baz");
  field.AddAllocated(baz);
  EXPECT_EQ(index + 1, field.size());
  EXPECT_EQ(1, field.ClearedCount());
  EXPECT_EQ(baz, &field.Get(index));

  // Second branch:  Field is at capacity but has some cleared objects.
  while (field.size() < field.Capacity()) {
    field.Add()->assign("filler2");
  }
  field.RemoveLast();
  index = field.size();
  std::string* moo = new std::string("moo");
  field.AddAllocated(moo);
  EXPECT_EQ(index + 1, field.size());
  // We should have discarded the cleared object.
  EXPECT_EQ(0, field.ClearedCount());
  EXPECT_EQ(moo, &field.Get(index));
}

TEST(RepeatedPtrField, AddAllocatedDifferentArena) {
  RepeatedPtrField<TestAllTypes> field;
  Arena arena;
  auto* msg = Arena::CreateMessage<TestAllTypes>(&arena);
  field.AddAllocated(msg);
}

TEST(RepeatedPtrField, MergeFrom) {
  RepeatedPtrField<std::string> source, destination;
  source.Add()->assign("4");
  source.Add()->assign("5");
  destination.Add()->assign("1");
  destination.Add()->assign("2");
  destination.Add()->assign("3");

  destination.MergeFrom(source);

  ASSERT_EQ(5, destination.size());
  EXPECT_EQ("1", destination.Get(0));
  EXPECT_EQ("2", destination.Get(1));
  EXPECT_EQ("3", destination.Get(2));
  EXPECT_EQ("4", destination.Get(3));
  EXPECT_EQ("5", destination.Get(4));
}


TEST(RepeatedPtrField, CopyFrom) {
  RepeatedPtrField<std::string> source, destination;
  source.Add()->assign("4");
  source.Add()->assign("5");
  destination.Add()->assign("1");
  destination.Add()->assign("2");
  destination.Add()->assign("3");

  destination.CopyFrom(source);

  ASSERT_EQ(2, destination.size());
  EXPECT_EQ("4", destination.Get(0));
  EXPECT_EQ("5", destination.Get(1));
}

TEST(RepeatedPtrField, CopyFromSelf) {
  RepeatedPtrField<std::string> me;
  me.Add()->assign("1");
  me.CopyFrom(me);
  ASSERT_EQ(1, me.size());
  EXPECT_EQ("1", me.Get(0));
}

TEST(RepeatedPtrField, Erase) {
  RepeatedPtrField<std::string> me;
  RepeatedPtrField<std::string>::iterator it = me.erase(me.begin(), me.end());
  EXPECT_TRUE(me.begin() == it);
  EXPECT_EQ(0, me.size());

  *me.Add() = "1";
  *me.Add() = "2";
  *me.Add() = "3";
  it = me.erase(me.begin(), me.end());
  EXPECT_TRUE(me.begin() == it);
  EXPECT_EQ(0, me.size());

  *me.Add() = "4";
  *me.Add() = "5";
  *me.Add() = "6";
  it = me.erase(me.begin() + 2, me.end());
  EXPECT_TRUE(me.begin() + 2 == it);
  EXPECT_EQ(2, me.size());
  EXPECT_EQ("4", me.Get(0));
  EXPECT_EQ("5", me.Get(1));

  *me.Add() = "6";
  *me.Add() = "7";
  *me.Add() = "8";
  it = me.erase(me.begin() + 1, me.begin() + 3);
  EXPECT_TRUE(me.begin() + 1 == it);
  EXPECT_EQ(3, me.size());
  EXPECT_EQ("4", me.Get(0));
  EXPECT_EQ("7", me.Get(1));
  EXPECT_EQ("8", me.Get(2));
}

TEST(RepeatedPtrField, CopyConstruct) {
  RepeatedPtrField<std::string> source;
  source.Add()->assign("1");
  source.Add()->assign("2");

  RepeatedPtrField<std::string> destination(source);

  ASSERT_EQ(2, destination.size());
  EXPECT_EQ("1", destination.Get(0));
  EXPECT_EQ("2", destination.Get(1));
}

TEST(RepeatedPtrField, IteratorConstruct_String) {
  std::vector<std::string> values;
  values.push_back("1");
  values.push_back("2");

  RepeatedPtrField<std::string> field(values.begin(), values.end());
  ASSERT_EQ(values.size(), field.size());
  EXPECT_EQ(values[0], field.Get(0));
  EXPECT_EQ(values[1], field.Get(1));

  RepeatedPtrField<std::string> other(field.begin(), field.end());
  ASSERT_EQ(values.size(), other.size());
  EXPECT_EQ(values[0], other.Get(0));
  EXPECT_EQ(values[1], other.Get(1));
}

TEST(RepeatedPtrField, IteratorConstruct_Proto) {
  typedef TestAllTypes::NestedMessage Nested;
  std::vector<Nested> values;
  values.push_back(Nested());
  values.back().set_bb(1);
  values.push_back(Nested());
  values.back().set_bb(2);

  RepeatedPtrField<Nested> field(values.begin(), values.end());
  ASSERT_EQ(values.size(), field.size());
  EXPECT_EQ(values[0].bb(), field.Get(0).bb());
  EXPECT_EQ(values[1].bb(), field.Get(1).bb());

  RepeatedPtrField<Nested> other(field.begin(), field.end());
  ASSERT_EQ(values.size(), other.size());
  EXPECT_EQ(values[0].bb(), other.Get(0).bb());
  EXPECT_EQ(values[1].bb(), other.Get(1).bb());
}

TEST(RepeatedPtrField, CopyAssign) {
  RepeatedPtrField<std::string> source, destination;
  source.Add()->assign("4");
  source.Add()->assign("5");
  destination.Add()->assign("1");
  destination.Add()->assign("2");
  destination.Add()->assign("3");

  destination = source;

  ASSERT_EQ(2, destination.size());
  EXPECT_EQ("4", destination.Get(0));
  EXPECT_EQ("5", destination.Get(1));
}

TEST(RepeatedPtrField, SelfAssign) {
  // Verify that assignment to self does not destroy data.
  RepeatedPtrField<std::string> source, *p;
  p = &source;
  source.Add()->assign("7");
  source.Add()->assign("8");

  *p = source;

  ASSERT_EQ(2, source.size());
  EXPECT_EQ("7", source.Get(0));
  EXPECT_EQ("8", source.Get(1));
}

TEST(RepeatedPtrField, MoveConstruct) {
  {
    RepeatedPtrField<std::string> source;
    *source.Add() = "1";
    *source.Add() = "2";
    const std::string* const* data = source.data();
    RepeatedPtrField<std::string> destination = std::move(source);
    EXPECT_EQ(data, destination.data());
    EXPECT_THAT(destination, ElementsAre("1", "2"));
    // This property isn't guaranteed but it's useful to have a test that would
    // catch changes in this area.
    EXPECT_TRUE(source.empty());
  }
  {
    Arena arena;
    RepeatedPtrField<std::string>* source =
        Arena::CreateMessage<RepeatedPtrField<std::string>>(&arena);
    *source->Add() = "1";
    *source->Add() = "2";
    RepeatedPtrField<std::string> destination = std::move(*source);
    EXPECT_EQ(nullptr, destination.GetArena());
    EXPECT_THAT(destination, ElementsAre("1", "2"));
    // This property isn't guaranteed but it's useful to have a test that would
    // catch changes in this area.
    EXPECT_THAT(*source, ElementsAre("1", "2"));
  }
}

TEST(RepeatedPtrField, MoveAssign) {
  {
    RepeatedPtrField<std::string> source;
    *source.Add() = "1";
    *source.Add() = "2";
    RepeatedPtrField<std::string> destination;
    *destination.Add() = "3";
    const std::string* const* source_data = source.data();
    const std::string* const* destination_data = destination.data();
    destination = std::move(source);
    EXPECT_EQ(source_data, destination.data());
    EXPECT_THAT(destination, ElementsAre("1", "2"));
    // This property isn't guaranteed but it's useful to have a test that would
    // catch changes in this area.
    EXPECT_EQ(destination_data, source.data());
    EXPECT_THAT(source, ElementsAre("3"));
  }
  {
    Arena arena;
    RepeatedPtrField<std::string>* source =
        Arena::CreateMessage<RepeatedPtrField<std::string>>(&arena);
    *source->Add() = "1";
    *source->Add() = "2";
    RepeatedPtrField<std::string>* destination =
        Arena::CreateMessage<RepeatedPtrField<std::string>>(&arena);
    *destination->Add() = "3";
    const std::string* const* source_data = source->data();
    const std::string* const* destination_data = destination->data();
    *destination = std::move(*source);
    EXPECT_EQ(source_data, destination->data());
    EXPECT_THAT(*destination, ElementsAre("1", "2"));
    // This property isn't guaranteed but it's useful to have a test that would
    // catch changes in this area.
    EXPECT_EQ(destination_data, source->data());
    EXPECT_THAT(*source, ElementsAre("3"));
  }
  {
    Arena source_arena;
    RepeatedPtrField<std::string>* source =
        Arena::CreateMessage<RepeatedPtrField<std::string>>(&source_arena);
    *source->Add() = "1";
    *source->Add() = "2";
    Arena destination_arena;
    RepeatedPtrField<std::string>* destination =
        Arena::CreateMessage<RepeatedPtrField<std::string>>(&destination_arena);
    *destination->Add() = "3";
    *destination = std::move(*source);
    EXPECT_THAT(*destination, ElementsAre("1", "2"));
    // This property isn't guaranteed but it's useful to have a test that would
    // catch changes in this area.
    EXPECT_THAT(*source, ElementsAre("1", "2"));
  }
  {
    Arena arena;
    RepeatedPtrField<std::string>* source =
        Arena::CreateMessage<RepeatedPtrField<std::string>>(&arena);
    *source->Add() = "1";
    *source->Add() = "2";
    RepeatedPtrField<std::string> destination;
    *destination.Add() = "3";
    destination = std::move(*source);
    EXPECT_THAT(destination, ElementsAre("1", "2"));
    // This property isn't guaranteed but it's useful to have a test that would
    // catch changes in this area.
    EXPECT_THAT(*source, ElementsAre("1", "2"));
  }
  {
    RepeatedPtrField<std::string> source;
    *source.Add() = "1";
    *source.Add() = "2";
    Arena arena;
    RepeatedPtrField<std::string>* destination =
        Arena::CreateMessage<RepeatedPtrField<std::string>>(&arena);
    *destination->Add() = "3";
    *destination = std::move(source);
    EXPECT_THAT(*destination, ElementsAre("1", "2"));
    // This property isn't guaranteed but it's useful to have a test that would
    // catch changes in this area.
    EXPECT_THAT(source, ElementsAre("1", "2"));
  }
  {
    RepeatedPtrField<std::string> field;
    // An alias to defeat -Wself-move.
    RepeatedPtrField<std::string>& alias = field;
    *field.Add() = "1";
    *field.Add() = "2";
    const std::string* const* data = field.data();
    field = std::move(alias);
    EXPECT_EQ(data, field.data());
    EXPECT_THAT(field, ElementsAre("1", "2"));
  }
  {
    Arena arena;
    RepeatedPtrField<std::string>* field =
        Arena::CreateMessage<RepeatedPtrField<std::string>>(&arena);
    *field->Add() = "1";
    *field->Add() = "2";
    const std::string* const* data = field->data();
    *field = std::move(*field);
    EXPECT_EQ(data, field->data());
    EXPECT_THAT(*field, ElementsAre("1", "2"));
  }
}

TEST(RepeatedPtrField, MutableDataIsMutable) {
  RepeatedPtrField<std::string> field;
  *field.Add() = "1";
  EXPECT_EQ("1", field.Get(0));
  // The fact that this line compiles would be enough, but we'll check the
  // value anyway.
  std::string** data = field.mutable_data();
  **data = "2";
  EXPECT_EQ("2", field.Get(0));
}

TEST(RepeatedPtrField, SubscriptOperators) {
  RepeatedPtrField<std::string> field;
  *field.Add() = "1";
  EXPECT_EQ("1", field.Get(0));
  EXPECT_EQ("1", field[0]);
  EXPECT_EQ(field.Mutable(0), &field[0]);
  const RepeatedPtrField<std::string>& const_field = field;
  EXPECT_EQ(*field.data(), &const_field[0]);
}

TEST(RepeatedPtrField, ExtractSubrange) {
  // Exhaustively test every subrange in arrays of all sizes from 0 through 9
  // with 0 through 3 cleared elements at the end.
  for (int sz = 0; sz < 10; ++sz) {
    for (int num = 0; num <= sz; ++num) {
      for (int start = 0; start < sz - num; ++start) {
        for (int extra = 0; extra < 4; ++extra) {
          std::vector<std::string*> subject;

          // Create an array with "sz" elements and "extra" cleared elements.
          // Use an arena to avoid copies from debug-build stability checks.
          Arena arena;
          auto& field =
              *Arena::CreateMessage<RepeatedPtrField<std::string>>(&arena);
          for (int i = 0; i < sz + extra; ++i) {
            subject.push_back(new std::string());
            field.AddAllocated(subject[i]);
          }
          EXPECT_EQ(field.size(), sz + extra);
          for (int i = 0; i < extra; ++i) field.RemoveLast();
          EXPECT_EQ(field.size(), sz);
          EXPECT_EQ(field.ClearedCount(), extra);

          // Create a catcher array and call ExtractSubrange.
          std::string* catcher[10];
          for (int i = 0; i < 10; ++i) catcher[i] = nullptr;
          field.ExtractSubrange(start, num, catcher);

          // Does the resulting array have the right size?
          EXPECT_EQ(field.size(), sz - num);

          // Were the removed elements extracted into the catcher array?
          for (int i = 0; i < num; ++i)
            EXPECT_EQ(*catcher[i], *subject[start + i]);
          EXPECT_EQ(nullptr, catcher[num]);

          // Does the resulting array contain the right values?
          for (int i = 0; i < start; ++i)
            EXPECT_EQ(field.Mutable(i), subject[i]);
          for (int i = start; i < field.size(); ++i)
            EXPECT_EQ(field.Mutable(i), subject[i + num]);

          // Reinstate the cleared elements.
          EXPECT_EQ(field.ClearedCount(), extra);
          for (int i = 0; i < extra; ++i) field.Add();
          EXPECT_EQ(field.ClearedCount(), 0);
          EXPECT_EQ(field.size(), sz - num + extra);

          // Make sure the extra elements are all there (in some order).
          for (int i = sz; i < sz + extra; ++i) {
            int count = 0;
            for (int j = sz; j < sz + extra; ++j) {
              if (field.Mutable(j - num) == subject[i]) count += 1;
            }
            EXPECT_EQ(count, 1);
          }

          // Release the caught elements.
          for (int i = 0; i < num; ++i) delete catcher[i];
        }
      }
    }
  }
}

TEST(RepeatedPtrField, DeleteSubrange) {
  // DeleteSubrange is a trivial extension of ExtendSubrange.
}

// ===================================================================

// Iterator tests stolen from net/proto/proto-array_unittest.
class RepeatedFieldIteratorTest : public testing::Test {
 protected:
  void SetUp() override {
    for (int i = 0; i < 3; ++i) {
      proto_array_.Add(i);
    }
  }

  RepeatedField<int> proto_array_;
};

TEST_F(RepeatedFieldIteratorTest, Convertible) {
  RepeatedField<int>::iterator iter = proto_array_.begin();
  RepeatedField<int>::const_iterator c_iter = iter;
  RepeatedField<int>::value_type value = *c_iter;
  EXPECT_EQ(0, value);
}

TEST_F(RepeatedFieldIteratorTest, MutableIteration) {
  RepeatedField<int>::iterator iter = proto_array_.begin();
  EXPECT_EQ(0, *iter);
  ++iter;
  EXPECT_EQ(1, *iter++);
  EXPECT_EQ(2, *iter);
  ++iter;
  EXPECT_TRUE(proto_array_.end() == iter);

  EXPECT_EQ(2, *(proto_array_.end() - 1));
}

TEST_F(RepeatedFieldIteratorTest, ConstIteration) {
  const RepeatedField<int>& const_proto_array = proto_array_;
  RepeatedField<int>::const_iterator iter = const_proto_array.begin();
  EXPECT_EQ(0, *iter);
  ++iter;
  EXPECT_EQ(1, *iter++);
  EXPECT_EQ(2, *iter);
  ++iter;
  EXPECT_TRUE(const_proto_array.end() == iter);
  EXPECT_EQ(2, *(const_proto_array.end() - 1));
}

TEST_F(RepeatedFieldIteratorTest, Mutation) {
  RepeatedField<int>::iterator iter = proto_array_.begin();
  *iter = 7;
  EXPECT_EQ(7, proto_array_.Get(0));
}

// -------------------------------------------------------------------

class RepeatedPtrFieldIteratorTest : public testing::Test {
 protected:
  void SetUp() override {
    proto_array_.Add()->assign("foo");
    proto_array_.Add()->assign("bar");
    proto_array_.Add()->assign("baz");
  }

  RepeatedPtrField<std::string> proto_array_;
};

TEST_F(RepeatedPtrFieldIteratorTest, Convertible) {
  RepeatedPtrField<std::string>::iterator iter = proto_array_.begin();
  RepeatedPtrField<std::string>::const_iterator c_iter = iter;
  RepeatedPtrField<std::string>::value_type value = *c_iter;
  EXPECT_EQ("foo", value);
}

TEST_F(RepeatedPtrFieldIteratorTest, MutableIteration) {
  RepeatedPtrField<std::string>::iterator iter = proto_array_.begin();
  EXPECT_EQ("foo", *iter);
  ++iter;
  EXPECT_EQ("bar", *(iter++));
  EXPECT_EQ("baz", *iter);
  ++iter;
  EXPECT_TRUE(proto_array_.end() == iter);
  EXPECT_EQ("baz", *(--proto_array_.end()));
}

TEST_F(RepeatedPtrFieldIteratorTest, ConstIteration) {
  const RepeatedPtrField<std::string>& const_proto_array = proto_array_;
  RepeatedPtrField<std::string>::const_iterator iter =
      const_proto_array.begin();
  iter - const_proto_array.cbegin();
  EXPECT_EQ("foo", *iter);
  ++iter;
  EXPECT_EQ("bar", *(iter++));
  EXPECT_EQ("baz", *iter);
  ++iter;
  EXPECT_TRUE(const_proto_array.end() == iter);
  EXPECT_EQ("baz", *(--const_proto_array.end()));
}

TEST_F(RepeatedPtrFieldIteratorTest, MutableReverseIteration) {
  RepeatedPtrField<std::string>::reverse_iterator iter = proto_array_.rbegin();
  EXPECT_EQ("baz", *iter);
  ++iter;
  EXPECT_EQ("bar", *(iter++));
  EXPECT_EQ("foo", *iter);
  ++iter;
  EXPECT_TRUE(proto_array_.rend() == iter);
  EXPECT_EQ("foo", *(--proto_array_.rend()));
}

TEST_F(RepeatedPtrFieldIteratorTest, ConstReverseIteration) {
  const RepeatedPtrField<std::string>& const_proto_array = proto_array_;
  RepeatedPtrField<std::string>::const_reverse_iterator iter =
      const_proto_array.rbegin();
  EXPECT_EQ("baz", *iter);
  ++iter;
  EXPECT_EQ("bar", *(iter++));
  EXPECT_EQ("foo", *iter);
  ++iter;
  EXPECT_TRUE(const_proto_array.rend() == iter);
  EXPECT_EQ("foo", *(--const_proto_array.rend()));
}

TEST_F(RepeatedPtrFieldIteratorTest, RandomAccess) {
  RepeatedPtrField<std::string>::iterator iter = proto_array_.begin();
  RepeatedPtrField<std::string>::iterator iter2 = iter;
  ++iter2;
  ++iter2;
  EXPECT_TRUE(iter + 2 == iter2);
  EXPECT_TRUE(iter == iter2 - 2);
  EXPECT_EQ("baz", iter[2]);
  EXPECT_EQ("baz", *(iter + 2));
  EXPECT_EQ(3, proto_array_.end() - proto_array_.begin());
}

TEST_F(RepeatedPtrFieldIteratorTest, RandomAccessConst) {
  RepeatedPtrField<std::string>::const_iterator iter = proto_array_.cbegin();
  RepeatedPtrField<std::string>::const_iterator iter2 = iter;
  ++iter2;
  ++iter2;
  EXPECT_TRUE(iter + 2 == iter2);
  EXPECT_TRUE(iter == iter2 - 2);
  EXPECT_EQ("baz", iter[2]);
  EXPECT_EQ("baz", *(iter + 2));
  EXPECT_EQ(3, proto_array_.cend() - proto_array_.cbegin());
}

TEST_F(RepeatedPtrFieldIteratorTest, DifferenceConstConversion) {
  EXPECT_EQ(3, proto_array_.end() - proto_array_.cbegin());
  EXPECT_EQ(3, proto_array_.cend() - proto_array_.begin());
}

TEST_F(RepeatedPtrFieldIteratorTest, Comparable) {
  RepeatedPtrField<std::string>::const_iterator iter = proto_array_.begin();
  RepeatedPtrField<std::string>::const_iterator iter2 = iter + 1;
  EXPECT_TRUE(iter == iter);
  EXPECT_TRUE(iter != iter2);
  EXPECT_TRUE(iter < iter2);
  EXPECT_TRUE(iter <= iter2);
  EXPECT_TRUE(iter <= iter);
  EXPECT_TRUE(iter2 > iter);
  EXPECT_TRUE(iter2 >= iter);
  EXPECT_TRUE(iter >= iter);
}

TEST_F(RepeatedPtrFieldIteratorTest, ComparableConstConversion) {
  RepeatedPtrField<std::string>::iterator iter = proto_array_.begin();
  RepeatedPtrField<std::string>::const_iterator iter2 = iter + 1;
  EXPECT_TRUE(iter == iter);
  EXPECT_TRUE(iter == proto_array_.cbegin());
  EXPECT_TRUE(proto_array_.cbegin() == iter);
  EXPECT_TRUE(iter != iter2);
  EXPECT_TRUE(iter2 != iter);
  EXPECT_TRUE(iter < iter2);
  EXPECT_TRUE(iter <= iter2);
  EXPECT_TRUE(iter <= iter);
  EXPECT_TRUE(iter2 > iter);
  EXPECT_TRUE(iter2 >= iter);
  EXPECT_TRUE(iter >= iter);
}

// Uninitialized iterator does not point to any of the RepeatedPtrField.
TEST_F(RepeatedPtrFieldIteratorTest, UninitializedIterator) {
  RepeatedPtrField<std::string>::iterator iter;
  EXPECT_TRUE(iter != proto_array_.begin());
  EXPECT_TRUE(iter != proto_array_.begin() + 1);
  EXPECT_TRUE(iter != proto_array_.begin() + 2);
  EXPECT_TRUE(iter != proto_array_.begin() + 3);
  EXPECT_TRUE(iter != proto_array_.end());
}

TEST_F(RepeatedPtrFieldIteratorTest, STLAlgorithms_lower_bound) {
  proto_array_.Clear();
  proto_array_.Add()->assign("a");
  proto_array_.Add()->assign("c");
  proto_array_.Add()->assign("d");
  proto_array_.Add()->assign("n");
  proto_array_.Add()->assign("p");
  proto_array_.Add()->assign("x");
  proto_array_.Add()->assign("y");

  std::string v = "f";
  RepeatedPtrField<std::string>::const_iterator it =
      std::lower_bound(proto_array_.begin(), proto_array_.end(), v);

  EXPECT_EQ(*it, "n");
  EXPECT_TRUE(it == proto_array_.begin() + 3);
}

TEST_F(RepeatedPtrFieldIteratorTest, Mutation) {
  RepeatedPtrField<std::string>::iterator iter = proto_array_.begin();
  *iter = "moo";
  EXPECT_EQ("moo", proto_array_.Get(0));
}

// -------------------------------------------------------------------

class RepeatedPtrFieldPtrsIteratorTest : public testing::Test {
 protected:
  void SetUp() override {
    proto_array_.Add()->assign("foo");
    proto_array_.Add()->assign("bar");
    proto_array_.Add()->assign("baz");
    const_proto_array_ = &proto_array_;
  }

  RepeatedPtrField<std::string> proto_array_;
  const RepeatedPtrField<std::string>* const_proto_array_;
};

TEST_F(RepeatedPtrFieldPtrsIteratorTest, ConvertiblePtr) {
  RepeatedPtrField<std::string>::pointer_iterator iter =
      proto_array_.pointer_begin();
  static_cast<void>(iter);
}

TEST_F(RepeatedPtrFieldPtrsIteratorTest, ConvertibleConstPtr) {
  RepeatedPtrField<std::string>::const_pointer_iterator iter =
      const_proto_array_->pointer_begin();
  static_cast<void>(iter);
}

TEST_F(RepeatedPtrFieldPtrsIteratorTest, MutablePtrIteration) {
  RepeatedPtrField<std::string>::pointer_iterator iter =
      proto_array_.pointer_begin();
  EXPECT_EQ("foo", **iter);
  ++iter;
  EXPECT_EQ("bar", **(iter++));
  EXPECT_EQ("baz", **iter);
  ++iter;
  EXPECT_TRUE(proto_array_.pointer_end() == iter);
  EXPECT_EQ("baz", **(--proto_array_.pointer_end()));
}

TEST_F(RepeatedPtrFieldPtrsIteratorTest, MutableConstPtrIteration) {
  RepeatedPtrField<std::string>::const_pointer_iterator iter =
      const_proto_array_->pointer_begin();
  EXPECT_EQ("foo", **iter);
  ++iter;
  EXPECT_EQ("bar", **(iter++));
  EXPECT_EQ("baz", **iter);
  ++iter;
  EXPECT_TRUE(const_proto_array_->pointer_end() == iter);
  EXPECT_EQ("baz", **(--const_proto_array_->pointer_end()));
}

TEST_F(RepeatedPtrFieldPtrsIteratorTest, RandomPtrAccess) {
  RepeatedPtrField<std::string>::pointer_iterator iter =
      proto_array_.pointer_begin();
  RepeatedPtrField<std::string>::pointer_iterator iter2 = iter;
  ++iter2;
  ++iter2;
  EXPECT_TRUE(iter + 2 == iter2);
  EXPECT_TRUE(iter == iter2 - 2);
  EXPECT_EQ("baz", *iter[2]);
  EXPECT_EQ("baz", **(iter + 2));
  EXPECT_EQ(3, proto_array_.end() - proto_array_.begin());
}

TEST_F(RepeatedPtrFieldPtrsIteratorTest, RandomConstPtrAccess) {
  RepeatedPtrField<std::string>::const_pointer_iterator iter =
      const_proto_array_->pointer_begin();
  RepeatedPtrField<std::string>::const_pointer_iterator iter2 = iter;
  ++iter2;
  ++iter2;
  EXPECT_TRUE(iter + 2 == iter2);
  EXPECT_TRUE(iter == iter2 - 2);
  EXPECT_EQ("baz", *iter[2]);
  EXPECT_EQ("baz", **(iter + 2));
  EXPECT_EQ(3, const_proto_array_->end() - const_proto_array_->begin());
}

TEST_F(RepeatedPtrFieldPtrsIteratorTest, DifferenceConstConversion) {
  EXPECT_EQ(3,
            proto_array_.pointer_end() - const_proto_array_->pointer_begin());
  EXPECT_EQ(3,
            const_proto_array_->pointer_end() - proto_array_.pointer_begin());
}

TEST_F(RepeatedPtrFieldPtrsIteratorTest, ComparablePtr) {
  RepeatedPtrField<std::string>::pointer_iterator iter =
      proto_array_.pointer_begin();
  RepeatedPtrField<std::string>::pointer_iterator iter2 = iter + 1;
  EXPECT_TRUE(iter == iter);
  EXPECT_TRUE(iter != iter2);
  EXPECT_TRUE(iter < iter2);
  EXPECT_TRUE(iter <= iter2);
  EXPECT_TRUE(iter <= iter);
  EXPECT_TRUE(iter2 > iter);
  EXPECT_TRUE(iter2 >= iter);
  EXPECT_TRUE(iter >= iter);
}

TEST_F(RepeatedPtrFieldPtrsIteratorTest, ComparableConstPtr) {
  RepeatedPtrField<std::string>::const_pointer_iterator iter =
      const_proto_array_->pointer_begin();
  RepeatedPtrField<std::string>::const_pointer_iterator iter2 = iter + 1;
  EXPECT_TRUE(iter == iter);
  EXPECT_TRUE(iter != iter2);
  EXPECT_TRUE(iter < iter2);
  EXPECT_TRUE(iter <= iter2);
  EXPECT_TRUE(iter <= iter);
  EXPECT_TRUE(iter2 > iter);
  EXPECT_TRUE(iter2 >= iter);
  EXPECT_TRUE(iter >= iter);
}

TEST_F(RepeatedPtrFieldPtrsIteratorTest, ComparableConstConversion) {
  RepeatedPtrField<std::string>::pointer_iterator iter =
      proto_array_.pointer_begin();
  RepeatedPtrField<std::string>::const_pointer_iterator iter2 = iter + 1;
  EXPECT_TRUE(iter == iter);
  EXPECT_TRUE(iter == const_proto_array_->pointer_begin());
  EXPECT_TRUE(const_proto_array_->pointer_begin() == iter);
  EXPECT_TRUE(iter != iter2);
  EXPECT_TRUE(iter2 != iter);
  EXPECT_TRUE(iter < iter2);
  EXPECT_TRUE(iter <= iter2);
  EXPECT_TRUE(iter <= iter);
  EXPECT_TRUE(iter2 > iter);
  EXPECT_TRUE(iter2 >= iter);
  EXPECT_TRUE(iter >= iter);
}

// Uninitialized iterator does not point to any of the RepeatedPtrOverPtrs.
// Dereferencing an uninitialized iterator crashes the process.
TEST_F(RepeatedPtrFieldPtrsIteratorTest, UninitializedPtrIterator) {
  RepeatedPtrField<std::string>::pointer_iterator iter;
  EXPECT_TRUE(iter != proto_array_.pointer_begin());
  EXPECT_TRUE(iter != proto_array_.pointer_begin() + 1);
  EXPECT_TRUE(iter != proto_array_.pointer_begin() + 2);
  EXPECT_TRUE(iter != proto_array_.pointer_begin() + 3);
  EXPECT_TRUE(iter != proto_array_.pointer_end());
}

TEST_F(RepeatedPtrFieldPtrsIteratorTest, UninitializedConstPtrIterator) {
  RepeatedPtrField<std::string>::const_pointer_iterator iter;
  EXPECT_TRUE(iter != const_proto_array_->pointer_begin());
  EXPECT_TRUE(iter != const_proto_array_->pointer_begin() + 1);
  EXPECT_TRUE(iter != const_proto_array_->pointer_begin() + 2);
  EXPECT_TRUE(iter != const_proto_array_->pointer_begin() + 3);
  EXPECT_TRUE(iter != const_proto_array_->pointer_end());
}

// This comparison functor is required by the tests for RepeatedPtrOverPtrs.
// They operate on strings and need to compare strings as strings in
// any stl algorithm, even though the iterator returns a pointer to a
// string
// - i.e. *iter has type std::string*.
struct StringLessThan {
  bool operator()(const std::string* z, const std::string* y) const {
    return *z < *y;
  }
};

TEST_F(RepeatedPtrFieldPtrsIteratorTest, PtrSTLAlgorithms_lower_bound) {
  proto_array_.Clear();
  proto_array_.Add()->assign("a");
  proto_array_.Add()->assign("c");
  proto_array_.Add()->assign("d");
  proto_array_.Add()->assign("n");
  proto_array_.Add()->assign("p");
  proto_array_.Add()->assign("x");
  proto_array_.Add()->assign("y");

  {
    std::string v = "f";
    RepeatedPtrField<std::string>::pointer_iterator it =
        std::lower_bound(proto_array_.pointer_begin(),
                         proto_array_.pointer_end(), &v, StringLessThan());

    GOOGLE_ABSL_CHECK(*it != nullptr);

    EXPECT_EQ(**it, "n");
    EXPECT_TRUE(it == proto_array_.pointer_begin() + 3);
  }
  {
    std::string v = "f";
    RepeatedPtrField<std::string>::const_pointer_iterator it = std::lower_bound(
        const_proto_array_->pointer_begin(), const_proto_array_->pointer_end(),
        &v, StringLessThan());

    GOOGLE_ABSL_CHECK(*it != nullptr);

    EXPECT_EQ(**it, "n");
    EXPECT_TRUE(it == const_proto_array_->pointer_begin() + 3);
  }
}

TEST_F(RepeatedPtrFieldPtrsIteratorTest, PtrMutation) {
  RepeatedPtrField<std::string>::pointer_iterator iter =
      proto_array_.pointer_begin();
  **iter = "moo";
  EXPECT_EQ("moo", proto_array_.Get(0));

  EXPECT_EQ("bar", proto_array_.Get(1));
  EXPECT_EQ("baz", proto_array_.Get(2));
  ++iter;
  delete *iter;
  *iter = new std::string("a");
  ++iter;
  delete *iter;
  *iter = new std::string("b");
  EXPECT_EQ("a", proto_array_.Get(1));
  EXPECT_EQ("b", proto_array_.Get(2));
}

TEST_F(RepeatedPtrFieldPtrsIteratorTest, Sort) {
  proto_array_.Add()->assign("c");
  proto_array_.Add()->assign("d");
  proto_array_.Add()->assign("n");
  proto_array_.Add()->assign("p");
  proto_array_.Add()->assign("a");
  proto_array_.Add()->assign("y");
  proto_array_.Add()->assign("x");
  EXPECT_EQ("foo", proto_array_.Get(0));
  EXPECT_EQ("n", proto_array_.Get(5));
  EXPECT_EQ("x", proto_array_.Get(9));
  std::sort(proto_array_.pointer_begin(), proto_array_.pointer_end(),
            StringLessThan());
  EXPECT_EQ("a", proto_array_.Get(0));
  EXPECT_EQ("baz", proto_array_.Get(2));
  EXPECT_EQ("y", proto_array_.Get(9));
}

// -----------------------------------------------------------------------------
// Unit-tests for the insert iterators
// google::protobuf::RepeatedFieldBackInserter,
// google::protobuf::AllocatedRepeatedPtrFieldBackInserter
// Ported from util/gtl/proto-array-iterators_unittest.

class RepeatedFieldInsertionIteratorsTest : public testing::Test {
 protected:
  std::list<double> halves;
  std::list<int> fibonacci;
  std::vector<std::string> words;
  typedef TestAllTypes::NestedMessage Nested;
  Nested nesteds[2];
  std::vector<Nested*> nested_ptrs;
  TestAllTypes protobuffer;

  void SetUp() override {
    fibonacci.push_back(1);
    fibonacci.push_back(1);
    fibonacci.push_back(2);
    fibonacci.push_back(3);
    fibonacci.push_back(5);
    fibonacci.push_back(8);
    std::copy(fibonacci.begin(), fibonacci.end(),
              RepeatedFieldBackInserter(protobuffer.mutable_repeated_int32()));

    halves.push_back(1.0);
    halves.push_back(0.5);
    halves.push_back(0.25);
    halves.push_back(0.125);
    halves.push_back(0.0625);
    std::copy(halves.begin(), halves.end(),
              RepeatedFieldBackInserter(protobuffer.mutable_repeated_double()));

    words.push_back("Able");
    words.push_back("was");
    words.push_back("I");
    words.push_back("ere");
    words.push_back("I");
    words.push_back("saw");
    words.push_back("Elba");
    std::copy(words.begin(), words.end(),
              RepeatedFieldBackInserter(protobuffer.mutable_repeated_string()));

    nesteds[0].set_bb(17);
    nesteds[1].set_bb(4711);
    std::copy(&nesteds[0], &nesteds[2],
              RepeatedFieldBackInserter(
                  protobuffer.mutable_repeated_nested_message()));

    nested_ptrs.push_back(new Nested);
    nested_ptrs.back()->set_bb(170);
    nested_ptrs.push_back(new Nested);
    nested_ptrs.back()->set_bb(47110);
    std::copy(nested_ptrs.begin(), nested_ptrs.end(),
              RepeatedFieldBackInserter(
                  protobuffer.mutable_repeated_nested_message()));
  }

  void TearDown() override {
    for (auto ptr : nested_ptrs) {
      delete ptr;
    }
  }
};

TEST_F(RepeatedFieldInsertionIteratorsTest, Fibonacci) {
  EXPECT_TRUE(std::equal(fibonacci.begin(), fibonacci.end(),
                         protobuffer.repeated_int32().begin()));
  EXPECT_TRUE(std::equal(protobuffer.repeated_int32().begin(),
                         protobuffer.repeated_int32().end(),
                         fibonacci.begin()));
}

TEST_F(RepeatedFieldInsertionIteratorsTest, Halves) {
  EXPECT_TRUE(std::equal(halves.begin(), halves.end(),
                         protobuffer.repeated_double().begin()));
  EXPECT_TRUE(std::equal(protobuffer.repeated_double().begin(),
                         protobuffer.repeated_double().end(), halves.begin()));
}

TEST_F(RepeatedFieldInsertionIteratorsTest, Words) {
  ASSERT_EQ(words.size(), protobuffer.repeated_string_size());
  for (int i = 0; i < words.size(); ++i)
    EXPECT_EQ(words.at(i), protobuffer.repeated_string(i));
}

TEST_F(RepeatedFieldInsertionIteratorsTest, Words2) {
  words.clear();
  words.push_back("sing");
  words.push_back("a");
  words.push_back("song");
  words.push_back("of");
  words.push_back("six");
  words.push_back("pence");
  protobuffer.mutable_repeated_string()->Clear();
  std::copy(
      words.begin(), words.end(),
      RepeatedPtrFieldBackInserter(protobuffer.mutable_repeated_string()));
  ASSERT_EQ(words.size(), protobuffer.repeated_string_size());
  for (int i = 0; i < words.size(); ++i)
    EXPECT_EQ(words.at(i), protobuffer.repeated_string(i));
}

TEST_F(RepeatedFieldInsertionIteratorsTest, Nesteds) {
  ASSERT_EQ(protobuffer.repeated_nested_message_size(), 4);
  EXPECT_EQ(protobuffer.repeated_nested_message(0).bb(), 17);
  EXPECT_EQ(protobuffer.repeated_nested_message(1).bb(), 4711);
  EXPECT_EQ(protobuffer.repeated_nested_message(2).bb(), 170);
  EXPECT_EQ(protobuffer.repeated_nested_message(3).bb(), 47110);
}

TEST_F(RepeatedFieldInsertionIteratorsTest,
       AllocatedRepeatedPtrFieldWithStringIntData) {
  std::vector<Nested*> data;
  TestAllTypes goldenproto;
  for (int i = 0; i < 10; ++i) {
    Nested* new_data = new Nested;
    new_data->set_bb(i);
    data.push_back(new_data);

    new_data = goldenproto.add_repeated_nested_message();
    new_data->set_bb(i);
  }
  TestAllTypes testproto;
  std::copy(data.begin(), data.end(),
            AllocatedRepeatedPtrFieldBackInserter(
                testproto.mutable_repeated_nested_message()));
  EXPECT_EQ(testproto.DebugString(), goldenproto.DebugString());
}

TEST_F(RepeatedFieldInsertionIteratorsTest,
       AllocatedRepeatedPtrFieldWithString) {
  std::vector<std::string*> data;
  TestAllTypes goldenproto;
  for (int i = 0; i < 10; ++i) {
    std::string* new_data = new std::string;
    *new_data = absl::StrCat("name-", i);
    data.push_back(new_data);

    new_data = goldenproto.add_repeated_string();
    *new_data = absl::StrCat("name-", i);
  }
  TestAllTypes testproto;
  std::copy(data.begin(), data.end(),
            AllocatedRepeatedPtrFieldBackInserter(
                testproto.mutable_repeated_string()));
  EXPECT_EQ(testproto.DebugString(), goldenproto.DebugString());
}

TEST_F(RepeatedFieldInsertionIteratorsTest,
       UnsafeArenaAllocatedRepeatedPtrFieldWithStringIntData) {
  std::vector<Nested*> data;
  Arena arena;
  auto* goldenproto = Arena::CreateMessage<TestAllTypes>(&arena);
  for (int i = 0; i < 10; ++i) {
    auto* new_data = goldenproto->add_repeated_nested_message();
    new_data->set_bb(i);
    data.push_back(new_data);
  }
  auto* testproto = Arena::CreateMessage<TestAllTypes>(&arena);
  std::copy(data.begin(), data.end(),
            UnsafeArenaAllocatedRepeatedPtrFieldBackInserter(
                testproto->mutable_repeated_nested_message()));
  EXPECT_EQ(testproto->DebugString(), goldenproto->DebugString());
}

TEST_F(RepeatedFieldInsertionIteratorsTest,
       UnsafeArenaAllocatedRepeatedPtrFieldWithString) {
  std::vector<std::string*> data;
  Arena arena;
  auto* goldenproto = Arena::CreateMessage<TestAllTypes>(&arena);
  for (int i = 0; i < 10; ++i) {
    auto* new_data = goldenproto->add_repeated_string();
    *new_data = absl::StrCat("name-", i);
    data.push_back(new_data);
  }
  auto* testproto = Arena::CreateMessage<TestAllTypes>(&arena);
  std::copy(data.begin(), data.end(),
            UnsafeArenaAllocatedRepeatedPtrFieldBackInserter(
                testproto->mutable_repeated_string()));
  EXPECT_EQ(testproto->DebugString(), goldenproto->DebugString());
}

TEST_F(RepeatedFieldInsertionIteratorsTest, MoveStrings) {
  std::vector<std::string> src = {"a", "b", "c", "d"};
  std::vector<std::string> copy =
      src;  // copy since move leaves in undefined state
  TestAllTypes testproto;
  std::move(copy.begin(), copy.end(),
            RepeatedFieldBackInserter(testproto.mutable_repeated_string()));

  ASSERT_THAT(testproto.repeated_string(), testing::ElementsAreArray(src));
}

TEST_F(RepeatedFieldInsertionIteratorsTest, MoveProtos) {
  auto make_nested = [](int32_t x) {
    Nested ret;
    ret.set_bb(x);
    return ret;
  };
  std::vector<Nested> src = {make_nested(3), make_nested(5), make_nested(7)};
  std::vector<Nested> copy = src;  // copy since move leaves in undefined state
  TestAllTypes testproto;
  std::move(
      copy.begin(), copy.end(),
      RepeatedFieldBackInserter(testproto.mutable_repeated_nested_message()));

  ASSERT_EQ(src.size(), testproto.repeated_nested_message_size());
  for (int i = 0; i < src.size(); ++i) {
    EXPECT_EQ(src[i].DebugString(),
              testproto.repeated_nested_message(i).DebugString());
  }
}

}  // namespace

}  // namespace protobuf
}  // namespace google

#include "google/protobuf/port_undef.inc"<|MERGE_RESOLUTION|>--- conflicted
+++ resolved
@@ -1398,11 +1398,7 @@
   EXPECT_EQ(field.ClearedCount(), 1);
   EXPECT_EQ(field.Add(), original);
   EXPECT_EQ(field.ClearedCount(), 0);
-<<<<<<< HEAD
-    PROTOBUF_IGNORE_DEPRECATION_STOP
-=======
   PROTOBUF_IGNORE_DEPRECATION_STOP
->>>>>>> 7930cd1f
 #endif  // !PROTOBUF_FUTURE_REMOVE_CLEARED_API
 }
 

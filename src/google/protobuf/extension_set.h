// Protocol Buffers - Google's data interchange format
// Copyright 2008 Google Inc.  All rights reserved.
// https://developers.google.com/protocol-buffers/
//
// Redistribution and use in source and binary forms, with or without
// modification, are permitted provided that the following conditions are
// met:
//
//     * Redistributions of source code must retain the above copyright
// notice, this list of conditions and the following disclaimer.
//     * Redistributions in binary form must reproduce the above
// copyright notice, this list of conditions and the following disclaimer
// in the documentation and/or other materials provided with the
// distribution.
//     * Neither the name of Google Inc. nor the names of its
// contributors may be used to endorse or promote products derived from
// this software without specific prior written permission.
//
// THIS SOFTWARE IS PROVIDED BY THE COPYRIGHT HOLDERS AND CONTRIBUTORS
// "AS IS" AND ANY EXPRESS OR IMPLIED WARRANTIES, INCLUDING, BUT NOT
// LIMITED TO, THE IMPLIED WARRANTIES OF MERCHANTABILITY AND FITNESS FOR
// A PARTICULAR PURPOSE ARE DISCLAIMED. IN NO EVENT SHALL THE COPYRIGHT
// OWNER OR CONTRIBUTORS BE LIABLE FOR ANY DIRECT, INDIRECT, INCIDENTAL,
// SPECIAL, EXEMPLARY, OR CONSEQUENTIAL DAMAGES (INCLUDING, BUT NOT
// LIMITED TO, PROCUREMENT OF SUBSTITUTE GOODS OR SERVICES; LOSS OF USE,
// DATA, OR PROFITS; OR BUSINESS INTERRUPTION) HOWEVER CAUSED AND ON ANY
// THEORY OF LIABILITY, WHETHER IN CONTRACT, STRICT LIABILITY, OR TORT
// (INCLUDING NEGLIGENCE OR OTHERWISE) ARISING IN ANY WAY OUT OF THE USE
// OF THIS SOFTWARE, EVEN IF ADVISED OF THE POSSIBILITY OF SUCH DAMAGE.

// Author: kenton@google.com (Kenton Varda)
//  Based on original Protocol Buffers design by
//  Sanjay Ghemawat, Jeff Dean, and others.
//
// This header is logically internal, but is made public because it is used
// from protocol-compiler-generated code, which may reside in other components.

#ifndef GOOGLE_PROTOBUF_EXTENSION_SET_H__
#define GOOGLE_PROTOBUF_EXTENSION_SET_H__


#include <algorithm>
#include <cassert>
#include <map>
#include <string>
#include <utility>
#include <vector>

#include <google/protobuf/stubs/common.h>
#include <google/protobuf/stubs/logging.h>
#include <google/protobuf/io/coded_stream.h>
#include <google/protobuf/port.h>
#include <google/protobuf/parse_context.h>
#include <google/protobuf/repeated_field.h>
#include <google/protobuf/wire_format_lite.h>

// clang-format off
#include <google/protobuf/port_def.inc>  // Must be last
// clang-format on

#ifdef SWIG
#error "You cannot SWIG proto headers"
#endif

namespace google {
namespace protobuf {
class Arena;
class Descriptor;       // descriptor.h
class FieldDescriptor;  // descriptor.h
class DescriptorPool;   // descriptor.h
class MessageLite;      // message_lite.h
class Message;          // message.h
class MessageFactory;   // message.h
class Reflection;       // message.h
class UnknownFieldSet;  // unknown_field_set.h
namespace internal {
class FieldSkipper;  // wire_format_lite.h
enum class LazyVerifyOption;
}  // namespace internal
}  // namespace protobuf
}  // namespace google

namespace google {
namespace protobuf {
namespace internal {

class InternalMetadata;

// Used to store values of type WireFormatLite::FieldType without having to
// #include wire_format_lite.h.  Also, ensures that we use only one byte to
// store these values, which is important to keep the layout of
// ExtensionSet::Extension small.
typedef uint8_t FieldType;

// A function which, given an integer value, returns true if the number
// matches one of the defined values for the corresponding enum type.  This
// is used with RegisterEnumExtension, below.
typedef bool EnumValidityFunc(int number);

// Version of the above which takes an argument.  This is needed to deal with
// extensions that are not compiled in.
typedef bool EnumValidityFuncWithArg(const void* arg, int number);

// Information about a registered extension.
struct ExtensionInfo {
  constexpr ExtensionInfo() : enum_validity_check() {}
  constexpr ExtensionInfo(const MessageLite* extendee, int param_number,
                          FieldType type_param, bool isrepeated, bool ispacked,
                          LazyEagerVerifyFnType verify_func)
      : message(extendee),
        number(param_number),
        type(type_param),
        is_repeated(isrepeated),
        is_packed(ispacked),
        enum_validity_check(),
        lazy_eager_verify_func(verify_func) {}

  const MessageLite* message = nullptr;
  int number = 0;

  FieldType type = 0;
  bool is_repeated = false;
  bool is_packed = false;

  struct EnumValidityCheck {
    EnumValidityFuncWithArg* func;
    const void* arg;
  };

  struct MessageInfo {
    const MessageLite* prototype;
  };

  union {
    EnumValidityCheck enum_validity_check;
    MessageInfo message_info;
  };

  // The descriptor for this extension, if one exists and is known.  May be
  // nullptr.  Must not be nullptr if the descriptor for the extension does not
  // live in the same pool as the descriptor for the containing type.
  const FieldDescriptor* descriptor = nullptr;

  // If this field is potentially lazy this function can be used as a cheap
  // verification of the raw bytes.
  // If nullptr then no verification is performed.
  LazyEagerVerifyFnType lazy_eager_verify_func = nullptr;
};

// Abstract interface for an object which looks up extension definitions.  Used
// when parsing.
class PROTOBUF_EXPORT ExtensionFinder {
 public:
  virtual ~ExtensionFinder();

  // Find the extension with the given containing type and number.
  virtual bool Find(int number, ExtensionInfo* output) = 0;
};

// Implementation of ExtensionFinder which finds extensions defined in .proto
// files which have been compiled into the binary.
class PROTOBUF_EXPORT GeneratedExtensionFinder : public ExtensionFinder {
 public:
<<<<<<< HEAD
  GeneratedExtensionFinder(const MessageLite* containing_type)
      : containing_type_(containing_type) {}
=======
  explicit GeneratedExtensionFinder(const MessageLite* extendee)
      : extendee_(extendee) {}
>>>>>>> fb6f8da0
  ~GeneratedExtensionFinder() override {}

  // Returns true and fills in *output if found, otherwise returns false.
  bool Find(int number, ExtensionInfo* output) override;

 private:
  const MessageLite* extendee_;
};

// Note:  extension_set_heavy.cc defines DescriptorPoolExtensionFinder for
// finding extensions from a DescriptorPool.

// This is an internal helper class intended for use within the protocol buffer
// library and generated classes.  Clients should not use it directly.  Instead,
// use the generated accessors such as GetExtension() of the class being
// extended.
//
// This class manages extensions for a protocol message object.  The
// message's HasExtension(), GetExtension(), MutableExtension(), and
// ClearExtension() methods are just thin wrappers around the embedded
// ExtensionSet.  When parsing, if a tag number is encountered which is
// inside one of the message type's extension ranges, the tag is passed
// off to the ExtensionSet for parsing.  Etc.
class PROTOBUF_EXPORT ExtensionSet {
 public:
  constexpr ExtensionSet();
  explicit ExtensionSet(Arena* arena);
  ExtensionSet(ArenaInitialized, Arena* arena) : ExtensionSet(arena) {}
  ~ExtensionSet();

  // These are called at startup by protocol-compiler-generated code to
  // register known extensions.  The registrations are used by ParseField()
  // to look up extensions for parsed field numbers.  Note that dynamic parsing
  // does not use ParseField(); only protocol-compiler-generated parsing
  // methods do.
  static void RegisterExtension(const MessageLite* extendee, int number,
                                FieldType type, bool is_repeated,
                                bool is_packed,
                                LazyEagerVerifyFnType verify_func);
  static void RegisterEnumExtension(const MessageLite* extendee, int number,
                                    FieldType type, bool is_repeated,
                                    bool is_packed, EnumValidityFunc* is_valid);
  static void RegisterMessageExtension(const MessageLite* extendee, int number,
                                       FieldType type, bool is_repeated,
                                       bool is_packed,
                                       const MessageLite* prototype,
                                       LazyEagerVerifyFnType verify_func);

  // =================================================================

  // Add all fields which are currently present to the given vector.  This
  // is useful to implement Reflection::ListFields().
  void AppendToList(const Descriptor* extendee, const DescriptorPool* pool,
                    std::vector<const FieldDescriptor*>* output) const;

  // =================================================================
  // Accessors
  //
  // Generated message classes include type-safe templated wrappers around
  // these methods.  Generally you should use those rather than call these
  // directly, unless you are doing low-level memory management.
  //
  // When calling any of these accessors, the extension number requested
  // MUST exist in the DescriptorPool provided to the constructor.  Otherwise,
  // the method will fail an assert.  Normally, though, you would not call
  // these directly; you would either call the generated accessors of your
  // message class (e.g. GetExtension()) or you would call the accessors
  // of the reflection interface.  In both cases, it is impossible to
  // trigger this assert failure:  the generated accessors only accept
  // linked-in extension types as parameters, while the Reflection interface
  // requires you to provide the FieldDescriptor describing the extension.
  //
  // When calling any of these accessors, a protocol-compiler-generated
  // implementation of the extension corresponding to the number MUST
  // be linked in, and the FieldDescriptor used to refer to it MUST be
  // the one generated by that linked-in code.  Otherwise, the method will
  // die on an assert failure.  The message objects returned by the message
  // accessors are guaranteed to be of the correct linked-in type.
  //
  // These methods pretty much match Reflection except that:
  // - They're not virtual.
  // - They identify fields by number rather than FieldDescriptors.
  // - They identify enum values using integers rather than descriptors.
  // - Strings provide Mutable() in addition to Set() accessors.

  bool Has(int number) const;
  int ExtensionSize(int number) const;  // Size of a repeated extension.
  int NumExtensions() const;            // The number of extensions
  FieldType ExtensionType(int number) const;
  void ClearExtension(int number);

  // singular fields -------------------------------------------------

  int32_t GetInt32(int number, int32_t default_value) const;
  int64_t GetInt64(int number, int64_t default_value) const;
  uint32_t GetUInt32(int number, uint32_t default_value) const;
  uint64_t GetUInt64(int number, uint64_t default_value) const;
  float GetFloat(int number, float default_value) const;
  double GetDouble(int number, double default_value) const;
  bool GetBool(int number, bool default_value) const;
  int GetEnum(int number, int default_value) const;
  const std::string& GetString(int number,
                               const std::string& default_value) const;
  const MessageLite& GetMessage(int number,
                                const MessageLite& default_value) const;
  const MessageLite& GetMessage(int number, const Descriptor* message_type,
                                MessageFactory* factory) const;

  // |descriptor| may be nullptr so long as it is known that the descriptor for
  // the extension lives in the same pool as the descriptor for the containing
  // type.
#define desc const FieldDescriptor* descriptor  // avoid line wrapping
  void SetInt32(int number, FieldType type, int32_t value, desc);
  void SetInt64(int number, FieldType type, int64_t value, desc);
  void SetUInt32(int number, FieldType type, uint32_t value, desc);
  void SetUInt64(int number, FieldType type, uint64_t value, desc);
  void SetFloat(int number, FieldType type, float value, desc);
  void SetDouble(int number, FieldType type, double value, desc);
  void SetBool(int number, FieldType type, bool value, desc);
  void SetEnum(int number, FieldType type, int value, desc);
  void SetString(int number, FieldType type, std::string value, desc);
  std::string* MutableString(int number, FieldType type, desc);
  MessageLite* MutableMessage(int number, FieldType type,
                              const MessageLite& prototype, desc);
  MessageLite* MutableMessage(const FieldDescriptor* descriptor,
                              MessageFactory* factory);
  // Adds the given message to the ExtensionSet, taking ownership of the
  // message object. Existing message with the same number will be deleted.
  // If "message" is nullptr, this is equivalent to "ClearExtension(number)".
  void SetAllocatedMessage(int number, FieldType type,
                           const FieldDescriptor* descriptor,
                           MessageLite* message);
  void UnsafeArenaSetAllocatedMessage(int number, FieldType type,
                                      const FieldDescriptor* descriptor,
                                      MessageLite* message);
  PROTOBUF_NODISCARD MessageLite* ReleaseMessage(int number,
                                                 const MessageLite& prototype);
  MessageLite* UnsafeArenaReleaseMessage(int number,
                                         const MessageLite& prototype);

  PROTOBUF_NODISCARD MessageLite* ReleaseMessage(
      const FieldDescriptor* descriptor, MessageFactory* factory);
  MessageLite* UnsafeArenaReleaseMessage(const FieldDescriptor* descriptor,
                                         MessageFactory* factory);
#undef desc
  Arena* GetArena() const { return arena_; }

  // repeated fields -------------------------------------------------

  // Fetches a RepeatedField extension by number; returns |default_value|
  // if no such extension exists. User should not touch this directly; it is
  // used by the GetRepeatedExtension() method.
  const void* GetRawRepeatedField(int number, const void* default_value) const;
  // Fetches a mutable version of a RepeatedField extension by number,
  // instantiating one if none exists. Similar to above, user should not use
  // this directly; it underlies MutableRepeatedExtension().
  void* MutableRawRepeatedField(int number, FieldType field_type, bool packed,
                                const FieldDescriptor* desc);

  // This is an overload of MutableRawRepeatedField to maintain compatibility
  // with old code using a previous API. This version of
  // MutableRawRepeatedField() will GOOGLE_CHECK-fail on a missing extension.
  // (E.g.: borg/clients/internal/proto1/proto2_reflection.cc.)
  void* MutableRawRepeatedField(int number);

  int32_t GetRepeatedInt32(int number, int index) const;
  int64_t GetRepeatedInt64(int number, int index) const;
  uint32_t GetRepeatedUInt32(int number, int index) const;
  uint64_t GetRepeatedUInt64(int number, int index) const;
  float GetRepeatedFloat(int number, int index) const;
  double GetRepeatedDouble(int number, int index) const;
  bool GetRepeatedBool(int number, int index) const;
  int GetRepeatedEnum(int number, int index) const;
  const std::string& GetRepeatedString(int number, int index) const;
  const MessageLite& GetRepeatedMessage(int number, int index) const;

  void SetRepeatedInt32(int number, int index, int32_t value);
  void SetRepeatedInt64(int number, int index, int64_t value);
  void SetRepeatedUInt32(int number, int index, uint32_t value);
  void SetRepeatedUInt64(int number, int index, uint64_t value);
  void SetRepeatedFloat(int number, int index, float value);
  void SetRepeatedDouble(int number, int index, double value);
  void SetRepeatedBool(int number, int index, bool value);
  void SetRepeatedEnum(int number, int index, int value);
  void SetRepeatedString(int number, int index, std::string value);
  std::string* MutableRepeatedString(int number, int index);
  MessageLite* MutableRepeatedMessage(int number, int index);

#define desc const FieldDescriptor* descriptor  // avoid line wrapping
  void AddInt32(int number, FieldType type, bool packed, int32_t value, desc);
  void AddInt64(int number, FieldType type, bool packed, int64_t value, desc);
  void AddUInt32(int number, FieldType type, bool packed, uint32_t value, desc);
  void AddUInt64(int number, FieldType type, bool packed, uint64_t value, desc);
  void AddFloat(int number, FieldType type, bool packed, float value, desc);
  void AddDouble(int number, FieldType type, bool packed, double value, desc);
  void AddBool(int number, FieldType type, bool packed, bool value, desc);
  void AddEnum(int number, FieldType type, bool packed, int value, desc);
  void AddString(int number, FieldType type, std::string value, desc);
  std::string* AddString(int number, FieldType type, desc);
  MessageLite* AddMessage(int number, FieldType type,
                          const MessageLite& prototype, desc);
  MessageLite* AddMessage(const FieldDescriptor* descriptor,
                          MessageFactory* factory);
  void AddAllocatedMessage(const FieldDescriptor* descriptor,
                           MessageLite* new_entry);
  void UnsafeArenaAddAllocatedMessage(const FieldDescriptor* descriptor,
                                      MessageLite* new_entry);
#undef desc

  void RemoveLast(int number);
  PROTOBUF_NODISCARD MessageLite* ReleaseLast(int number);
  MessageLite* UnsafeArenaReleaseLast(int number);
  void SwapElements(int number, int index1, int index2);

  // =================================================================
  // convenience methods for implementing methods of Message
  //
  // These could all be implemented in terms of the other methods of this
  // class, but providing them here helps keep the generated code size down.

  void Clear();
  void MergeFrom(const MessageLite* extendee, const ExtensionSet& other);
  void Swap(const MessageLite* extendee, ExtensionSet* other);
  void InternalSwap(ExtensionSet* other);
  void SwapExtension(const MessageLite* extendee, ExtensionSet* other,
                     int number);
  void UnsafeShallowSwapExtension(ExtensionSet* other, int number);
  bool IsInitialized() const;

  // Lite parser
  const char* ParseField(uint64_t tag, const char* ptr,
                         const MessageLite* extendee,
                         internal::InternalMetadata* metadata,
                         internal::ParseContext* ctx);
  // Full parser
  const char* ParseField(uint64_t tag, const char* ptr, const Message* extendee,
                         internal::InternalMetadata* metadata,
                         internal::ParseContext* ctx);
  template <typename Msg>
  const char* ParseMessageSet(const char* ptr, const Msg* extendee,
                              InternalMetadata* metadata,
                              internal::ParseContext* ctx) {
    struct MessageSetItem {
      const char* _InternalParse(const char* ptr, ParseContext* ctx) {
        return me->ParseMessageSetItem(ptr, extendee, metadata, ctx);
      }
      ExtensionSet* me;
      const Msg* extendee;
      InternalMetadata* metadata;
    } item{this, extendee, metadata};
    while (!ctx->Done(&ptr)) {
      uint32_t tag;
      ptr = ReadTag(ptr, &tag);
      GOOGLE_PROTOBUF_PARSER_ASSERT(ptr);
      if (tag == WireFormatLite::kMessageSetItemStartTag) {
        ptr = ctx->ParseGroup(&item, ptr, tag);
        GOOGLE_PROTOBUF_PARSER_ASSERT(ptr);
      } else {
        if (tag == 0 || (tag & 7) == 4) {
          ctx->SetLastTag(tag);
          return ptr;
        }
        ptr = ParseField(tag, ptr, extendee, metadata, ctx);
        GOOGLE_PROTOBUF_PARSER_ASSERT(ptr);
      }
    }
    return ptr;
  }

  // Write all extension fields with field numbers in the range
  //   [start_field_number, end_field_number)
  // to the output stream, using the cached sizes computed when ByteSize() was
  // last called.  Note that the range bounds are inclusive-exclusive.
  void SerializeWithCachedSizes(const MessageLite* extendee,
                                int start_field_number, int end_field_number,
                                io::CodedOutputStream* output) const {
    output->SetCur(_InternalSerialize(extendee, start_field_number,
                                      end_field_number, output->Cur(),
                                      output->EpsCopy()));
  }

  // Same as SerializeWithCachedSizes, but without any bounds checking.
  // The caller must ensure that target has sufficient capacity for the
  // serialized extensions.
  //
  // Returns a pointer past the last written byte.

  uint8_t* _InternalSerialize(const MessageLite* extendee,
                              int start_field_number, int end_field_number,
                              uint8_t* target,
                              io::EpsCopyOutputStream* stream) const {
    if (flat_size_ == 0) {
      assert(!is_large());
      return target;
    }
    return _InternalSerializeImpl(extendee, start_field_number,
                                  end_field_number, target, stream);
  }

  // Like above but serializes in MessageSet format.
  void SerializeMessageSetWithCachedSizes(const MessageLite* extendee,
                                          io::CodedOutputStream* output) const {
    output->SetCur(InternalSerializeMessageSetWithCachedSizesToArray(
        extendee, output->Cur(), output->EpsCopy()));
  }
  uint8_t* InternalSerializeMessageSetWithCachedSizesToArray(
      const MessageLite* extendee, uint8_t* target,
      io::EpsCopyOutputStream* stream) const;

  // For backward-compatibility, versions of two of the above methods that
  // serialize deterministically iff SetDefaultSerializationDeterministic()
  // has been called.
  uint8_t* SerializeWithCachedSizesToArray(int start_field_number,
                                           int end_field_number,
                                           uint8_t* target) const;
  uint8_t* SerializeMessageSetWithCachedSizesToArray(
      const MessageLite* extendee, uint8_t* target) const;

  // Returns the total serialized size of all the extensions.
  size_t ByteSize() const;

  // Like ByteSize() but uses MessageSet format.
  size_t MessageSetByteSize() const;

  // Returns (an estimate of) the total number of bytes used for storing the
  // extensions in memory, excluding sizeof(*this).  If the ExtensionSet is
  // for a lite message (and thus possibly contains lite messages), the results
  // are undefined (might work, might crash, might corrupt data, might not even
  // be linked in).  It's up to the protocol compiler to avoid calling this on
  // such ExtensionSets (easy enough since lite messages don't implement
  // SpaceUsed()).
  size_t SpaceUsedExcludingSelfLong() const;

  // This method just calls SpaceUsedExcludingSelfLong() but it can not be
  // inlined because the definition of SpaceUsedExcludingSelfLong() is not
  // included in lite runtime and when an inline method refers to it MSVC
  // will complain about unresolved symbols when building the lite runtime
  // as .dll.
  int SpaceUsedExcludingSelf() const;

 private:
  template <typename Type>
  friend class PrimitiveTypeTraits;

  template <typename Type>
  friend class RepeatedPrimitiveTypeTraits;

  template <typename Type, bool IsValid(int)>
  friend class EnumTypeTraits;

  template <typename Type, bool IsValid(int)>
  friend class RepeatedEnumTypeTraits;

  friend class google::protobuf::Reflection;

  const int32_t& GetRefInt32(int number, const int32_t& default_value) const;
  const int64_t& GetRefInt64(int number, const int64_t& default_value) const;
  const uint32_t& GetRefUInt32(int number, const uint32_t& default_value) const;
  const uint64_t& GetRefUInt64(int number, const uint64_t& default_value) const;
  const float& GetRefFloat(int number, const float& default_value) const;
  const double& GetRefDouble(int number, const double& default_value) const;
  const bool& GetRefBool(int number, const bool& default_value) const;
  const int& GetRefEnum(int number, const int& default_value) const;
  const int32_t& GetRefRepeatedInt32(int number, int index) const;
  const int64_t& GetRefRepeatedInt64(int number, int index) const;
  const uint32_t& GetRefRepeatedUInt32(int number, int index) const;
  const uint64_t& GetRefRepeatedUInt64(int number, int index) const;
  const float& GetRefRepeatedFloat(int number, int index) const;
  const double& GetRefRepeatedDouble(int number, int index) const;
  const bool& GetRefRepeatedBool(int number, int index) const;
  const int& GetRefRepeatedEnum(int number, int index) const;

  // Implementation of _InternalSerialize for non-empty map_.
  uint8_t* _InternalSerializeImpl(const MessageLite* extendee,
                                  int start_field_number, int end_field_number,
                                  uint8_t* target,
                                  io::EpsCopyOutputStream* stream) const;
  // Interface of a lazily parsed singular message extension.
  class PROTOBUF_EXPORT LazyMessageExtension {
   public:
    LazyMessageExtension() {}
    virtual ~LazyMessageExtension() {}

    virtual LazyMessageExtension* New(Arena* arena) const = 0;
    virtual const MessageLite& GetMessage(const MessageLite& prototype,
                                          Arena* arena) const = 0;
    virtual MessageLite* MutableMessage(const MessageLite& prototype,
                                        Arena* arena) = 0;
    virtual void SetAllocatedMessage(MessageLite* message, Arena* arena) = 0;
    virtual void UnsafeArenaSetAllocatedMessage(MessageLite* message,
                                                Arena* arena) = 0;
    PROTOBUF_NODISCARD virtual MessageLite* ReleaseMessage(
        const MessageLite& prototype, Arena* arena) = 0;
    virtual MessageLite* UnsafeArenaReleaseMessage(const MessageLite& prototype,
                                                   Arena* arena) = 0;

    virtual bool IsInitialized() const = 0;

    PROTOBUF_DEPRECATED_MSG("Please use ByteSizeLong() instead")
    virtual int ByteSize() const { return internal::ToIntSize(ByteSizeLong()); }
    virtual size_t ByteSizeLong() const = 0;
    virtual size_t SpaceUsedLong() const = 0;

    virtual void MergeFrom(const MessageLite* prototype,
                           const LazyMessageExtension& other, Arena* arena) = 0;
    virtual void MergeFromMessage(const MessageLite& msg, Arena* arena) = 0;
    virtual void Clear() = 0;

    virtual const char* _InternalParse(const Message& prototype, Arena* arena,
                                       LazyVerifyOption option, const char* ptr,
                                       ParseContext* ctx) = 0;
    virtual uint8_t* WriteMessageToArray(
        const MessageLite* prototype, int number, uint8_t* target,
        io::EpsCopyOutputStream* stream) const = 0;

   private:
    virtual void UnusedKeyMethod();  // Dummy key method to avoid weak vtable.

    GOOGLE_DISALLOW_EVIL_CONSTRUCTORS(LazyMessageExtension);
  };
  // Give access to function defined below to see LazyMessageExtension.
  friend LazyMessageExtension* MaybeCreateLazyExtension(Arena* arena);
  struct Extension {
    // The order of these fields packs Extension into 24 bytes when using 8
    // byte alignment. Consider this when adding or removing fields here.
    union {
      int32_t int32_t_value;
      int64_t int64_t_value;
      uint32_t uint32_t_value;
      uint64_t uint64_t_value;
      float float_value;
      double double_value;
      bool bool_value;
      int enum_value;
      std::string* string_value;
      MessageLite* message_value;
      LazyMessageExtension* lazymessage_value;

      RepeatedField<int32_t>* repeated_int32_t_value;
      RepeatedField<int64_t>* repeated_int64_t_value;
      RepeatedField<uint32_t>* repeated_uint32_t_value;
      RepeatedField<uint64_t>* repeated_uint64_t_value;
      RepeatedField<float>* repeated_float_value;
      RepeatedField<double>* repeated_double_value;
      RepeatedField<bool>* repeated_bool_value;
      RepeatedField<int>* repeated_enum_value;
      RepeatedPtrField<std::string>* repeated_string_value;
      RepeatedPtrField<MessageLite>* repeated_message_value;
    };

    FieldType type;
    bool is_repeated;

    // For singular types, indicates if the extension is "cleared".  This
    // happens when an extension is set and then later cleared by the caller.
    // We want to keep the Extension object around for reuse, so instead of
    // removing it from the map, we just set is_cleared = true.  This has no
    // meaning for repeated types; for those, the size of the RepeatedField
    // simply becomes zero when cleared.
    bool is_cleared : 4;

    // For singular message types, indicates whether lazy parsing is enabled
    // for this extension. This field is only valid when type == TYPE_MESSAGE
    // and !is_repeated because we only support lazy parsing for singular
    // message types currently. If is_lazy = true, the extension is stored in
    // lazymessage_value. Otherwise, the extension will be message_value.
    bool is_lazy : 4;

    // For repeated types, this indicates if the [packed=true] option is set.
    bool is_packed;

    // For packed fields, the size of the packed data is recorded here when
    // ByteSize() is called then used during serialization.
    // TODO(kenton):  Use atomic<int> when C++ supports it.
    mutable int cached_size;

    // The descriptor for this extension, if one exists and is known.  May be
    // nullptr.  Must not be nullptr if the descriptor for the extension does
    // not live in the same pool as the descriptor for the containing type.
    const FieldDescriptor* descriptor;

    // Some helper methods for operations on a single Extension.
    uint8_t* InternalSerializeFieldWithCachedSizesToArray(
        const MessageLite* extendee, const ExtensionSet* extension_set,
        int number, uint8_t* target, io::EpsCopyOutputStream* stream) const;
    uint8_t* InternalSerializeMessageSetItemWithCachedSizesToArray(
        const MessageLite* extendee, const ExtensionSet* extension_set,
        int number, uint8_t* target, io::EpsCopyOutputStream* stream) const;
    size_t ByteSize(int number) const;
    size_t MessageSetItemByteSize(int number) const;
    void Clear();
    int GetSize() const;
    void Free();
    size_t SpaceUsedExcludingSelfLong() const;
    bool IsInitialized() const;
  };

  // The Extension struct is small enough to be passed by value, so we use it
  // directly as the value type in mappings rather than use pointers.  We use
  // sorted maps rather than hash-maps because we expect most ExtensionSets will
  // only contain a small number of extension.  Also, we want AppendToList and
  // deterministic serialization to order fields by field number.

  struct KeyValue {
    int first;
    Extension second;

    struct FirstComparator {
      bool operator()(const KeyValue& lhs, const KeyValue& rhs) const {
        return lhs.first < rhs.first;
      }
      bool operator()(const KeyValue& lhs, int key) const {
        return lhs.first < key;
      }
      bool operator()(int key, const KeyValue& rhs) const {
        return key < rhs.first;
      }
    };
  };

  typedef std::map<int, Extension> LargeMap;

  // Wrapper API that switches between flat-map and LargeMap.

  // Finds a key (if present) in the ExtensionSet.
  const Extension* FindOrNull(int key) const;
  Extension* FindOrNull(int key);

  // Helper-functions that only inspect the LargeMap.
  const Extension* FindOrNullInLargeMap(int key) const;
  Extension* FindOrNullInLargeMap(int key);

  // Inserts a new (key, Extension) into the ExtensionSet (and returns true), or
  // finds the already-existing Extension for that key (returns false).
  // The Extension* will point to the new-or-found Extension.
  std::pair<Extension*, bool> Insert(int key);

  // Grows the flat_capacity_.
  // If flat_capacity_ > kMaximumFlatCapacity, converts to LargeMap.
  void GrowCapacity(size_t minimum_new_capacity);
  static constexpr uint16_t kMaximumFlatCapacity = 256;
  bool is_large() const { return static_cast<int16_t>(flat_size_) < 0; }

  // Removes a key from the ExtensionSet.
  void Erase(int key);

  size_t Size() const {
    return PROTOBUF_PREDICT_FALSE(is_large()) ? map_.large->size() : flat_size_;
  }

  // Similar to std::for_each.
  // Each Iterator is decomposed into ->first and ->second fields, so
  // that the KeyValueFunctor can be agnostic vis-a-vis KeyValue-vs-std::pair.
  template <typename Iterator, typename KeyValueFunctor>
  static KeyValueFunctor ForEach(Iterator begin, Iterator end,
                                 KeyValueFunctor func) {
    for (Iterator it = begin; it != end; ++it) func(it->first, it->second);
    return std::move(func);
  }

  // Applies a functor to the <int, Extension&> pairs in sorted order.
  template <typename KeyValueFunctor>
  KeyValueFunctor ForEach(KeyValueFunctor func) {
    if (PROTOBUF_PREDICT_FALSE(is_large())) {
      return ForEach(map_.large->begin(), map_.large->end(), std::move(func));
    }
    return ForEach(flat_begin(), flat_end(), std::move(func));
  }

  // Applies a functor to the <int, const Extension&> pairs in sorted order.
  template <typename KeyValueFunctor>
  KeyValueFunctor ForEach(KeyValueFunctor func) const {
    if (PROTOBUF_PREDICT_FALSE(is_large())) {
      return ForEach(map_.large->begin(), map_.large->end(), std::move(func));
    }
    return ForEach(flat_begin(), flat_end(), std::move(func));
  }

  // Merges existing Extension from other_extension
  void InternalExtensionMergeFrom(const MessageLite* extendee, int number,
                                  const Extension& other_extension,
                                  Arena* other_arena);

  // Returns true and fills field_number and extension if extension is found.
  // Note to support packed repeated field compatibility, it also fills whether
  // the tag on wire is packed, which can be different from
  // extension->is_packed (whether packed=true is specified).
  bool FindExtensionInfoFromTag(uint32_t tag, ExtensionFinder* extension_finder,
                                int* field_number, ExtensionInfo* extension,
                                bool* was_packed_on_wire);

  // Returns true and fills extension if extension is found.
  // Note to support packed repeated field compatibility, it also fills whether
  // the tag on wire is packed, which can be different from
  // extension->is_packed (whether packed=true is specified).
  bool FindExtensionInfoFromFieldNumber(int wire_type, int field_number,
                                        ExtensionFinder* extension_finder,
                                        ExtensionInfo* extension,
                                        bool* was_packed_on_wire) const;

  // Find the prototype for a LazyMessage from the extension registry. Returns
  // null if the extension is not found.
  const MessageLite* GetPrototypeForLazyMessage(const MessageLite* extendee,
                                                int number) const;

  // Returns true if extension is present and lazy.
  bool HasLazy(int number) const;

  // Gets the extension with the given number, creating it if it does not
  // already exist.  Returns true if the extension did not already exist.
  bool MaybeNewExtension(int number, const FieldDescriptor* descriptor,
                         Extension** result);

  // Gets the repeated extension for the given descriptor, creating it if
  // it does not exist.
  Extension* MaybeNewRepeatedExtension(const FieldDescriptor* descriptor);

  bool FindExtension(int wire_type, uint32_t field, const MessageLite* extendee,
                     const internal::ParseContext* /*ctx*/,
                     ExtensionInfo* extension, bool* was_packed_on_wire) {
    GeneratedExtensionFinder finder(extendee);
    return FindExtensionInfoFromFieldNumber(wire_type, field, &finder,
                                            extension, was_packed_on_wire);
  }
  inline bool FindExtension(int wire_type, uint32_t field,
                            const Message* extendee,
                            const internal::ParseContext* ctx,
                            ExtensionInfo* extension, bool* was_packed_on_wire);
  // Used for MessageSet only
  const char* ParseFieldMaybeLazily(uint64_t tag, const char* ptr,
                                    const MessageLite* extendee,
                                    internal::InternalMetadata* metadata,
                                    internal::ParseContext* ctx) {
    // Lite MessageSet doesn't implement lazy.
    return ParseField(tag, ptr, extendee, metadata, ctx);
  }
  const char* ParseFieldMaybeLazily(uint64_t tag, const char* ptr,
                                    const Message* extendee,
                                    internal::InternalMetadata* metadata,
                                    internal::ParseContext* ctx);
  const char* ParseMessageSetItem(const char* ptr, const MessageLite* extendee,
                                  internal::InternalMetadata* metadata,
                                  internal::ParseContext* ctx);
  const char* ParseMessageSetItem(const char* ptr, const Message* extendee,
                                  internal::InternalMetadata* metadata,
                                  internal::ParseContext* ctx);

  // Implemented in extension_set_inl.h to keep code out of the header file.
  template <typename T>
  const char* ParseFieldWithExtensionInfo(int number, bool was_packed_on_wire,
                                          const ExtensionInfo& info,
                                          internal::InternalMetadata* metadata,
                                          const char* ptr,
                                          internal::ParseContext* ctx);
  template <typename Msg, typename T>
  const char* ParseMessageSetItemTmpl(const char* ptr, const Msg* extendee,
                                      internal::InternalMetadata* metadata,
                                      internal::ParseContext* ctx);

  // Hack:  RepeatedPtrFieldBase declares ExtensionSet as a friend.  This
  //   friendship should automatically extend to ExtensionSet::Extension, but
  //   unfortunately some older compilers (e.g. GCC 3.4.4) do not implement this
  //   correctly.  So, we must provide helpers for calling methods of that
  //   class.

  // Defined in extension_set_heavy.cc.
  static inline size_t RepeatedMessage_SpaceUsedExcludingSelfLong(
      RepeatedPtrFieldBase* field);

  KeyValue* flat_begin() {
    assert(!is_large());
    return map_.flat;
  }
  const KeyValue* flat_begin() const {
    assert(!is_large());
    return map_.flat;
  }
  KeyValue* flat_end() {
    assert(!is_large());
    return map_.flat + flat_size_;
  }
  const KeyValue* flat_end() const {
    assert(!is_large());
    return map_.flat + flat_size_;
  }

  Arena* arena_;

  // Manual memory-management:
  // map_.flat is an allocated array of flat_capacity_ elements.
  // [map_.flat, map_.flat + flat_size_) is the currently-in-use prefix.
  uint16_t flat_capacity_;
  uint16_t flat_size_;  // negative int16_t(flat_size_) indicates is_large()
  union AllocatedData {
    KeyValue* flat;

    // If flat_capacity_ > kMaximumFlatCapacity, switch to LargeMap,
    // which guarantees O(n lg n) CPU but larger constant factors.
    LargeMap* large;
  } map_;

  static void DeleteFlatMap(const KeyValue* flat, uint16_t flat_capacity);

  GOOGLE_DISALLOW_EVIL_CONSTRUCTORS(ExtensionSet);
};

constexpr ExtensionSet::ExtensionSet()
    : arena_(nullptr), flat_capacity_(0), flat_size_(0), map_{nullptr} {}

// These are just for convenience...
inline void ExtensionSet::SetString(int number, FieldType type,
                                    std::string value,
                                    const FieldDescriptor* descriptor) {
  MutableString(number, type, descriptor)->assign(std::move(value));
}
inline void ExtensionSet::SetRepeatedString(int number, int index,
                                            std::string value) {
  MutableRepeatedString(number, index)->assign(std::move(value));
}
inline void ExtensionSet::AddString(int number, FieldType type,
                                    std::string value,
                                    const FieldDescriptor* descriptor) {
  AddString(number, type, descriptor)->assign(std::move(value));
}
// ===================================================================
// Glue for generated extension accessors

// -------------------------------------------------------------------
// Template magic

// First we have a set of classes representing "type traits" for different
// field types.  A type traits class knows how to implement basic accessors
// for extensions of a particular type given an ExtensionSet.  The signature
// for a type traits class looks like this:
//
//   class TypeTraits {
//    public:
//     typedef ? ConstType;
//     typedef ? MutableType;
//     // TypeTraits for singular fields and repeated fields will define the
//     // symbol "Singular" or "Repeated" respectively. These two symbols will
//     // be used in extension accessors to distinguish between singular
//     // extensions and repeated extensions. If the TypeTraits for the passed
//     // in extension doesn't have the expected symbol defined, it means the
//     // user is passing a repeated extension to a singular accessor, or the
//     // opposite. In that case the C++ compiler will generate an error
//     // message "no matching member function" to inform the user.
//     typedef ? Singular
//     typedef ? Repeated
//
//     static inline ConstType Get(int number, const ExtensionSet& set);
//     static inline void Set(int number, ConstType value, ExtensionSet* set);
//     static inline MutableType Mutable(int number, ExtensionSet* set);
//
//     // Variants for repeated fields.
//     static inline ConstType Get(int number, const ExtensionSet& set,
//                                 int index);
//     static inline void Set(int number, int index,
//                            ConstType value, ExtensionSet* set);
//     static inline MutableType Mutable(int number, int index,
//                                       ExtensionSet* set);
//     static inline void Add(int number, ConstType value, ExtensionSet* set);
//     static inline MutableType Add(int number, ExtensionSet* set);
//     This is used by the ExtensionIdentifier constructor to register
//     the extension at dynamic initialization.
//     template <typename ExtendeeT>
//     static void Register(int number, FieldType type, bool is_packed);
//   };
//
// Not all of these methods make sense for all field types.  For example, the
// "Mutable" methods only make sense for strings and messages, and the
// repeated methods only make sense for repeated types.  So, each type
// traits class implements only the set of methods from this signature that it
// actually supports.  This will cause a compiler error if the user tries to
// access an extension using a method that doesn't make sense for its type.
// For example, if "foo" is an extension of type "optional int32", then if you
// try to write code like:
//   my_message.MutableExtension(foo)
// you will get a compile error because PrimitiveTypeTraits<int32_t> does not
// have a "Mutable()" method.

// -------------------------------------------------------------------
// PrimitiveTypeTraits

// Since the ExtensionSet has different methods for each primitive type,
// we must explicitly define the methods of the type traits class for each
// known type.
template <typename Type>
class PrimitiveTypeTraits {
 public:
  typedef Type ConstType;
  typedef Type MutableType;
  typedef PrimitiveTypeTraits<Type> Singular;

  static inline ConstType Get(int number, const ExtensionSet& set,
                              ConstType default_value);

  static inline const ConstType* GetPtr(int number, const ExtensionSet& set,
                                        const ConstType& default_value);
  static inline void Set(int number, FieldType field_type, ConstType value,
                         ExtensionSet* set);
  template <typename ExtendeeT>
  static void Register(int number, FieldType type, bool is_packed,
                       LazyEagerVerifyFnType verify_func) {
    ExtensionSet::RegisterExtension(&ExtendeeT::default_instance(), number,
                                    type, false, is_packed, verify_func);
  }
};

template <typename Type>
class RepeatedPrimitiveTypeTraits {
 public:
  typedef Type ConstType;
  typedef Type MutableType;
  typedef RepeatedPrimitiveTypeTraits<Type> Repeated;

  typedef RepeatedField<Type> RepeatedFieldType;

  static inline Type Get(int number, const ExtensionSet& set, int index);
  static inline const Type* GetPtr(int number, const ExtensionSet& set,
                                   int index);
  static inline const RepeatedField<ConstType>* GetRepeatedPtr(
      int number, const ExtensionSet& set);
  static inline void Set(int number, int index, Type value, ExtensionSet* set);
  static inline void Add(int number, FieldType field_type, bool is_packed,
                         Type value, ExtensionSet* set);

  static inline const RepeatedField<ConstType>& GetRepeated(
      int number, const ExtensionSet& set);
  static inline RepeatedField<Type>* MutableRepeated(int number,
                                                     FieldType field_type,
                                                     bool is_packed,
                                                     ExtensionSet* set);

  static const RepeatedFieldType* GetDefaultRepeatedField();
  template <typename ExtendeeT>
  static void Register(int number, FieldType type, bool is_packed,
                       LazyEagerVerifyFnType verify_func) {
    ExtensionSet::RegisterExtension(&ExtendeeT::default_instance(), number,
                                    type, true, is_packed, verify_func);
  }
};

class PROTOBUF_EXPORT RepeatedPrimitiveDefaults {
 private:
  template <typename Type>
  friend class RepeatedPrimitiveTypeTraits;
  static const RepeatedPrimitiveDefaults* default_instance();
  RepeatedField<int32_t> default_repeated_field_int32_t_;
  RepeatedField<int64_t> default_repeated_field_int64_t_;
  RepeatedField<uint32_t> default_repeated_field_uint32_t_;
  RepeatedField<uint64_t> default_repeated_field_uint64_t_;
  RepeatedField<double> default_repeated_field_double_;
  RepeatedField<float> default_repeated_field_float_;
  RepeatedField<bool> default_repeated_field_bool_;
};

#define PROTOBUF_DEFINE_PRIMITIVE_TYPE(TYPE, METHOD)                           \
  template <>                                                                  \
  inline TYPE PrimitiveTypeTraits<TYPE>::Get(                                  \
      int number, const ExtensionSet& set, TYPE default_value) {               \
    return set.Get##METHOD(number, default_value);                             \
  }                                                                            \
  template <>                                                                  \
  inline const TYPE* PrimitiveTypeTraits<TYPE>::GetPtr(                        \
      int number, const ExtensionSet& set, const TYPE& default_value) {        \
    return &set.GetRef##METHOD(number, default_value);                         \
  }                                                                            \
  template <>                                                                  \
  inline void PrimitiveTypeTraits<TYPE>::Set(int number, FieldType field_type, \
                                             TYPE value, ExtensionSet* set) {  \
    set->Set##METHOD(number, field_type, value, nullptr);                      \
  }                                                                            \
                                                                               \
  template <>                                                                  \
  inline TYPE RepeatedPrimitiveTypeTraits<TYPE>::Get(                          \
      int number, const ExtensionSet& set, int index) {                        \
    return set.GetRepeated##METHOD(number, index);                             \
  }                                                                            \
  template <>                                                                  \
  inline const TYPE* RepeatedPrimitiveTypeTraits<TYPE>::GetPtr(                \
      int number, const ExtensionSet& set, int index) {                        \
    return &set.GetRefRepeated##METHOD(number, index);                         \
  }                                                                            \
  template <>                                                                  \
  inline void RepeatedPrimitiveTypeTraits<TYPE>::Set(                          \
      int number, int index, TYPE value, ExtensionSet* set) {                  \
    set->SetRepeated##METHOD(number, index, value);                            \
  }                                                                            \
  template <>                                                                  \
  inline void RepeatedPrimitiveTypeTraits<TYPE>::Add(                          \
      int number, FieldType field_type, bool is_packed, TYPE value,            \
      ExtensionSet* set) {                                                     \
    set->Add##METHOD(number, field_type, is_packed, value, nullptr);           \
  }                                                                            \
  template <>                                                                  \
  inline const RepeatedField<TYPE>*                                            \
  RepeatedPrimitiveTypeTraits<TYPE>::GetDefaultRepeatedField() {               \
    return &RepeatedPrimitiveDefaults::default_instance()                      \
                ->default_repeated_field_##TYPE##_;                            \
  }                                                                            \
  template <>                                                                  \
  inline const RepeatedField<TYPE>&                                            \
  RepeatedPrimitiveTypeTraits<TYPE>::GetRepeated(int number,                   \
                                                 const ExtensionSet& set) {    \
    return *reinterpret_cast<const RepeatedField<TYPE>*>(                      \
        set.GetRawRepeatedField(number, GetDefaultRepeatedField()));           \
  }                                                                            \
  template <>                                                                  \
  inline const RepeatedField<TYPE>*                                            \
  RepeatedPrimitiveTypeTraits<TYPE>::GetRepeatedPtr(int number,                \
                                                    const ExtensionSet& set) { \
    return &GetRepeated(number, set);                                          \
  }                                                                            \
  template <>                                                                  \
  inline RepeatedField<TYPE>*                                                  \
  RepeatedPrimitiveTypeTraits<TYPE>::MutableRepeated(                          \
      int number, FieldType field_type, bool is_packed, ExtensionSet* set) {   \
    return reinterpret_cast<RepeatedField<TYPE>*>(                             \
        set->MutableRawRepeatedField(number, field_type, is_packed, nullptr)); \
  }

PROTOBUF_DEFINE_PRIMITIVE_TYPE(int32_t, Int32)
PROTOBUF_DEFINE_PRIMITIVE_TYPE(int64_t, Int64)
PROTOBUF_DEFINE_PRIMITIVE_TYPE(uint32_t, UInt32)
PROTOBUF_DEFINE_PRIMITIVE_TYPE(uint64_t, UInt64)
PROTOBUF_DEFINE_PRIMITIVE_TYPE(float, Float)
PROTOBUF_DEFINE_PRIMITIVE_TYPE(double, Double)
PROTOBUF_DEFINE_PRIMITIVE_TYPE(bool, Bool)

#undef PROTOBUF_DEFINE_PRIMITIVE_TYPE

// -------------------------------------------------------------------
// StringTypeTraits

// Strings support both Set() and Mutable().
class PROTOBUF_EXPORT StringTypeTraits {
 public:
  typedef const std::string& ConstType;
  typedef std::string* MutableType;
  typedef StringTypeTraits Singular;

  static inline const std::string& Get(int number, const ExtensionSet& set,
                                       ConstType default_value) {
    return set.GetString(number, default_value);
  }
  static inline const std::string* GetPtr(int number, const ExtensionSet& set,
                                          ConstType default_value) {
    return &Get(number, set, default_value);
  }
  static inline void Set(int number, FieldType field_type,
                         const std::string& value, ExtensionSet* set) {
    set->SetString(number, field_type, value, nullptr);
  }
  static inline std::string* Mutable(int number, FieldType field_type,
                                     ExtensionSet* set) {
    return set->MutableString(number, field_type, nullptr);
  }
  template <typename ExtendeeT>
  static void Register(int number, FieldType type, bool is_packed,
                       LazyEagerVerifyFnType verify_func) {
    ExtensionSet::RegisterExtension(&ExtendeeT::default_instance(), number,
                                    type, false, is_packed, verify_func);
  }
};

class PROTOBUF_EXPORT RepeatedStringTypeTraits {
 public:
  typedef const std::string& ConstType;
  typedef std::string* MutableType;
  typedef RepeatedStringTypeTraits Repeated;

  typedef RepeatedPtrField<std::string> RepeatedFieldType;

  static inline const std::string& Get(int number, const ExtensionSet& set,
                                       int index) {
    return set.GetRepeatedString(number, index);
  }
  static inline const std::string* GetPtr(int number, const ExtensionSet& set,
                                          int index) {
    return &Get(number, set, index);
  }
  static inline const RepeatedPtrField<std::string>* GetRepeatedPtr(
      int number, const ExtensionSet& set) {
    return &GetRepeated(number, set);
  }
  static inline void Set(int number, int index, const std::string& value,
                         ExtensionSet* set) {
    set->SetRepeatedString(number, index, value);
  }
  static inline std::string* Mutable(int number, int index, ExtensionSet* set) {
    return set->MutableRepeatedString(number, index);
  }
  static inline void Add(int number, FieldType field_type, bool /*is_packed*/,
                         const std::string& value, ExtensionSet* set) {
    set->AddString(number, field_type, value, nullptr);
  }
  static inline std::string* Add(int number, FieldType field_type,
                                 ExtensionSet* set) {
    return set->AddString(number, field_type, nullptr);
  }
  static inline const RepeatedPtrField<std::string>& GetRepeated(
      int number, const ExtensionSet& set) {
    return *reinterpret_cast<const RepeatedPtrField<std::string>*>(
        set.GetRawRepeatedField(number, GetDefaultRepeatedField()));
  }

  static inline RepeatedPtrField<std::string>* MutableRepeated(
      int number, FieldType field_type, bool is_packed, ExtensionSet* set) {
    return reinterpret_cast<RepeatedPtrField<std::string>*>(
        set->MutableRawRepeatedField(number, field_type, is_packed, nullptr));
  }

  static const RepeatedFieldType* GetDefaultRepeatedField();

  template <typename ExtendeeT>
  static void Register(int number, FieldType type, bool is_packed,
                       LazyEagerVerifyFnType fn) {
    ExtensionSet::RegisterExtension(&ExtendeeT::default_instance(), number,
                                    type, true, is_packed, fn);
  }

 private:
  static void InitializeDefaultRepeatedFields();
  static void DestroyDefaultRepeatedFields();
};

// -------------------------------------------------------------------
// EnumTypeTraits

// ExtensionSet represents enums using integers internally, so we have to
// static_cast around.
template <typename Type, bool IsValid(int)>
class EnumTypeTraits {
 public:
  typedef Type ConstType;
  typedef Type MutableType;
  typedef EnumTypeTraits<Type, IsValid> Singular;

  static inline ConstType Get(int number, const ExtensionSet& set,
                              ConstType default_value) {
    return static_cast<Type>(set.GetEnum(number, default_value));
  }
  static inline const ConstType* GetPtr(int number, const ExtensionSet& set,
                                        const ConstType& default_value) {
    return reinterpret_cast<const Type*>(
        &set.GetRefEnum(number, default_value));
  }
  static inline void Set(int number, FieldType field_type, ConstType value,
                         ExtensionSet* set) {
    GOOGLE_DCHECK(IsValid(value));
    set->SetEnum(number, field_type, value, nullptr);
  }
  template <typename ExtendeeT>
  static void Register(int number, FieldType type, bool is_packed,
                       LazyEagerVerifyFnType fn) {
    ExtensionSet::RegisterEnumExtension(&ExtendeeT::default_instance(), number,
                                        type, false, is_packed, IsValid);
  }
};

template <typename Type, bool IsValid(int)>
class RepeatedEnumTypeTraits {
 public:
  typedef Type ConstType;
  typedef Type MutableType;
  typedef RepeatedEnumTypeTraits<Type, IsValid> Repeated;

  typedef RepeatedField<Type> RepeatedFieldType;

  static inline ConstType Get(int number, const ExtensionSet& set, int index) {
    return static_cast<Type>(set.GetRepeatedEnum(number, index));
  }
  static inline const ConstType* GetPtr(int number, const ExtensionSet& set,
                                        int index) {
    return reinterpret_cast<const Type*>(
        &set.GetRefRepeatedEnum(number, index));
  }
  static inline void Set(int number, int index, ConstType value,
                         ExtensionSet* set) {
    GOOGLE_DCHECK(IsValid(value));
    set->SetRepeatedEnum(number, index, value);
  }
  static inline void Add(int number, FieldType field_type, bool is_packed,
                         ConstType value, ExtensionSet* set) {
    GOOGLE_DCHECK(IsValid(value));
    set->AddEnum(number, field_type, is_packed, value, nullptr);
  }
  static inline const RepeatedField<Type>& GetRepeated(
      int number, const ExtensionSet& set) {
    // Hack: the `Extension` struct stores a RepeatedField<int> for enums.
    // RepeatedField<int> cannot implicitly convert to RepeatedField<EnumType>
    // so we need to do some casting magic. See message.h for similar
    // contortions for non-extension fields.
    return *reinterpret_cast<const RepeatedField<Type>*>(
        set.GetRawRepeatedField(number, GetDefaultRepeatedField()));
  }
  static inline const RepeatedField<Type>* GetRepeatedPtr(
      int number, const ExtensionSet& set) {
    return &GetRepeated(number, set);
  }
  static inline RepeatedField<Type>* MutableRepeated(int number,
                                                     FieldType field_type,
                                                     bool is_packed,
                                                     ExtensionSet* set) {
    return reinterpret_cast<RepeatedField<Type>*>(
        set->MutableRawRepeatedField(number, field_type, is_packed, nullptr));
  }

  static const RepeatedFieldType* GetDefaultRepeatedField() {
    // Hack: as noted above, repeated enum fields are internally stored as a
    // RepeatedField<int>. We need to be able to instantiate global static
    // objects to return as default (empty) repeated fields on non-existent
    // extensions. We would not be able to know a-priori all of the enum types
    // (values of |Type|) to instantiate all of these, so we just re-use
    // int32_t's default repeated field object.
    return reinterpret_cast<const RepeatedField<Type>*>(
        RepeatedPrimitiveTypeTraits<int32_t>::GetDefaultRepeatedField());
  }
  template <typename ExtendeeT>
  static void Register(int number, FieldType type, bool is_packed,
                       LazyEagerVerifyFnType fn) {
    ExtensionSet::RegisterEnumExtension(&ExtendeeT::default_instance(), number,
                                        type, true, is_packed, IsValid);
  }
};

// -------------------------------------------------------------------
// MessageTypeTraits

// ExtensionSet guarantees that when manipulating extensions with message
// types, the implementation used will be the compiled-in class representing
// that type.  So, we can static_cast down to the exact type we expect.
template <typename Type>
class MessageTypeTraits {
 public:
  typedef const Type& ConstType;
  typedef Type* MutableType;
  typedef MessageTypeTraits<Type> Singular;

  static inline ConstType Get(int number, const ExtensionSet& set,
                              ConstType default_value) {
    return static_cast<const Type&>(set.GetMessage(number, default_value));
  }
  static inline std::nullptr_t GetPtr(int /* number */,
                                      const ExtensionSet& /* set */,
                                      ConstType /* default_value */) {
    // Cannot be implemented because of forward declared messages?
    return nullptr;
  }
  static inline MutableType Mutable(int number, FieldType field_type,
                                    ExtensionSet* set) {
    return static_cast<Type*>(set->MutableMessage(
        number, field_type, Type::default_instance(), nullptr));
  }
  static inline void SetAllocated(int number, FieldType field_type,
                                  MutableType message, ExtensionSet* set) {
    set->SetAllocatedMessage(number, field_type, nullptr, message);
  }
  static inline void UnsafeArenaSetAllocated(int number, FieldType field_type,
                                             MutableType message,
                                             ExtensionSet* set) {
    set->UnsafeArenaSetAllocatedMessage(number, field_type, nullptr, message);
  }
  PROTOBUF_NODISCARD static inline MutableType Release(
      int number, FieldType /* field_type */, ExtensionSet* set) {
    return static_cast<Type*>(
        set->ReleaseMessage(number, Type::default_instance()));
  }
  static inline MutableType UnsafeArenaRelease(int number,
                                               FieldType /* field_type */,
                                               ExtensionSet* set) {
    return static_cast<Type*>(
        set->UnsafeArenaReleaseMessage(number, Type::default_instance()));
  }
  template <typename ExtendeeT>
  static void Register(int number, FieldType type, bool is_packed,
                       LazyEagerVerifyFnType fn) {
    ExtensionSet::RegisterMessageExtension(&ExtendeeT::default_instance(),
                                           number, type, false, is_packed,
                                           &Type::default_instance(), fn);
  }
};

// Used by WireFormatVerify to extract the verify function from the registry.
LazyEagerVerifyFnType FindExtensionLazyEagerVerifyFn(
    const MessageLite* extendee, int number);

// forward declaration.
class RepeatedMessageGenericTypeTraits;

template <typename Type>
class RepeatedMessageTypeTraits {
 public:
  typedef const Type& ConstType;
  typedef Type* MutableType;
  typedef RepeatedMessageTypeTraits<Type> Repeated;

  typedef RepeatedPtrField<Type> RepeatedFieldType;

  static inline ConstType Get(int number, const ExtensionSet& set, int index) {
    return static_cast<const Type&>(set.GetRepeatedMessage(number, index));
  }
  static inline std::nullptr_t GetPtr(int /* number */,
                                      const ExtensionSet& /* set */,
                                      int /* index */) {
    // Cannot be implemented because of forward declared messages?
    return nullptr;
  }
  static inline std::nullptr_t GetRepeatedPtr(int /* number */,
                                              const ExtensionSet& /* set */) {
    // Cannot be implemented because of forward declared messages?
    return nullptr;
  }
  static inline MutableType Mutable(int number, int index, ExtensionSet* set) {
    return static_cast<Type*>(set->MutableRepeatedMessage(number, index));
  }
  static inline MutableType Add(int number, FieldType field_type,
                                ExtensionSet* set) {
    return static_cast<Type*>(
        set->AddMessage(number, field_type, Type::default_instance(), nullptr));
  }
  static inline const RepeatedPtrField<Type>& GetRepeated(
      int number, const ExtensionSet& set) {
    // See notes above in RepeatedEnumTypeTraits::GetRepeated(): same
    // casting hack applies here, because a RepeatedPtrField<MessageLite>
    // cannot naturally become a RepeatedPtrType<Type> even though Type is
    // presumably a message. google::protobuf::Message goes through similar contortions
    // with a reinterpret_cast<>.
    return *reinterpret_cast<const RepeatedPtrField<Type>*>(
        set.GetRawRepeatedField(number, GetDefaultRepeatedField()));
  }
  static inline RepeatedPtrField<Type>* MutableRepeated(int number,
                                                        FieldType field_type,
                                                        bool is_packed,
                                                        ExtensionSet* set) {
    return reinterpret_cast<RepeatedPtrField<Type>*>(
        set->MutableRawRepeatedField(number, field_type, is_packed, nullptr));
  }

  static const RepeatedFieldType* GetDefaultRepeatedField();
  template <typename ExtendeeT>
  static void Register(int number, FieldType type, bool is_packed,
                       LazyEagerVerifyFnType fn) {
    ExtensionSet::RegisterMessageExtension(&ExtendeeT::default_instance(),
                                           number, type, true, is_packed,
                                           &Type::default_instance(), fn);
  }
};

template <typename Type>
inline const typename RepeatedMessageTypeTraits<Type>::RepeatedFieldType*
RepeatedMessageTypeTraits<Type>::GetDefaultRepeatedField() {
  static auto instance = OnShutdownDelete(new RepeatedFieldType);
  return instance;
}

// -------------------------------------------------------------------
// ExtensionIdentifier

// This is the type of actual extension objects.  E.g. if you have:
//   extend Foo {
//     optional int32 bar = 1234;
//   }
// then "bar" will be defined in C++ as:
//   ExtensionIdentifier<Foo, PrimitiveTypeTraits<int32_t>, 5, false> bar(1234);
//
// Note that we could, in theory, supply the field number as a template
// parameter, and thus make an instance of ExtensionIdentifier have no
// actual contents.  However, if we did that, then using an extension
// identifier would not necessarily cause the compiler to output any sort
// of reference to any symbol defined in the extension's .pb.o file.  Some
// linkers will actually drop object files that are not explicitly referenced,
// but that would be bad because it would cause this extension to not be
// registered at static initialization, and therefore using it would crash.

template <typename ExtendeeType, typename TypeTraitsType, FieldType field_type,
          bool is_packed>
class ExtensionIdentifier {
 public:
  typedef TypeTraitsType TypeTraits;
  typedef ExtendeeType Extendee;

  ExtensionIdentifier(int number, typename TypeTraits::ConstType default_value,
                      LazyEagerVerifyFnType verify_func = nullptr)
      : number_(number), default_value_(default_value) {
    Register(number, verify_func);
  }
  inline int number() const { return number_; }
  typename TypeTraits::ConstType default_value() const {
    return default_value_;
  }

  static void Register(int number, LazyEagerVerifyFnType verify_func) {
    TypeTraits::template Register<ExtendeeType>(number, field_type, is_packed,
                                                verify_func);
  }

  typename TypeTraits::ConstType const& default_value_ref() const {
    return default_value_;
  }

 private:
  const int number_;
  typename TypeTraits::ConstType default_value_;
};

// -------------------------------------------------------------------
// Generated accessors


// Used to retrieve a lazy extension, may return nullptr in some environments.
extern PROTOBUF_ATTRIBUTE_WEAK ExtensionSet::LazyMessageExtension*
MaybeCreateLazyExtension(Arena* arena);

}  // namespace internal

// Call this function to ensure that this extensions's reflection is linked into
// the binary:
//
//   google::protobuf::LinkExtensionReflection(Foo::my_extension);
//
// This will ensure that the following lookup will succeed:
//
//   DescriptorPool::generated_pool()->FindExtensionByName("Foo.my_extension");
//
// This is often relevant for parsing extensions in text mode.
//
// As a side-effect, it will also guarantee that anything else from the same
// .proto file will also be available for lookup in the generated pool.
//
// This function does not actually register the extension, so it does not need
// to be called before the lookup.  However it does need to occur in a function
// that cannot be stripped from the binary (ie. it must be reachable from main).
//
// Best practice is to call this function as close as possible to where the
// reflection is actually needed.  This function is very cheap to call, so you
// should not need to worry about its runtime overhead except in tight loops (on
// x86-64 it compiles into two "mov" instructions).
template <typename ExtendeeType, typename TypeTraitsType,
          internal::FieldType field_type, bool is_packed>
void LinkExtensionReflection(
    const google::protobuf::internal::ExtensionIdentifier<
        ExtendeeType, TypeTraitsType, field_type, is_packed>& extension) {
  internal::StrongReference(extension);
}

}  // namespace protobuf
}  // namespace google

#include <google/protobuf/port_undef.inc>

#endif  // GOOGLE_PROTOBUF_EXTENSION_SET_H__<|MERGE_RESOLUTION|>--- conflicted
+++ resolved
@@ -161,13 +161,8 @@
 // files which have been compiled into the binary.
 class PROTOBUF_EXPORT GeneratedExtensionFinder : public ExtensionFinder {
  public:
-<<<<<<< HEAD
-  GeneratedExtensionFinder(const MessageLite* containing_type)
-      : containing_type_(containing_type) {}
-=======
   explicit GeneratedExtensionFinder(const MessageLite* extendee)
       : extendee_(extendee) {}
->>>>>>> fb6f8da0
   ~GeneratedExtensionFinder() override {}
 
   // Returns true and fills in *output if found, otherwise returns false.

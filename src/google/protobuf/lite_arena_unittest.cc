--- conflicted
+++ resolved
@@ -36,15 +36,6 @@
 namespace protobuf {
 namespace {
 
-<<<<<<< HEAD
-TEST(LiteArenaTest, MapNoHeapAllocation) {
-  // Allocate a large initial block to avoid mallocs during hooked test.
-  std::vector<char> arena_block(128 * 1024);
-  google::protobuf::ArenaOptions options;
-  options.initial_block = &arena_block[0];
-  options.initial_block_size = arena_block.size();
-  google::protobuf::Arena arena(options);
-=======
 class LiteArenaTest : public testing::Test {
  protected:
   LiteArenaTest() {
@@ -61,7 +52,6 @@
 };
 
 TEST_F(LiteArenaTest, MapNoHeapAllocation) {
->>>>>>> 1ee15bae
   string data;
   data.reserve(128 * 1024);
 
@@ -71,32 +61,21 @@
     // internal::NoHeapChecker no_heap;
 
     protobuf_unittest::TestArenaMapLite* from =
-<<<<<<< HEAD
-        google::protobuf::Arena::CreateMessage<protobuf_unittest::TestArenaMapLite>(&arena);
-    google::protobuf::MapLiteTestUtil::SetArenaMapFields(from);
-=======
         Arena::CreateMessage<protobuf_unittest::TestArenaMapLite>(arena_.get());
     MapLiteTestUtil::SetArenaMapFields(from);
->>>>>>> 1ee15bae
     from->SerializeToString(&data);
 
     protobuf_unittest::TestArenaMapLite* to =
-        google::protobuf::Arena::CreateMessage<protobuf_unittest::TestArenaMapLite>(&arena);
+        Arena::CreateMessage<protobuf_unittest::TestArenaMapLite>(arena_.get());
     to->ParseFromString(data);
     MapLiteTestUtil::ExpectArenaMapFieldsSet(*to);
   }
 }
 
-TEST(LiteArenaTest, UnknownFieldMemLeak) {
-  google::protobuf::Arena arena;
+TEST_F(LiteArenaTest, UnknownFieldMemLeak) {
   protobuf_unittest::ForeignMessageArenaLite* message =
-<<<<<<< HEAD
-      google::protobuf::Arena::CreateMessage<protobuf_unittest::ForeignMessageArenaLite>(
-          &arena);
-=======
       Arena::CreateMessage<protobuf_unittest::ForeignMessageArenaLite>(
           arena_.get());
->>>>>>> 1ee15bae
   string data = "\012\000";
   int original_capacity = data.capacity();
   while (data.capacity() <= original_capacity) {

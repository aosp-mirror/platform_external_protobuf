--- conflicted
+++ resolved
@@ -30,12 +30,9 @@
 
 #include <google/protobuf/any.h>
 
-<<<<<<< HEAD
-=======
 #include <google/protobuf/generated_message_util.h>
 
 
->>>>>>> 1ee15bae
 namespace google {
 namespace protobuf {
 namespace internal {
@@ -76,13 +73,11 @@
   if (!InternalIs(message->GetDescriptor())) {
     return false;
   }
-  return message->ParseFromString(
-      value_->GetNoArena(&::google::protobuf::internal::GetEmptyString()));
+  return message->ParseFromString(value_->GetNoArena());
 }
 
 bool AnyMetadata::InternalIs(const Descriptor* descriptor) const {
-  const string type_url = type_url_->GetNoArena(
-             &::google::protobuf::internal::GetEmptyString());
+  const string type_url = type_url_->GetNoArena();
   string full_name;
   if (!ParseAnyTypeUrl(type_url, &full_name)) {
     return false;

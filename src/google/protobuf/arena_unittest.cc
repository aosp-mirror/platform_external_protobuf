// Protocol Buffers - Google's data interchange format
// Copyright 2008 Google Inc.  All rights reserved.
// https://developers.google.com/protocol-buffers/
//
// Redistribution and use in source and binary forms, with or without
// modification, are permitted provided that the following conditions are
// met:
//
//     * Redistributions of source code must retain the above copyright
// notice, this list of conditions and the following disclaimer.
//     * Redistributions in binary form must reproduce the above
// copyright notice, this list of conditions and the following disclaimer
// in the documentation and/or other materials provided with the
// distribution.
//     * Neither the name of Google Inc. nor the names of its
// contributors may be used to endorse or promote products derived from
// this software without specific prior written permission.
//
// THIS SOFTWARE IS PROVIDED BY THE COPYRIGHT HOLDERS AND CONTRIBUTORS
// "AS IS" AND ANY EXPRESS OR IMPLIED WARRANTIES, INCLUDING, BUT NOT
// LIMITED TO, THE IMPLIED WARRANTIES OF MERCHANTABILITY AND FITNESS FOR
// A PARTICULAR PURPOSE ARE DISCLAIMED. IN NO EVENT SHALL THE COPYRIGHT
// OWNER OR CONTRIBUTORS BE LIABLE FOR ANY DIRECT, INDIRECT, INCIDENTAL,
// SPECIAL, EXEMPLARY, OR CONSEQUENTIAL DAMAGES (INCLUDING, BUT NOT
// LIMITED TO, PROCUREMENT OF SUBSTITUTE GOODS OR SERVICES; LOSS OF USE,
// DATA, OR PROFITS; OR BUSINESS INTERRUPTION) HOWEVER CAUSED AND ON ANY
// THEORY OF LIABILITY, WHETHER IN CONTRACT, STRICT LIABILITY, OR TORT
// (INCLUDING NEGLIGENCE OR OTHERWISE) ARISING IN ANY WAY OUT OF THE USE
// OF THIS SOFTWARE, EVEN IF ADVISED OF THE POSSIBILITY OF SUCH DAMAGE.

#include <google/protobuf/arena.h>

#include <algorithm>
#include <cstring>
#include <memory>
#include <string>
#include <type_traits>
#include <typeinfo>
#include <vector>

#include <google/protobuf/stubs/logging.h>
#include <google/protobuf/stubs/common.h>
#include <google/protobuf/stubs/scoped_ptr.h>
#include <google/protobuf/arena_test_util.h>
#include <google/protobuf/test_util.h>
#include <google/protobuf/unittest.pb.h>
#include <google/protobuf/unittest_arena.pb.h>
#include <google/protobuf/unittest_no_arena.pb.h>
#include <google/protobuf/io/coded_stream.h>
#include <google/protobuf/io/zero_copy_stream_impl_lite.h>
#include <google/protobuf/descriptor.h>
#include <google/protobuf/extension_set.h>
#include <google/protobuf/message.h>
#include <google/protobuf/message_lite.h>
#include <google/protobuf/repeated_field.h>
#include <google/protobuf/unknown_field_set.h>
#include <google/protobuf/wire_format_lite.h>
#include <gtest/gtest.h>
#include <google/protobuf/stubs/strutil.h>


using proto2_arena_unittest::ArenaMessage;
using protobuf_unittest::TestAllTypes;
using protobuf_unittest::TestAllExtensions;
using protobuf_unittest::TestOneof2;
using protobuf_unittest::TestEmptyMessage;

namespace google {
namespace protobuf {

class Notifier {
 public:
  Notifier() : count_(0) {}
  void Notify() {
    count_++;
  }
  int GetCount() {
    return count_;
  }

 private:
  int count_;
};

class SimpleDataType {
 public:
  SimpleDataType() : notifier_(NULL) {}
  void SetNotifier(Notifier* notifier) {
    notifier_ = notifier;
  }
  virtual ~SimpleDataType() {
    if (notifier_ != NULL) {
      notifier_->Notify();
    }
  };
 private:
  Notifier* notifier_;
};

// A simple class that does not allow copying and so cannot be used as a
// parameter type without "const &".
class PleaseDontCopyMe {
 public:
  explicit PleaseDontCopyMe(int value) : value_(value) {}

  int value() const { return value_; }

 private:
  int value_;
  GOOGLE_DISALLOW_EVIL_CONSTRUCTORS(PleaseDontCopyMe);
};

// A class that takes four different types as constructor arguments.
class MustBeConstructedWithOneThroughFour {
 public:
  MustBeConstructedWithOneThroughFour(
      int one, const char* two, const string& three,
      const PleaseDontCopyMe* four)
      : one_(one), two_(two), three_(three), four_(four) {}

  int one_;
  const char* const two_;
  string three_;
  const PleaseDontCopyMe* four_;

 private:
  GOOGLE_DISALLOW_EVIL_CONSTRUCTORS(MustBeConstructedWithOneThroughFour);
};

// A class that takes eight different types as constructor arguments.
class MustBeConstructedWithOneThroughEight {
 public:
  MustBeConstructedWithOneThroughEight(
      int one, const char* two, const string& three,
      const PleaseDontCopyMe* four, int five, const char* six,
      const string& seven, const string& eight)
      : one_(one), two_(two), three_(three), four_(four), five_(five),
        six_(six), seven_(seven), eight_(eight) {}

  int one_;
  const char* const two_;
  string three_;
  const PleaseDontCopyMe* four_;
  int five_;
  const char* const six_;
  string seven_;
  string eight_;

 private:
  GOOGLE_DISALLOW_EVIL_CONSTRUCTORS(MustBeConstructedWithOneThroughEight);
};

}  // namespace

TEST(ArenaTest, ArenaConstructable) {
  EXPECT_TRUE(Arena::is_arena_constructable<TestAllTypes>::type::value);
  EXPECT_TRUE(Arena::is_arena_constructable<const TestAllTypes>::type::value);
  EXPECT_FALSE(Arena::is_arena_constructable<
               protobuf_unittest_no_arena::TestNoArenaMessage>::type::value);
  EXPECT_FALSE(Arena::is_arena_constructable<Arena>::type::value);
}

TEST(ArenaTest, DestructorSkippable) {
  EXPECT_TRUE(Arena::is_destructor_skippable<TestAllTypes>::type::value);
  EXPECT_TRUE(Arena::is_destructor_skippable<const TestAllTypes>::type::value);
  EXPECT_FALSE(Arena::is_destructor_skippable<
               protobuf_unittest_no_arena::TestNoArenaMessage>::type::value);
  EXPECT_FALSE(Arena::is_destructor_skippable<Arena>::type::value);
}

TEST(ArenaTest, BasicCreate) {
  Arena arena;
  EXPECT_TRUE(Arena::Create<int32>(&arena) != NULL);
  EXPECT_TRUE(Arena::Create<int64>(&arena) != NULL);
  EXPECT_TRUE(Arena::Create<float>(&arena) != NULL);
  EXPECT_TRUE(Arena::Create<double>(&arena) != NULL);
  EXPECT_TRUE(Arena::Create<string>(&arena) != NULL);
  arena.Own(new int32);
  arena.Own(new int64);
  arena.Own(new float);
  arena.Own(new double);
  arena.Own(new string);
  arena.Own<int>(NULL);
  Notifier notifier;
  SimpleDataType* data = Arena::Create<SimpleDataType>(&arena);
  data->SetNotifier(&notifier);
  data = new SimpleDataType;
  data->SetNotifier(&notifier);
  arena.Own(data);
  arena.Reset();
  EXPECT_EQ(2, notifier.GetCount());
}

<<<<<<< HEAD
=======
TEST(ArenaTest, CreateAndConstCopy) {
  Arena arena;
  const string s("foo");
  const string* s_copy = Arena::Create<string>(&arena, s);
  EXPECT_TRUE(s_copy != NULL);
  EXPECT_EQ("foo", s);
  EXPECT_EQ("foo", *s_copy);
}

TEST(ArenaTest, CreateAndNonConstCopy) {
  Arena arena;
  string s("foo");
  const string* s_copy = Arena::Create<string>(&arena, s);
  EXPECT_TRUE(s_copy != NULL);
  EXPECT_EQ("foo", s);
  EXPECT_EQ("foo", *s_copy);
}

TEST(ArenaTest, CreateAndMove) {
  Arena arena;
  string s("foo");
  const string* s_move = Arena::Create<string>(&arena, std::move(s));
  EXPECT_TRUE(s_move != NULL);
  EXPECT_TRUE(s.empty());  // NOLINT
  EXPECT_EQ("foo", *s_move);
}

>>>>>>> 1ee15bae
TEST(ArenaTest, CreateWithFourConstructorArguments) {
  Arena arena;
  const string three("3");
  const PleaseDontCopyMe four(4);
  const MustBeConstructedWithOneThroughFour* new_object =
      Arena::Create<MustBeConstructedWithOneThroughFour>(
          &arena, 1, "2", three, &four);
  EXPECT_TRUE(new_object != NULL);
  ASSERT_EQ(1, new_object->one_);
  ASSERT_STREQ("2", new_object->two_);
  ASSERT_EQ("3", new_object->three_);
  ASSERT_EQ(4, new_object->four_->value());
}

TEST(ArenaTest, CreateWithEightConstructorArguments) {
  Arena arena;
  const string three("3");
  const PleaseDontCopyMe four(4);
  const string seven("7");
  const string eight("8");
  const MustBeConstructedWithOneThroughEight* new_object =
      Arena::Create<MustBeConstructedWithOneThroughEight>(
          &arena, 1, "2", three, &four, 5, "6", seven, eight);
  EXPECT_TRUE(new_object != NULL);
  ASSERT_EQ(1, new_object->one_);
  ASSERT_STREQ("2", new_object->two_);
  ASSERT_EQ("3", new_object->three_);
  ASSERT_EQ(4, new_object->four_->value());
  ASSERT_EQ(5, new_object->five_);
  ASSERT_STREQ("6", new_object->six_);
  ASSERT_EQ("7", new_object->seven_);
  ASSERT_EQ("8", new_object->eight_);
}

<<<<<<< HEAD
=======
class PleaseMoveMe {
 public:
  explicit PleaseMoveMe(const string& value) : value_(value) {}
  PleaseMoveMe(PleaseMoveMe&&) = default;
  PleaseMoveMe(const PleaseMoveMe&) = delete;

  const string& value() const { return value_; }

 private:
  string value_;
};

TEST(ArenaTest, CreateWithMoveArguments) {
  Arena arena;
  PleaseMoveMe one("1");
  const PleaseMoveMe* new_object =
      Arena::Create<PleaseMoveMe>(&arena, std::move(one));
  EXPECT_TRUE(new_object);
  ASSERT_EQ("1", new_object->value());
}

>>>>>>> 1ee15bae
TEST(ArenaTest, InitialBlockTooSmall) {
  // Construct a small (64 byte) initial block of memory to be used by the
  // arena allocator; then, allocate an object which will not fit in the
  // initial block.
<<<<<<< HEAD
  std::vector<char> arena_block(64);
=======
  std::vector<char> arena_block(96);
>>>>>>> 1ee15bae
  ArenaOptions options;
  options.initial_block = &arena_block[0];
  options.initial_block_size = arena_block.size();
  Arena arena(options);

  char* p = Arena::CreateArray<char>(&arena, 96);
  uintptr_t allocation = reinterpret_cast<uintptr_t>(p);

  // Ensure that the arena allocator did not return memory pointing into the
  // initial block of memory.
  uintptr_t arena_start = reinterpret_cast<uintptr_t>(&arena_block[0]);
  uintptr_t arena_end = arena_start + arena_block.size();
  EXPECT_FALSE(allocation >= arena_start && allocation < arena_end);

  // Write to the memory we allocated; this should (but is not guaranteed to)
  // trigger a check for heap corruption if the object was allocated from the
  // initially-provided block.
  memset(p, '\0', 96);
}

TEST(ArenaTest, Parsing) {
  TestAllTypes original;
  TestUtil::SetAllFields(&original);

  // Test memory leak.
  Arena arena;
  TestAllTypes* arena_message = Arena::CreateMessage<TestAllTypes>(&arena);
  arena_message->ParseFromString(original.SerializeAsString());
  TestUtil::ExpectAllFieldsSet(*arena_message);

  // Test that string fields have null terminator bytes (earlier bug).
  EXPECT_EQ(strlen(original.optional_string().c_str()),
            strlen(arena_message->optional_string().c_str()));
}

TEST(ArenaTest, UnknownFields) {
  TestAllTypes original;
  TestUtil::SetAllFields(&original);

  // Test basic parsing into (populating) and reading out of unknown fields on
  // an arena.
  Arena arena;
  TestEmptyMessage* arena_message =
      Arena::CreateMessage<TestEmptyMessage>(&arena);
  arena_message->ParseFromString(original.SerializeAsString());

  TestAllTypes copied;
  copied.ParseFromString(arena_message->SerializeAsString());
  TestUtil::ExpectAllFieldsSet(copied);

  // Exercise UFS manual manipulation (setters).
  arena_message = Arena::CreateMessage<TestEmptyMessage>(&arena);
  arena_message->mutable_unknown_fields()->AddVarint(
      TestAllTypes::kOptionalInt32FieldNumber, 42);
  copied.Clear();
  copied.ParseFromString(arena_message->SerializeAsString());
  EXPECT_TRUE(copied.has_optional_int32());
  EXPECT_EQ(42, copied.optional_int32());

  // Exercise UFS swap path.
  TestEmptyMessage* arena_message_2 =
      Arena::CreateMessage<TestEmptyMessage>(&arena);
  arena_message_2->Swap(arena_message);
  copied.Clear();
  copied.ParseFromString(arena_message_2->SerializeAsString());
  EXPECT_TRUE(copied.has_optional_int32());
  EXPECT_EQ(42, copied.optional_int32());

  // Test field manipulation.
  TestEmptyMessage* arena_message_3 =
      Arena::CreateMessage<TestEmptyMessage>(&arena);
  arena_message_3->mutable_unknown_fields()->AddVarint(1000, 42);
  arena_message_3->mutable_unknown_fields()->AddFixed32(1001, 42);
  arena_message_3->mutable_unknown_fields()->AddFixed64(1002, 42);
  arena_message_3->mutable_unknown_fields()->AddLengthDelimited(1003);
  arena_message_3->mutable_unknown_fields()->DeleteSubrange(0, 2);
  arena_message_3->mutable_unknown_fields()->DeleteByNumber(1002);
  arena_message_3->mutable_unknown_fields()->DeleteByNumber(1003);
  EXPECT_TRUE(arena_message_3->unknown_fields().empty());
}

TEST(ArenaTest, Swap) {
  Arena arena1;
  Arena arena2;
  TestAllTypes* arena1_message;
  TestAllTypes* arena2_message;

  // Case 1: Swap(), no UFS on either message, both messages on different
  // arenas. Arena pointers should remain the same after swap.
  arena1_message = Arena::CreateMessage<TestAllTypes>(&arena1);
  arena2_message = Arena::CreateMessage<TestAllTypes>(&arena2);
  arena1_message->Swap(arena2_message);
  EXPECT_EQ(&arena1, arena1_message->GetArena());
  EXPECT_EQ(&arena2, arena2_message->GetArena());

  // Case 2: Swap(), UFS on one message, both messages on different arenas.
  arena1_message = Arena::CreateMessage<TestAllTypes>(&arena1);
  arena2_message = Arena::CreateMessage<TestAllTypes>(&arena2);
  arena1_message->mutable_unknown_fields()->AddVarint(1, 42);
  arena1_message->Swap(arena2_message);
  EXPECT_EQ(&arena1, arena1_message->GetArena());
  EXPECT_EQ(&arena2, arena2_message->GetArena());
  EXPECT_EQ(0, arena1_message->unknown_fields().field_count());
  EXPECT_EQ(1, arena2_message->unknown_fields().field_count());
  EXPECT_EQ(42, arena2_message->unknown_fields().field(0).varint());

  // Case 3: Swap(), UFS on both messages, both messages on different arenas.
  arena1_message = Arena::CreateMessage<TestAllTypes>(&arena1);
  arena2_message = Arena::CreateMessage<TestAllTypes>(&arena2);
  arena1_message->mutable_unknown_fields()->AddVarint(1, 42);
  arena2_message->mutable_unknown_fields()->AddVarint(2, 84);
  arena1_message->Swap(arena2_message);
  EXPECT_EQ(&arena1, arena1_message->GetArena());
  EXPECT_EQ(&arena2, arena2_message->GetArena());
  EXPECT_EQ(1, arena1_message->unknown_fields().field_count());
  EXPECT_EQ(1, arena2_message->unknown_fields().field_count());
  EXPECT_EQ(84, arena1_message->unknown_fields().field(0).varint());
  EXPECT_EQ(42, arena2_message->unknown_fields().field(0).varint());
}

TEST(ArenaTest, ReflectionSwapFields) {
  Arena arena1;
  Arena arena2;
  TestAllTypes* arena1_message;
  TestAllTypes* arena2_message;

  // Case 1: messages on different arenas, only one message is set.
  arena1_message = Arena::CreateMessage<TestAllTypes>(&arena1);
  arena2_message = Arena::CreateMessage<TestAllTypes>(&arena2);
  TestUtil::SetAllFields(arena1_message);
  const Reflection* reflection = arena1_message->GetReflection();
  std::vector<const FieldDescriptor*> fields;
  reflection->ListFields(*arena1_message, &fields);
  reflection->SwapFields(arena1_message, arena2_message, fields);
  EXPECT_EQ(&arena1, arena1_message->GetArena());
  EXPECT_EQ(&arena2, arena2_message->GetArena());
  string output;
  arena1_message->SerializeToString(&output);
  EXPECT_EQ(0, output.size());
  TestUtil::ExpectAllFieldsSet(*arena2_message);
  reflection->SwapFields(arena1_message, arena2_message, fields);
  arena2_message->SerializeToString(&output);
  EXPECT_EQ(0, output.size());
  TestUtil::ExpectAllFieldsSet(*arena1_message);

  // Case 2: messages on different arenas, both messages are set.
  arena1_message = Arena::CreateMessage<TestAllTypes>(&arena1);
  arena2_message = Arena::CreateMessage<TestAllTypes>(&arena2);
  TestUtil::SetAllFields(arena1_message);
  TestUtil::SetAllFields(arena2_message);
  reflection->SwapFields(arena1_message, arena2_message, fields);
  EXPECT_EQ(&arena1, arena1_message->GetArena());
  EXPECT_EQ(&arena2, arena2_message->GetArena());
  TestUtil::ExpectAllFieldsSet(*arena1_message);
  TestUtil::ExpectAllFieldsSet(*arena2_message);

  // Case 3: messages on different arenas with different lifetimes.
  arena1_message = Arena::CreateMessage<TestAllTypes>(&arena1);
  {
    Arena arena3;
    TestAllTypes* arena3_message = Arena::CreateMessage<TestAllTypes>(&arena3);
    TestUtil::SetAllFields(arena3_message);
    reflection->SwapFields(arena1_message, arena3_message, fields);
  }
  TestUtil::ExpectAllFieldsSet(*arena1_message);

  // Case 4: one message on arena, the other on heap.
  arena1_message = Arena::CreateMessage<TestAllTypes>(&arena1);
  TestAllTypes message;
  TestUtil::SetAllFields(arena1_message);
  reflection->SwapFields(arena1_message, &message, fields);
  EXPECT_EQ(&arena1, arena1_message->GetArena());
  EXPECT_EQ(nullptr, message.GetArena());
  arena1_message->SerializeToString(&output);
  EXPECT_EQ(0, output.size());
  TestUtil::ExpectAllFieldsSet(message);
}

TEST(ArenaTest, SetAllocatedMessage) {
  Arena arena;
  TestAllTypes *arena_message = Arena::CreateMessage<TestAllTypes>(&arena);
  TestAllTypes::NestedMessage* nested = new TestAllTypes::NestedMessage;
  nested->set_bb(118);
  arena_message->set_allocated_optional_nested_message(nested);
  EXPECT_EQ(118, arena_message->optional_nested_message().bb());

  protobuf_unittest_no_arena::TestNoArenaMessage no_arena_message;
  EXPECT_FALSE(no_arena_message.has_arena_message());
  no_arena_message.set_allocated_arena_message(NULL);
  EXPECT_FALSE(no_arena_message.has_arena_message());
  no_arena_message.set_allocated_arena_message(new ArenaMessage);
  EXPECT_TRUE(no_arena_message.has_arena_message());
}

TEST(ArenaTest, ReleaseMessage) {
  Arena arena;
  TestAllTypes* arena_message = Arena::CreateMessage<TestAllTypes>(&arena);
  arena_message->mutable_optional_nested_message()->set_bb(118);
  std::unique_ptr<TestAllTypes::NestedMessage> nested(
      arena_message->release_optional_nested_message());
  EXPECT_EQ(118, nested->bb());

  TestAllTypes::NestedMessage* released_null =
      arena_message->release_optional_nested_message();
  EXPECT_EQ(NULL, released_null);
}

TEST(ArenaTest, SetAllocatedString) {
  Arena arena;
  TestAllTypes* arena_message = Arena::CreateMessage<TestAllTypes>(&arena);
  string* allocated_str = new string("hello");
  arena_message->set_allocated_optional_string(allocated_str);
  EXPECT_EQ("hello", arena_message->optional_string());
}

TEST(ArenaTest, ReleaseString) {
  Arena arena;
  TestAllTypes* arena_message = Arena::CreateMessage<TestAllTypes>(&arena);
  arena_message->set_optional_string("hello");
  std::unique_ptr<string> released_str(
      arena_message->release_optional_string());
  EXPECT_EQ("hello", *released_str);

  // Test default value.
}


TEST(ArenaTest, SwapBetweenArenasWithAllFieldsSet) {
  Arena arena1;
  TestAllTypes* arena1_message = Arena::CreateMessage<TestAllTypes>(&arena1);
  {
    Arena arena2;
    TestAllTypes* arena2_message = Arena::CreateMessage<TestAllTypes>(&arena2);
    TestUtil::SetAllFields(arena2_message);
    arena2_message->Swap(arena1_message);
    string output;
    arena2_message->SerializeToString(&output);
    EXPECT_EQ(0, output.size());
  }
  TestUtil::ExpectAllFieldsSet(*arena1_message);
}

TEST(ArenaTest, SwapBetweenArenaAndNonArenaWithAllFieldsSet) {
  TestAllTypes non_arena_message;
  TestUtil::SetAllFields(&non_arena_message);
  {
    Arena arena2;
    TestAllTypes* arena2_message = Arena::CreateMessage<TestAllTypes>(&arena2);
    TestUtil::SetAllFields(arena2_message);
    arena2_message->Swap(&non_arena_message);
    TestUtil::ExpectAllFieldsSet(*arena2_message);
    TestUtil::ExpectAllFieldsSet(non_arena_message);
  }
}

TEST(ArenaTest, UnsafeArenaSwap) {
  Arena shared_arena;
  TestAllTypes* message1 = Arena::CreateMessage<TestAllTypes>(&shared_arena);
  TestAllTypes* message2 = Arena::CreateMessage<TestAllTypes>(&shared_arena);
  TestUtil::SetAllFields(message1);
  message1->UnsafeArenaSwap(message2);
  TestUtil::ExpectAllFieldsSet(*message2);
}

TEST(ArenaTest, SwapBetweenArenasUsingReflection) {
  Arena arena1;
  TestAllTypes* arena1_message = Arena::CreateMessage<TestAllTypes>(&arena1);
  {
    Arena arena2;
    TestAllTypes* arena2_message = Arena::CreateMessage<TestAllTypes>(&arena2);
    TestUtil::SetAllFields(arena2_message);
    const Reflection* r = arena2_message->GetReflection();
    r->Swap(arena1_message, arena2_message);
    string output;
    arena2_message->SerializeToString(&output);
    EXPECT_EQ(0, output.size());
  }
  TestUtil::ExpectAllFieldsSet(*arena1_message);
}

TEST(ArenaTest, SwapBetweenArenaAndNonArenaUsingReflection) {
  TestAllTypes non_arena_message;
  TestUtil::SetAllFields(&non_arena_message);
  {
    Arena arena2;
    TestAllTypes* arena2_message = Arena::CreateMessage<TestAllTypes>(&arena2);
    TestUtil::SetAllFields(arena2_message);
    const Reflection* r = arena2_message->GetReflection();
    r->Swap(&non_arena_message, arena2_message);
    TestUtil::ExpectAllFieldsSet(*arena2_message);
    TestUtil::ExpectAllFieldsSet(non_arena_message);
  }
}

TEST(ArenaTest, ReleaseFromArenaMessageMakesCopy) {
  TestAllTypes::NestedMessage* nested_msg = NULL;
  string* nested_string = NULL;
  {
    Arena arena;
    TestAllTypes* arena_message = Arena::CreateMessage<TestAllTypes>(&arena);
    arena_message->mutable_optional_nested_message()->set_bb(42);
    *arena_message->mutable_optional_string() = "Hello";
    nested_msg = arena_message->release_optional_nested_message();
    nested_string = arena_message->release_optional_string();
  }
  EXPECT_EQ(42, nested_msg->bb());
  EXPECT_EQ("Hello", *nested_string);
  delete nested_msg;
  delete nested_string;
}

#if PROTOBUF_RTTI
TEST(ArenaTest, ReleaseFromArenaMessageUsingReflectionMakesCopy) {
  TestAllTypes::NestedMessage* nested_msg = NULL;
  // Note: no string: reflection API only supports releasing submessages.
  {
    Arena arena;
    TestAllTypes* arena_message = Arena::CreateMessage<TestAllTypes>(&arena);
    arena_message->mutable_optional_nested_message()->set_bb(42);
    const Reflection* r = arena_message->GetReflection();
    const FieldDescriptor* f = arena_message->GetDescriptor()->FindFieldByName(
        "optional_nested_message");
    nested_msg = static_cast<TestAllTypes::NestedMessage*>(
        r->ReleaseMessage(arena_message, f));
  }
  EXPECT_EQ(42, nested_msg->bb());
  delete nested_msg;
}
#endif  // PROTOBUF_RTTI

TEST(ArenaTest, SetAllocatedAcrossArenas) {
  Arena arena1;
  TestAllTypes* arena1_message = Arena::CreateMessage<TestAllTypes>(&arena1);
  TestAllTypes::NestedMessage* heap_submessage =
      new TestAllTypes::NestedMessage();
  heap_submessage->set_bb(42);
  arena1_message->set_allocated_optional_nested_message(heap_submessage);
  // Should keep same object and add to arena's Own()-list.
  EXPECT_EQ(heap_submessage,
            arena1_message->mutable_optional_nested_message());
  {
    Arena arena2;
    TestAllTypes::NestedMessage* arena2_submessage =
        Arena::CreateMessage<TestAllTypes::NestedMessage>(&arena2);
    arena2_submessage->set_bb(42);
    arena1_message->set_allocated_optional_nested_message(arena2_submessage);
    EXPECT_NE(arena2_submessage,
              arena1_message->mutable_optional_nested_message());
  }

  TestAllTypes::NestedMessage* arena1_submessage =
      Arena::CreateMessage<TestAllTypes::NestedMessage>(&arena1);
  arena1_submessage->set_bb(42);
  TestAllTypes* heap_message = new TestAllTypes;
  heap_message->set_allocated_optional_nested_message(arena1_submessage);
  EXPECT_NE(arena1_submessage,
            heap_message->mutable_optional_nested_message());
  delete heap_message;
}

TEST(ArenaTest, SetAllocatedAcrossArenasWithReflection) {
  // Same as above, with reflection.
  Arena arena1;
  TestAllTypes* arena1_message = Arena::CreateMessage<TestAllTypes>(&arena1);
  const Reflection* r = arena1_message->GetReflection();
  const Descriptor* d = arena1_message->GetDescriptor();
  const FieldDescriptor* msg_field = d->FindFieldByName(
      "optional_nested_message");
  TestAllTypes::NestedMessage* heap_submessage =
      new TestAllTypes::NestedMessage();
  heap_submessage->set_bb(42);
  r->SetAllocatedMessage(arena1_message, heap_submessage, msg_field);
  // Should keep same object and add to arena's Own()-list.
  EXPECT_EQ(heap_submessage,
            arena1_message->mutable_optional_nested_message());
  {
    Arena arena2;
    TestAllTypes::NestedMessage* arena2_submessage =
        Arena::CreateMessage<TestAllTypes::NestedMessage>(&arena2);
    arena2_submessage->set_bb(42);
    r->SetAllocatedMessage(arena1_message, arena2_submessage, msg_field);
    EXPECT_NE(arena2_submessage,
              arena1_message->mutable_optional_nested_message());
  }

  TestAllTypes::NestedMessage* arena1_submessage =
      Arena::CreateMessage<TestAllTypes::NestedMessage>(&arena1);
  arena1_submessage->set_bb(42);
  TestAllTypes* heap_message = new TestAllTypes;
  r->SetAllocatedMessage(heap_message, arena1_submessage, msg_field);
  EXPECT_NE(arena1_submessage,
            heap_message->mutable_optional_nested_message());
  delete heap_message;
}

TEST(ArenaTest, AddAllocatedWithReflection) {
  Arena arena1;
  ArenaMessage* arena1_message = Arena::CreateMessage<ArenaMessage>(&arena1);
  const Reflection* r = arena1_message->GetReflection();
  const Descriptor* d = arena1_message->GetDescriptor();
  const FieldDescriptor* fd =
      d->FindFieldByName("repeated_import_no_arena_message");
  // Message with cc_enable_arenas = false;
  r->AddMessage(arena1_message, fd);
  r->AddMessage(arena1_message, fd);
  r->AddMessage(arena1_message, fd);
  EXPECT_EQ(3, r->FieldSize(*arena1_message, fd));
  // Message with cc_enable_arenas = true;
  fd = d->FindFieldByName("repeated_nested_message");
  r->AddMessage(arena1_message, fd);
  r->AddMessage(arena1_message, fd);
  r->AddMessage(arena1_message, fd);
  EXPECT_EQ(3, r->FieldSize(*arena1_message, fd));
}

TEST(ArenaTest, RepeatedPtrFieldAddClearedTest) {
  {
    RepeatedPtrField<TestAllTypes> repeated_field;
    EXPECT_TRUE(repeated_field.empty());
    EXPECT_EQ(0, repeated_field.size());
    // Ownership is passed to repeated_field.
    TestAllTypes* cleared = new TestAllTypes();
    repeated_field.AddCleared(cleared);
    EXPECT_TRUE(repeated_field.empty());
    EXPECT_EQ(0, repeated_field.size());
  }
  {
    RepeatedPtrField<TestAllTypes> repeated_field;
    EXPECT_TRUE(repeated_field.empty());
    EXPECT_EQ(0, repeated_field.size());
    // Ownership is passed to repeated_field.
    TestAllTypes* cleared = new TestAllTypes();
    repeated_field.AddAllocated(cleared);
    EXPECT_FALSE(repeated_field.empty());
    EXPECT_EQ(1, repeated_field.size());
  }
}

TEST(ArenaTest, AddAllocatedToRepeatedField) {
  // Heap->arena case.
  Arena arena1;
  TestAllTypes* arena1_message = Arena::CreateMessage<TestAllTypes>(&arena1);
  for (int i = 0; i < 10; i++) {
    TestAllTypes::NestedMessage* heap_submessage =
        new TestAllTypes::NestedMessage();
    heap_submessage->set_bb(42);
    arena1_message->mutable_repeated_nested_message()->
        AddAllocated(heap_submessage);
    // Should not copy object -- will use arena_->Own().
    EXPECT_EQ(heap_submessage,
              &arena1_message->repeated_nested_message(i));
    EXPECT_EQ(42, arena1_message->repeated_nested_message(i).bb());
  }

  // Arena1->Arena2 case.
  arena1_message->Clear();
  for (int i = 0; i < 10; i++) {
    Arena arena2;
    TestAllTypes::NestedMessage* arena2_submessage =
        Arena::CreateMessage<TestAllTypes::NestedMessage>(&arena2);
    arena2_submessage->set_bb(42);
    arena1_message->mutable_repeated_nested_message()->
        AddAllocated(arena2_submessage);
    // Should copy object.
    EXPECT_NE(arena2_submessage,
              &arena1_message->repeated_nested_message(i));
    EXPECT_EQ(42, arena1_message->repeated_nested_message(i).bb());
  }

  // Arena->heap case.
  TestAllTypes* heap_message = new TestAllTypes();
  for (int i = 0; i < 10; i++) {
    Arena arena2;
    TestAllTypes::NestedMessage* arena2_submessage =
        Arena::CreateMessage<TestAllTypes::NestedMessage>(&arena2);
    arena2_submessage->set_bb(42);
    heap_message->mutable_repeated_nested_message()->
        AddAllocated(arena2_submessage);
    // Should copy object.
    EXPECT_NE(arena2_submessage,
              &heap_message->repeated_nested_message(i));
    EXPECT_EQ(42, heap_message->repeated_nested_message(i).bb());
  }
  delete heap_message;

  // Heap-arena case for strings (which are not arena-allocated).
  arena1_message->Clear();
  for (int i = 0; i < 10; i++) {
    string* s = new string("Test");
    arena1_message->mutable_repeated_string()->
        AddAllocated(s);
    // Should not copy.
    EXPECT_EQ(s, &arena1_message->repeated_string(i));
    EXPECT_EQ("Test", arena1_message->repeated_string(i));
  }
}

TEST(ArenaTest, AddAllocatedToRepeatedFieldViaReflection) {
  // Heap->arena case.
  Arena arena1;
  TestAllTypes* arena1_message = Arena::CreateMessage<TestAllTypes>(&arena1);
  const Reflection* r = arena1_message->GetReflection();
  const Descriptor* d = arena1_message->GetDescriptor();
  const FieldDescriptor* fd =
      d->FindFieldByName("repeated_nested_message");
  for (int i = 0; i < 10; i++) {
    TestAllTypes::NestedMessage* heap_submessage =
        new TestAllTypes::NestedMessage;
    heap_submessage->set_bb(42);
    r->AddAllocatedMessage(arena1_message, fd, heap_submessage);
    // Should not copy object -- will use arena_->Own().
    EXPECT_EQ(heap_submessage,
              &arena1_message->repeated_nested_message(i));
    EXPECT_EQ(42, arena1_message->repeated_nested_message(i).bb());
  }

  // Arena1->Arena2 case.
  arena1_message->Clear();
  for (int i = 0; i < 10; i++) {
    Arena arena2;
    TestAllTypes::NestedMessage* arena2_submessage =
        Arena::CreateMessage<TestAllTypes::NestedMessage>(&arena2);
    arena2_submessage->set_bb(42);
    r->AddAllocatedMessage(arena1_message, fd, arena2_submessage);
    // Should copy object.
    EXPECT_NE(arena2_submessage,
              &arena1_message->repeated_nested_message(i));
    EXPECT_EQ(42, arena1_message->repeated_nested_message(i).bb());
  }

  // Arena->heap case.
  TestAllTypes* heap_message = new TestAllTypes;
  for (int i = 0; i < 10; i++) {
    Arena arena2;
    TestAllTypes::NestedMessage* arena2_submessage =
        Arena::CreateMessage<TestAllTypes::NestedMessage>(&arena2);
    arena2_submessage->set_bb(42);
    r->AddAllocatedMessage(heap_message, fd, arena2_submessage);
    // Should copy object.
    EXPECT_NE(arena2_submessage,
              &heap_message->repeated_nested_message(i));
    EXPECT_EQ(42, heap_message->repeated_nested_message(i).bb());
  }
  delete heap_message;
}

TEST(ArenaTest, ReleaseLastRepeatedField) {
  // Release from arena-allocated repeated field and ensure that returned object
  // is heap-allocated.
  Arena arena;
  TestAllTypes* arena_message = Arena::CreateMessage<TestAllTypes>(&arena);
  for (int i = 0; i < 10; i++) {
    TestAllTypes::NestedMessage* nested =
        Arena::CreateMessage<TestAllTypes::NestedMessage>(&arena);
    nested->set_bb(42);
    arena_message->mutable_repeated_nested_message()->AddAllocated(nested);
  }

  for (int i = 0; i < 10; i++) {
    const TestAllTypes::NestedMessage *orig_submessage =
        &arena_message->repeated_nested_message(10 - 1 - i);  // last element
    TestAllTypes::NestedMessage *released =
        arena_message->mutable_repeated_nested_message()->ReleaseLast();
    EXPECT_NE(released, orig_submessage);
    EXPECT_EQ(42, released->bb());
    delete released;
  }

  // Test UnsafeArenaReleaseLast().
  for (int i = 0; i < 10; i++) {
    TestAllTypes::NestedMessage* nested =
        Arena::CreateMessage<TestAllTypes::NestedMessage>(&arena);
    nested->set_bb(42);
    arena_message->mutable_repeated_nested_message()->AddAllocated(nested);
  }

  for (int i = 0; i < 10; i++) {
    const TestAllTypes::NestedMessage *orig_submessage =
        &arena_message->repeated_nested_message(10 - 1 - i);  // last element
    TestAllTypes::NestedMessage *released =
        arena_message->mutable_repeated_nested_message()->
        UnsafeArenaReleaseLast();
    EXPECT_EQ(released, orig_submessage);
    EXPECT_EQ(42, released->bb());
    // no delete -- |released| is on the arena.
  }

  // Test string case as well. ReleaseLast() in this case must copy the string,
  // even though it was originally heap-allocated and its pointer was simply
  // appended to the repeated field's internal vector, because the string was
  // placed on the arena's destructor list and cannot be removed from that list
  // (so the arena permanently owns the original instance).
  arena_message->Clear();
  for (int i = 0; i < 10; i++) {
    string* s = new string("Test");
    arena_message->mutable_repeated_string()->AddAllocated(s);
  }
  for (int i = 0; i < 10; i++) {
    const string* orig_element = &arena_message->repeated_string(10 - 1 - i);
    string* released = arena_message->mutable_repeated_string()->ReleaseLast();
    EXPECT_NE(released, orig_element);
    EXPECT_EQ("Test", *released);
    delete released;
  }
}

TEST(ArenaTest, UnsafeArenaReleaseAdd) {
  // Use unsafe_arena_release() and unsafe_arena_set_allocated() to transfer an
  // arena-allocated string from one message to another.
  const char kContent[] = "Test content";

  Arena arena;
  TestAllTypes* message1 = Arena::CreateMessage<TestAllTypes>(&arena);
  TestAllTypes* message2 = Arena::CreateMessage<TestAllTypes>(&arena);
  string* arena_string = Arena::Create<string>(&arena);
  *arena_string = kContent;

  message1->unsafe_arena_set_allocated_optional_string(arena_string);
  message2->unsafe_arena_set_allocated_optional_string(
      message1->unsafe_arena_release_optional_string());
  EXPECT_EQ(kContent, message2->optional_string());
}

TEST(ArenaTest, UnsafeArenaAddAllocated) {
  Arena arena;
  TestAllTypes* message = Arena::CreateMessage<TestAllTypes>(&arena);
  for (int i = 0; i < 10; i++) {
    string* arena_string = Arena::Create<string>(&arena);
    message->mutable_repeated_string()->UnsafeArenaAddAllocated(arena_string);
    EXPECT_EQ(arena_string, message->mutable_repeated_string(i));
  }
}

TEST(ArenaTest, UnsafeArenaRelease) {
  Arena arena;
  TestAllTypes* message = Arena::CreateMessage<TestAllTypes>(&arena);

  string* s = new string("test string");
  message->unsafe_arena_set_allocated_optional_string(s);
  EXPECT_TRUE(message->has_optional_string());
  EXPECT_EQ("test string", message->optional_string());
  s = message->unsafe_arena_release_optional_string();
  EXPECT_FALSE(message->has_optional_string());
  delete s;

  s = new string("test string");
  message->unsafe_arena_set_allocated_oneof_string(s);
  EXPECT_TRUE(message->has_oneof_string());
  EXPECT_EQ("test string", message->oneof_string());
  s = message->unsafe_arena_release_oneof_string();
  EXPECT_FALSE(message->has_oneof_string());
  delete s;
}

TEST(ArenaTest, ArenaOneofReflection) {
  Arena arena;
  TestAllTypes* message = Arena::CreateMessage<TestAllTypes>(&arena);
  const Descriptor* desc = message->GetDescriptor();
  const Reflection* refl = message->GetReflection();

  const FieldDescriptor* string_field = desc->FindFieldByName(
      "oneof_string");
  const FieldDescriptor* msg_field = desc->FindFieldByName(
      "oneof_nested_message");
  const OneofDescriptor* oneof = desc->FindOneofByName(
      "oneof_field");

  refl->SetString(message, string_field, "Test value");
  EXPECT_TRUE(refl->HasOneof(*message, oneof));
  refl->ClearOneof(message, oneof);
  EXPECT_FALSE(refl->HasOneof(*message, oneof));

  Message* submsg = refl->MutableMessage(message, msg_field);
  EXPECT_TRUE(refl->HasOneof(*message, oneof));
  refl->ClearOneof(message, oneof);
  EXPECT_FALSE(refl->HasOneof(*message, oneof));
  refl->MutableMessage(message, msg_field);
  EXPECT_TRUE(refl->HasOneof(*message, oneof));
  submsg = refl->ReleaseMessage(message, msg_field);
  EXPECT_FALSE(refl->HasOneof(*message, oneof));
  EXPECT_TRUE(submsg->GetArena() == NULL);
  delete submsg;
}

namespace {
void TestSwapRepeatedField(Arena* arena1, Arena* arena2) {
  // Test "safe" (copying) semantics for direct Swap() on RepeatedPtrField
  // between arenas.
  RepeatedPtrField<TestAllTypes> field1(arena1);
  RepeatedPtrField<TestAllTypes> field2(arena2);
  for (int i = 0; i < 10; i++) {
    TestAllTypes* t = Arena::CreateMessage<TestAllTypes>(arena1);
    t->set_optional_string("field1");
    t->set_optional_int32(i);
    if (arena1 != NULL) {
      field1.UnsafeArenaAddAllocated(t);
    } else {
      field1.AddAllocated(t);
    }
  }
  for (int i = 0; i < 5; i++) {
    TestAllTypes* t = Arena::CreateMessage<TestAllTypes>(arena2);
    t->set_optional_string("field2");
    t->set_optional_int32(i);
    if (arena2 != NULL) {
      field2.UnsafeArenaAddAllocated(t);
    } else {
      field2.AddAllocated(t);
    }
  }
  field1.Swap(&field2);
  EXPECT_EQ(5, field1.size());
  EXPECT_EQ(10, field2.size());
  EXPECT_TRUE(string("field1") == field2.Get(0).optional_string());
  EXPECT_TRUE(string("field2") == field1.Get(0).optional_string());
  // Ensure that fields retained their original order:
  for (int i = 0; i < field1.size(); i++) {
    EXPECT_EQ(i, field1.Get(i).optional_int32());
  }
  for (int i = 0; i < field2.size(); i++) {
    EXPECT_EQ(i, field2.Get(i).optional_int32());
  }
}
}  // namespace

TEST(ArenaTest, SwapRepeatedField) {
  Arena arena;
  TestSwapRepeatedField(&arena, &arena);
}

TEST(ArenaTest, SwapRepeatedFieldWithDifferentArenas) {
  Arena arena1;
  Arena arena2;
  TestSwapRepeatedField(&arena1, &arena2);
}

TEST(ArenaTest, SwapRepeatedFieldWithNoArenaOnRightHandSide) {
  Arena arena;
  TestSwapRepeatedField(&arena, NULL);
}

TEST(ArenaTest, SwapRepeatedFieldWithNoArenaOnLeftHandSide) {
  Arena arena;
  TestSwapRepeatedField(NULL, &arena);
}

TEST(ArenaTest, ExtensionsOnArena) {
  Arena arena;
  // Ensure no leaks.
  TestAllExtensions* message_ext =
      Arena::CreateMessage<TestAllExtensions>(&arena);
  message_ext->SetExtension(
      protobuf_unittest::optional_int32_extension, 42);
  message_ext->SetExtension(
      protobuf_unittest::optional_string_extension, string("test"));
  message_ext->MutableExtension(
      protobuf_unittest::optional_nested_message_extension)->set_bb(42);
}

TEST(ArenaTest, RepeatedFieldOnArena) {
  // Preallocate an initial arena block to avoid mallocs during hooked region.
  std::vector<char> arena_block(1024 * 1024);
  ArenaOptions options;
  options.initial_block = &arena_block[0];
  options.initial_block_size = arena_block.size();
  Arena arena(options);

  {
    internal::NoHeapChecker no_heap;

    // Fill some repeated fields on the arena to test for leaks. Also verify no
    // memory allocations.
    RepeatedField<int32> repeated_int32(&arena);
    RepeatedPtrField<TestAllTypes> repeated_message(&arena);
    for (int i = 0; i < 100; i++) {
      repeated_int32.Add(42);
      repeated_message.Add()->set_optional_int32(42);
      EXPECT_EQ(&arena, repeated_message.Get(0).GetArena());
      const TestAllTypes* msg_in_repeated_field = &repeated_message.Get(0);
      TestAllTypes* msg = repeated_message.UnsafeArenaReleaseLast();
      EXPECT_EQ(msg_in_repeated_field, msg);
    }

    // UnsafeArenaExtractSubrange (i) should not leak and (ii) should return
    // on-arena pointers.
    for (int i = 0; i < 10; i++) {
      repeated_message.Add()->set_optional_int32(42);
    }
    TestAllTypes* extracted_messages[5];
    repeated_message.UnsafeArenaExtractSubrange(0, 5, extracted_messages);
    EXPECT_EQ(&arena, repeated_message.Get(0).GetArena());
    EXPECT_EQ(5, repeated_message.size());
  }

  // Now, outside the scope of the NoHeapChecker, test ExtractSubrange's copying
  // semantics.
  {
    RepeatedPtrField<TestAllTypes> repeated_message(&arena);
    for (int i = 0; i < 100; i++) {
      repeated_message.Add()->set_optional_int32(42);
    }

    TestAllTypes* extracted_messages[5];
    // ExtractSubrange should copy to the heap.
    repeated_message.ExtractSubrange(0, 5, extracted_messages);
    EXPECT_EQ(NULL, extracted_messages[0]->GetArena());
    // We need to free the heap-allocated messages to prevent a leak.
    for (int i = 0; i < 5; i++) {
      delete extracted_messages[i];
      extracted_messages[i] = NULL;
    }
  }

  // Now check that we can create RepeatedFields/RepeatedPtrFields themselves on
  // the arena. They have the necessary type traits so that they can behave like
  // messages in this way. This is useful for higher-level generic templated
  // code that may allocate messages or repeated fields of messages on an arena.
  {
    RepeatedPtrField<TestAllTypes>* repeated_ptr_on_arena =
        Arena::CreateMessage< RepeatedPtrField<TestAllTypes> >(&arena);
    for (int i = 0; i < 10; i++) {
      // Add some elements and let the leak-checker ensure that everything is
      // freed.
      repeated_ptr_on_arena->Add();
    }

    RepeatedField<int>* repeated_int_on_arena =
        Arena::CreateMessage< RepeatedField<int> >(&arena);
    for (int i = 0; i < 100; i++) {
      repeated_int_on_arena->Add(i);
    }

  }

  arena.Reset();
}


#if PROTOBUF_RTTI
TEST(ArenaTest, MutableMessageReflection) {
  Arena arena;
  TestAllTypes* message = Arena::CreateMessage<TestAllTypes>(&arena);
  const Reflection* r = message->GetReflection();
  const Descriptor* d = message->GetDescriptor();
  const FieldDescriptor* field = d->FindFieldByName("optional_nested_message");
  TestAllTypes::NestedMessage* submessage =
      static_cast<TestAllTypes::NestedMessage*>(
          r->MutableMessage(message, field));
  TestAllTypes::NestedMessage* submessage_expected =
      message->mutable_optional_nested_message();

  EXPECT_EQ(submessage_expected, submessage);
  EXPECT_EQ(&arena, submessage->GetArena());

  const FieldDescriptor* oneof_field = d->FindFieldByName("oneof_nested_message");
  submessage = static_cast<TestAllTypes::NestedMessage*>(
      r->MutableMessage(message, oneof_field));
  submessage_expected = message->mutable_oneof_nested_message();

  EXPECT_EQ(submessage_expected, submessage);
  EXPECT_EQ(&arena, submessage->GetArena());
}
#endif  // PROTOBUF_RTTI


namespace {

void FillArenaAwareFields(TestAllTypes* message) {
  string test_string = "hello world";
  message->set_optional_int32(42);
  message->set_optional_string(test_string);
  message->set_optional_bytes(test_string);
  message->mutable_optional_nested_message()->set_bb(42);

  message->set_oneof_uint32(42);
  message->mutable_oneof_nested_message()->set_bb(42);
  message->set_oneof_string(test_string);
  message->set_oneof_bytes(test_string);

  message->add_repeated_int32(42);
  // No repeated string: not yet arena-aware.
  message->add_repeated_nested_message()->set_bb(42);
  message->mutable_optional_lazy_message()->set_bb(42);
}

}

// Test: no allocations occur on heap while touching all supported field types.
TEST(ArenaTest, NoHeapAllocationsTest) {
  // Allocate a large initial block to avoid mallocs during hooked test.
  std::vector<char> arena_block(128 * 1024);
  ArenaOptions options;
  options.initial_block = &arena_block[0];
  options.initial_block_size = arena_block.size();
  Arena arena(options);

  {

    TestAllTypes* message = Arena::CreateMessage<TestAllTypes>(&arena);
    FillArenaAwareFields(message);
  }

  arena.Reset();
}

<<<<<<< HEAD
#ifndef GOOGLE_PROTOBUF_NO_RTTI
=======
TEST(ArenaTest, ParseCorruptedString) {
  TestAllTypes message;
  TestUtil::SetAllFields(&message);
  TestParseCorruptedString<TestAllTypes, true>(message);
  TestParseCorruptedString<TestAllTypes, false>(message);
}

#if PROTOBUF_RTTI
>>>>>>> 1ee15bae
// Test construction on an arena via generic MessageLite interface. We should be
// able to successfully deserialize on the arena without incurring heap
// allocations, i.e., everything should still be arena-allocation-aware.
TEST(ArenaTest, MessageLiteOnArena) {
  std::vector<char> arena_block(128 * 1024);
  ArenaOptions options;
  options.initial_block = &arena_block[0];
  options.initial_block_size = arena_block.size();
  Arena arena(options);
  const MessageLite* prototype = &TestAllTypes::default_instance();

  TestAllTypes initial_message;
  FillArenaAwareFields(&initial_message);
  string serialized;
  initial_message.SerializeToString(&serialized);

  {

    MessageLite* generic_message = prototype->New(&arena);
    EXPECT_TRUE(generic_message != NULL);
    EXPECT_EQ(&arena, generic_message->GetArena());
    EXPECT_TRUE(generic_message->ParseFromString(serialized));
    TestAllTypes* deserialized = static_cast<TestAllTypes*>(generic_message);
    EXPECT_EQ(42, deserialized->optional_int32());
  }

  arena.Reset();
}
#endif  // PROTOBUF_RTTI


// RepeatedField should support non-POD types, and invoke constructors and
// destructors appropriately, because it's used this way by lots of other code
// (even if this was not its original intent).
TEST(ArenaTest, RepeatedFieldWithNonPODType) {
  {
    RepeatedField<string> field_on_heap;
    for (int i = 0; i < 100; i++) {
      *field_on_heap.Add() = "test string long enough to exceed inline buffer";
    }
  }
  {
    Arena arena;
    RepeatedField<string> field_on_arena(&arena);
    for (int i = 0; i < 100; i++) {
      *field_on_arena.Add() = "test string long enough to exceed inline buffer";
    }
  }
}

// Align n to next multiple of 8
namespace {
uint64 Align8(uint64 n) { return (n + 7) & -8; }
}  // namespace

TEST(ArenaTest, SpaceAllocated_and_Used) {
  ArenaOptions options;
  options.start_block_size = 256;
  options.max_block_size = 8192;
  Arena arena_1(options);
  EXPECT_EQ(0, arena_1.SpaceAllocated());
  EXPECT_EQ(0, arena_1.SpaceUsed());
  EXPECT_EQ(0, arena_1.Reset());
  Arena::CreateArray<char>(&arena_1, 320);
  // Arena will allocate slightly more than 320 for the block headers.
  EXPECT_LE(320, arena_1.SpaceAllocated());
  EXPECT_EQ(Align8(320), arena_1.SpaceUsed());
  EXPECT_LE(320, arena_1.Reset());

  // Test with initial block.
  std::vector<char> arena_block(1024);
  options.initial_block = &arena_block[0];
  options.initial_block_size = arena_block.size();
  Arena arena_2(options);
  EXPECT_EQ(1024, arena_2.SpaceAllocated());
  EXPECT_EQ(0, arena_2.SpaceUsed());
  EXPECT_EQ(1024, arena_2.Reset());
  Arena::CreateArray<char>(&arena_2, 55);
  EXPECT_EQ(1024, arena_2.SpaceAllocated());
  EXPECT_EQ(Align8(55), arena_2.SpaceUsed());
  EXPECT_EQ(1024, arena_2.Reset());

  // Reset options to test doubling policy explicitly.
  options.initial_block = NULL;
  options.initial_block_size = 0;
  Arena arena_3(options);
  EXPECT_EQ(0, arena_3.SpaceUsed());
<<<<<<< HEAD
  ::google::protobuf::Arena::CreateArray<char>(&arena_3, 190);
  EXPECT_EQ(256, arena_3.SpaceAllocated());
  EXPECT_EQ(Align8(190), arena_3.SpaceUsed());
  ::google::protobuf::Arena::CreateArray<char>(&arena_3, 70);
  EXPECT_EQ(256 + 512, arena_3.SpaceAllocated());
  EXPECT_EQ(Align8(190) + Align8(70), arena_3.SpaceUsed());
=======
  Arena::CreateArray<char>(&arena_3, 160);
  EXPECT_EQ(256, arena_3.SpaceAllocated());
  EXPECT_EQ(Align8(160), arena_3.SpaceUsed());
  Arena::CreateArray<char>(&arena_3, 70);
  EXPECT_EQ(256 + 512, arena_3.SpaceAllocated());
  EXPECT_EQ(Align8(160) + Align8(70), arena_3.SpaceUsed());
>>>>>>> 1ee15bae
  EXPECT_EQ(256 + 512, arena_3.Reset());
}

TEST(ArenaTest, Alignment) {
  Arena arena;
  for (int i = 0; i < 200; i++) {
    void* p = Arena::CreateArray<char>(&arena, i);
    GOOGLE_CHECK_EQ(reinterpret_cast<uintptr_t>(p) % 8, 0) << i << ": " << p;
  }
}

<<<<<<< HEAD
=======
TEST(ArenaTest, BlockSizeSmallerThanAllocation) {
  for (size_t i = 0; i <= 8; ++i) {
    ArenaOptions opt;
    opt.start_block_size = opt.max_block_size = i;
    Arena arena(opt);

    *Arena::Create<int64>(&arena) = 42;
    EXPECT_GE(arena.SpaceAllocated(), 8);
    EXPECT_EQ(8, arena.SpaceUsed());

    *Arena::Create<int64>(&arena) = 42;
    EXPECT_GE(arena.SpaceAllocated(), 16);
    EXPECT_EQ(16, arena.SpaceUsed());
  }
}

>>>>>>> 1ee15bae
TEST(ArenaTest, GetArenaShouldReturnTheArenaForArenaAllocatedMessages) {
  Arena arena;
  ArenaMessage* message = Arena::CreateMessage<ArenaMessage>(&arena);
  const ArenaMessage* const_pointer_to_message = message;
  EXPECT_EQ(&arena, Arena::GetArena(message));
  EXPECT_EQ(&arena, Arena::GetArena(const_pointer_to_message));
}

TEST(ArenaTest, GetArenaShouldReturnNullForNonArenaAllocatedMessages) {
  ArenaMessage message;
  const ArenaMessage* const_pointer_to_message = &message;
  EXPECT_EQ(NULL, Arena::GetArena(&message));
  EXPECT_EQ(NULL, Arena::GetArena(const_pointer_to_message));
}

TEST(ArenaTest, AddCleanup) {
  Arena arena;
  for (int i = 0; i < 100; i++) {
    arena.Own(new int);
  }
}

TEST(ArenaTest, UnsafeSetAllocatedOnArena) {
  Arena arena;
  TestAllTypes* message = Arena::CreateMessage<TestAllTypes>(&arena);
  EXPECT_FALSE(message->has_optional_string());

  string owned_string = "test with long enough content to heap-allocate";
  message->unsafe_arena_set_allocated_optional_string(&owned_string);
  EXPECT_TRUE(message->has_optional_string());

  message->unsafe_arena_set_allocated_optional_string(NULL);
  EXPECT_FALSE(message->has_optional_string());
}

// A helper utility class to only contain static hook functions, some
// counters to be used to verify the counters have been called and a cookie
// value to be verified.
class ArenaHooksTestUtil {
 public:
  static void* on_init(Arena* arena) {
    ++num_init;
    int* cookie = new int(kCookieValue);
    return static_cast<void*>(cookie);
  }

  static void on_allocation(const std::type_info* /*unused*/, uint64 alloc_size,
                            void* cookie) {
    ++num_allocations;
    int cookie_value = *static_cast<int*>(cookie);
    EXPECT_EQ(kCookieValue, cookie_value);
  }

  static void on_reset(Arena* arena, void* cookie, uint64 space_used) {
    ++num_reset;
    int cookie_value = *static_cast<int*>(cookie);
    EXPECT_EQ(kCookieValue, cookie_value);
  }

  static void on_destruction(Arena* arena, void* cookie, uint64 space_used) {
    ++num_destruct;
    int cookie_value = *static_cast<int*>(cookie);
    EXPECT_EQ(kCookieValue, cookie_value);
    delete static_cast<int*>(cookie);
  }

  static const int kCookieValue = 999;
  static uint32 num_init;
  static uint32 num_allocations;
  static uint32 num_reset;
  static uint32 num_destruct;
};
uint32 ArenaHooksTestUtil::num_init = 0;
uint32 ArenaHooksTestUtil::num_allocations = 0;
uint32 ArenaHooksTestUtil::num_reset = 0;
uint32 ArenaHooksTestUtil::num_destruct = 0;
const int ArenaHooksTestUtil::kCookieValue;

class ArenaOptionsTestFriend {
 public:
  static void Set(ArenaOptions* options) {
    options->on_arena_init = ArenaHooksTestUtil::on_init;
    options->on_arena_allocation = ArenaHooksTestUtil::on_allocation;
    options->on_arena_reset = ArenaHooksTestUtil::on_reset;
    options->on_arena_destruction = ArenaHooksTestUtil::on_destruction;
  }
};

// Test the hooks are correctly called and that the cookie is passed.
TEST(ArenaTest, ArenaHooksSanity) {
  ArenaOptions options;
  ArenaOptionsTestFriend::Set(&options);

  // Scope for defining the arena
  {
    Arena arena(options);
    EXPECT_EQ(1, ArenaHooksTestUtil::num_init);
    EXPECT_EQ(0, ArenaHooksTestUtil::num_allocations);
    Arena::Create<uint64>(&arena);
    if (std::is_trivially_destructible<uint64>::value) {
      EXPECT_EQ(1, ArenaHooksTestUtil::num_allocations);
    } else {
      EXPECT_EQ(2, ArenaHooksTestUtil::num_allocations);
    }
    arena.Reset();
    arena.Reset();
    EXPECT_EQ(2, ArenaHooksTestUtil::num_reset);
  }
  EXPECT_EQ(3, ArenaHooksTestUtil::num_reset);
  EXPECT_EQ(1, ArenaHooksTestUtil::num_destruct);
}

<<<<<<< HEAD
=======

>>>>>>> 1ee15bae
}  // namespace protobuf
}  // namespace google<|MERGE_RESOLUTION|>--- conflicted
+++ resolved
@@ -40,7 +40,6 @@
 
 #include <google/protobuf/stubs/logging.h>
 #include <google/protobuf/stubs/common.h>
-#include <google/protobuf/stubs/scoped_ptr.h>
 #include <google/protobuf/arena_test_util.h>
 #include <google/protobuf/test_util.h>
 #include <google/protobuf/unittest.pb.h>
@@ -149,8 +148,6 @@
  private:
   GOOGLE_DISALLOW_EVIL_CONSTRUCTORS(MustBeConstructedWithOneThroughEight);
 };
-
-}  // namespace
 
 TEST(ArenaTest, ArenaConstructable) {
   EXPECT_TRUE(Arena::is_arena_constructable<TestAllTypes>::type::value);
@@ -191,8 +188,6 @@
   EXPECT_EQ(2, notifier.GetCount());
 }
 
-<<<<<<< HEAD
-=======
 TEST(ArenaTest, CreateAndConstCopy) {
   Arena arena;
   const string s("foo");
@@ -220,7 +215,6 @@
   EXPECT_EQ("foo", *s_move);
 }
 
->>>>>>> 1ee15bae
 TEST(ArenaTest, CreateWithFourConstructorArguments) {
   Arena arena;
   const string three("3");
@@ -255,8 +249,6 @@
   ASSERT_EQ("8", new_object->eight_);
 }
 
-<<<<<<< HEAD
-=======
 class PleaseMoveMe {
  public:
   explicit PleaseMoveMe(const string& value) : value_(value) {}
@@ -278,16 +270,11 @@
   ASSERT_EQ("1", new_object->value());
 }
 
->>>>>>> 1ee15bae
 TEST(ArenaTest, InitialBlockTooSmall) {
   // Construct a small (64 byte) initial block of memory to be used by the
   // arena allocator; then, allocate an object which will not fit in the
   // initial block.
-<<<<<<< HEAD
-  std::vector<char> arena_block(64);
-=======
   std::vector<char> arena_block(96);
->>>>>>> 1ee15bae
   ArenaOptions options;
   options.initial_block = &arena_block[0];
   options.initial_block_size = arena_block.size();
@@ -318,7 +305,7 @@
   arena_message->ParseFromString(original.SerializeAsString());
   TestUtil::ExpectAllFieldsSet(*arena_message);
 
-  // Test that string fields have null terminator bytes (earlier bug).
+  // Test that string fields have nul terminator bytes (earlier bug).
   EXPECT_EQ(strlen(original.optional_string().c_str()),
             strlen(arena_message->optional_string().c_str()));
 }
@@ -942,6 +929,24 @@
   delete s;
 }
 
+TEST(ArenaTest, OneofMerge) {
+  Arena arena;
+  TestAllTypes* message0 = Arena::CreateMessage<TestAllTypes>(&arena);
+  TestAllTypes* message1 = Arena::CreateMessage<TestAllTypes>(&arena);
+
+  message0->unsafe_arena_set_allocated_oneof_string(new string("x"));
+  ASSERT_TRUE(message0->has_oneof_string());
+  message1->unsafe_arena_set_allocated_oneof_string(new string("y"));
+  ASSERT_TRUE(message1->has_oneof_string());
+  EXPECT_EQ("x", message0->oneof_string());
+  EXPECT_EQ("y", message1->oneof_string());
+  message0->MergeFrom(*message1);
+  EXPECT_EQ("y", message0->oneof_string());
+  EXPECT_EQ("y", message1->oneof_string());
+  delete message0->unsafe_arena_release_oneof_string();
+  delete message1->unsafe_arena_release_oneof_string();
+}
+
 TEST(ArenaTest, ArenaOneofReflection) {
   Arena arena;
   TestAllTypes* message = Arena::CreateMessage<TestAllTypes>(&arena);
@@ -972,7 +977,6 @@
   delete submsg;
 }
 
-namespace {
 void TestSwapRepeatedField(Arena* arena1, Arena* arena2) {
   // Test "safe" (copying) semantics for direct Swap() on RepeatedPtrField
   // between arenas.
@@ -1011,7 +1015,6 @@
     EXPECT_EQ(i, field2.Get(i).optional_int32());
   }
 }
-}  // namespace
 
 TEST(ArenaTest, SwapRepeatedField) {
   Arena arena;
@@ -1153,8 +1156,6 @@
 #endif  // PROTOBUF_RTTI
 
 
-namespace {
-
 void FillArenaAwareFields(TestAllTypes* message) {
   string test_string = "hello world";
   message->set_optional_int32(42);
@@ -1171,8 +1172,6 @@
   // No repeated string: not yet arena-aware.
   message->add_repeated_nested_message()->set_bb(42);
   message->mutable_optional_lazy_message()->set_bb(42);
-}
-
 }
 
 // Test: no allocations occur on heap while touching all supported field types.
@@ -1193,9 +1192,6 @@
   arena.Reset();
 }
 
-<<<<<<< HEAD
-#ifndef GOOGLE_PROTOBUF_NO_RTTI
-=======
 TEST(ArenaTest, ParseCorruptedString) {
   TestAllTypes message;
   TestUtil::SetAllFields(&message);
@@ -1204,7 +1200,6 @@
 }
 
 #if PROTOBUF_RTTI
->>>>>>> 1ee15bae
 // Test construction on an arena via generic MessageLite interface. We should be
 // able to successfully deserialize on the arena without incurring heap
 // allocations, i.e., everything should still be arena-allocation-aware.
@@ -1256,9 +1251,7 @@
 }
 
 // Align n to next multiple of 8
-namespace {
 uint64 Align8(uint64 n) { return (n + 7) & -8; }
-}  // namespace
 
 TEST(ArenaTest, SpaceAllocated_and_Used) {
   ArenaOptions options;
@@ -1292,21 +1285,12 @@
   options.initial_block_size = 0;
   Arena arena_3(options);
   EXPECT_EQ(0, arena_3.SpaceUsed());
-<<<<<<< HEAD
-  ::google::protobuf::Arena::CreateArray<char>(&arena_3, 190);
-  EXPECT_EQ(256, arena_3.SpaceAllocated());
-  EXPECT_EQ(Align8(190), arena_3.SpaceUsed());
-  ::google::protobuf::Arena::CreateArray<char>(&arena_3, 70);
-  EXPECT_EQ(256 + 512, arena_3.SpaceAllocated());
-  EXPECT_EQ(Align8(190) + Align8(70), arena_3.SpaceUsed());
-=======
   Arena::CreateArray<char>(&arena_3, 160);
   EXPECT_EQ(256, arena_3.SpaceAllocated());
   EXPECT_EQ(Align8(160), arena_3.SpaceUsed());
   Arena::CreateArray<char>(&arena_3, 70);
   EXPECT_EQ(256 + 512, arena_3.SpaceAllocated());
   EXPECT_EQ(Align8(160) + Align8(70), arena_3.SpaceUsed());
->>>>>>> 1ee15bae
   EXPECT_EQ(256 + 512, arena_3.Reset());
 }
 
@@ -1318,8 +1302,6 @@
   }
 }
 
-<<<<<<< HEAD
-=======
 TEST(ArenaTest, BlockSizeSmallerThanAllocation) {
   for (size_t i = 0; i <= 8; ++i) {
     ArenaOptions opt;
@@ -1336,7 +1318,6 @@
   }
 }
 
->>>>>>> 1ee15bae
 TEST(ArenaTest, GetArenaShouldReturnTheArenaForArenaAllocatedMessages) {
   Arena arena;
   ArenaMessage* message = Arena::CreateMessage<ArenaMessage>(&arena);
@@ -1449,9 +1430,6 @@
   EXPECT_EQ(1, ArenaHooksTestUtil::num_destruct);
 }
 
-<<<<<<< HEAD
-=======
-
->>>>>>> 1ee15bae
+
 }  // namespace protobuf
 }  // namespace google
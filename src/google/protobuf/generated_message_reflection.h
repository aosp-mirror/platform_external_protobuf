--- conflicted
+++ resolved
@@ -660,12 +660,8 @@
 // On MSVC, this should be detected automatically.
 template<typename To, typename From>
 inline To dynamic_cast_if_available(From from) {
-<<<<<<< HEAD
 #if defined(GOOGLE_PROTOBUF_NO_RTTI) || defined(__GXX_RTTI) || \
   (defined(_MSC_VER)&&!defined(_CPPRTTI))
-=======
-#if defined(GOOGLE_PROTOBUF_NO_RTTI) || (defined(_MSC_VER)&&!defined(_CPPRTTI))
->>>>>>> b5fbb742
   // Avoid the compiler warning about unused variables.
   (void)from;
   return NULL;

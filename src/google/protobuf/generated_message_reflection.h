// Protocol Buffers - Google's data interchange format
// Copyright 2008 Google Inc.  All rights reserved.
// https://developers.google.com/protocol-buffers/
//
// Redistribution and use in source and binary forms, with or without
// modification, are permitted provided that the following conditions are
// met:
//
//     * Redistributions of source code must retain the above copyright
// notice, this list of conditions and the following disclaimer.
//     * Redistributions in binary form must reproduce the above
// copyright notice, this list of conditions and the following disclaimer
// in the documentation and/or other materials provided with the
// distribution.
//     * Neither the name of Google Inc. nor the names of its
// contributors may be used to endorse or promote products derived from
// this software without specific prior written permission.
//
// THIS SOFTWARE IS PROVIDED BY THE COPYRIGHT HOLDERS AND CONTRIBUTORS
// "AS IS" AND ANY EXPRESS OR IMPLIED WARRANTIES, INCLUDING, BUT NOT
// LIMITED TO, THE IMPLIED WARRANTIES OF MERCHANTABILITY AND FITNESS FOR
// A PARTICULAR PURPOSE ARE DISCLAIMED. IN NO EVENT SHALL THE COPYRIGHT
// OWNER OR CONTRIBUTORS BE LIABLE FOR ANY DIRECT, INDIRECT, INCIDENTAL,
// SPECIAL, EXEMPLARY, OR CONSEQUENTIAL DAMAGES (INCLUDING, BUT NOT
// LIMITED TO, PROCUREMENT OF SUBSTITUTE GOODS OR SERVICES; LOSS OF USE,
// DATA, OR PROFITS; OR BUSINESS INTERRUPTION) HOWEVER CAUSED AND ON ANY
// THEORY OF LIABILITY, WHETHER IN CONTRACT, STRICT LIABILITY, OR TORT
// (INCLUDING NEGLIGENCE OR OTHERWISE) ARISING IN ANY WAY OUT OF THE USE
// OF THIS SOFTWARE, EVEN IF ADVISED OF THE POSSIBILITY OF SUCH DAMAGE.

// Author: kenton@google.com (Kenton Varda)
//  Based on original Protocol Buffers design by
//  Sanjay Ghemawat, Jeff Dean, and others.
//
// This header is logically internal, but is made public because it is used
// from protocol-compiler-generated code, which may reside in other components.

#ifndef GOOGLE_PROTOBUF_GENERATED_MESSAGE_REFLECTION_H__
#define GOOGLE_PROTOBUF_GENERATED_MESSAGE_REFLECTION_H__

#include <string>
#include <vector>
#include <google/protobuf/stubs/casts.h>
#include <google/protobuf/stubs/common.h>
// TODO(jasonh): Remove this once the compiler change to directly include this
// is released to components.
#include <google/protobuf/descriptor.h>
#include <google/protobuf/generated_enum_reflection.h>
#include <google/protobuf/metadata.h>
#include <google/protobuf/stubs/once.h>
#include <google/protobuf/port.h>
#include <google/protobuf/unknown_field_set.h>


#include <google/protobuf/port_def.inc>

#ifdef SWIG
#error "You cannot SWIG proto headers"
#endif

namespace google {
namespace protobuf {
class DescriptorPool;
class MapKey;
class MapValueRef;
class MessageLayoutInspector;
class Message;
struct Metadata;
}  // namespace protobuf
}  // namespace google


namespace google {
namespace protobuf {
namespace internal {
class DefaultEmptyOneof;
class ReflectionAccessor;

// Defined in other files.
class ExtensionSet;  // extension_set.h
class WeakFieldMap;  // weak_field_map.h

// This struct describes the internal layout of the message, hence this is
// used to act on the message reflectively.
//   default_instance:  The default instance of the message.  This is only
//                  used to obtain pointers to default instances of embedded
//                  messages, which GetMessage() will return if the particular
//                  sub-message has not been initialized yet.  (Thus, all
//                  embedded message fields *must* have non-null pointers
//                  in the default instance.)
//   offsets:       An array of ints giving the byte offsets.
//                  For each oneof or weak field, the offset is relative to the
//                  default_instance. These can be computed at compile time
//                  using the
//                  PROTO2_GENERATED_DEFAULT_ONEOF_FIELD_OFFSET()
//                  macro. For each none oneof field, the offset is related to
//                  the start of the message object.  These can be computed at
//                  compile time using the
//                  PROTO2_GENERATED_MESSAGE_FIELD_OFFSET() macro.
//                  Besides offsets for all fields, this array also contains
//                  offsets for oneof unions. The offset of the i-th oneof union
//                  is offsets[descriptor->field_count() + i].
//   has_bit_indices:  Mapping from field indexes to their index in the has
//                  bit array.
//   has_bits_offset:  Offset in the message of an array of uint32s of size
//                  descriptor->field_count()/32, rounded up.  This is a
//                  bitfield where each bit indicates whether or not the
//                  corresponding field of the message has been initialized.
//                  The bit for field index i is obtained by the expression:
//                    has_bits[i / 32] & (1 << (i % 32))
//   unknown_fields_offset:  Offset in the message of the UnknownFieldSet for
//                  the message.
//   extensions_offset:  Offset in the message of the ExtensionSet for the
//                  message, or -1 if the message type has no extension
//                  ranges.
//   oneof_case_offset:  Offset in the message of an array of uint32s of
//                  size descriptor->oneof_decl_count().  Each uint32
//                  indicates what field is set for each oneof.
//   object_size:   The size of a message object of this type, as measured
//                  by sizeof().
//   arena_offset:  If a message doesn't have a unknown_field_set that stores
//                  the arena, it must have a direct pointer to the arena.
//   weak_field_map_offset: If the message proto has weak fields, this is the
//                  offset of _weak_field_map_ in the generated proto. Otherwise
//                  -1.
struct ReflectionSchema {
 public:
  // Size of a google::protobuf::Message object of this type.
  uint32 GetObjectSize() const { return static_cast<uint32>(object_size_); }

  // Offset of a non-oneof field.  Getting a field offset is slightly more
  // efficient when we know statically that it is not a oneof field.
  uint32 GetFieldOffsetNonOneof(const FieldDescriptor* field) const {
    GOOGLE_DCHECK(!field->containing_oneof());
    return OffsetValue(offsets_[field->index()], field->type());
  }

  // Offset of any field.
  uint32 GetFieldOffset(const FieldDescriptor* field) const {
    if (field->containing_oneof()) {
      size_t offset =
          static_cast<size_t>(field->containing_type()->field_count() +
                              field->containing_oneof()->index());
      return OffsetValue(offsets_[offset], field->type());
    } else {
      return GetFieldOffsetNonOneof(field);
    }
  }

  bool IsFieldInlined(const FieldDescriptor* field) const {
    if (field->containing_oneof()) {
      size_t offset =
          static_cast<size_t>(field->containing_type()->field_count() +
                              field->containing_oneof()->index());
      return Inlined(offsets_[offset], field->type());
    } else {
      return Inlined(offsets_[field->index()], field->type());
    }
  }

  uint32 GetOneofCaseOffset(const OneofDescriptor* oneof_descriptor) const {
    return static_cast<uint32>(oneof_case_offset_) +
           static_cast<uint32>(static_cast<size_t>(oneof_descriptor->index()) *
                               sizeof(uint32));
  }

  bool HasHasbits() const { return has_bits_offset_ != -1; }

  // Bit index within the bit array of hasbits.  Bit order is low-to-high.
  uint32 HasBitIndex(const FieldDescriptor* field) const {
    GOOGLE_DCHECK(HasHasbits());
    return has_bit_indices_[field->index()];
  }

  // Byte offset of the hasbits array.
  uint32 HasBitsOffset() const {
    GOOGLE_DCHECK(HasHasbits());
    return static_cast<uint32>(has_bits_offset_);
  }

  // The offset of the InternalMetadataWithArena member.
  // For Lite this will actually be an InternalMetadataWithArenaLite.
  // The schema doesn't contain enough information to distinguish between
  // these two cases.
  uint32 GetMetadataOffset() const {
    return static_cast<uint32>(metadata_offset_);
  }

  // Whether this message has an ExtensionSet.
  bool HasExtensionSet() const { return extensions_offset_ != -1; }

  // The offset of the ExtensionSet in this message.
  uint32 GetExtensionSetOffset() const {
    GOOGLE_DCHECK(HasExtensionSet());
    return static_cast<uint32>(extensions_offset_);
  }

  // The off set of WeakFieldMap when the message contains weak fields.
  // The default is 0 for now.
  int GetWeakFieldMapOffset() const { return weak_field_map_offset_; }

  bool IsDefaultInstance(const Message& message) const {
    return &message == default_instance_;
  }

  // Returns a pointer to the default value for this field.  The size and type
  // of the underlying data depends on the field's type.
  const void* GetFieldDefault(const FieldDescriptor* field) const {
    return reinterpret_cast<const uint8*>(default_instance_) +
           OffsetValue(offsets_[field->index()], field->type());
  }


  bool HasWeakFields() const { return weak_field_map_offset_ > 0; }

  // These members are intended to be private, but we cannot actually make them
  // private because this prevents us from using aggregate initialization of
  // them, ie.
  //
  //   ReflectionSchema schema = {a, b, c, d, e, ...};
  // private:
  const Message* default_instance_;
  const uint32* offsets_;
  const uint32* has_bit_indices_;
  int has_bits_offset_;
  int metadata_offset_;
  int extensions_offset_;
  int oneof_case_offset_;
  int object_size_;
  int weak_field_map_offset_;

  // We tag offset values to provide additional data about fields (such as
  // inlined).
  static uint32 OffsetValue(uint32 v, FieldDescriptor::Type type) {
    if (type == FieldDescriptor::TYPE_STRING ||
        type == FieldDescriptor::TYPE_BYTES) {
      return v & ~1u;
    } else {
      return v;
    }
  }

  static bool Inlined(uint32 v, FieldDescriptor::Type type) {
    if (type == FieldDescriptor::TYPE_STRING ||
        type == FieldDescriptor::TYPE_BYTES) {
      return v & 1u;
    } else {
      // Non string/byte fields are not inlined.
      return false;
    }
  }
};

// Structs that the code generator emits directly to describe a message.
// These should never used directly except to build a ReflectionSchema
// object.
//
// EXPERIMENTAL: these are changing rapidly, and may completely disappear
// or merge with ReflectionSchema.
struct MigrationSchema {
  int32 offsets_index;
  int32 has_bit_indices_index;
  int object_size;
};

struct PROTOBUF_EXPORT DescriptorTable {
  bool* is_initialized;
  const char* descriptor;
  const char* filename;
  int size;  // of serialized descriptor
  once_flag* once;
  SCCInfoBase* const* init_default_instances;
  const DescriptorTable* const* deps;
  int num_sccs;
  int num_deps;
  const MigrationSchema* schemas;
  const Message* const* default_instances;
  const uint32* offsets;
  // update the following descriptor arrays.
  Metadata* file_level_metadata;
  int num_messages;
  const EnumDescriptor** file_level_enum_descriptors;
  const ServiceDescriptor** file_level_service_descriptors;
};

<<<<<<< HEAD
// There are some places in proto2 where dynamic_cast would be useful as an
// optimization.  For example, take Message::MergeFrom(const Message& other).
// For a given generated message FooMessage, we generate these two methods:
//   void MergeFrom(const FooMessage& other);
//   void MergeFrom(const Message& other);
// The former method can be implemented directly in terms of FooMessage's
// inline accessors, but the latter method must work with the reflection
// interface.  However, if the parameter to the latter method is actually of
// type FooMessage, then we'd like to be able to just call the other method
// as an optimization.  So, we use dynamic_cast to check this.
//
// That said, dynamic_cast requires RTTI, which many people like to disable
// for performance and code size reasons.  When RTTI is not available, we
// still need to produce correct results.  So, in this case we have to fall
// back to using reflection, which is what we would have done anyway if the
// objects were not of the exact same class.
//
// dynamic_cast_if_available() implements this logic.  If RTTI is
// enabled, it does a dynamic_cast.  If RTTI is disabled, it just returns
// NULL.
//
// If you need to compile without RTTI, simply #define GOOGLE_PROTOBUF_NO_RTTI.
// On MSVC, this should be detected automatically.
template<typename To, typename From>
inline To dynamic_cast_if_available(From from) {
#if defined(GOOGLE_PROTOBUF_NO_RTTI) || defined(__GXX_RTTI) || \
  (defined(_MSC_VER)&&!defined(_CPPRTTI))
  // Avoid the compiler warning about unused variables.
  (void)from;
  return NULL;
#else
  return dynamic_cast<To>(from);
#endif
}

// Tries to downcast this message to a generated message type.
// Returns NULL if this class is not an instance of T.
//
// This is like dynamic_cast_if_available, except it works even when
// dynamic_cast is not available by using Reflection.  However it only works
// with Message objects.
//
// TODO(haberman): can we remove dynamic_cast_if_available in favor of this?
template <typename T>
T* DynamicCastToGenerated(const Message* from) {
  // Compile-time assert that T is a generated type that has a
  // default_instance() accessor, but avoid actually calling it.
  const T&(*get_default_instance)() = &T::default_instance;
  (void)get_default_instance;

  // Compile-time assert that T is a subclass of google::protobuf::Message.
  const Message* unused = static_cast<T*>(NULL);
  (void)unused;

#if defined(GOOGLE_PROTOBUF_NO_RTTI) || defined(__GXX_RTTI) || \
  (defined(_MSC_VER)&&!defined(_CPPRTTI))
  bool ok = &T::default_instance() ==
            from->GetReflection()->GetMessageFactory()->GetPrototype(
                from->GetDescriptor());
  return ok ? down_cast<T*>(from) : NULL;
#else
  return dynamic_cast<T*>(from);
#endif
}
=======
// AssignDescriptors() pulls the compiled FileDescriptor from the DescriptorPool
// and uses it to populate all of the global variables which store pointers to
// the descriptor objects.  It also constructs the reflection objects.  It is
// called the first time anyone calls descriptor() or GetReflection() on one of
// the types defined in the file.  AssignDescriptors() is thread-safe.
void PROTOBUF_EXPORT AssignDescriptors(const DescriptorTable* table);
>>>>>>> 655310ca

// AddDescriptors() is a file-level procedure which adds the encoded
// FileDescriptorProto for this .proto file to the global DescriptorPool for
// generated files (DescriptorPool::generated_pool()). It ordinarily runs at
// static initialization time, but is not used at all in LITE_RUNTIME mode.
// AddDescriptors() is *not* thread-safe.
void PROTOBUF_EXPORT AddDescriptors(const DescriptorTable* table);

// These cannot be in lite so we put them in the reflection.
PROTOBUF_EXPORT void UnknownFieldSetSerializer(const uint8* base, uint32 offset,
                                               uint32 tag, uint32 has_offset,
                                               io::CodedOutputStream* output);

}  // namespace internal
}  // namespace protobuf
}  // namespace google

#include <google/protobuf/port_undef.inc>

#endif  // GOOGLE_PROTOBUF_GENERATED_MESSAGE_REFLECTION_H__<|MERGE_RESOLUTION|>--- conflicted
+++ resolved
@@ -283,79 +283,12 @@
   const ServiceDescriptor** file_level_service_descriptors;
 };
 
-<<<<<<< HEAD
-// There are some places in proto2 where dynamic_cast would be useful as an
-// optimization.  For example, take Message::MergeFrom(const Message& other).
-// For a given generated message FooMessage, we generate these two methods:
-//   void MergeFrom(const FooMessage& other);
-//   void MergeFrom(const Message& other);
-// The former method can be implemented directly in terms of FooMessage's
-// inline accessors, but the latter method must work with the reflection
-// interface.  However, if the parameter to the latter method is actually of
-// type FooMessage, then we'd like to be able to just call the other method
-// as an optimization.  So, we use dynamic_cast to check this.
-//
-// That said, dynamic_cast requires RTTI, which many people like to disable
-// for performance and code size reasons.  When RTTI is not available, we
-// still need to produce correct results.  So, in this case we have to fall
-// back to using reflection, which is what we would have done anyway if the
-// objects were not of the exact same class.
-//
-// dynamic_cast_if_available() implements this logic.  If RTTI is
-// enabled, it does a dynamic_cast.  If RTTI is disabled, it just returns
-// NULL.
-//
-// If you need to compile without RTTI, simply #define GOOGLE_PROTOBUF_NO_RTTI.
-// On MSVC, this should be detected automatically.
-template<typename To, typename From>
-inline To dynamic_cast_if_available(From from) {
-#if defined(GOOGLE_PROTOBUF_NO_RTTI) || defined(__GXX_RTTI) || \
-  (defined(_MSC_VER)&&!defined(_CPPRTTI))
-  // Avoid the compiler warning about unused variables.
-  (void)from;
-  return NULL;
-#else
-  return dynamic_cast<To>(from);
-#endif
-}
-
-// Tries to downcast this message to a generated message type.
-// Returns NULL if this class is not an instance of T.
-//
-// This is like dynamic_cast_if_available, except it works even when
-// dynamic_cast is not available by using Reflection.  However it only works
-// with Message objects.
-//
-// TODO(haberman): can we remove dynamic_cast_if_available in favor of this?
-template <typename T>
-T* DynamicCastToGenerated(const Message* from) {
-  // Compile-time assert that T is a generated type that has a
-  // default_instance() accessor, but avoid actually calling it.
-  const T&(*get_default_instance)() = &T::default_instance;
-  (void)get_default_instance;
-
-  // Compile-time assert that T is a subclass of google::protobuf::Message.
-  const Message* unused = static_cast<T*>(NULL);
-  (void)unused;
-
-#if defined(GOOGLE_PROTOBUF_NO_RTTI) || defined(__GXX_RTTI) || \
-  (defined(_MSC_VER)&&!defined(_CPPRTTI))
-  bool ok = &T::default_instance() ==
-            from->GetReflection()->GetMessageFactory()->GetPrototype(
-                from->GetDescriptor());
-  return ok ? down_cast<T*>(from) : NULL;
-#else
-  return dynamic_cast<T*>(from);
-#endif
-}
-=======
 // AssignDescriptors() pulls the compiled FileDescriptor from the DescriptorPool
 // and uses it to populate all of the global variables which store pointers to
 // the descriptor objects.  It also constructs the reflection objects.  It is
 // called the first time anyone calls descriptor() or GetReflection() on one of
 // the types defined in the file.  AssignDescriptors() is thread-safe.
 void PROTOBUF_EXPORT AssignDescriptors(const DescriptorTable* table);
->>>>>>> 655310ca
 
 // AddDescriptors() is a file-level procedure which adds the encoded
 // FileDescriptorProto for this .proto file to the global DescriptorPool for

--- conflicted
+++ resolved
@@ -69,10 +69,6 @@
 class DescriptorPool;
 class MapKey;
 class MapValueRef;
-<<<<<<< HEAD
-}
-
-=======
 }  // namespace protobuf
 }  // namespace google
 
@@ -85,7 +81,6 @@
 }  // namespace google
 
 namespace google {
->>>>>>> 1ee15bae
 namespace protobuf {
 namespace internal {
 class DefaultEmptyOneof;
@@ -96,8 +91,6 @@
 
 // Defined in other files.
 class ExtensionSet;             // extension_set.h
-<<<<<<< HEAD
-=======
 class WeakFieldMap;             // weak_field_map.h
 
 // This struct describes the internal layout of the message, hence this is
@@ -282,7 +275,6 @@
   int32 has_bit_indices_index;
   int object_size;
 };
->>>>>>> 1ee15bae
 
 // THIS CLASS IS NOT INTENDED FOR DIRECT USE.  It is intended for use
 // by generated code.  This class is just a big hack that reduces code
@@ -308,125 +300,22 @@
 //    of whatever type the individual field would be.  Strings and
 //    Messages use RepeatedPtrFields while everything else uses
 //    RepeatedFields.
-<<<<<<< HEAD
-class LIBPROTOBUF_EXPORT GeneratedMessageReflection : public Reflection {
-=======
 class GeneratedMessageReflection final : public Reflection {
->>>>>>> 1ee15bae
  public:
   // Constructs a GeneratedMessageReflection.
   // Parameters:
   //   descriptor:    The descriptor for the message type being implemented.
-  //   default_instance:  The default instance of the message.  This is only
-  //                  used to obtain pointers to default instances of embedded
-  //                  messages, which GetMessage() will return if the particular
-  //                  sub-message has not been initialized yet.  (Thus, all
-  //                  embedded message fields *must* have non-NULL pointers
-  //                  in the default instance.)
-  //   offsets:       An array of ints giving the byte offsets, relative to
-  //                  the start of the message object, of each field.  These can
-  //                  be computed at compile time using the
-  //                  GOOGLE_PROTOBUF_GENERATED_MESSAGE_FIELD_OFFSET() macro, defined
-  //                  below.
-  //   has_bits_offset:  Offset in the message of an array of uint32s of size
-  //                  descriptor->field_count()/32, rounded up.  This is a
-  //                  bitfield where each bit indicates whether or not the
-  //                  corresponding field of the message has been initialized.
-  //                  The bit for field index i is obtained by the expression:
-  //                    has_bits[i / 32] & (1 << (i % 32))
-  //   unknown_fields_offset:  Offset in the message of the UnknownFieldSet for
-  //                  the message.
-  //   extensions_offset:  Offset in the message of the ExtensionSet for the
-  //                  message, or -1 if the message type has no extension
-  //                  ranges.
+  //   schema:        The description of the internal guts of the message.
   //   pool:          DescriptorPool to search for extension definitions.  Only
   //                  used by FindKnownExtensionByName() and
   //                  FindKnownExtensionByNumber().
   //   factory:       MessageFactory to use to construct extension messages.
-  //   object_size:   The size of a message object of this type, as measured
-  //                  by sizeof().
   GeneratedMessageReflection(const Descriptor* descriptor,
-                             const Message* default_instance,
-                             const int offsets[],
-                             int has_bits_offset,
-                             int unknown_fields_offset,
-                             int extensions_offset,
+                             const ReflectionSchema& schema,
                              const DescriptorPool* pool,
-                             MessageFactory* factory,
-                             int object_size,
-                             int arena_offset,
-                             int is_default_instance_offset = -1);
-
-<<<<<<< HEAD
-  // Similar with the construction above. Call this construction if the
-  // message has oneof definition.
-  // Parameters:
-  //   offsets:       An array of ints giving the byte offsets.
-  //                  For each oneof field, the offset is relative to the
-  //                  default_oneof_instance. These can be computed at compile
-  //                  time using the
-  //                  PROTO2_GENERATED_DEFAULT_ONEOF_FIELD_OFFSET() macro.
-  //                  For each none oneof field, the offset is related to
-  //                  the start of the message object.  These can be computed
-  //                  at compile time using the
-  //                  GOOGLE_PROTOBUF_GENERATED_MESSAGE_FIELD_OFFSET() macro.
-  //                  Besides offsets for all fields, this array also contains
-  //                  offsets for oneof unions. The offset of the i-th oneof
-  //                  union is offsets[descriptor->field_count() + i].
-  //   default_oneof_instance: The default instance of the oneofs. It is a
-  //                  struct holding the default value of all oneof fields
-  //                  for this message. It is only used to obtain pointers
-  //                  to default instances of oneof fields, which Get
-  //                  methods will return if the field is not set.
-  //   oneof_case_offset:  Offset in the message of an array of uint32s of
-  //                  size descriptor->oneof_decl_count().  Each uint32
-  //                  indicates what field is set for each oneof.
-  //   other parameters are the same with the construction above.
-  GeneratedMessageReflection(const Descriptor* descriptor,
-                             const Message* default_instance,
-                             const int offsets[],
-                             int has_bits_offset,
-                             int unknown_fields_offset,
-                             int extensions_offset,
-                             const void* default_oneof_instance,
-                             int oneof_case_offset,
-                             const DescriptorPool* pool,
-                             MessageFactory* factory,
-                             int object_size,
-                             int arena_offset,
-                             int is_default_instance_offset = -1);
-  ~GeneratedMessageReflection();
-=======
+                             MessageFactory* factory);
+
   ~GeneratedMessageReflection() override;
->>>>>>> 1ee15bae
-
-  // Shorter-to-call helpers for the above two constructions that work if the
-  // pool and factory are the usual, namely, DescriptorPool::generated_pool()
-  // and MessageFactory::generated_factory().
-
-  static GeneratedMessageReflection* NewGeneratedMessageReflection(
-      const Descriptor* descriptor,
-      const Message* default_instance,
-      const int offsets[],
-      int has_bits_offset,
-      int unknown_fields_offset,
-      int extensions_offset,
-      const void* default_oneof_instance,
-      int oneof_case_offset,
-      int object_size,
-      int arena_offset,
-      int is_default_instance_offset = -1);
-
-  static GeneratedMessageReflection* NewGeneratedMessageReflection(
-      const Descriptor* descriptor,
-      const Message* default_instance,
-      const int offsets[],
-      int has_bits_offset,
-      int unknown_fields_offset,
-      int extensions_offset,
-      int object_size,
-      int arena_offset,
-      int is_default_instance_offset = -1);
 
   // implements Reflection -------------------------------------------
 
@@ -434,11 +323,7 @@
       const Message& message) const override;
   UnknownFieldSet* MutableUnknownFields(Message* message) const override;
 
-<<<<<<< HEAD
-  int SpaceUsed(const Message& message) const;
-=======
   size_t SpaceUsedLong(const Message& message) const override;
->>>>>>> 1ee15bae
 
   bool HasField(const Message& message,
                 const FieldDescriptor* field) const override;
@@ -447,24 +332,6 @@
   void ClearField(Message* message,
                   const FieldDescriptor* field) const override;
   bool HasOneof(const Message& message,
-<<<<<<< HEAD
-                const OneofDescriptor* oneof_descriptor) const;
-  void ClearOneof(Message* message, const OneofDescriptor* field) const;
-  void RemoveLast(Message* message, const FieldDescriptor* field) const;
-  Message* ReleaseLast(Message* message, const FieldDescriptor* field) const;
-  void Swap(Message* message1, Message* message2) const;
-  void SwapFields(Message* message1, Message* message2,
-                  const vector<const FieldDescriptor*>& fields) const;
-  void SwapElements(Message* message, const FieldDescriptor* field,
-                    int index1, int index2) const;
-  void ListFields(const Message& message,
-                  vector<const FieldDescriptor*>* output) const;
-
-  int32  GetInt32 (const Message& message,
-                   const FieldDescriptor* field) const;
-  int64  GetInt64 (const Message& message,
-                   const FieldDescriptor* field) const;
-=======
                 const OneofDescriptor* oneof_descriptor) const override;
   void ClearOneof(Message* message,
                   const OneofDescriptor* oneof_descriptor) const override;
@@ -484,7 +351,6 @@
                  const FieldDescriptor* field) const override;
   int64 GetInt64(const Message& message,
                  const FieldDescriptor* field) const override;
->>>>>>> 1ee15bae
   uint32 GetUInt32(const Message& message,
                    const FieldDescriptor* field) const override;
   uint64 GetUInt64(const Message& message,
@@ -672,45 +538,34 @@
                           const Descriptor* message_type) const override;
 
  private:
-<<<<<<< HEAD
-  friend class GeneratedMessage;
-
-  // To parse directly into a proto2 generated class, the class GMR_Handlers
-  // needs access to member offsets and hasbits.
-=======
   friend class google::protobuf::flat::MetadataBuilder;
   friend class ReflectionAccessor;
->>>>>>> 1ee15bae
   friend class upb::google_opensource::GMR_Handlers;
 
-  const Descriptor* descriptor_;
-  const Message* default_instance_;
-  const void* default_oneof_instance_;
-  const int* offsets_;
-
-  int has_bits_offset_;
-  int oneof_case_offset_;
-  int unknown_fields_offset_;
-  int extensions_offset_;
-  int arena_offset_;
-  int is_default_instance_offset_;
-  int object_size_;
-
-  static const int kHasNoDefaultInstanceField = -1;
-
-  const DescriptorPool* descriptor_pool_;
-  MessageFactory* message_factory_;
-
-  template <typename Type>
-  inline const Type& GetRaw(const Message& message,
+  const Descriptor* const descriptor_;
+  const ReflectionSchema schema_;
+  const DescriptorPool* const descriptor_pool_;
+  MessageFactory* const message_factory_;
+
+  // Last non weak field index. This is an optimization when most weak fields
+  // are at the end of the containing message. If a message proto doesn't
+  // contain weak fields, then this field equals descriptor_->field_count().
+  int last_non_weak_field_index_;
+
+  template <class T>
+  const T& GetRawNonOneof(const Message& message,
+                          const FieldDescriptor* field) const;
+  template <class T>
+  T* MutableRawNonOneof(Message* message, const FieldDescriptor* field) const;
+
+  template <typename Type>
+  const Type& GetRaw(const Message& message,
                             const FieldDescriptor* field) const;
   template <typename Type>
   inline Type* MutableRaw(Message* message,
                           const FieldDescriptor* field) const;
   template <typename Type>
   inline const Type& DefaultRaw(const FieldDescriptor* field) const;
-  template <typename Type>
-  inline const Type& DefaultOneofRaw(const FieldDescriptor* field) const;
 
   inline const uint32* GetHasBits(const Message& message) const;
   inline uint32* MutableHasBits(Message* message) const;
@@ -723,16 +578,14 @@
   inline const ExtensionSet& GetExtensionSet(const Message& message) const;
   inline ExtensionSet* MutableExtensionSet(Message* message) const;
   inline Arena* GetArena(Message* message) const;
-  inline const internal::InternalMetadataWithArena&
-      GetInternalMetadataWithArena(const Message& message) const;
-  inline internal::InternalMetadataWithArena*
+
+  inline const InternalMetadataWithArena& GetInternalMetadataWithArena(
+      const Message& message) const;
+
+  inline InternalMetadataWithArena*
       MutableInternalMetadataWithArena(Message* message) const;
 
-<<<<<<< HEAD
-  inline bool GetIsDefaultInstance(const Message& message) const;
-=======
   inline bool IsInlined(const FieldDescriptor* field) const;
->>>>>>> 1ee15bae
 
   inline bool HasBit(const Message& message,
                      const FieldDescriptor* field) const;
@@ -823,109 +676,12 @@
   const internal::MapFieldBase* GetMapData(
       const Message& message, const FieldDescriptor* field) const override;
 
+  friend inline  // inline so nobody can call this function.
+      void
+      RegisterAllTypesInternal(const Metadata* file_level_metadata, int size);
   GOOGLE_DISALLOW_EVIL_CONSTRUCTORS(GeneratedMessageReflection);
 };
 
-<<<<<<< HEAD
-// Returns the offset of the given field within the given aggregate type.
-// This is equivalent to the ANSI C offsetof() macro.  However, according
-// to the C++ standard, offsetof() only works on POD types, and GCC
-// enforces this requirement with a warning.  In practice, this rule is
-// unnecessarily strict; there is probably no compiler or platform on
-// which the offsets of the direct fields of a class are non-constant.
-// Fields inherited from superclasses *can* have non-constant offsets,
-// but that's not what this macro will be used for.
-#if defined(__clang__)
-// For Clang we use __builtin_offsetof() and suppress the warning,
-// to avoid Control Flow Integrity and UBSan vptr sanitizers from
-// crashing while trying to validate the invalid reinterpet_casts.
-#define GOOGLE_PROTOBUF_GENERATED_MESSAGE_FIELD_OFFSET(TYPE, FIELD)    \
-  _Pragma("clang diagnostic push")                            \
-  _Pragma("clang diagnostic ignored \"-Winvalid-offsetof\"")  \
-  __builtin_offsetof(TYPE, FIELD)                             \
-  _Pragma("clang diagnostic pop")
-#else
-// Note that we calculate relative to the pointer value 16 here since if we
-// just use zero, GCC complains about dereferencing a NULL pointer.  We
-// choose 16 rather than some other number just in case the compiler would
-// be confused by an unaligned pointer.
-#define GOOGLE_PROTOBUF_GENERATED_MESSAGE_FIELD_OFFSET(TYPE, FIELD)    \
-  static_cast<int>(                                           \
-      reinterpret_cast<const char*>(                          \
-          &reinterpret_cast<const TYPE*>(16)->FIELD) -        \
-      reinterpret_cast<const char*>(16))
-#endif
-
-#define PROTO2_GENERATED_DEFAULT_ONEOF_FIELD_OFFSET(ONEOF, FIELD)     \
-  static_cast<int>(                                                   \
-      reinterpret_cast<const char*>(&(ONEOF->FIELD))                  \
-      - reinterpret_cast<const char*>(ONEOF))
-
-// There are some places in proto2 where dynamic_cast would be useful as an
-// optimization.  For example, take Message::MergeFrom(const Message& other).
-// For a given generated message FooMessage, we generate these two methods:
-//   void MergeFrom(const FooMessage& other);
-//   void MergeFrom(const Message& other);
-// The former method can be implemented directly in terms of FooMessage's
-// inline accessors, but the latter method must work with the reflection
-// interface.  However, if the parameter to the latter method is actually of
-// type FooMessage, then we'd like to be able to just call the other method
-// as an optimization.  So, we use dynamic_cast to check this.
-//
-// That said, dynamic_cast requires RTTI, which many people like to disable
-// for performance and code size reasons.  When RTTI is not available, we
-// still need to produce correct results.  So, in this case we have to fall
-// back to using reflection, which is what we would have done anyway if the
-// objects were not of the exact same class.
-//
-// dynamic_cast_if_available() implements this logic.  If RTTI is
-// enabled, it does a dynamic_cast.  If RTTI is disabled, it just returns
-// NULL.
-//
-// If you need to compile without RTTI, simply #define GOOGLE_PROTOBUF_NO_RTTI.
-// On MSVC, this should be detected automatically.
-template<typename To, typename From>
-inline To dynamic_cast_if_available(From from) {
-#if defined(GOOGLE_PROTOBUF_NO_RTTI) || defined(__GXX_RTTI) || \
-  (defined(_MSC_VER)&&!defined(_CPPRTTI))
-  // Avoid the compiler warning about unused variables.
-  (void)from;
-  return NULL;
-#else
-  return dynamic_cast<To>(from);
-#endif
-}
-
-// Tries to downcast this message to a generated message type.
-// Returns NULL if this class is not an instance of T.
-//
-// This is like dynamic_cast_if_available, except it works even when
-// dynamic_cast is not available by using Reflection.  However it only works
-// with Message objects.
-//
-// TODO(haberman): can we remove dynamic_cast_if_available in favor of this?
-template <typename T>
-T* DynamicCastToGenerated(const Message* from) {
-  // Compile-time assert that T is a generated type that has a
-  // default_instance() accessor, but avoid actually calling it.
-  const T&(*get_default_instance)() = &T::default_instance;
-  (void)get_default_instance;
-
-  // Compile-time assert that T is a subclass of google::protobuf::Message.
-  const Message* unused = static_cast<T*>(NULL);
-  (void)unused;
-
-#if defined(GOOGLE_PROTOBUF_NO_RTTI) || defined(__GXX_RTTI) || \
-  (defined(_MSC_VER)&&!defined(_CPPRTTI))
-  bool ok = &T::default_instance() ==
-            from->GetReflection()->GetMessageFactory()->GetPrototype(
-                from->GetDescriptor());
-  return ok ? down_cast<T*>(from) : NULL;
-#else
-  return dynamic_cast<T*>(from);
-#endif
-}
-=======
 typedef void (*InitFunc)();
 
 struct PROTOBUF_EXPORT AssignDescriptorsTable {
@@ -941,12 +697,9 @@
   const EnumDescriptor** file_level_enum_descriptors;
   const ServiceDescriptor** file_level_service_descriptors;
 };
->>>>>>> 1ee15bae
 
 void PROTOBUF_EXPORT AssignDescriptors(AssignDescriptorsTable* table);
 
-<<<<<<< HEAD
-=======
 struct PROTOBUF_EXPORT DescriptorTable {
   bool is_initialized;
   InitFunc init_defaults;
@@ -964,7 +717,6 @@
                                                uint32 tag, uint32 has_offset,
                                                io::CodedOutputStream* output);
 
->>>>>>> 1ee15bae
 }  // namespace internal
 }  // namespace protobuf
 }  // namespace google

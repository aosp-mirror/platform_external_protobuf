--- conflicted
+++ resolved
@@ -32,28 +32,19 @@
 
 #include <google/protobuf/arenastring.h>
 
-#include <string>
+#include <algorithm>
+#include <cstdlib>
 #include <memory>
-<<<<<<< HEAD
-#ifndef _SHARED_PTR_H
-#include <google/protobuf/stubs/shared_ptr.h>
-#endif
-#include <cstdlib>
-=======
 #include <string>
 #include <vector>
->>>>>>> 1ee15bae
 
 #include <google/protobuf/stubs/logging.h>
 #include <google/protobuf/stubs/common.h>
 #include <gtest/gtest.h>
+#include <google/protobuf/io/coded_stream.h>
+#include <google/protobuf/io/zero_copy_stream_impl.h>
 
-<<<<<<< HEAD
-namespace google {
-using google::protobuf::internal::ArenaString;
-using google::protobuf::internal::ArenaStringPtr;
-=======
->>>>>>> 1ee15bae
+
 
 namespace google {
 namespace protobuf {
@@ -70,11 +61,11 @@
   ArenaStringPtr field;
   ::std::string default_value = "default";
   field.UnsafeSetDefault(&default_value);
-  EXPECT_EQ(string("default"), field.Get(&default_value));
+  EXPECT_EQ(string("default"), field.Get());
   field.Set(&default_value, WrapString("Test short"), NULL);
-  EXPECT_EQ(string("Test short"), field.Get(&default_value));
+  EXPECT_EQ(string("Test short"), field.Get());
   field.Set(&default_value, WrapString("Test long long long long value"), NULL);
-  EXPECT_EQ(string("Test long long long long value"), field.Get(&default_value));
+  EXPECT_EQ(string("Test long long long long value"), field.Get());
   field.Set(&default_value, string(""), NULL);
   field.Destroy(&default_value, NULL);
 
@@ -82,11 +73,11 @@
   field2.UnsafeSetDefault(&default_value);
   ::std::string* mut = field2.Mutable(&default_value, NULL);
   EXPECT_EQ(mut, field2.Mutable(&default_value, NULL));
-  EXPECT_EQ(mut, &field2.Get(&default_value));
+  EXPECT_EQ(mut, &field2.Get());
   EXPECT_NE(&default_value, mut);
   EXPECT_EQ(string("default"), *mut);
   *mut = "Test long long long long value";  // ensure string allocates storage
-  EXPECT_EQ(string("Test long long long long value"), field2.Get(&default_value));
+  EXPECT_EQ(string("Test long long long long value"), field2.Get());
   field2.Destroy(&default_value, NULL);
 }
 
@@ -95,14 +86,8 @@
   ArenaStringPtr field;
   ::std::string default_value = "default";
   field.UnsafeSetDefault(&default_value);
-  EXPECT_EQ(string("default"), field.Get(&default_value));
+  EXPECT_EQ(string("default"), field.Get());
   field.Set(&default_value, WrapString("Test short"), &arena);
-<<<<<<< HEAD
-  EXPECT_EQ(string("Test short"), field.Get(&default_value));
-  field.Set(&default_value, WrapString("Test long long long long value"), &arena);
-  EXPECT_EQ(string("Test long long long long value"),
-            field.Get(&default_value));
-=======
   EXPECT_EQ(string("Test short"), field.Get());
   field.Set(&default_value, WrapString("Test long long long long value"),
             &arena);
@@ -134,7 +119,6 @@
   field.Set(&default_value, WrapString("Test long long long long value"),
             &arena);
   EXPECT_EQ(string("Test long long long long value"), field.Get());
->>>>>>> 1ee15bae
   field.Set(&default_value, string(""), &arena);
   field.Destroy(&default_value, &arena);
 
@@ -142,14 +126,14 @@
   field2.UnsafeSetDefault(&default_value);
   ::std::string* mut = field2.Mutable(&default_value, &arena);
   EXPECT_EQ(mut, field2.Mutable(&default_value, &arena));
-  EXPECT_EQ(mut, &field2.Get(&default_value));
+  EXPECT_EQ(mut, &field2.Get());
   EXPECT_NE(&default_value, mut);
   EXPECT_EQ(string("default"), *mut);
   *mut = "Test long long long long value";  // ensure string allocates storage
-  EXPECT_EQ(string("Test long long long long value"),
-            field2.Get(&default_value));
+  EXPECT_EQ(string("Test long long long long value"), field2.Get());
   field2.Destroy(&default_value, &arena);
 }
 
+
 }  // namespace protobuf
 }  // namespace google
## Process this file with automake to produce Makefile.in

if HAVE_ZLIB
GZCHECKPROGRAMS = zcgzip zcgunzip
GZHEADERS = google/protobuf/io/gzip_stream.h
GZTESTS = google/protobuf/io/gzip_stream_unittest.sh
ZLIB_DEF = -DHAVE_ZLIB=1
else
GZCHECKPROGRAMS =
GZHEADERS =
GZTESTS =
ZLIB_DEF =
endif

if HAVE_PTHREAD
PTHREAD_DEF = -DHAVE_PTHREAD=1
else
PTHREAD_DEF =
endif

<<<<<<< HEAD
PROTOBUF_VERSION = 20:1:0
=======
PROTOBUF_VERSION = 31:1:0
>>>>>>> fb6f8da0

if GCC
# Turn on all warnings except for sign comparison (we ignore sign comparison
# in Google so our code base have tons of such warnings).
NO_OPT_CXXFLAGS = $(PTHREAD_CFLAGS) $(PTHREAD_DEF) $(ZLIB_DEF) -Wall -Wno-sign-compare
else
NO_OPT_CXXFLAGS = $(PTHREAD_CFLAGS) $(PTHREAD_DEF) $(ZLIB_DEF)
endif

AM_CXXFLAGS = $(NO_OPT_CXXFLAGS) $(PROTOBUF_OPT_FLAG)

AM_LDFLAGS = $(PTHREAD_CFLAGS) ${LIBLOG_LIBS}

# If I say "dist_include_DATA", automake complains that $(includedir) is not
# a "legitimate" directory for DATA.  Screw you, automake.
protodir = $(includedir)

# If you are adding new files here, also remember to change the build files for
# all other languages, //protoc-artifacts/build-zip.sh and run
# //update_file_list.sh for bazel.
nobase_dist_proto_DATA =                \
  google/protobuf/any.proto             \
  google/protobuf/api.proto             \
  google/protobuf/compiler/plugin.proto \
  google/protobuf/descriptor.proto      \
  google/protobuf/duration.proto        \
  google/protobuf/empty.proto           \
  google/protobuf/field_mask.proto      \
  google/protobuf/source_context.proto  \
  google/protobuf/struct.proto          \
  google/protobuf/timestamp.proto       \
  google/protobuf/type.proto            \
  google/protobuf/wrappers.proto

# Not sure why these don't get cleaned automatically.
clean-local:
	rm -f *.loT

CLEANFILES = $(protoc_outputs) unittest_proto_middleman \
             testzip.jar testzip.list testzip.proto testzip.zip \
             no_warning_test.cc

MAINTAINERCLEANFILES =   \
  Makefile.in

nobase_include_HEADERS =                                         \
  google/protobuf/any.h                                          \
  google/protobuf/any.pb.h                                       \
  google/protobuf/api.pb.h                                       \
  google/protobuf/arena.h                                        \
  google/protobuf/arena_impl.h                                   \
  google/protobuf/arenastring.h                                  \
  google/protobuf/arenaz_sampler.h                               \
  google/protobuf/compiler/code_generator.h                      \
  google/protobuf/compiler/command_line_interface.h              \
  google/protobuf/compiler/cpp/cpp_file.h                        \
  google/protobuf/compiler/cpp/cpp_generator.h                   \
  google/protobuf/compiler/cpp/cpp_helpers.h                     \
  google/protobuf/compiler/cpp/cpp_names.h                       \
  google/protobuf/compiler/csharp/csharp_doc_comment.h           \
  google/protobuf/compiler/csharp/csharp_generator.h             \
  google/protobuf/compiler/csharp/csharp_names.h                 \
  google/protobuf/compiler/csharp/csharp_options.h               \
  google/protobuf/compiler/importer.h                            \
  google/protobuf/compiler/java/java_generator.h                 \
  google/protobuf/compiler/java/java_kotlin_generator.h          \
  google/protobuf/compiler/java/java_names.h                     \
  google/protobuf/compiler/js/js_generator.h                     \
  google/protobuf/compiler/objectivec/objectivec_generator.h     \
  google/protobuf/compiler/objectivec/objectivec_helpers.h       \
  google/protobuf/compiler/parser.h                              \
  google/protobuf/compiler/php/php_generator.h                   \
  google/protobuf/compiler/plugin.h                              \
  google/protobuf/compiler/plugin.pb.h                           \
  google/protobuf/compiler/python/python_generator.h             \
  google/protobuf/compiler/python/python_pyi_generator.h         \
  google/protobuf/compiler/ruby/ruby_generator.h                 \
  google/protobuf/descriptor.h                                   \
  google/protobuf/descriptor.pb.h                                \
  google/protobuf/descriptor_database.h                          \
  google/protobuf/duration.pb.h                                  \
  google/protobuf/dynamic_message.h                              \
  google/protobuf/empty.pb.h                                     \
  google/protobuf/explicitly_constructed.h                       \
  google/protobuf/extension_set.h                                \
  google/protobuf/extension_set_inl.h                            \
  google/protobuf/field_access_listener.h                        \
  google/protobuf/field_mask.pb.h                                \
  google/protobuf/generated_enum_reflection.h                    \
  google/protobuf/generated_enum_util.h                          \
  google/protobuf/generated_message_bases.h                      \
  google/protobuf/generated_message_reflection.h                 \
  google/protobuf/generated_message_tctable_decl.h               \
  google/protobuf/generated_message_tctable_impl.h               \
  google/protobuf/generated_message_util.h                       \
  google/protobuf/has_bits.h                                     \
  google/protobuf/implicit_weak_message.h                        \
  google/protobuf/inlined_string_field.h                         \
  google/protobuf/io/coded_stream.h                              \
  $(GZHEADERS)                                                   \
  google/protobuf/io/io_win32.h                                  \
  google/protobuf/io/printer.h                                   \
  google/protobuf/io/strtod.h                                    \
  google/protobuf/io/tokenizer.h                                 \
  google/protobuf/io/zero_copy_stream.h                          \
  google/protobuf/io/zero_copy_stream_impl.h                     \
  google/protobuf/io/zero_copy_stream_impl_lite.h                \
  google/protobuf/map.h                                          \
  google/protobuf/map_entry.h                                    \
  google/protobuf/map_entry_lite.h                               \
  google/protobuf/map_field.h                                    \
  google/protobuf/map_field_inl.h                                \
  google/protobuf/map_field_lite.h                               \
  google/protobuf/map_type_handler.h                             \
  google/protobuf/message.h                                      \
  google/protobuf/message_lite.h                                 \
  google/protobuf/metadata.h                                     \
  google/protobuf/metadata_lite.h                                \
  google/protobuf/parse_context.h                                \
  google/protobuf/port.h                                         \
  google/protobuf/port_def.inc                                   \
  google/protobuf/port_undef.inc                                 \
  google/protobuf/reflection.h                                   \
  google/protobuf/reflection_ops.h                               \
  google/protobuf/repeated_field.h                               \
  google/protobuf/repeated_ptr_field.h                           \
  google/protobuf/service.h                                      \
  google/protobuf/source_context.pb.h                            \
  google/protobuf/struct.pb.h                                    \
  google/protobuf/stubs/bytestream.h                             \
  google/protobuf/stubs/callback.h                               \
  google/protobuf/stubs/casts.h                                  \
  google/protobuf/stubs/common.h                                 \
  google/protobuf/stubs/hash.h                                   \
  google/protobuf/stubs/logging.h                                \
  google/protobuf/stubs/macros.h                                 \
  google/protobuf/stubs/map_util.h                               \
  google/protobuf/stubs/mutex.h                                  \
  google/protobuf/stubs/once.h                                   \
  google/protobuf/stubs/platform_macros.h                        \
  google/protobuf/stubs/port.h                                   \
  google/protobuf/stubs/status.h                                 \
  google/protobuf/stubs/stl_util.h                               \
  google/protobuf/stubs/stringpiece.h                            \
  google/protobuf/stubs/strutil.h                                \
  google/protobuf/stubs/template_util.h                          \
  google/protobuf/text_format.h                                  \
  google/protobuf/timestamp.pb.h                                 \
  google/protobuf/type.pb.h                                      \
  google/protobuf/unknown_field_set.h                            \
  google/protobuf/util/delimited_message_util.h                  \
  google/protobuf/util/field_comparator.h                        \
  google/protobuf/util/field_mask_util.h                         \
  google/protobuf/util/json_util.h                               \
  google/protobuf/util/message_differencer.h                     \
  google/protobuf/util/time_util.h                               \
  google/protobuf/util/type_resolver.h                           \
  google/protobuf/util/type_resolver_util.h                      \
  google/protobuf/wire_format.h                                  \
  google/protobuf/wire_format_lite.h                             \
  google/protobuf/wrappers.pb.h

lib_LTLIBRARIES = libprotobuf-lite.la libprotobuf.la libprotoc.la

libprotobuf_lite_la_LIBADD = $(PTHREAD_LIBS) $(LIBATOMIC_LIBS)
libprotobuf_lite_la_LDFLAGS = -version-info $(PROTOBUF_VERSION) -export-dynamic -no-undefined
if HAVE_LD_VERSION_SCRIPT
libprotobuf_lite_la_LDFLAGS += -Wl,--version-script=$(srcdir)/libprotobuf-lite.map
EXTRA_libprotobuf_lite_la_DEPENDENCIES = libprotobuf-lite.map
endif
libprotobuf_lite_la_SOURCES =                                  \
  google/protobuf/any_lite.cc                                  \
  google/protobuf/arena.cc                                     \
  google/protobuf/arenastring.cc                               \
  google/protobuf/arenaz_sampler.cc                            \
  google/protobuf/extension_set.cc                             \
  google/protobuf/generated_enum_util.cc                       \
  google/protobuf/generated_message_tctable_lite.cc            \
  google/protobuf/generated_message_util.cc                    \
  google/protobuf/implicit_weak_message.cc                     \
  google/protobuf/inlined_string_field.cc                      \
  google/protobuf/io/coded_stream.cc                           \
  google/protobuf/io/io_win32.cc                               \
  google/protobuf/io/strtod.cc                                 \
  google/protobuf/io/zero_copy_stream.cc                       \
  google/protobuf/io/zero_copy_stream_impl.cc                  \
  google/protobuf/io/zero_copy_stream_impl_lite.cc             \
  google/protobuf/map.cc                                       \
  google/protobuf/message_lite.cc                              \
  google/protobuf/parse_context.cc                             \
  google/protobuf/repeated_field.cc                            \
  google/protobuf/repeated_ptr_field.cc                        \
  google/protobuf/string_member_robber.h                       \
  google/protobuf/stubs/bytestream.cc                          \
  google/protobuf/stubs/common.cc                              \
  google/protobuf/stubs/int128.cc                              \
  google/protobuf/stubs/int128.h                               \
  google/protobuf/stubs/mathutil.h                             \
  google/protobuf/stubs/status.cc                              \
  google/protobuf/stubs/status_macros.h                        \
  google/protobuf/stubs/statusor.cc                            \
  google/protobuf/stubs/statusor.h                             \
  google/protobuf/stubs/stringpiece.cc                         \
  google/protobuf/stubs/stringprintf.cc                        \
  google/protobuf/stubs/stringprintf.h                         \
  google/protobuf/stubs/structurally_valid.cc                  \
  google/protobuf/stubs/strutil.cc                             \
  google/protobuf/stubs/time.cc                                \
  google/protobuf/stubs/time.h                                 \
  google/protobuf/wire_format_lite.cc

libprotobuf_la_LIBADD = $(PTHREAD_LIBS) $(LIBATOMIC_LIBS)
libprotobuf_la_LDFLAGS = -version-info $(PROTOBUF_VERSION) -export-dynamic -no-undefined
if HAVE_LD_VERSION_SCRIPT
libprotobuf_la_LDFLAGS += -Wl,--version-script=$(srcdir)/libprotobuf.map
EXTRA_libprotobuf_la_DEPENDENCIES = libprotobuf.map
endif
libprotobuf_la_SOURCES =                                       \
  $(libprotobuf_lite_la_SOURCES)                               \
  google/protobuf/any.cc                                       \
  google/protobuf/any.pb.cc                                    \
  google/protobuf/api.pb.cc                                    \
  google/protobuf/compiler/importer.cc                         \
  google/protobuf/compiler/parser.cc                           \
  google/protobuf/descriptor.cc                                \
  google/protobuf/descriptor.pb.cc                             \
  google/protobuf/descriptor_database.cc                       \
  google/protobuf/duration.pb.cc                               \
  google/protobuf/dynamic_message.cc                           \
  google/protobuf/empty.pb.cc                                  \
  google/protobuf/extension_set_heavy.cc                       \
  google/protobuf/field_mask.pb.cc                             \
  google/protobuf/generated_message_bases.cc                   \
  google/protobuf/generated_message_reflection.cc              \
  google/protobuf/generated_message_tctable_full.cc            \
  google/protobuf/io/gzip_stream.cc                            \
  google/protobuf/io/printer.cc                                \
  google/protobuf/io/tokenizer.cc                              \
  google/protobuf/map_field.cc                                 \
  google/protobuf/message.cc                                   \
  google/protobuf/reflection_internal.h                        \
  google/protobuf/reflection_ops.cc                            \
  google/protobuf/service.cc                                   \
  google/protobuf/source_context.pb.cc                         \
  google/protobuf/struct.pb.cc                                 \
  google/protobuf/stubs/substitute.cc                          \
  google/protobuf/stubs/substitute.h                           \
  google/protobuf/text_format.cc                               \
  google/protobuf/timestamp.pb.cc                              \
  google/protobuf/type.pb.cc                                   \
  google/protobuf/unknown_field_set.cc                         \
  google/protobuf/util/delimited_message_util.cc               \
  google/protobuf/util/field_comparator.cc                     \
  google/protobuf/util/field_mask_util.cc                      \
  google/protobuf/util/internal/constants.h                    \
  google/protobuf/util/internal/datapiece.cc                   \
  google/protobuf/util/internal/datapiece.h                    \
  google/protobuf/util/internal/default_value_objectwriter.cc  \
  google/protobuf/util/internal/default_value_objectwriter.h   \
  google/protobuf/util/internal/error_listener.cc              \
  google/protobuf/util/internal/error_listener.h               \
  google/protobuf/util/internal/expecting_objectwriter.h       \
  google/protobuf/util/internal/field_mask_utility.cc          \
  google/protobuf/util/internal/field_mask_utility.h           \
  google/protobuf/util/internal/json_escaping.cc               \
  google/protobuf/util/internal/json_escaping.h                \
  google/protobuf/util/internal/json_objectwriter.cc           \
  google/protobuf/util/internal/json_objectwriter.h            \
  google/protobuf/util/internal/json_stream_parser.cc          \
  google/protobuf/util/internal/json_stream_parser.h           \
  google/protobuf/util/internal/location_tracker.h             \
  google/protobuf/util/internal/mock_error_listener.h          \
  google/protobuf/util/internal/object_location_tracker.h      \
  google/protobuf/util/internal/object_source.h                \
  google/protobuf/util/internal/object_writer.cc               \
  google/protobuf/util/internal/object_writer.h                \
  google/protobuf/util/internal/proto_writer.cc                \
  google/protobuf/util/internal/proto_writer.h                 \
  google/protobuf/util/internal/protostream_objectsource.cc    \
  google/protobuf/util/internal/protostream_objectsource.h     \
  google/protobuf/util/internal/protostream_objectwriter.cc    \
  google/protobuf/util/internal/protostream_objectwriter.h     \
  google/protobuf/util/internal/structured_objectwriter.h      \
  google/protobuf/util/internal/type_info.cc                   \
  google/protobuf/util/internal/type_info.h                    \
  google/protobuf/util/internal/type_info_test_helper.h        \
  google/protobuf/util/internal/utility.cc                     \
  google/protobuf/util/internal/utility.h                      \
  google/protobuf/util/json_util.cc                            \
  google/protobuf/util/message_differencer.cc                  \
  google/protobuf/util/time_util.cc                            \
  google/protobuf/util/type_resolver_util.cc                   \
  google/protobuf/wire_format.cc                               \
  google/protobuf/wrappers.pb.cc

nodist_libprotobuf_la_SOURCES = $(nodist_libprotobuf_lite_la_SOURCES)

libprotoc_la_LIBADD = $(PTHREAD_LIBS) libprotobuf.la
libprotoc_la_LDFLAGS = -version-info $(PROTOBUF_VERSION) -export-dynamic -no-undefined
if HAVE_LD_VERSION_SCRIPT
libprotoc_la_LDFLAGS += -Wl,--version-script=$(srcdir)/libprotoc.map
EXTRA_libprotoc_la_DEPENDENCIES = libprotoc.map
endif
libprotoc_la_SOURCES =                                         \
  google/protobuf/compiler/code_generator.cc                   \
  google/protobuf/compiler/command_line_interface.cc           \
  google/protobuf/compiler/cpp/cpp_enum.cc                     \
  google/protobuf/compiler/cpp/cpp_enum.h                      \
  google/protobuf/compiler/cpp/cpp_enum_field.cc               \
  google/protobuf/compiler/cpp/cpp_enum_field.h                \
  google/protobuf/compiler/cpp/cpp_extension.cc                \
  google/protobuf/compiler/cpp/cpp_extension.h                 \
  google/protobuf/compiler/cpp/cpp_field.cc                    \
  google/protobuf/compiler/cpp/cpp_field.h                     \
  google/protobuf/compiler/cpp/cpp_file.cc                     \
  google/protobuf/compiler/cpp/cpp_generator.cc                \
  google/protobuf/compiler/cpp/cpp_helpers.cc                  \
  google/protobuf/compiler/cpp/cpp_map_field.cc                \
  google/protobuf/compiler/cpp/cpp_map_field.h                 \
  google/protobuf/compiler/cpp/cpp_message.cc                  \
  google/protobuf/compiler/cpp/cpp_message.h                   \
  google/protobuf/compiler/cpp/cpp_message_field.cc            \
  google/protobuf/compiler/cpp/cpp_message_field.h             \
  google/protobuf/compiler/cpp/cpp_message_layout_helper.h     \
  google/protobuf/compiler/cpp/cpp_options.h                   \
  google/protobuf/compiler/cpp/cpp_padding_optimizer.cc        \
  google/protobuf/compiler/cpp/cpp_padding_optimizer.h         \
  google/protobuf/compiler/cpp/cpp_parse_function_generator.cc \
  google/protobuf/compiler/cpp/cpp_parse_function_generator.h  \
  google/protobuf/compiler/cpp/cpp_primitive_field.cc          \
  google/protobuf/compiler/cpp/cpp_primitive_field.h           \
  google/protobuf/compiler/cpp/cpp_service.cc                  \
  google/protobuf/compiler/cpp/cpp_service.h                   \
  google/protobuf/compiler/cpp/cpp_string_field.cc             \
  google/protobuf/compiler/cpp/cpp_string_field.h              \
  google/protobuf/compiler/csharp/csharp_doc_comment.cc        \
  google/protobuf/compiler/csharp/csharp_enum.cc               \
  google/protobuf/compiler/csharp/csharp_enum.h                \
  google/protobuf/compiler/csharp/csharp_enum_field.cc         \
  google/protobuf/compiler/csharp/csharp_enum_field.h          \
  google/protobuf/compiler/csharp/csharp_field_base.cc         \
  google/protobuf/compiler/csharp/csharp_field_base.h          \
  google/protobuf/compiler/csharp/csharp_generator.cc          \
  google/protobuf/compiler/csharp/csharp_helpers.cc            \
  google/protobuf/compiler/csharp/csharp_helpers.h             \
  google/protobuf/compiler/csharp/csharp_map_field.cc          \
  google/protobuf/compiler/csharp/csharp_map_field.h           \
  google/protobuf/compiler/csharp/csharp_message.cc            \
  google/protobuf/compiler/csharp/csharp_message.h             \
  google/protobuf/compiler/csharp/csharp_message_field.cc      \
  google/protobuf/compiler/csharp/csharp_message_field.h       \
  google/protobuf/compiler/csharp/csharp_primitive_field.cc    \
  google/protobuf/compiler/csharp/csharp_primitive_field.h     \
  google/protobuf/compiler/csharp/csharp_reflection_class.cc   \
  google/protobuf/compiler/csharp/csharp_reflection_class.h    \
  google/protobuf/compiler/csharp/csharp_repeated_enum_field.cc \
  google/protobuf/compiler/csharp/csharp_repeated_enum_field.h \
  google/protobuf/compiler/csharp/csharp_repeated_message_field.cc \
  google/protobuf/compiler/csharp/csharp_repeated_message_field.h \
  google/protobuf/compiler/csharp/csharp_repeated_primitive_field.cc \
  google/protobuf/compiler/csharp/csharp_repeated_primitive_field.h \
  google/protobuf/compiler/csharp/csharp_source_generator_base.cc \
  google/protobuf/compiler/csharp/csharp_source_generator_base.h \
  google/protobuf/compiler/csharp/csharp_wrapper_field.cc      \
  google/protobuf/compiler/csharp/csharp_wrapper_field.h       \
  google/protobuf/compiler/java/java_context.cc                \
  google/protobuf/compiler/java/java_context.h                 \
  google/protobuf/compiler/java/java_doc_comment.cc            \
  google/protobuf/compiler/java/java_doc_comment.h             \
  google/protobuf/compiler/java/java_enum.cc                   \
  google/protobuf/compiler/java/java_enum.h                    \
  google/protobuf/compiler/java/java_enum_field.cc             \
  google/protobuf/compiler/java/java_enum_field.h              \
  google/protobuf/compiler/java/java_enum_field_lite.cc        \
  google/protobuf/compiler/java/java_enum_field_lite.h         \
  google/protobuf/compiler/java/java_enum_lite.cc              \
  google/protobuf/compiler/java/java_enum_lite.h               \
  google/protobuf/compiler/java/java_extension.cc              \
  google/protobuf/compiler/java/java_extension.h               \
  google/protobuf/compiler/java/java_extension_lite.cc         \
  google/protobuf/compiler/java/java_extension_lite.h          \
  google/protobuf/compiler/java/java_field.cc                  \
  google/protobuf/compiler/java/java_field.h                   \
  google/protobuf/compiler/java/java_file.cc                   \
  google/protobuf/compiler/java/java_file.h                    \
  google/protobuf/compiler/java/java_generator.cc              \
  google/protobuf/compiler/java/java_generator_factory.cc      \
  google/protobuf/compiler/java/java_generator_factory.h       \
  google/protobuf/compiler/java/java_helpers.cc                \
  google/protobuf/compiler/java/java_helpers.h                 \
  google/protobuf/compiler/java/java_kotlin_generator.cc       \
  google/protobuf/compiler/java/java_map_field.cc              \
  google/protobuf/compiler/java/java_map_field.h               \
  google/protobuf/compiler/java/java_map_field_lite.cc         \
  google/protobuf/compiler/java/java_map_field_lite.h          \
  google/protobuf/compiler/java/java_message.cc                \
  google/protobuf/compiler/java/java_message.h                 \
  google/protobuf/compiler/java/java_message_builder.cc        \
  google/protobuf/compiler/java/java_message_builder.h         \
  google/protobuf/compiler/java/java_message_builder_lite.cc   \
  google/protobuf/compiler/java/java_message_builder_lite.h    \
  google/protobuf/compiler/java/java_message_field.cc          \
  google/protobuf/compiler/java/java_message_field.h           \
  google/protobuf/compiler/java/java_message_field_lite.cc     \
  google/protobuf/compiler/java/java_message_field_lite.h      \
  google/protobuf/compiler/java/java_message_lite.cc           \
  google/protobuf/compiler/java/java_message_lite.h            \
  google/protobuf/compiler/java/java_name_resolver.cc          \
  google/protobuf/compiler/java/java_name_resolver.h           \
  google/protobuf/compiler/java/java_options.h                 \
  google/protobuf/compiler/java/java_primitive_field.cc        \
  google/protobuf/compiler/java/java_primitive_field.h         \
  google/protobuf/compiler/java/java_primitive_field_lite.cc   \
  google/protobuf/compiler/java/java_primitive_field_lite.h    \
  google/protobuf/compiler/java/java_service.cc                \
  google/protobuf/compiler/java/java_service.h                 \
  google/protobuf/compiler/java/java_shared_code_generator.cc  \
  google/protobuf/compiler/java/java_shared_code_generator.h   \
  google/protobuf/compiler/java/java_string_field.cc           \
  google/protobuf/compiler/java/java_string_field.h            \
  google/protobuf/compiler/java/java_string_field_lite.cc      \
  google/protobuf/compiler/java/java_string_field_lite.h       \
  google/protobuf/compiler/js/js_generator.cc                  \
  google/protobuf/compiler/js/well_known_types_embed.cc        \
  google/protobuf/compiler/js/well_known_types_embed.h         \
  google/protobuf/compiler/objectivec/objectivec_enum.cc       \
  google/protobuf/compiler/objectivec/objectivec_enum.h        \
  google/protobuf/compiler/objectivec/objectivec_enum_field.cc \
  google/protobuf/compiler/objectivec/objectivec_enum_field.h  \
  google/protobuf/compiler/objectivec/objectivec_extension.cc  \
  google/protobuf/compiler/objectivec/objectivec_extension.h   \
  google/protobuf/compiler/objectivec/objectivec_field.cc      \
  google/protobuf/compiler/objectivec/objectivec_field.h       \
  google/protobuf/compiler/objectivec/objectivec_file.cc       \
  google/protobuf/compiler/objectivec/objectivec_file.h        \
  google/protobuf/compiler/objectivec/objectivec_generator.cc  \
  google/protobuf/compiler/objectivec/objectivec_helpers.cc    \
  google/protobuf/compiler/objectivec/objectivec_map_field.cc  \
  google/protobuf/compiler/objectivec/objectivec_map_field.h   \
  google/protobuf/compiler/objectivec/objectivec_message.cc    \
  google/protobuf/compiler/objectivec/objectivec_message.h     \
  google/protobuf/compiler/objectivec/objectivec_message_field.cc \
  google/protobuf/compiler/objectivec/objectivec_message_field.h \
  google/protobuf/compiler/objectivec/objectivec_nsobject_methods.h \
  google/protobuf/compiler/objectivec/objectivec_oneof.cc      \
  google/protobuf/compiler/objectivec/objectivec_oneof.h       \
  google/protobuf/compiler/objectivec/objectivec_primitive_field.cc \
  google/protobuf/compiler/objectivec/objectivec_primitive_field.h \
  google/protobuf/compiler/php/php_generator.cc                \
  google/protobuf/compiler/plugin.cc                           \
  google/protobuf/compiler/plugin.pb.cc                        \
  google/protobuf/compiler/python/python_generator.cc          \
  google/protobuf/compiler/python/python_helpers.cc            \
  google/protobuf/compiler/python/python_helpers.h             \
  google/protobuf/compiler/python/python_pyi_generator.cc      \
  google/protobuf/compiler/ruby/ruby_generator.cc              \
  google/protobuf/compiler/scc.h                               \
  google/protobuf/compiler/subprocess.cc                       \
  google/protobuf/compiler/subprocess.h                        \
  google/protobuf/compiler/zip_writer.cc                       \
  google/protobuf/compiler/zip_writer.h

bin_PROGRAMS = protoc
protoc_LDADD = $(PTHREAD_LIBS) libprotobuf.la libprotoc.la
protoc_SOURCES = google/protobuf/compiler/main.cc

# Tests ==============================================================

protoc_inputs =                                                   \
  google/protobuf/any_test.proto                                  \
  google/protobuf/compiler/cpp/cpp_test_bad_identifiers.proto     \
  google/protobuf/compiler/cpp/cpp_test_large_enum_value.proto    \
  google/protobuf/map_lite_unittest.proto                         \
  google/protobuf/map_proto2_unittest.proto                       \
  google/protobuf/map_unittest.proto                              \
  google/protobuf/unittest.proto                                  \
  google/protobuf/unittest_arena.proto                            \
  google/protobuf/unittest_custom_options.proto                   \
  google/protobuf/unittest_drop_unknown_fields.proto              \
  google/protobuf/unittest_embed_optimize_for.proto               \
  google/protobuf/unittest_empty.proto                            \
  google/protobuf/unittest_enormous_descriptor.proto              \
  google/protobuf/unittest_import.proto                           \
  google/protobuf/unittest_import_lite.proto                      \
  google/protobuf/unittest_import_public.proto                    \
  google/protobuf/unittest_import_public_lite.proto               \
  google/protobuf/unittest_lazy_dependencies.proto                \
  google/protobuf/unittest_lazy_dependencies_custom_option.proto  \
  google/protobuf/unittest_lazy_dependencies_enum.proto           \
  google/protobuf/unittest_lite.proto                             \
  google/protobuf/unittest_lite_imports_nonlite.proto             \
  google/protobuf/unittest_mset.proto                             \
  google/protobuf/unittest_mset_wire_format.proto                 \
  google/protobuf/unittest_no_field_presence.proto                \
  google/protobuf/unittest_no_generic_services.proto              \
  google/protobuf/unittest_optimize_for.proto                     \
  google/protobuf/unittest_preserve_unknown_enum.proto            \
  google/protobuf/unittest_preserve_unknown_enum2.proto           \
  google/protobuf/unittest_proto3.proto                           \
  google/protobuf/unittest_proto3_arena.proto                     \
  google/protobuf/unittest_proto3_arena_lite.proto                \
  google/protobuf/unittest_proto3_lite.proto                      \
  google/protobuf/unittest_proto3_optional.proto                  \
  google/protobuf/unittest_well_known_types.proto                 \
  google/protobuf/util/internal/testdata/anys.proto               \
  google/protobuf/util/internal/testdata/books.proto              \
  google/protobuf/util/internal/testdata/default_value.proto      \
  google/protobuf/util/internal/testdata/default_value_test.proto \
  google/protobuf/util/internal/testdata/field_mask.proto         \
  google/protobuf/util/internal/testdata/maps.proto               \
  google/protobuf/util/internal/testdata/oneofs.proto             \
  google/protobuf/util/internal/testdata/proto3.proto             \
  google/protobuf/util/internal/testdata/struct.proto             \
  google/protobuf/util/internal/testdata/timestamp_duration.proto \
  google/protobuf/util/internal/testdata/wrappers.proto           \
  google/protobuf/util/json_format.proto                          \
  google/protobuf/util/json_format_proto3.proto                   \
  google/protobuf/util/message_differencer_unittest.proto

EXTRA_DIST =                                                   \
  $(protoc_inputs)                                             \
  README.md                                                    \
  google/protobuf/compiler/package_info.h                      \
  google/protobuf/compiler/ruby/ruby_generated_code.proto      \
  google/protobuf/compiler/ruby/ruby_generated_code_pb.rb      \
  google/protobuf/compiler/ruby/ruby_generated_code_proto2.proto \
  google/protobuf/compiler/ruby/ruby_generated_code_proto2_import.proto \
  google/protobuf/compiler/ruby/ruby_generated_code_proto2_pb.rb \
  google/protobuf/compiler/ruby/ruby_generated_pkg_explicit.proto \
  google/protobuf/compiler/ruby/ruby_generated_pkg_explicit_legacy.proto \
  google/protobuf/compiler/ruby/ruby_generated_pkg_explicit_legacy_pb.rb \
  google/protobuf/compiler/ruby/ruby_generated_pkg_explicit_pb.rb \
  google/protobuf/compiler/ruby/ruby_generated_pkg_implicit.proto \
  google/protobuf/compiler/ruby/ruby_generated_pkg_implicit_pb.rb \
  google/protobuf/compiler/zip_output_unittest.sh              \
  google/protobuf/io/gzip_stream.h                             \
  google/protobuf/io/gzip_stream_unittest.sh                   \
  google/protobuf/io/package_info.h                            \
  google/protobuf/package_info.h                               \
  google/protobuf/test_messages_proto2.proto                   \
  google/protobuf/test_messages_proto3.proto                   \
  google/protobuf/testdata/bad_utf8_string                     \
  google/protobuf/testdata/golden_message                      \
  google/protobuf/testdata/golden_message_maps                 \
  google/protobuf/testdata/golden_message_oneof_implemented    \
  google/protobuf/testdata/golden_message_proto3               \
  google/protobuf/testdata/golden_packed_fields_message        \
  google/protobuf/testdata/map_test_data.txt                   \
  google/protobuf/testdata/text_format_unittest_data.txt       \
  google/protobuf/testdata/text_format_unittest_data_oneof_implemented.txt \
  google/protobuf/testdata/text_format_unittest_data_pointy.txt \
  google/protobuf/testdata/text_format_unittest_data_pointy_oneof.txt \
  google/protobuf/testdata/text_format_unittest_extensions_data.txt \
  google/protobuf/testdata/text_format_unittest_extensions_data_pointy.txt \
  google/protobuf/util/package_info.h                          \
  libprotobuf-lite.map                                         \
  libprotobuf.map                                              \
  libprotoc.map                                                \
  solaris/libstdc++.la                                        

protoc_lite_outputs =                                          \
  google/protobuf/map_lite_unittest.pb.cc                      \
  google/protobuf/map_lite_unittest.pb.h                       \
  google/protobuf/unittest_import_lite.pb.cc                   \
  google/protobuf/unittest_import_lite.pb.h                    \
  google/protobuf/unittest_import_public_lite.pb.cc            \
  google/protobuf/unittest_import_public_lite.pb.h             \
  google/protobuf/unittest_lite.pb.cc                          \
  google/protobuf/unittest_lite.pb.h

protoc_outputs =                                                  \
  $(protoc_lite_outputs)                                          \
  google/protobuf/any_test.pb.cc                                  \
  google/protobuf/any_test.pb.h                                   \
  google/protobuf/compiler/cpp/cpp_test_bad_identifiers.pb.cc     \
  google/protobuf/compiler/cpp/cpp_test_bad_identifiers.pb.h      \
  google/protobuf/compiler/cpp/cpp_test_large_enum_value.pb.cc    \
  google/protobuf/compiler/cpp/cpp_test_large_enum_value.pb.h     \
  google/protobuf/map_proto2_unittest.pb.cc                       \
  google/protobuf/map_proto2_unittest.pb.h                        \
  google/protobuf/map_unittest.pb.cc                              \
  google/protobuf/map_unittest.pb.h                               \
  google/protobuf/unittest.pb.cc                                  \
  google/protobuf/unittest.pb.h                                   \
  google/protobuf/unittest_arena.pb.cc                            \
  google/protobuf/unittest_arena.pb.h                             \
  google/protobuf/unittest_custom_options.pb.cc                   \
  google/protobuf/unittest_custom_options.pb.h                    \
  google/protobuf/unittest_drop_unknown_fields.pb.cc              \
  google/protobuf/unittest_drop_unknown_fields.pb.h               \
  google/protobuf/unittest_embed_optimize_for.pb.cc               \
  google/protobuf/unittest_embed_optimize_for.pb.h                \
  google/protobuf/unittest_empty.pb.cc                            \
  google/protobuf/unittest_empty.pb.h                             \
  google/protobuf/unittest_enormous_descriptor.pb.cc              \
  google/protobuf/unittest_enormous_descriptor.pb.h               \
  google/protobuf/unittest_import.pb.cc                           \
  google/protobuf/unittest_import.pb.h                            \
  google/protobuf/unittest_import_public.pb.cc                    \
  google/protobuf/unittest_import_public.pb.h                     \
  google/protobuf/unittest_lazy_dependencies.pb.cc                \
  google/protobuf/unittest_lazy_dependencies.pb.h                 \
  google/protobuf/unittest_lazy_dependencies_custom_option.pb.cc  \
  google/protobuf/unittest_lazy_dependencies_custom_option.pb.h   \
  google/protobuf/unittest_lazy_dependencies_enum.pb.cc           \
  google/protobuf/unittest_lazy_dependencies_enum.pb.h            \
  google/protobuf/unittest_lite_imports_nonlite.pb.cc             \
  google/protobuf/unittest_lite_imports_nonlite.pb.h              \
  google/protobuf/unittest_mset.pb.cc                             \
  google/protobuf/unittest_mset.pb.h                              \
  google/protobuf/unittest_mset_wire_format.pb.cc                 \
  google/protobuf/unittest_mset_wire_format.pb.h                  \
  google/protobuf/unittest_no_field_presence.pb.cc                \
  google/protobuf/unittest_no_field_presence.pb.h                 \
  google/protobuf/unittest_no_generic_services.pb.cc              \
  google/protobuf/unittest_no_generic_services.pb.h               \
  google/protobuf/unittest_optimize_for.pb.cc                     \
  google/protobuf/unittest_optimize_for.pb.h                      \
  google/protobuf/unittest_preserve_unknown_enum.pb.cc            \
  google/protobuf/unittest_preserve_unknown_enum.pb.h             \
  google/protobuf/unittest_preserve_unknown_enum2.pb.cc           \
  google/protobuf/unittest_preserve_unknown_enum2.pb.h            \
  google/protobuf/unittest_proto3.pb.cc                           \
  google/protobuf/unittest_proto3.pb.h                            \
  google/protobuf/unittest_proto3_arena.pb.cc                     \
  google/protobuf/unittest_proto3_arena.pb.h                      \
  google/protobuf/unittest_proto3_arena_lite.pb.cc                \
  google/protobuf/unittest_proto3_arena_lite.pb.h                 \
  google/protobuf/unittest_proto3_lite.pb.cc                      \
  google/protobuf/unittest_proto3_lite.pb.h                       \
  google/protobuf/unittest_proto3_optional.pb.cc                  \
  google/protobuf/unittest_proto3_optional.pb.h                   \
  google/protobuf/unittest_well_known_types.pb.cc                 \
  google/protobuf/unittest_well_known_types.pb.h                  \
  google/protobuf/util/internal/testdata/anys.pb.cc               \
  google/protobuf/util/internal/testdata/anys.pb.h                \
  google/protobuf/util/internal/testdata/books.pb.cc              \
  google/protobuf/util/internal/testdata/books.pb.h               \
  google/protobuf/util/internal/testdata/default_value.pb.cc      \
  google/protobuf/util/internal/testdata/default_value.pb.h       \
  google/protobuf/util/internal/testdata/default_value_test.pb.cc \
  google/protobuf/util/internal/testdata/default_value_test.pb.h  \
  google/protobuf/util/internal/testdata/field_mask.pb.cc         \
  google/protobuf/util/internal/testdata/field_mask.pb.h          \
  google/protobuf/util/internal/testdata/maps.pb.cc               \
  google/protobuf/util/internal/testdata/maps.pb.h                \
  google/protobuf/util/internal/testdata/oneofs.pb.cc             \
  google/protobuf/util/internal/testdata/oneofs.pb.h              \
  google/protobuf/util/internal/testdata/proto3.pb.cc             \
  google/protobuf/util/internal/testdata/proto3.pb.h              \
  google/protobuf/util/internal/testdata/struct.pb.cc             \
  google/protobuf/util/internal/testdata/struct.pb.h              \
  google/protobuf/util/internal/testdata/timestamp_duration.pb.cc \
  google/protobuf/util/internal/testdata/timestamp_duration.pb.h  \
  google/protobuf/util/internal/testdata/wrappers.pb.cc           \
  google/protobuf/util/internal/testdata/wrappers.pb.h            \
  google/protobuf/util/json_format.pb.cc                          \
  google/protobuf/util/json_format.pb.h                           \
  google/protobuf/util/json_format_proto3.pb.cc                   \
  google/protobuf/util/json_format_proto3.pb.h                    \
  google/protobuf/util/message_differencer_unittest.pb.cc         \
  google/protobuf/util/message_differencer_unittest.pb.h

if USE_EXTERNAL_PROTOC

unittest_proto_middleman: $(protoc_inputs)
	$(PROTOC) -I$(srcdir) --cpp_out=. $^
	touch unittest_proto_middleman

else

# We have to cd to $(srcdir) before executing protoc because $(protoc_inputs) is
# relative to srcdir, which may not be the same as the current directory when
# building out-of-tree.
unittest_proto_middleman: protoc$(EXEEXT) $(protoc_inputs)
	oldpwd=`pwd` && ( cd $(srcdir) && $$oldpwd/protoc$(EXEEXT) -I. --cpp_out=$$oldpwd $(protoc_inputs) --experimental_allow_proto3_optional )
	touch unittest_proto_middleman

endif

$(protoc_outputs): unittest_proto_middleman

COMMON_TEST_SOURCES =                                          \
  $(COMMON_LITE_TEST_SOURCES)                                  \
  google/protobuf/compiler/cpp/cpp_unittest.h                  \
  google/protobuf/map_test_util.h                              \
  google/protobuf/map_test_util.inc                            \
  google/protobuf/reflection_tester.cc                         \
  google/protobuf/reflection_tester.h                          \
  google/protobuf/test_util.cc                                 \
  google/protobuf/test_util.h                                  \
  google/protobuf/test_util.inc                                \
  google/protobuf/test_util2.h                                 \
  google/protobuf/testing/file.cc                              \
  google/protobuf/testing/file.h                               \
  google/protobuf/testing/googletest.cc                        \
  google/protobuf/testing/googletest.h

GOOGLETEST_BUILD_DIR=../third_party/googletest/googletest
GOOGLEMOCK_BUILD_DIR=../third_party/googletest/googlemock
GOOGLETEST_SRC_DIR=$(srcdir)/../third_party/googletest/googletest
GOOGLEMOCK_SRC_DIR=$(srcdir)/../third_party/googletest/googlemock
check_PROGRAMS = protoc protobuf-test protobuf-lazy-descriptor-test \
                 protobuf-lite-test test_plugin protobuf-lite-arena-test \
                 no-warning-test $(GZCHECKPROGRAMS)
protobuf_test_LDADD = $(PTHREAD_LIBS) libprotobuf.la libprotoc.la \
                      $(GOOGLETEST_BUILD_DIR)/lib/libgtest.la     \
                      $(GOOGLEMOCK_BUILD_DIR)/lib/libgmock.la     \
                      $(GOOGLEMOCK_BUILD_DIR)/lib/libgmock_main.la
protobuf_test_CPPFLAGS = -I$(GOOGLETEST_SRC_DIR)/include \
                         -I$(GOOGLEMOCK_SRC_DIR)/include
# Disable optimization for tests unless the user explicitly asked for it,
# since test_util.cc takes forever to compile with optimization (with GCC).
# See configure.ac for more info.
protobuf_test_CXXFLAGS = $(NO_OPT_CXXFLAGS)
protobuf_test_SOURCES =                                        \
  $(COMMON_TEST_SOURCES)                                       \
  google/protobuf/any_test.cc                                  \
  google/protobuf/arena_unittest.cc                            \
  google/protobuf/arenastring_unittest.cc                      \
  google/protobuf/arenaz_sampler_test.cc                       \
  google/protobuf/compiler/annotation_test_util.cc             \
  google/protobuf/compiler/annotation_test_util.h              \
  google/protobuf/compiler/command_line_interface_unittest.cc  \
  google/protobuf/compiler/cpp/cpp_bootstrap_unittest.cc       \
  google/protobuf/compiler/cpp/cpp_move_unittest.cc            \
  google/protobuf/compiler/cpp/cpp_plugin_unittest.cc          \
  google/protobuf/compiler/cpp/cpp_unittest.cc                 \
  google/protobuf/compiler/cpp/cpp_unittest.inc                \
  google/protobuf/compiler/cpp/metadata_test.cc                \
  google/protobuf/compiler/csharp/csharp_bootstrap_unittest.cc \
  google/protobuf/compiler/csharp/csharp_generator_unittest.cc \
  google/protobuf/compiler/importer_unittest.cc                \
  google/protobuf/compiler/java/java_doc_comment_unittest.cc   \
  google/protobuf/compiler/java/java_plugin_unittest.cc        \
  google/protobuf/compiler/mock_code_generator.cc              \
  google/protobuf/compiler/mock_code_generator.h               \
  google/protobuf/compiler/objectivec/objectivec_helpers_unittest.cc \
  google/protobuf/compiler/parser_unittest.cc                  \
  google/protobuf/compiler/python/python_plugin_unittest.cc    \
  google/protobuf/compiler/ruby/ruby_generator_unittest.cc     \
  google/protobuf/descriptor_database_unittest.cc              \
  google/protobuf/descriptor_unittest.cc                       \
  google/protobuf/drop_unknown_fields_test.cc                  \
  google/protobuf/dynamic_message_unittest.cc                  \
  google/protobuf/extension_set_unittest.cc                    \
  google/protobuf/generated_message_reflection_unittest.cc     \
  google/protobuf/generated_message_tctable_lite_test.cc       \
  google/protobuf/inlined_string_field_unittest.cc             \
  google/protobuf/io/coded_stream_unittest.cc                  \
  google/protobuf/io/io_win32_unittest.cc                      \
  google/protobuf/io/printer_unittest.cc                       \
  google/protobuf/io/tokenizer_unittest.cc                     \
  google/protobuf/io/zero_copy_stream_unittest.cc              \
  google/protobuf/map_field_test.cc                            \
  google/protobuf/map_test.cc                                  \
  google/protobuf/map_test.inc                                 \
  google/protobuf/message_unittest.cc                          \
  google/protobuf/message_unittest.inc                         \
  google/protobuf/no_field_presence_test.cc                    \
  google/protobuf/preserve_unknown_enum_test.cc                \
  google/protobuf/proto3_arena_lite_unittest.cc                \
  google/protobuf/proto3_arena_unittest.cc                     \
  google/protobuf/proto3_lite_unittest.cc                      \
  google/protobuf/proto3_lite_unittest.inc                     \
  google/protobuf/reflection_ops_unittest.cc                   \
  google/protobuf/repeated_field_reflection_unittest.cc        \
  google/protobuf/repeated_field_unittest.cc                   \
  google/protobuf/stubs/bytestream_unittest.cc                 \
  google/protobuf/stubs/common_unittest.cc                     \
  google/protobuf/stubs/int128_unittest.cc                     \
  google/protobuf/stubs/status_test.cc                         \
  google/protobuf/stubs/statusor_test.cc                       \
  google/protobuf/stubs/stringpiece_unittest.cc                \
  google/protobuf/stubs/stringprintf_unittest.cc               \
  google/protobuf/stubs/structurally_valid_unittest.cc         \
  google/protobuf/stubs/strutil_unittest.cc                    \
  google/protobuf/stubs/template_util_unittest.cc              \
  google/protobuf/stubs/time_test.cc                           \
  google/protobuf/text_format_unittest.cc                      \
  google/protobuf/unknown_field_set_unittest.cc                \
  google/protobuf/util/delimited_message_util_test.cc          \
  google/protobuf/util/field_comparator_test.cc                \
  google/protobuf/util/field_mask_util_test.cc                 \
  google/protobuf/util/internal/default_value_objectwriter_test.cc \
  google/protobuf/util/internal/json_objectwriter_test.cc      \
  google/protobuf/util/internal/json_stream_parser_test.cc     \
  google/protobuf/util/internal/protostream_objectsource_test.cc \
  google/protobuf/util/internal/protostream_objectwriter_test.cc \
  google/protobuf/util/internal/type_info_test_helper.cc       \
  google/protobuf/util/json_util_test.cc                       \
  google/protobuf/util/message_differencer_unittest.cc         \
  google/protobuf/util/time_util_test.cc                       \
  google/protobuf/util/type_resolver_util_test.cc              \
  google/protobuf/well_known_types_unittest.cc                 \
  google/protobuf/wire_format_unittest.cc                      \
  google/protobuf/wire_format_unittest.inc

nodist_protobuf_test_SOURCES = $(protoc_outputs)
$(am_protobuf_test_OBJECTS): unittest_proto_middleman

# Run cpp_unittest again with PROTOBUF_TEST_NO_DESCRIPTORS defined.
protobuf_lazy_descriptor_test_LDADD = $(PTHREAD_LIBS) libprotobuf.la \
                      libprotoc.la                                   \
                      $(GOOGLETEST_BUILD_DIR)/lib/libgtest.la        \
                      $(GOOGLEMOCK_BUILD_DIR)/lib/libgmock.la        \
                      $(GOOGLEMOCK_BUILD_DIR)/lib/libgmock_main.la
protobuf_lazy_descriptor_test_CPPFLAGS = -I$(GOOGLEMOCK_SRC_DIR)/include \
                                         -I$(GOOGLETEST_SRC_DIR)/include \
                                         -DPROTOBUF_TEST_NO_DESCRIPTORS
protobuf_lazy_descriptor_test_CXXFLAGS = $(NO_OPT_CXXFLAGS)
protobuf_lazy_descriptor_test_SOURCES =                        \
  google/protobuf/compiler/cpp/cpp_unittest.cc                 \
  $(COMMON_TEST_SOURCES)
nodist_protobuf_lazy_descriptor_test_SOURCES = $(protoc_outputs)
$(am_protobuf_lazy_descriptor_test_OBJECTS): unittest_proto_middleman

COMMON_LITE_TEST_SOURCES =                                             \
  google/protobuf/arena_test_util.cc                                   \
  google/protobuf/arena_test_util.h                                    \
  google/protobuf/map_lite_test_util.cc                                \
  google/protobuf/map_lite_test_util.h                                 \
  google/protobuf/map_test_util_impl.h                                 \
  google/protobuf/test_util_lite.cc                                    \
  google/protobuf/test_util_lite.h

# Build lite_unittest separately, since it doesn't use gtest. It can't
# depend on gtest because our internal version of gtest depend on proto
# full runtime and we want to make sure this test builds without full
# runtime.
protobuf_lite_test_LDADD = $(PTHREAD_LIBS) libprotobuf-lite.la     \
                           $(GOOGLETEST_BUILD_DIR)/lib/libgtest.la \
                           $(GOOGLEMOCK_BUILD_DIR)/lib/libgmock.la \
                           $(GOOGLEMOCK_BUILD_DIR)/lib/libgmock_main.la
protobuf_lite_test_CPPFLAGS= -I$(GOOGLEMOCK_SRC_DIR)/include \
                             -I$(GOOGLETEST_SRC_DIR)/include
protobuf_lite_test_CXXFLAGS = $(NO_OPT_CXXFLAGS)
protobuf_lite_test_SOURCES =                                           \
  google/protobuf/lite_unittest.cc                                     \
  $(COMMON_LITE_TEST_SOURCES)
nodist_protobuf_lite_test_SOURCES = $(protoc_lite_outputs)
$(am_protobuf_lite_test_OBJECTS): unittest_proto_middleman

# lite_arena_unittest depends on gtest because teboring@ found that without
# gtest when building the test internally our memory sanitizer doesn't detect
# memory leaks (don't know why).
protobuf_lite_arena_test_LDADD = $(PTHREAD_LIBS) libprotobuf-lite.la \
                      $(GOOGLETEST_BUILD_DIR)/lib/libgtest.la        \
                      $(GOOGLEMOCK_BUILD_DIR)/lib/libgmock.la        \
                      $(GOOGLEMOCK_BUILD_DIR)/lib/libgmock_main.la
protobuf_lite_arena_test_CPPFLAGS = -I$(GOOGLEMOCK_SRC_DIR)/include  \
                                    -I$(GOOGLETEST_SRC_DIR)/include
protobuf_lite_arena_test_CXXFLAGS = $(NO_OPT_CXXFLAGS)
protobuf_lite_arena_test_SOURCES =       \
  google/protobuf/lite_arena_unittest.cc \
  $(COMMON_LITE_TEST_SOURCES)
nodist_protobuf_lite_arena_test_SOURCES = $(protoc_lite_outputs)
$(am_protobuf_lite_arena_test_OBJECTS): unittest_proto_middleman

# Test plugin binary.
test_plugin_LDADD = $(PTHREAD_LIBS) libprotobuf.la libprotoc.la \
                    $(GOOGLETEST_BUILD_DIR)/lib/libgtest.la
test_plugin_CPPFLAGS = -I$(GOOGLETEST_SRC_DIR)/include
test_plugin_SOURCES =                                          \
  google/protobuf/compiler/mock_code_generator.cc              \
  google/protobuf/compiler/test_plugin.cc                      \
  google/protobuf/testing/file.cc                              \
  google/protobuf/testing/file.h

if HAVE_ZLIB
zcgzip_LDADD = $(PTHREAD_LIBS) libprotobuf.la
zcgzip_SOURCES = google/protobuf/testing/zcgzip.cc

zcgunzip_LDADD = $(PTHREAD_LIBS) libprotobuf.la
zcgunzip_SOURCES = google/protobuf/testing/zcgunzip.cc
endif

# This test target is to ensure all our public header files and generated
# code is free from warnings. We have to be more pedantic about these
# files because they are compiled by users with different compiler flags.
no_warning_test.cc:
	echo "// Generated from Makefile.am" > no_warning_test.cc
	for FILE in $(nobase_include_HEADERS); do \
		case $$FILE in *.inc) continue;; esac; \
		echo "#include <$${FILE}>" >> no_warning_test.cc; \
	done
	echo "int main(int, char**) { return 0; }" >> no_warning_test.cc

no_warning_test_LDADD = $(PTHREAD_LIBS) libprotobuf.la libprotoc.la
no_warning_test_CXXFLAGS = $(PTHREAD_CFLAGS) $(PTHREAD_DEF) $(ZLIB_DEF) \
                           -Wall -Wextra -Werror -Wno-unused-parameter
nodist_no_warning_test_SOURCES = no_warning_test.cc $(protoc_outputs)

TESTS = protobuf-test protobuf-lazy-descriptor-test protobuf-lite-test \
        google/protobuf/compiler/zip_output_unittest.sh $(GZTESTS)     \
        protobuf-lite-arena-test no-warning-test<|MERGE_RESOLUTION|>--- conflicted
+++ resolved
@@ -18,11 +18,7 @@
 PTHREAD_DEF =
 endif
 
-<<<<<<< HEAD
-PROTOBUF_VERSION = 20:1:0
-=======
 PROTOBUF_VERSION = 31:1:0
->>>>>>> fb6f8da0
 
 if GCC
 # Turn on all warnings except for sign comparison (we ignore sign comparison

--- conflicted
+++ resolved
@@ -298,23 +298,19 @@
 
 include $(BUILD_SHARED_LIBRARY)
 
-<<<<<<< HEAD
+include $(CLEAR_VARS)
+LOCAL_MODULE := libprotobuf-cpp-lite
+LOCAL_CPP_EXTENSION := .cc
+LOCAL_SRC_FILES := $(CC_LITE_SRC_FILES)
+LOCAL_C_INCLUDES := \
+    $(LOCAL_PATH)/android \
+    $(LOCAL_PATH)/src
+
+LOCAL_CFLAGS := -DGOOGLE_PROTOBUF_NO_RTTI $(IGNORED_WARNINGS)
+LOCAL_EXPORT_C_INCLUDE_DIRS := $(LOCAL_PATH)/src
+include $(BUILD_STATIC_LIBRARY)
+
 # C++ lite static library for host tools.
-=======
-include $(CLEAR_VARS)
-LOCAL_MODULE := libprotobuf-cpp-lite
-LOCAL_CPP_EXTENSION := .cc
-LOCAL_SRC_FILES := $(CC_LITE_SRC_FILES)
-LOCAL_C_INCLUDES := \
-    $(LOCAL_PATH)/android \
-    $(LOCAL_PATH)/src
-
-LOCAL_CFLAGS := -DGOOGLE_PROTOBUF_NO_RTTI $(IGNORED_WARNINGS)
-LOCAL_EXPORT_C_INCLUDE_DIRS := $(LOCAL_PATH)/src
-include $(BUILD_STATIC_LIBRARY)
-
-# C++ lite library for the host.
->>>>>>> 536d7e95
 # =======================================================
 include $(CLEAR_VARS)
 

--- conflicted
+++ resolved
@@ -76,7 +76,7 @@
 // -----------------------------------------------------------------------------
 
 #define DEFINE_CLASS(name, string_name)                             \
-    VALUE c ## name;                                                \
+    VALUE c ## name = Qnil;                                         \
     const rb_data_type_t _ ## name ## _type = {                     \
       string_name,                                                  \
       { name ## _mark, name ## _free, NULL },                       \
@@ -101,7 +101,7 @@
 
 void DescriptorPool_free(void* _self) {
   DescriptorPool* self = _self;
-  upb_symtab_unref(self->symtab, &self->symtab);
+  upb_symtab_free(self->symtab);
   xfree(self);
 }
 
@@ -113,7 +113,7 @@
  */
 VALUE DescriptorPool_alloc(VALUE klass) {
   DescriptorPool* self = ALLOC(DescriptorPool);
-  self->symtab = upb_symtab_new(&self->symtab);
+  self->symtab = upb_symtab_new();
   return TypedData_Wrap_Struct(klass, &_DescriptorPool_type, self);
 }
 
@@ -126,11 +126,11 @@
   rb_define_method(klass, "lookup", DescriptorPool_lookup, 1);
   rb_define_singleton_method(klass, "generated_pool",
                              DescriptorPool_generated_pool, 0);
+  rb_gc_register_address(&cDescriptorPool);
   cDescriptorPool = klass;
-  rb_gc_register_address(&cDescriptorPool);
-
+
+  rb_gc_register_address(&generated_pool);
   generated_pool = rb_class_new_instance(0, NULL, klass);
-  rb_gc_register_address(&generated_pool);
 }
 
 static void add_descriptor_to_pool(DescriptorPool* self,
@@ -228,7 +228,6 @@
 void Descriptor_mark(void* _self) {
   Descriptor* self = _self;
   rb_gc_mark(self->klass);
-  rb_gc_mark(self->typeclass_references);
 }
 
 void Descriptor_free(void* _self) {
@@ -283,7 +282,6 @@
   self->pb_serialize_handlers = NULL;
   self->json_serialize_handlers = NULL;
   self->json_serialize_handlers_preserve = NULL;
-  self->typeclass_references = rb_ary_new();
   return ret;
 }
 
@@ -303,8 +301,8 @@
   rb_define_method(klass, "name=", Descriptor_name_set, 1);
   rb_define_method(klass, "file_descriptor", Descriptor_file_descriptor, 0);
   rb_include_module(klass, rb_mEnumerable);
+  rb_gc_register_address(&cDescriptor);
   cDescriptor = klass;
-  rb_gc_register_address(&cDescriptor);
 }
 
 /*
@@ -692,8 +690,8 @@
   rb_define_method(klass, "clear", FieldDescriptor_clear, 1);
   rb_define_method(klass, "get", FieldDescriptor_get, 1);
   rb_define_method(klass, "set", FieldDescriptor_set, 2);
+  rb_gc_register_address(&cFieldDescriptor);
   cFieldDescriptor = klass;
-  rb_gc_register_address(&cFieldDescriptor);
 }
 
 /*
@@ -1193,8 +1191,8 @@
   rb_define_method(klass, "add_field", OneofDescriptor_add_field, 1);
   rb_define_method(klass, "each", OneofDescriptor_each, 0);
   rb_include_module(klass, rb_mEnumerable);
+  rb_gc_register_address(&cOneofDescriptor);
   cOneofDescriptor = klass;
-  rb_gc_register_address(&cOneofDescriptor);
 }
 
 /*
@@ -1316,8 +1314,8 @@
   rb_define_method(klass, "enummodule", EnumDescriptor_enummodule, 0);
   rb_define_method(klass, "file_descriptor", EnumDescriptor_file_descriptor, 0);
   rb_include_module(klass, rb_mEnumerable);
+  rb_gc_register_address(&cEnumDescriptor);
   cEnumDescriptor = klass;
-  rb_gc_register_address(&cEnumDescriptor);
 }
 
 /*
@@ -1510,8 +1508,8 @@
   rb_define_method(klass, "repeated", MessageBuilderContext_repeated, -1);
   rb_define_method(klass, "map", MessageBuilderContext_map, -1);
   rb_define_method(klass, "oneof", MessageBuilderContext_oneof, 1);
+  rb_gc_register_address(&cMessageBuilderContext);
   cMessageBuilderContext = klass;
-  rb_gc_register_address(&cMessageBuilderContext);
 }
 
 /*
@@ -1834,8 +1832,8 @@
   rb_define_method(klass, "initialize",
                    OneofBuilderContext_initialize, 2);
   rb_define_method(klass, "optional", OneofBuilderContext_optional, -1);
+  rb_gc_register_address(&cOneofBuilderContext);
   cOneofBuilderContext = klass;
-  rb_gc_register_address(&cOneofBuilderContext);
 }
 
 /*
@@ -1908,8 +1906,8 @@
   rb_define_method(klass, "initialize",
                    EnumBuilderContext_initialize, 1);
   rb_define_method(klass, "value", EnumBuilderContext_value, 2);
+  rb_gc_register_address(&cEnumBuilderContext);
   cEnumBuilderContext = klass;
-  rb_gc_register_address(&cEnumBuilderContext);
 }
 
 /*
@@ -2079,7 +2077,7 @@
   Builder* self = ALLOC(Builder);
   VALUE ret = TypedData_Wrap_Struct(
       klass, &_Builder_type, self);
-  self->pending_list = rb_ary_new();
+  self->pending_list = Qnil;
   self->defs = NULL;
   self->default_file_descriptor = Qnil;
   return ret;
@@ -2093,10 +2091,8 @@
   rb_define_method(klass, "add_message", Builder_add_message, 1);
   rb_define_method(klass, "add_enum", Builder_add_enum, 1);
   rb_define_method(klass, "finalize_to_pool", Builder_finalize_to_pool, 1);
+  rb_gc_register_address(&cBuilder);
   cBuilder = klass;
-<<<<<<< HEAD
-  rb_gc_register_address(&cBuilder);
-=======
 }
 
 /*
@@ -2136,7 +2132,6 @@
   rb_ary_concat(self->pending_list,
       FileBuilderContext_pending_descriptors(ctx));
   return Qnil;
->>>>>>> 1ee15bae
 }
 
 /*

--- conflicted
+++ resolved
@@ -44,6 +44,11 @@
 }
 
 void Message_free(void* self) {
+  stringsink* unknown = ((MessageHeader *)self)->unknown_fields;
+  if (unknown != NULL) {
+    stringsink_uninit(unknown);
+    free(unknown);
+  }
   xfree(self);
 }
 
@@ -66,6 +71,8 @@
   ret = TypedData_Wrap_Struct(klass, &Message_type, msg);
   msg->descriptor = desc;
   rb_ivar_set(ret, descriptor_instancevar_interned, descriptor);
+
+  msg->unknown_fields = NULL;
 
   layout_init(desc->layout, Message_data(msg));
 
@@ -246,8 +253,6 @@
   }
 }
 
-<<<<<<< HEAD
-=======
 
 VALUE Message_respond_to_missing(int argc, VALUE* argv, VALUE _self) {
   MessageHeader* self;
@@ -280,21 +285,21 @@
   return rb_class_new_instance(1, args, msgclass);
 }
 
->>>>>>> 1ee15bae
 int Message_initialize_kwarg(VALUE key, VALUE val, VALUE _self) {
   MessageHeader* self;
-  VALUE method_str;
-  char* name;
+  char *name;
   const upb_fielddef* f;
   TypedData_Get_Struct(_self, MessageHeader, &Message_type, self);
 
-  if (!SYMBOL_P(key)) {
+  if (TYPE(key) == T_STRING) {
+    name = RSTRING_PTR(key);
+  } else if (TYPE(key) == T_SYMBOL) {
+    name = RSTRING_PTR(rb_id2str(SYM2ID(key)));
+  } else {
     rb_raise(rb_eArgError,
-             "Expected symbols as hash keys in initialization map.");
-  }
-
-  method_str = rb_id2str(SYM2ID(key));
-  name = RSTRING_PTR(method_str);
+             "Expected string or symbols as hash keys when initializing proto from hash.");
+  }
+
   f = upb_msgdef_ntofz(self->descriptor->msgdef, name);
   if (f == NULL) {
     rb_raise(rb_eArgError,
@@ -323,9 +328,18 @@
     }
     ary = layout_get(self->descriptor->layout, Message_data(self), f);
     for (int i = 0; i < RARRAY_LEN(val); i++) {
-      RepeatedField_push(ary, rb_ary_entry(val, i));
+      VALUE entry = rb_ary_entry(val, i);
+      if (TYPE(entry) == T_HASH && upb_fielddef_issubmsg(f)) {
+        entry = create_submsg_from_hash(f, entry);
+      }
+
+      RepeatedField_push(ary, entry);
     }
   } else {
+    if (TYPE(val) == T_HASH && upb_fielddef_issubmsg(f)) {
+      val = create_submsg_from_hash(f, val);
+    }
+
     layout_set(self->descriptor->layout, Message_data(self), f, val);
   }
   return 0;
@@ -412,6 +426,9 @@
 VALUE Message_eq(VALUE _self, VALUE _other) {
   MessageHeader* self;
   MessageHeader* other;
+  if (TYPE(_self) != TYPE(_other)) {
+    return Qfalse;
+  }
   TypedData_Get_Struct(_self, MessageHeader, &Message_type, self);
   TypedData_Get_Struct(_other, MessageHeader, &Message_type, other);
 
@@ -459,7 +476,12 @@
   return str;
 }
 
-
+/*
+ * call-seq:
+ *     Message.to_h => {}
+ *
+ * Returns the message as a Ruby Hash object, with keys as symbols.
+ */
 VALUE Message_to_h(VALUE _self) {
   MessageHeader* self;
   VALUE hash;
@@ -483,10 +505,6 @@
     VALUE msg_value = layout_get(self->descriptor->layout, Message_data(self),
                                  field);
     VALUE msg_key   = ID2SYM(rb_intern(upb_fielddef_name(field)));
-<<<<<<< HEAD
-    if (upb_fielddef_label(field) == UPB_LABEL_REPEATED) {
-      msg_value = RepeatedField_to_ary(msg_value);
-=======
     if (is_map_field(field)) {
       msg_value = Map_to_h(msg_value);
     } else if (upb_fielddef_label(field) == UPB_LABEL_REPEATED) {
@@ -506,7 +524,6 @@
     } else if (msg_value != Qnil &&
                upb_fielddef_type(field) == UPB_TYPE_MESSAGE) {
       msg_value = Message_to_h(msg_value);
->>>>>>> 1ee15bae
     }
     rb_hash_aset(hash, msg_key, msg_value);
   }
@@ -596,6 +613,8 @@
 
   rb_define_method(klass, "method_missing",
                    Message_method_missing, -1);
+  rb_define_method(klass, "respond_to_missing?",
+                   Message_respond_to_missing, -1);
   rb_define_method(klass, "initialize", Message_initialize, -1);
   rb_define_method(klass, "dup", Message_dup, 0);
   // Also define #clone so that we don't inherit Object#clone.

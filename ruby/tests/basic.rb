--- conflicted
+++ resolved
@@ -6,6 +6,7 @@
 require 'basic_test_pb'
 require 'common_tests'
 require 'google/protobuf'
+require 'json'
 require 'test/unit'
 
 # ------------- generated code --------------
@@ -13,111 +14,13 @@
 module BasicTest
   pool = Google::Protobuf::DescriptorPool.new
   pool.build do
-<<<<<<< HEAD
-    add_message "Foo" do
-      optional :bar, :message, 1, "Bar"
-      repeated :baz, :message, 2, "Baz"
-    end
-
-    add_message "Bar" do
-      optional :msg, :string, 1
-    end
-
-    add_message "Baz" do
-      optional :msg, :string, 1
-    end
-
-    add_message "TestMessage" do
-      optional :optional_int32,  :int32,        1
-      optional :optional_int64,  :int64,        2
-      optional :optional_uint32, :uint32,       3
-      optional :optional_uint64, :uint64,       4
-      optional :optional_bool,   :bool,         5
-      optional :optional_float,  :float,        6
-      optional :optional_double, :double,       7
-      optional :optional_string, :string,       8
-      optional :optional_bytes,  :bytes,        9
-      optional :optional_msg,    :message,      10, "TestMessage2"
-      optional :optional_enum,   :enum,         11, "TestEnum"
-
-      repeated :repeated_int32,  :int32,        12
-      repeated :repeated_int64,  :int64,        13
-      repeated :repeated_uint32, :uint32,       14
-      repeated :repeated_uint64, :uint64,       15
-      repeated :repeated_bool,   :bool,         16
-      repeated :repeated_float,  :float,        17
-      repeated :repeated_double, :double,       18
-      repeated :repeated_string, :string,       19
-      repeated :repeated_bytes,  :bytes,        20
-      repeated :repeated_msg,    :message,      21, "TestMessage2"
-      repeated :repeated_enum,   :enum,         22, "TestEnum"
-    end
-    add_message "TestMessage2" do
-      optional :foo, :int32, 1
-    end
-
-    add_message "Recursive1" do
-      optional :foo, :message, 1, "Recursive2"
-    end
-    add_message "Recursive2" do
-      optional :foo, :message, 1, "Recursive1"
-    end
-
-    add_enum "TestEnum" do
-      value :Default, 0
-      value :A, 1
-      value :B, 2
-      value :C, 3
-    end
-
-=======
->>>>>>> 1ee15bae
     add_message "BadFieldNames" do
       optional :dup, :int32, 1
       optional :class, :int32, 2
       optional :"a.b", :int32, 3
     end
-<<<<<<< HEAD
-
-    add_message "MapMessage" do
-      map :map_string_int32, :string, :int32, 1
-      map :map_string_msg, :string, :message, 2, "TestMessage2"
-    end
-    add_message "MapMessageWireEquiv" do
-      repeated :map_string_int32, :message, 1, "MapMessageWireEquiv_entry1"
-      repeated :map_string_msg, :message, 2, "MapMessageWireEquiv_entry2"
-    end
-    add_message "MapMessageWireEquiv_entry1" do
-      optional :key, :string, 1
-      optional :value, :int32, 2
-    end
-    add_message "MapMessageWireEquiv_entry2" do
-      optional :key, :string, 1
-      optional :value, :message, 2, "TestMessage2"
-    end
-
-    add_message "OneofMessage" do
-      oneof :my_oneof do
-        optional :a, :string, 1
-        optional :b, :int32, 2
-        optional :c, :message, 3, "TestMessage2"
-        optional :d, :enum, 4, "TestEnum"
-      end
-    end
   end
 
-  Foo = pool.lookup("Foo").msgclass
-  Bar = pool.lookup("Bar").msgclass
-  Baz = pool.lookup("Baz").msgclass
-  TestMessage = pool.lookup("TestMessage").msgclass
-  TestMessage2 = pool.lookup("TestMessage2").msgclass
-  Recursive1 = pool.lookup("Recursive1").msgclass
-  Recursive2 = pool.lookup("Recursive2").msgclass
-  TestEnum = pool.lookup("TestEnum").enummodule
-=======
-  end
-
->>>>>>> 1ee15bae
   BadFieldNames = pool.lookup("BadFieldNames").msgclass
 
 # ------------ test cases ---------------
@@ -131,117 +34,6 @@
 
     def test_has_field
       m = TestMessage.new
-<<<<<<< HEAD
-      m.optional_int32 = -42
-      assert m.optional_int32 == -42
-      m.optional_int64 = -0x1_0000_0000
-      assert m.optional_int64 == -0x1_0000_0000
-      m.optional_uint32 = 0x9000_0000
-      assert m.optional_uint32 == 0x9000_0000
-      m.optional_uint64 = 0x9000_0000_0000_0000
-      assert m.optional_uint64 == 0x9000_0000_0000_0000
-      m.optional_bool = true
-      assert m.optional_bool == true
-      m.optional_float = 0.5
-      assert m.optional_float == 0.5
-      m.optional_double = 0.5
-      m.optional_string = "hello"
-      assert m.optional_string == "hello"
-      m.optional_bytes = "world".encode!('ASCII-8BIT')
-      assert m.optional_bytes == "world"
-      m.optional_msg = TestMessage2.new(:foo => 42)
-      assert m.optional_msg == TestMessage2.new(:foo => 42)
-      m.optional_msg = nil
-      assert m.optional_msg == nil
-    end
-
-    def test_ctor_args
-      m = TestMessage.new(:optional_int32 => -42,
-                          :optional_msg => TestMessage2.new,
-                          :optional_enum => :C,
-                          :repeated_string => ["hello", "there", "world"])
-      assert m.optional_int32 == -42
-      assert m.optional_msg.class == TestMessage2
-      assert m.repeated_string.length == 3
-      assert m.optional_enum == :C
-      assert m.repeated_string[0] == "hello"
-      assert m.repeated_string[1] == "there"
-      assert m.repeated_string[2] == "world"
-    end
-
-    def test_inspect
-      m = TestMessage.new(:optional_int32 => -42,
-                          :optional_enum => :A,
-                          :optional_msg => TestMessage2.new,
-                          :repeated_string => ["hello", "there", "world"])
-      expected = '<BasicTest::TestMessage: optional_int32: -42, optional_int64: 0, optional_uint32: 0, optional_uint64: 0, optional_bool: false, optional_float: 0.0, optional_double: 0.0, optional_string: "", optional_bytes: "", optional_msg: <BasicTest::TestMessage2: foo: 0>, optional_enum: :A, repeated_int32: [], repeated_int64: [], repeated_uint32: [], repeated_uint64: [], repeated_bool: [], repeated_float: [], repeated_double: [], repeated_string: ["hello", "there", "world"], repeated_bytes: [], repeated_msg: [], repeated_enum: []>'
-      assert_equal expected, m.inspect
-    end
-
-    def test_hash
-      m1 = TestMessage.new(:optional_int32 => 42)
-      m2 = TestMessage.new(:optional_int32 => 102)
-      assert m1.hash != 0
-      assert m2.hash != 0
-      # relying on the randomness here -- if hash function changes and we are
-      # unlucky enough to get a collision, then change the values above.
-      assert m1.hash != m2.hash
-    end
-
-    def test_unknown_field_errors
-      e = assert_raise NoMethodError do
-        TestMessage.new.hello
-      end
-      assert_match(/hello/, e.message)
-
-      e = assert_raise NoMethodError do
-        TestMessage.new.hello = "world"
-      end
-      assert_match(/hello/, e.message)
-    end
-
-    def test_initialization_map_errors
-      e = assert_raise ArgumentError do
-        TestMessage.new(:hello => "world")
-      end
-      assert_match(/hello/, e.message)
-
-      e = assert_raise ArgumentError do
-        MapMessage.new(:map_string_int32 => "hello")
-      end
-      assert_equal e.message, "Expected Hash object as initializer value for map field 'map_string_int32'."
-
-      e = assert_raise ArgumentError do
-        TestMessage.new(:repeated_uint32 => "hello")
-      end
-      assert_equal e.message, "Expected array as initializer value for repeated field 'repeated_uint32'."
-    end
-
-    def test_type_errors
-      m = TestMessage.new
-      assert_raise TypeError do
-        m.optional_int32 = "hello"
-      end
-      assert_raise TypeError do
-        m.optional_string = 42
-      end
-      assert_raise TypeError do
-        m.optional_string = nil
-      end
-      assert_raise TypeError do
-        m.optional_bool = 42
-      end
-      assert_raise TypeError do
-        m.optional_msg = TestMessage.new  # expects TestMessage2
-      end
-
-      assert_raise TypeError do
-        m.repeated_int32 = []  # needs RepeatedField
-      end
-
-      assert_raise TypeError do
-        m.repeated_int32.push "hello"
-=======
       assert !m.has_optional_msg?
       m.optional_msg = TestMessage2.new
       assert m.has_optional_msg?
@@ -253,95 +45,17 @@
       assert m.has_my_oneof?
       assert_raise NoMethodError do
         m.has_a?
->>>>>>> 1ee15bae
       end
       assert_raise ArgumentError do
         OneofMessage.descriptor.lookup('a').has?(m)
       end
 
       m = TestMessage.new
-<<<<<<< HEAD
-
-      # Assigning a normal (ASCII or UTF8) string to a bytes field, or
-      # ASCII-8BIT to a string field, raises an error.
-      assert_raise TypeError do
-        m.optional_bytes = "Test string ASCII".encode!('ASCII')
-      end
-      assert_raise TypeError do
-        m.optional_bytes = "Test string UTF-8 \u0100".encode!('UTF-8')
-      end
-      assert_raise TypeError do
-        m.optional_string = ["FFFF"].pack('H*')
-      end
-
-      # "Ordinary" use case.
-      m.optional_bytes = ["FFFF"].pack('H*')
-      m.optional_string = "\u0100"
-
-      # strings are mutable so we can do this, but serialize should catch it.
-      m.optional_string = "asdf".encode!('UTF-8')
-      m.optional_string.encode!('ASCII-8BIT')
-      assert_raise TypeError do
-        data = TestMessage.encode(m)
-      end
-    end
-
-    def test_rptfield_int32
-      l = Google::Protobuf::RepeatedField.new(:int32)
-      assert l.count == 0
-      l = Google::Protobuf::RepeatedField.new(:int32, [1, 2, 3])
-      assert l.count == 3
-      assert_equal [1, 2, 3], l
-      assert_equal l, [1, 2, 3]
-      l.push 4
-      assert l == [1, 2, 3, 4]
-      dst_list = []
-      l.each { |val| dst_list.push val }
-      assert dst_list == [1, 2, 3, 4]
-      assert l.to_a == [1, 2, 3, 4]
-      assert l[0] == 1
-      assert l[3] == 4
-      l[0] = 5
-      assert l == [5, 2, 3, 4]
-
-      l2 = l.dup
-      assert l == l2
-      assert l.object_id != l2.object_id
-      l2.push 6
-      assert l.count == 4
-      assert l2.count == 5
-
-      assert l.inspect == '[5, 2, 3, 4]'
-
-      l.concat([7, 8, 9])
-      assert l == [5, 2, 3, 4, 7, 8, 9]
-      assert l.pop == 9
-      assert l == [5, 2, 3, 4, 7, 8]
-
-      assert_raise TypeError do
-        m = TestMessage.new
-        l.push m
-      end
-
-      m = TestMessage.new
-      m.repeated_int32 = l
-      assert m.repeated_int32 == [5, 2, 3, 4, 7, 8]
-      assert m.repeated_int32.object_id == l.object_id
-      l.push 42
-      assert m.repeated_int32.pop == 42
-
-      l3 = l + l.dup
-      assert l3.count == l.count * 2
-      l.count.times do |i|
-        assert l3[i] == l[i]
-        assert l3[l.count + i] == l[i]
-=======
       assert_raise NoMethodError do
         m.has_optional_int32?
       end
       assert_raise ArgumentError do
         TestMessage.descriptor.lookup('optional_int32').has?(m)
->>>>>>> 1ee15bae
       end
 
       assert_raise NoMethodError do
@@ -384,17 +98,10 @@
       m.clear_optional_string
       assert_equal "", m.optional_string
 
-<<<<<<< HEAD
-      m2 = m.dup
-      assert m == m2
-      assert m.hash != 0
-      assert m.hash == m2.hash
-=======
       m.optional_string = "foo"
       assert_equal "foo", m.optional_string
       TestMessage.descriptor.lookup('optional_string').clear(m)
       assert_equal "", m.optional_string
->>>>>>> 1ee15bae
 
       m.optional_msg = TestMessage2.new(:foo => 42)
       assert_equal TestMessage2.new(:foo => 42), m.optional_msg
@@ -438,30 +145,9 @@
     end
 
 
-<<<<<<< HEAD
-      m = Google::Protobuf::Map.new(:string, :int32)
-      m["asdf"] = 1
-      assert_raise TypeError do
-        m[1] = 1
-      end
-      assert_raise TypeError do
-        bytestring = ["FFFF"].pack("H*")
-        m[bytestring] = 1
-      end
-
-      m = Google::Protobuf::Map.new(:bytes, :int32)
-      bytestring = ["FFFF"].pack("H*")
-      m[bytestring] = 1
-      assert_raise TypeError do
-        m["asdf"] = 1
-      end
-      assert_raise TypeError do
-        m[1] = 1
-=======
     def test_initialization_map_errors
       e = assert_raise ArgumentError do
         TestMessage.new(:hello => "world")
->>>>>>> 1ee15bae
       end
       assert_match(/hello/, e.message)
 
@@ -470,31 +156,8 @@
       end
       assert_equal e.message, "Expected Hash object as initializer value for map field 'map_string_int32'."
 
-<<<<<<< HEAD
-      m = Google::Protobuf::Map.new(
-        :string, :message, TestMessage,
-        { "a" => TestMessage.new(:optional_int32 => 42),
-          "b" => TestMessage.new(:optional_int32 => 84) })
-      assert m.length == 2
-      assert m.values.map{|msg| msg.optional_int32}.sort == [42, 84]
-
-      m = Google::Protobuf::Map.new(:string, :enum, TestEnum,
-                                    { "x" => :A, "y" => :B, "z" => :C })
-      assert m.length == 3
-      assert m["z"] == :C
-      m["z"] = 2
-      assert m["z"] == :B
-      m["z"] = 4
-      assert m["z"] == 4
-      assert_raise RangeError do
-        m["z"] = :Z
-      end
-      assert_raise TypeError do
-        m["z"] = "z"
-=======
       e = assert_raise ArgumentError do
         TestMessage.new(:repeated_uint32 => "hello")
->>>>>>> 1ee15bae
       end
       assert_equal e.message, "Expected array as initializer value for repeated field 'repeated_uint32'."
     end
@@ -539,8 +202,6 @@
       end
     end
 
-<<<<<<< HEAD
-=======
     def test_map_inspect
       m = MapMessage.new(
         :map_string_int32 => {"a" => 1, "b" => 2},
@@ -572,7 +233,6 @@
       thds.map(&:join)
     end
 
->>>>>>> 1ee15bae
     def test_map_encode_decode
       m = MapMessage.new(
         :map_string_int32 => {"a" => 1, "b" => 2},
@@ -594,204 +254,6 @@
                     "b" => TestMessage2.new(:foo => 2)}
     end
 
-<<<<<<< HEAD
-    def test_oneof_descriptors
-      d = OneofMessage.descriptor
-      o = d.lookup_oneof("my_oneof")
-      assert o != nil
-      assert o.class == Google::Protobuf::OneofDescriptor
-      assert o.name == "my_oneof"
-      oneof_count = 0
-      d.each_oneof{ |oneof|
-        oneof_count += 1
-        assert oneof == o
-      }
-      assert oneof_count == 1
-      assert o.count == 4
-      field_names = o.map{|f| f.name}.sort
-      assert field_names == ["a", "b", "c", "d"]
-    end
-
-    def test_oneof
-      d = OneofMessage.new
-      assert d.a == nil
-      assert d.b == nil
-      assert d.c == nil
-      assert d.d == nil
-      assert d.my_oneof == nil
-
-      d.a = "hi"
-      assert d.a == "hi"
-      assert d.b == nil
-      assert d.c == nil
-      assert d.d == nil
-      assert d.my_oneof == :a
-
-      d.b = 42
-      assert d.a == nil
-      assert d.b == 42
-      assert d.c == nil
-      assert d.d == nil
-      assert d.my_oneof == :b
-
-      d.c = TestMessage2.new(:foo => 100)
-      assert d.a == nil
-      assert d.b == nil
-      assert d.c.foo == 100
-      assert d.d == nil
-      assert d.my_oneof == :c
-
-      d.d = :C
-      assert d.a == nil
-      assert d.b == nil
-      assert d.c == nil
-      assert d.d == :C
-      assert d.my_oneof == :d
-
-      d2 = OneofMessage.decode(OneofMessage.encode(d))
-      assert d2 == d
-
-      encoded_field_a = OneofMessage.encode(OneofMessage.new(:a => "string"))
-      encoded_field_b = OneofMessage.encode(OneofMessage.new(:b => 1000))
-      encoded_field_c = OneofMessage.encode(
-        OneofMessage.new(:c => TestMessage2.new(:foo => 1)))
-      encoded_field_d = OneofMessage.encode(OneofMessage.new(:d => :B))
-
-      d3 = OneofMessage.decode(
-        encoded_field_c + encoded_field_a + encoded_field_d)
-      assert d3.a == nil
-      assert d3.b == nil
-      assert d3.c == nil
-      assert d3.d == :B
-
-      d4 = OneofMessage.decode(
-        encoded_field_c + encoded_field_a + encoded_field_d +
-        encoded_field_c)
-      assert d4.a == nil
-      assert d4.b == nil
-      assert d4.c.foo == 1
-      assert d4.d == nil
-
-      d5 = OneofMessage.new(:a => "hello")
-      assert d5.a != nil
-      d5.a = nil
-      assert d5.a == nil
-      assert OneofMessage.encode(d5) == ''
-      assert d5.my_oneof == nil
-    end
-
-    def test_enum_field
-      m = TestMessage.new
-      assert m.optional_enum == :Default
-      m.optional_enum = :A
-      assert m.optional_enum == :A
-      assert_raise RangeError do
-        m.optional_enum = :ASDF
-      end
-      m.optional_enum = 1
-      assert m.optional_enum == :A
-      m.optional_enum = 100
-      assert m.optional_enum == 100
-    end
-
-    def test_dup
-      m = TestMessage.new
-      m.optional_string = "hello"
-      m.optional_int32 = 42
-      tm1 = TestMessage2.new(:foo => 100)
-      tm2 = TestMessage2.new(:foo => 200)
-      m.repeated_msg.push tm1
-      assert m.repeated_msg[-1] == tm1
-      m.repeated_msg.push tm2
-      assert m.repeated_msg[-1] == tm2
-      m2 = m.dup
-      assert m == m2
-      m.optional_int32 += 1
-      assert m != m2
-      assert m.repeated_msg[0] == m2.repeated_msg[0]
-      assert m.repeated_msg[0].object_id == m2.repeated_msg[0].object_id
-    end
-
-    def test_deep_copy
-      m = TestMessage.new(:optional_int32 => 42,
-                          :repeated_msg => [TestMessage2.new(:foo => 100)])
-      m2 = Google::Protobuf.deep_copy(m)
-      assert m == m2
-      assert m.repeated_msg == m2.repeated_msg
-      assert m.repeated_msg.object_id != m2.repeated_msg.object_id
-      assert m.repeated_msg[0].object_id != m2.repeated_msg[0].object_id
-    end
-
-    def test_eq
-      m = TestMessage.new(:optional_int32 => 42,
-                          :repeated_int32 => [1, 2, 3])
-      m2 = TestMessage.new(:optional_int32 => 43,
-                           :repeated_int32 => [1, 2, 3])
-      assert m != m2
-    end
-
-    def test_enum_lookup
-      assert TestEnum::A == 1
-      assert TestEnum::B == 2
-      assert TestEnum::C == 3
-
-      assert TestEnum::lookup(1) == :A
-      assert TestEnum::lookup(2) == :B
-      assert TestEnum::lookup(3) == :C
-
-      assert TestEnum::resolve(:A) == 1
-      assert TestEnum::resolve(:B) == 2
-      assert TestEnum::resolve(:C) == 3
-    end
-
-    def test_parse_serialize
-      m = TestMessage.new(:optional_int32 => 42,
-                          :optional_string => "hello world",
-                          :optional_enum => :B,
-                          :repeated_string => ["a", "b", "c"],
-                          :repeated_int32 => [42, 43, 44],
-                          :repeated_enum => [:A, :B, :C, 100],
-                          :repeated_msg => [TestMessage2.new(:foo => 1),
-                                            TestMessage2.new(:foo => 2)])
-      data = TestMessage.encode m
-      m2 = TestMessage.decode data
-      assert m == m2
-
-      data = Google::Protobuf.encode m
-      m2 = Google::Protobuf.decode(TestMessage, data)
-      assert m == m2
-    end
-
-    def test_encode_decode_helpers
-      m = TestMessage.new(:optional_string => 'foo', :repeated_string => ['bar1', 'bar2'])
-      json = m.to_json
-      m2 = TestMessage.decode_json(json)
-      assert m2.optional_string == 'foo'
-      assert m2.repeated_string == ['bar1', 'bar2']
-
-      proto = m.to_proto
-      m2 = TestMessage.decode(proto)
-      assert m2.optional_string == 'foo'
-      assert m2.repeated_string == ['bar1', 'bar2']
-    end
-
-    def test_protobuf_encode_decode_helpers
-      m = TestMessage.new(:optional_string => 'foo', :repeated_string => ['bar1', 'bar2'])
-      encoded_msg = Google::Protobuf.encode(m)
-      assert_equal m.to_proto, encoded_msg
-
-      decoded_msg = Google::Protobuf.decode(TestMessage, encoded_msg)
-      assert_equal TestMessage.decode(m.to_proto), decoded_msg
-    end
-
-    def test_protobuf_encode_decode_json_helpers
-      m = TestMessage.new(:optional_string => 'foo', :repeated_string => ['bar1', 'bar2'])
-      encoded_msg = Google::Protobuf.encode_json(m)
-      assert_equal m.to_json, encoded_msg
-
-      decoded_msg = Google::Protobuf.decode_json(TestMessage, encoded_msg)
-      assert_equal TestMessage.decode_json(m.to_json), decoded_msg
-=======
     def test_protobuf_decode_json_ignore_unknown_fields
       m = TestMessage.decode_json({
         optional_string: "foo",
@@ -803,11 +265,10 @@
         TestMessage.decode_json({ not_in_message: "some_value" }.to_json)
       end
       assert_match(/No such field: not_in_message/, e.message)
->>>>>>> 1ee15bae
     end
 
     def test_to_h
-      m = TestMessage.new(:optional_bool => true, :optional_double => -10.100001, :optional_string => 'foo', :repeated_string => ['bar1', 'bar2'])
+      m = TestMessage.new(:optional_bool => true, :optional_double => -10.100001, :optional_string => 'foo', :repeated_string => ['bar1', 'bar2'], :repeated_msg => [TestMessage2.new(:foo => 100)])
       expected_result = {
         :optional_bool=>true,
         :optional_bytes=>"",
@@ -827,278 +288,39 @@
         :repeated_float=>[],
         :repeated_int32=>[],
         :repeated_int64=>[],
-        :repeated_msg=>[],
+        :repeated_msg=>[{:foo => 100}],
         :repeated_string=>["bar1", "bar2"],
         :repeated_uint32=>[],
         :repeated_uint64=>[]
       }
       assert_equal expected_result, m.to_h
-    end
-
-
-<<<<<<< HEAD
-    def test_def_errors
-      s = Google::Protobuf::DescriptorPool.new
-      assert_raise TypeError do
-        s.build do
-          # enum with no default (integer value 0)
-          add_enum "MyEnum" do
-            value :A, 1
-          end
-        end
-      end
-      assert_raise TypeError do
-        s.build do
-          # message with required field (unsupported in proto3)
-          add_message "MyMessage" do
-            required :foo, :int32, 1
-          end
-        end
-      end
-    end
-
-    def test_corecursive
-      # just be sure that we can instantiate types with corecursive field-type
-      # references.
-      m = Recursive1.new(:foo => Recursive2.new(:foo => Recursive1.new))
-      assert Recursive1.descriptor.lookup("foo").subtype ==
-        Recursive2.descriptor
-      assert Recursive2.descriptor.lookup("foo").subtype ==
-        Recursive1.descriptor
-
-      serialized = Recursive1.encode(m)
-      m2 = Recursive1.decode(serialized)
-      assert m == m2
-    end
-
-    def test_serialize_cycle
-      m = Recursive1.new(:foo => Recursive2.new)
-      m.foo.foo = m
-      assert_raise RuntimeError do
-        serialized = Recursive1.encode(m)
-      end
-    end
-
-    def test_bad_field_names
-      m = BadFieldNames.new(:dup => 1, :class => 2)
-      m2 = m.dup
-      assert m == m2
-      assert m['dup'] == 1
-      assert m['class'] == 2
-      m['dup'] = 3
-      assert m['dup'] == 3
-      m['a.b'] = 4
-      assert m['a.b'] == 4
-    end
-
-    def test_int_ranges
-      m = TestMessage.new
-
-      m.optional_int32 = 0
-      m.optional_int32 = -0x8000_0000
-      m.optional_int32 = +0x7fff_ffff
-      m.optional_int32 = 1.0
-      m.optional_int32 = -1.0
-      m.optional_int32 = 2e9
-      assert_raise RangeError do
-        m.optional_int32 = -0x8000_0001
-      end
-      assert_raise RangeError do
-        m.optional_int32 = +0x8000_0000
-      end
-      assert_raise RangeError do
-        m.optional_int32 = +0x1000_0000_0000_0000_0000_0000 # force Bignum
-      end
-      assert_raise RangeError do
-        m.optional_int32 = 1e12
-      end
-      assert_raise RangeError do
-        m.optional_int32 = 1.5
-      end
-
-      m.optional_uint32 = 0
-      m.optional_uint32 = +0xffff_ffff
-      m.optional_uint32 = 1.0
-      m.optional_uint32 = 4e9
-      assert_raise RangeError do
-        m.optional_uint32 = -1
-      end
-      assert_raise RangeError do
-        m.optional_uint32 = -1.5
-      end
-      assert_raise RangeError do
-        m.optional_uint32 = -1.5e12
-      end
-      assert_raise RangeError do
-        m.optional_uint32 = -0x1000_0000_0000_0000
-      end
-      assert_raise RangeError do
-        m.optional_uint32 = +0x1_0000_0000
-      end
-      assert_raise RangeError do
-        m.optional_uint32 = +0x1000_0000_0000_0000_0000_0000 # force Bignum
-      end
-      assert_raise RangeError do
-        m.optional_uint32 = 1e12
-      end
-      assert_raise RangeError do
-        m.optional_uint32 = 1.5
-      end
-
-      m.optional_int64 = 0
-      m.optional_int64 = -0x8000_0000_0000_0000
-      m.optional_int64 = +0x7fff_ffff_ffff_ffff
-      m.optional_int64 = 1.0
-      m.optional_int64 = -1.0
-      m.optional_int64 = 8e18
-      m.optional_int64 = -8e18
-      assert_raise RangeError do
-        m.optional_int64 = -0x8000_0000_0000_0001
-      end
-      assert_raise RangeError do
-        m.optional_int64 = +0x8000_0000_0000_0000
-      end
-      assert_raise RangeError do
-        m.optional_int64 = +0x1000_0000_0000_0000_0000_0000 # force Bignum
-      end
-      assert_raise RangeError do
-        m.optional_int64 = 1e50
-      end
-      assert_raise RangeError do
-        m.optional_int64 = 1.5
-      end
-
-      m.optional_uint64 = 0
-      m.optional_uint64 = +0xffff_ffff_ffff_ffff
-      m.optional_uint64 = 1.0
-      m.optional_uint64 = 16e18
-      assert_raise RangeError do
-        m.optional_uint64 = -1
-      end
-      assert_raise RangeError do
-        m.optional_uint64 = -1.5
-      end
-      assert_raise RangeError do
-        m.optional_uint64 = -1.5e12
-      end
-      assert_raise RangeError do
-        m.optional_uint64 = -0x1_0000_0000_0000_0000
-      end
-      assert_raise RangeError do
-        m.optional_uint64 = +0x1_0000_0000_0000_0000
-      end
-      assert_raise RangeError do
-        m.optional_uint64 = +0x1000_0000_0000_0000_0000_0000 # force Bignum
-      end
-      assert_raise RangeError do
-        m.optional_uint64 = 1e50
-      end
-      assert_raise RangeError do
-        m.optional_uint64 = 1.5
-      end
-    end
-
-    def test_stress_test
-      m = TestMessage.new
-      m.optional_int32 = 42
-      m.optional_int64 = 0x100000000
-      m.optional_string = "hello world"
-      10.times do m.repeated_msg.push TestMessage2.new(:foo => 42) end
-      10.times do m.repeated_string.push "hello world" end
-
-      data = TestMessage.encode(m)
-
-      l = 0
-      10_000.times do
-        m = TestMessage.decode(data)
-        data_new = TestMessage.encode(m)
-        assert data_new == data
-        data = data_new
-      end
-    end
-
-    def test_reflection
-      m = TestMessage.new(:optional_int32 => 1234)
-      msgdef = m.class.descriptor
-      assert msgdef.class == Google::Protobuf::Descriptor
-      assert msgdef.any? {|field| field.name == "optional_int32"}
-      optional_int32 = msgdef.lookup "optional_int32"
-      assert optional_int32.class == Google::Protobuf::FieldDescriptor
-      assert optional_int32 != nil
-      assert optional_int32.name == "optional_int32"
-      assert optional_int32.type == :int32
-      optional_int32.set(m, 5678)
-      assert m.optional_int32 == 5678
-      m.optional_int32 = 1000
-      assert optional_int32.get(m) == 1000
-
-      optional_msg = msgdef.lookup "optional_msg"
-      assert optional_msg.subtype == TestMessage2.descriptor
-
-      optional_msg.set(m, optional_msg.subtype.msgclass.new)
-
-      assert msgdef.msgclass == TestMessage
-
-      optional_enum = msgdef.lookup "optional_enum"
-      assert optional_enum.subtype == TestEnum.descriptor
-      assert optional_enum.subtype.class == Google::Protobuf::EnumDescriptor
-      optional_enum.subtype.each do |k, v|
-        # set with integer, check resolution to symbolic name
-        optional_enum.set(m, v)
-        assert optional_enum.get(m) == k
-      end
-    end
-
-    def test_json
-      # TODO: Fix JSON in JRuby version.
-      return if RUBY_PLATFORM == "java"
-      m = TestMessage.new(:optional_int32 => 1234,
-                          :optional_int64 => -0x1_0000_0000,
-                          :optional_uint32 => 0x8000_0000,
-                          :optional_uint64 => 0xffff_ffff_ffff_ffff,
-                          :optional_bool => true,
-                          :optional_float => 1.0,
-                          :optional_double => -1e100,
-                          :optional_string => "Test string",
-                          :optional_bytes => ["FFFFFFFF"].pack('H*'),
-                          :optional_msg => TestMessage2.new(:foo => 42),
-                          :repeated_int32 => [1, 2, 3, 4],
-                          :repeated_string => ["a", "b", "c"],
-                          :repeated_bool => [true, false, true, false],
-                          :repeated_msg => [TestMessage2.new(:foo => 1),
-                                            TestMessage2.new(:foo => 2)])
-
-      json_text = TestMessage.encode_json(m)
-      m2 = TestMessage.decode_json(json_text)
-      assert m == m2
-
-      # Crash case from GitHub issue 283.
-      bar = Bar.new(msg: "bar")
-      baz1 = Baz.new(msg: "baz")
-      baz2 = Baz.new(msg: "quux")
-      Foo.encode_json(Foo.new)
-      Foo.encode_json(Foo.new(bar: bar))
-      Foo.encode_json(Foo.new(bar: bar, baz: [baz1, baz2]))
-    end
-
-=======
->>>>>>> 1ee15bae
+
+      m = MapMessage.new(
+        :map_string_int32 => {"a" => 1, "b" => 2},
+        :map_string_msg => {"a" => TestMessage2.new(:foo => 1),
+                            "b" => TestMessage2.new(:foo => 2)})
+      expected_result = {
+        :map_string_int32 => {"a" => 1, "b" => 2},
+        :map_string_msg => {"a" => {:foo => 1}, "b" => {:foo => 2}}
+      }
+      assert_equal expected_result, m.to_h
+    end
+
+
     def test_json_maps
       # TODO: Fix JSON in JRuby version.
       return if RUBY_PLATFORM == "java"
       m = MapMessage.new(:map_string_int32 => {"a" => 1})
-      expected = '{"mapStringInt32":{"a":1},"mapStringMsg":{}}'
-      expected_preserve = '{"map_string_int32":{"a":1},"map_string_msg":{}}'
-      assert MapMessage.encode_json(m) == expected
+      expected = {mapStringInt32: {a: 1}, mapStringMsg: {}}
+      expected_preserve = {map_string_int32: {a: 1}, map_string_msg: {}}
+      assert JSON.parse(MapMessage.encode_json(m), :symbolize_names => true) == expected
 
       json = MapMessage.encode_json(m, :preserve_proto_fieldnames => true)
-      assert json == expected_preserve
+      assert JSON.parse(json, :symbolize_names => true) == expected_preserve
 
       m2 = MapMessage.decode_json(MapMessage.encode_json(m))
       assert m == m2
     end
-<<<<<<< HEAD
-=======
 
     def test_json_maps_emit_defaults_submsg
       # TODO: Fix JSON in JRuby version.
@@ -1135,6 +357,5 @@
       assert_equal nil, file_descriptor.name
       assert_equal :proto3, file_descriptor.syntax
     end
->>>>>>> 1ee15bae
   end
 end
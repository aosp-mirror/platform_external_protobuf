--- conflicted
+++ resolved
@@ -1,6 +1,6 @@
 syntax = "proto3";
 
-package A.B.C;
+package a.b.c;
 
 message TestMessage {
   int32 optional_int32 = 1;
@@ -57,6 +57,9 @@
   }
 
   NestedMessage nested_message = 80;
+
+  // Reserved for non-existing field test.
+  // int32 non_exist = 89;
 }
 
 enum TestEnum {
@@ -64,8 +67,6 @@
   A = 1;
   B = 2;
   C = 3;
-<<<<<<< HEAD
-=======
 }
 
 message testLowercaseNested {
@@ -81,5 +82,4 @@
   }
   map<string, TestUnknown> map_unknown = 67;
   int32 unknown_field = 89;
->>>>>>> 1ee15bae
 }
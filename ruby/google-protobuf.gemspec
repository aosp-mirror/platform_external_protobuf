Gem::Specification.new do |s|
  s.name        = "google-protobuf"
<<<<<<< HEAD
  s.version     = "3.9.1"
=======
  s.version     = "3.21.7"
  git_tag       = "v#{s.version.to_s.sub('.rc.', '-rc')}" # Converts X.Y.Z.rc.N to vX.Y.Z-rcN, used for the git tag
>>>>>>> 1dc63ea5
  s.licenses    = ["BSD-3-Clause"]
  s.summary     = "Protocol Buffers"
  s.description = "Protocol Buffers are Google's data interchange format."
  s.homepage    = "https://developers.google.com/protocol-buffers"
  s.authors     = ["Protobuf Authors"]
  s.email       = "protobuf@googlegroups.com"
  s.metadata    = { "source_code_uri" => "https://github.com/protocolbuffers/protobuf/tree/#{git_tag}/ruby" }
  s.require_paths = ["lib"]
  s.files       = Dir.glob('lib/**/*.rb')
  if RUBY_PLATFORM == "java"
    s.platform  = "java"
    s.files     += ["lib/google/protobuf_java.jar"]
  else
    s.files     += Dir.glob('ext/**/*')
    s.extensions= ["ext/google/protobuf_c/extconf.rb"]
    s.add_development_dependency "rake-compiler-dock", "= 1.2.1"  end
  s.test_files  = ["tests/basic.rb",
                  "tests/stress.rb",
                  "tests/generated_code_test.rb"]
  s.required_ruby_version = '>= 2.3'
  s.add_development_dependency "rake-compiler", "~> 1.1.0"
  s.add_development_dependency "test-unit", '~> 3.0', '>= 3.0.9'
end<|MERGE_RESOLUTION|>--- conflicted
+++ resolved
@@ -1,11 +1,7 @@
 Gem::Specification.new do |s|
   s.name        = "google-protobuf"
-<<<<<<< HEAD
-  s.version     = "3.9.1"
-=======
   s.version     = "3.21.7"
   git_tag       = "v#{s.version.to_s.sub('.rc.', '-rc')}" # Converts X.Y.Z.rc.N to vX.Y.Z-rcN, used for the git tag
->>>>>>> 1dc63ea5
   s.licenses    = ["BSD-3-Clause"]
   s.summary     = "Protocol Buffers"
   s.description = "Protocol Buffers are Google's data interchange format."

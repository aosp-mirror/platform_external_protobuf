Gem::Specification.new do |s|
  s.name        = "google-protobuf"
<<<<<<< HEAD
  s.version     = "3.0.0.alpha.6.0.0"
  s.licenses    = ["BSD"]
=======
  s.version     = "3.7.0.rc.2"
  s.licenses    = ["BSD-3-Clause"]
>>>>>>> 1ee15bae
  s.summary     = "Protocol Buffers"
  s.description = "Protocol Buffers are Google's data interchange format."
  s.homepage    = "https://developers.google.com/protocol-buffers"
  s.authors     = ["Protobuf Authors"]
  s.email       = "protobuf@googlegroups.com"
  s.require_paths = ["lib"]
  s.files       = Dir.glob('lib/**/*.rb')
  if RUBY_PLATFORM == "java"
    s.files     += ["lib/google/protobuf_java.jar"]
  else
    s.files     += Dir.glob('ext/**/*')
    s.extensions= ["ext/google/protobuf_c/extconf.rb"]
    s.add_development_dependency "rake-compiler-dock"
  end
  s.test_files  = ["tests/basic.rb",
                  "tests/stress.rb",
                  "tests/generated_code_test.rb"]
  s.add_development_dependency "rake-compiler"
  s.add_development_dependency "test-unit"
  s.add_development_dependency "rubygems-tasks"
end<|MERGE_RESOLUTION|>--- conflicted
+++ resolved
@@ -1,12 +1,7 @@
 Gem::Specification.new do |s|
   s.name        = "google-protobuf"
-<<<<<<< HEAD
-  s.version     = "3.0.0.alpha.6.0.0"
-  s.licenses    = ["BSD"]
-=======
   s.version     = "3.7.0.rc.2"
   s.licenses    = ["BSD-3-Clause"]
->>>>>>> 1ee15bae
   s.summary     = "Protocol Buffers"
   s.description = "Protocol Buffers are Google's data interchange format."
   s.homepage    = "https://developers.google.com/protocol-buffers"
@@ -15,16 +10,17 @@
   s.require_paths = ["lib"]
   s.files       = Dir.glob('lib/**/*.rb')
   if RUBY_PLATFORM == "java"
+    s.platform  = "java"
     s.files     += ["lib/google/protobuf_java.jar"]
   else
     s.files     += Dir.glob('ext/**/*')
     s.extensions= ["ext/google/protobuf_c/extconf.rb"]
-    s.add_development_dependency "rake-compiler-dock"
+    s.add_development_dependency "rake-compiler-dock", "~> 0.6.0"
   end
   s.test_files  = ["tests/basic.rb",
                   "tests/stress.rb",
                   "tests/generated_code_test.rb"]
-  s.add_development_dependency "rake-compiler"
-  s.add_development_dependency "test-unit"
-  s.add_development_dependency "rubygems-tasks"
+  s.add_development_dependency "rake-compiler", "~> 0.9.5"
+  s.add_development_dependency "test-unit", '~> 3.0', '>= 3.0.9'
+  s.add_development_dependency "rubygems-tasks", "~> 0.2.4"
 end
#include <stdint.h>
#include <protobuf.h>

// -----------------------------------------------------------------------------
// PHP <-> native slot management.
// -----------------------------------------------------------------------------

static zval* int32_to_zval(int32_t value) {
  zval* tmp;
  MAKE_STD_ZVAL(tmp);
  ZVAL_LONG(tmp, value);
  php_printf("int32 to zval\n");
  // ZVAL_LONG(tmp, 1);
  return tmp;
}

#define DEREF(memory, type) *(type*)(memory)

size_t native_slot_size(upb_fieldtype_t type) {
  switch (type) {
    case UPB_TYPE_FLOAT: return 4;
    case UPB_TYPE_DOUBLE: return 8;
    case UPB_TYPE_BOOL: return 1;
    case UPB_TYPE_STRING: return sizeof(zval*);
    case UPB_TYPE_BYTES: return sizeof(zval*);
    case UPB_TYPE_MESSAGE: return sizeof(zval*);
    case UPB_TYPE_ENUM: return 4;
    case UPB_TYPE_INT32: return 4;
    case UPB_TYPE_INT64: return 8;
    case UPB_TYPE_UINT32: return 4;
    case UPB_TYPE_UINT64: return 8;
    default: return 0;
  }
}

static bool is_php_num(zval* value) {
  // Is numerial string also valid?
  return (Z_TYPE_P(value) == IS_LONG ||
          Z_TYPE_P(value) == IS_DOUBLE);
}

void native_slot_check_int_range_precision(upb_fieldtype_t type, zval* val) {
  // TODO(teboring): Add it back.
  // if (!is_php_num(val)) {
  //   zend_error(E_ERROR, "Expected number type for integral field.");
  // }

  // if (Z_TYPE_P(val) == IS_DOUBLE) {
  //   double dbl_val = NUM2DBL(val);
  //   if (floor(dbl_val) != dbl_val) {
  //     zend_error(E_ERROR,
  //              "Non-integral floating point value assigned to integer field.");
  //   }
  // }
  // if (type == UPB_TYPE_UINT32 || type == UPB_TYPE_UINT64) {
  //   if (NUM2DBL(val) < 0) {
  //     zend_error(E_ERROR,
  //              "Assigning negative value to unsigned integer field.");
  //   }
  // }
}

<<<<<<< HEAD
zval* native_slot_get(upb_fieldtype_t type, /*VALUE type_class,*/
                      const void* memory TSRMLS_DC) {
  zval* retval = NULL;
  switch (type) {
    // TODO(teboring): Add it back.
    // case UPB_TYPE_FLOAT:
    //   return DBL2NUM(DEREF(memory, float));
    // case UPB_TYPE_DOUBLE:
    //   return DBL2NUM(DEREF(memory, double));
    // case UPB_TYPE_BOOL:
    //   return DEREF(memory, int8_t) ? Qtrue : Qfalse;
    // case UPB_TYPE_STRING:
    // case UPB_TYPE_BYTES:
    // case UPB_TYPE_MESSAGE:
    //   return DEREF(memory, VALUE);
    // case UPB_TYPE_ENUM: {
    //   int32_t val = DEREF(memory, int32_t);
    //   VALUE symbol = enum_lookup(type_class, INT2NUM(val));
    //   if (symbol == Qnil) {
    //     return INT2NUM(val);
    //   } else {
    //     return symbol;
    //   }
    // }
    case UPB_TYPE_INT32:
      return int32_to_zval(DEREF(memory, int32_t));
    // TODO(teboring): Add it back.
    // case UPB_TYPE_INT64:
    //   return LL2NUM(DEREF(memory, int64_t));
    // case UPB_TYPE_UINT32:
    //   return UINT2NUM(DEREF(memory, uint32_t));
    // case UPB_TYPE_UINT64:
    //   return ULL2NUM(DEREF(memory, uint64_t));
=======
bool native_slot_set_by_array(upb_fieldtype_t type,
                              const zend_class_entry* klass, void* memory,
                              zval* value TSRMLS_DC) {
#if PHP_MAJOR_VERSION >= 7
  if (Z_ISREF_P(value)) {
    ZVAL_DEREF(value);
  }
#endif
  switch (type) {
    case UPB_TYPE_STRING:
    case UPB_TYPE_BYTES: {
      if (!protobuf_convert_to_string(value)) {
        return false;
      }
      if (type == UPB_TYPE_STRING &&
          !is_structurally_valid_utf8(Z_STRVAL_P(value), Z_STRLEN_P(value))) {
        zend_error(E_USER_ERROR, "Given string is not UTF8 encoded.");
        return false;
      }

      // Handles repeated/map string field. Memory provided by
      // RepeatedField/Map is not initialized.
#if PHP_MAJOR_VERSION < 7
      MAKE_STD_ZVAL(DEREF(memory, zval*));
      PHP_PROTO_ZVAL_STRINGL(DEREF(memory, zval*), Z_STRVAL_P(value),
                             Z_STRLEN_P(value), 1);
#else
      *(zend_string**)memory =
          zend_string_init(Z_STRVAL_P(value), Z_STRLEN_P(value), 0);
#endif
      break;
    }
    case UPB_TYPE_MESSAGE: {
      if (Z_TYPE_P(value) != IS_OBJECT) {
        zend_error(E_USER_ERROR, "Given value is not message.");
        return false;
      }
      if (Z_TYPE_P(value) == IS_OBJECT && klass != Z_OBJCE_P(value)) {
        zend_error(E_USER_ERROR, "Given message does not have correct class.");
        return false;
      }
#if PHP_MAJOR_VERSION < 7
      if (EXPECTED(DEREF(memory, zval*) != value)) {
        DEREF(memory, zval*) = value;
        Z_ADDREF_P(value);
      }
#else
      DEREF(memory, zval*) = value;
      GC_ADDREF(Z_OBJ_P(value));
#endif
      break;
    }
    default:
      return native_slot_set(type, klass, memory, value TSRMLS_CC);
  }
  return true;
}

bool native_slot_set_by_map(upb_fieldtype_t type, const zend_class_entry* klass,
                            void* memory, zval* value TSRMLS_DC) {
#if PHP_MAJOR_VERSION >= 7
  if (Z_ISREF_P(value)) {
    ZVAL_DEREF(value);
  }
#endif
  switch (type) {
    case UPB_TYPE_STRING:
    case UPB_TYPE_BYTES: {
      if (!protobuf_convert_to_string(value)) {
        return false;
      }
      if (type == UPB_TYPE_STRING &&
          !is_structurally_valid_utf8(Z_STRVAL_P(value), Z_STRLEN_P(value))) {
        zend_error(E_USER_ERROR, "Given string is not UTF8 encoded.");
        return false;
      }

      // Handles repeated/map string field. Memory provided by
      // RepeatedField/Map is not initialized.
#if PHP_MAJOR_VERSION < 7
      MAKE_STD_ZVAL(DEREF(memory, zval*));
      PHP_PROTO_ZVAL_STRINGL(DEREF(memory, zval*), Z_STRVAL_P(value),
                             Z_STRLEN_P(value), 1);
#else
      *(zend_string**)memory =
          zend_string_init(Z_STRVAL_P(value), Z_STRLEN_P(value), 0);
#endif
      break;
    }
    case UPB_TYPE_MESSAGE: {
      if (Z_TYPE_P(value) != IS_OBJECT) {
        zend_error(E_USER_ERROR, "Given value is not message.");
        return false;
      }
      if (Z_TYPE_P(value) == IS_OBJECT && klass != Z_OBJCE_P(value)) {
        zend_error(E_USER_ERROR, "Given message does not have correct class.");
        return false;
      }
#if PHP_MAJOR_VERSION < 7
      if (EXPECTED(DEREF(memory, zval*) != value)) {
        DEREF(memory, zval*) = value;
        Z_ADDREF_P(value);
      }
#else
      DEREF(memory, zend_object*) = Z_OBJ_P(value);
      GC_ADDREF(Z_OBJ_P(value));
#endif
      break;
    }
>>>>>>> 1ee15bae
    default:
      return EG(uninitialized_zval_ptr);
  }
}

void native_slot_init(upb_fieldtype_t type, void* memory) {
  switch (type) {
    case UPB_TYPE_FLOAT:
      DEREF(memory, float) = 0.0;
      break;
    case UPB_TYPE_DOUBLE:
      DEREF(memory, double) = 0.0;
      break;
    case UPB_TYPE_BOOL:
      DEREF(memory, int8_t) = 0;
      break;
    // TODO(teboring): Add it back.
    // case UPB_TYPE_STRING:
    // case UPB_TYPE_BYTES:
    //   DEREF(memory, VALUE) = php_str_new2("");
    //   php_enc_associate(DEREF(memory, VALUE), (type == UPB_TYPE_BYTES)
    //                                              ? kRubyString8bitEncoding
    //                                              : kRubyStringUtf8Encoding);
    //   break;
    // case UPB_TYPE_MESSAGE:
    //   DEREF(memory, VALUE) = Qnil;
    //   break;
    case UPB_TYPE_ENUM:
    case UPB_TYPE_INT32:
      DEREF(memory, int32_t) = 0;
      break;
    case UPB_TYPE_INT64:
      DEREF(memory, int64_t) = 0;
      break;
    case UPB_TYPE_UINT32:
      DEREF(memory, uint32_t) = 0;
      break;
    case UPB_TYPE_UINT64:
      DEREF(memory, uint64_t) = 0;
      break;
    default:
      break;
  }
}

void native_slot_set(upb_fieldtype_t type, /*VALUE type_class,*/ void* memory,
                     zval* value) {
  native_slot_set_value_and_case(type, /*type_class,*/ memory, value, NULL, 0);
}

void native_slot_set_value_and_case(upb_fieldtype_t type, /*VALUE type_class,*/
                                    void* memory, zval* value,
                                    uint32_t* case_memory,
                                    uint32_t case_number) {
  switch (type) {
    case UPB_TYPE_FLOAT:
      if (!Z_TYPE_P(value) == IS_LONG) {
        zend_error(E_ERROR, "Expected number type for float field.");
      }
      DEREF(memory, float) = Z_DVAL_P(value);
      break;
    case UPB_TYPE_DOUBLE:
      // TODO(teboring): Add it back.
      // if (!is_php_num(value)) {
      //   zend_error(E_ERROR, "Expected number type for double field.");
      // }
      // DEREF(memory, double) = Z_DVAL_P(value);
      break;
    case UPB_TYPE_BOOL: {
      int8_t val = -1;
      if (zval_is_true(value)) {
        val = 1;
      } else {
        val = 0;
      }
      // TODO(teboring): Add it back.
      // else if (value == Qfalse) {
      //   val = 0;
      // }
      // else {
      //   php_raise(php_eTypeError, "Invalid argument for boolean field.");
      // }
      DEREF(memory, int8_t) = val;
      break;
    }
    case UPB_TYPE_STRING:
    case UPB_TYPE_BYTES: {
      // TODO(teboring): Add it back.
      // if (Z_TYPE_P(value) != IS_STRING) {
      //   zend_error(E_ERROR, "Invalid argument for string field.");
      // }
      // native_slot_validate_string_encoding(type, value);
      // DEREF(memory, zval*) = value;
      break;
    }
    case UPB_TYPE_MESSAGE: {
      // TODO(teboring): Add it back.
      // if (CLASS_OF(value) == CLASS_OF(Qnil)) {
      //   value = Qnil;
      // } else if (CLASS_OF(value) != type_class) {
      //   php_raise(php_eTypeError,
      //            "Invalid type %s to assign to submessage field.",
      //            php_class2name(CLASS_OF(value)));
      // }
      // DEREF(memory, VALUE) = value;
      break;
    }
    case UPB_TYPE_ENUM: {
      // TODO(teboring): Add it back.
      // int32_t int_val = 0;
      // if (!is_php_num(value) && TYPE(value) != T_SYMBOL) {
      //   php_raise(php_eTypeError,
      //            "Expected number or symbol type for enum field.");
      // }
      // if (TYPE(value) == T_SYMBOL) {
      //   // Ensure that the given symbol exists in the enum module.
      //   VALUE lookup = php_funcall(type_class, php_intern("resolve"), 1, value);
      //   if (lookup == Qnil) {
      //     php_raise(php_eRangeError, "Unknown symbol value for enum field.");
      //   } else {
      //     int_val = NUM2INT(lookup);
      //   }
      // } else {
      //   native_slot_check_int_range_precision(UPB_TYPE_INT32, value);
      //   int_val = NUM2INT(value);
      // }
      // DEREF(memory, int32_t) = int_val;
      // break;
    }
    case UPB_TYPE_INT32:
    case UPB_TYPE_INT64:
    case UPB_TYPE_UINT32:
    case UPB_TYPE_UINT64:
      native_slot_check_int_range_precision(type, value);
      switch (type) {
        case UPB_TYPE_INT32:
          php_printf("Setting INT32 field\n");
          DEREF(memory, int32_t) = Z_LVAL_P(value);
          break;
        case UPB_TYPE_INT64:
          // TODO(teboring): Add it back.
          // DEREF(memory, int64_t) = NUM2LL(value);
          break;
        case UPB_TYPE_UINT32:
          // TODO(teboring): Add it back.
          // DEREF(memory, uint32_t) = NUM2UINT(value);
          break;
        case UPB_TYPE_UINT64:
          // TODO(teboring): Add it back.
          // DEREF(memory, uint64_t) = NUM2ULL(value);
          break;
        default:
          break;
      }
<<<<<<< HEAD
      break;
=======
#else
      GC_ADDREF(*(zend_object**)memory);
      ZVAL_OBJ(cache, *(zend_object**)memory);
#endif
      return;
    }
>>>>>>> 1ee15bae
    default:
      break;
  }

  if (case_memory != NULL) {
    *case_memory = case_number;
  }
}

// -----------------------------------------------------------------------------
// Map field utilities.
// ----------------------------------------------------------------------------

const upb_msgdef* tryget_map_entry_msgdef(const upb_fielddef* field) {
  const upb_msgdef* subdef;
  if (upb_fielddef_label(field) != UPB_LABEL_REPEATED ||
      upb_fielddef_type(field) != UPB_TYPE_MESSAGE) {
    return NULL;
  }
  subdef = upb_fielddef_msgsubdef(field);
  return upb_msgdef_mapentry(subdef) ? subdef : NULL;
}

const upb_msgdef* map_entry_msgdef(const upb_fielddef* field) {
  const upb_msgdef* subdef = tryget_map_entry_msgdef(field);
  assert(subdef);
  return subdef;
}

bool is_map_field(const upb_fielddef* field) {
  return tryget_map_entry_msgdef(field) != NULL;
}

// -----------------------------------------------------------------------------
// Memory layout management.
// -----------------------------------------------------------------------------

static size_t align_up_to(size_t offset, size_t granularity) {
  // Granularity must be a power of two.
  return (offset + granularity - 1) & ~(granularity - 1);
}

MessageLayout* create_layout(const upb_msgdef* msgdef) {
  MessageLayout* layout = ALLOC(MessageLayout);
  int nfields = upb_msgdef_numfields(msgdef);
  upb_msg_field_iter it;
  upb_msg_oneof_iter oit;
  size_t off = 0;

  layout->fields = ALLOC_N(MessageField, nfields);

  for (upb_msg_field_begin(&it, msgdef); !upb_msg_field_done(&it);
       upb_msg_field_next(&it)) {
    const upb_fielddef* field = upb_msg_iter_field(&it);
    size_t field_size;

    if (upb_fielddef_containingoneof(field)) {
      // Oneofs are handled separately below.
      continue;
    }

    // Allocate |field_size| bytes for this field in the layout.
    field_size = 0;
    if (upb_fielddef_label(field) == UPB_LABEL_REPEATED) {
      field_size = sizeof(zval*);
    } else {
      field_size = native_slot_size(upb_fielddef_type(field));
    }

    // Align current offset up to | size | granularity.
    off = align_up_to(off, field_size);
    layout->fields[upb_fielddef_index(field)].offset = off;
    layout->fields[upb_fielddef_index(field)].case_offset =
        MESSAGE_FIELD_NO_CASE;
    off += field_size;
  }

  // Handle oneofs now -- we iterate over oneofs specifically and allocate only
  // one slot per oneof.
  //
  // We assign all value slots first, then pack the 'case' fields at the end,
  // since in the common case (modern 64-bit platform) these are 8 bytes and 4
  // bytes respectively and we want to avoid alignment overhead.
  //
  // Note that we reserve 4 bytes (a uint32) per 'case' slot because the value
  // space for oneof cases is conceptually as wide as field tag numbers.  In
  // practice, it's unlikely that a oneof would have more than e.g.  256 or 64K
  // members (8 or 16 bits respectively), so conceivably we could assign
  // consecutive case numbers and then pick a smaller oneof case slot size, but
  // the complexity to implement this indirection is probably not worthwhile.
  for (upb_msg_oneof_begin(&oit, msgdef); !upb_msg_oneof_done(&oit);
       upb_msg_oneof_next(&oit)) {
    const upb_oneofdef* oneof = upb_msg_iter_oneof(&oit);
    upb_oneof_iter fit;

    // Always allocate NATIVE_SLOT_MAX_SIZE bytes, but share the slot between
    // all fields.
    size_t field_size = NATIVE_SLOT_MAX_SIZE;
    // Align the offset .
    off = align_up_to( off, field_size);
    // Assign all fields in the oneof this same offset.
    for (upb_oneof_begin(&fit, oneof); !upb_oneof_done(&fit);
         upb_oneof_next(&fit)) {
      const upb_fielddef* field = upb_oneof_iter_field(&fit);
      layout->fields[upb_fielddef_index(field)].offset = off;
    }
    off += field_size;
  }

  // Now the case fields.
  for (upb_msg_oneof_begin(&oit, msgdef); !upb_msg_oneof_done(&oit);
       upb_msg_oneof_next(&oit)) {
    const upb_oneofdef* oneof = upb_msg_iter_oneof(&oit);
    upb_oneof_iter fit;

    size_t field_size = sizeof(uint32_t);
    // Align the offset .
    off = (off + field_size - 1) & ~(field_size - 1);
    // Assign all fields in the oneof this same offset.
    for (upb_oneof_begin(&fit, oneof); !upb_oneof_done(&fit);
         upb_oneof_next(&fit)) {
      const upb_fielddef* field = upb_oneof_iter_field(&fit);
      layout->fields[upb_fielddef_index(field)].case_offset = off;
    }
    off += field_size;
  }

  layout->size = off;

  layout->msgdef = msgdef;
  upb_msgdef_ref(layout->msgdef, &layout->msgdef);

  return layout;
}

void free_layout(MessageLayout* layout) {
  FREE(layout->fields);
  upb_msgdef_unref(layout->msgdef, &layout->msgdef);
  FREE(layout);
}

// TODO(teboring): Add it back.
// VALUE field_type_class(const upb_fielddef* field) {
//   VALUE type_class = Qnil;
//   if (upb_fielddef_type(field) == UPB_TYPE_MESSAGE) {
//     VALUE submsgdesc = get_def_obj(upb_fielddef_subdef(field));
//     type_class = Descriptor_msgclass(submsgdesc);
//   } else if (upb_fielddef_type(field) == UPB_TYPE_ENUM) {
//     VALUE subenumdesc = get_def_obj(upb_fielddef_subdef(field));
//     type_class = EnumDescriptor_enummodule(subenumdesc);
//   }
//   return type_class;
// }

static void* slot_memory(MessageLayout* layout, const void* storage,
                         const upb_fielddef* field) {
  return ((uint8_t*)storage) + layout->fields[upb_fielddef_index(field)].offset;
}

static uint32_t* slot_oneof_case(MessageLayout* layout, const void* storage,
                                 const upb_fielddef* field) {
  return (uint32_t*)(((uint8_t*)storage) +
                     layout->fields[upb_fielddef_index(field)].case_offset);
}

void layout_set(MessageLayout* layout, void* storage, const upb_fielddef* field,
                zval* val) {
  void* memory = slot_memory(layout, storage, field);
  uint32_t* oneof_case = slot_oneof_case(layout, storage, field);

  if (upb_fielddef_containingoneof(field)) {
    if (Z_TYPE_P(val) == IS_NULL) {
      // Assigning nil to a oneof field clears the oneof completely.
      *oneof_case = ONEOF_CASE_NONE;
      memset(memory, 0, NATIVE_SLOT_MAX_SIZE);
    } else {
      // The transition between field types for a single oneof (union) slot is
      // somewhat complex because we need to ensure that a GC triggered at any
      // point by a call into the Ruby VM sees a valid state for this field and
      // does not either go off into the weeds (following what it thinks is a
      // VALUE but is actually a different field type) or miss an object (seeing
      // what it thinks is a primitive field but is actually a VALUE for the new
      // field type).
      //
      // In order for the transition to be safe, the oneof case slot must be in
      // sync with the value slot whenever the Ruby VM has been called. Thus, we
      // use native_slot_set_value_and_case(), which ensures that both the value
      // and case number are altered atomically (w.r.t. the Ruby VM).
      native_slot_set_value_and_case(upb_fielddef_type(field),
                                     /*field_type_class(field),*/ memory, val,
                                     oneof_case, upb_fielddef_number(field));
    }
  } else if (is_map_field(field)) {
    // TODO(teboring): Add it back.
    // check_map_field_type(val, field);
    // DEREF(memory, zval*) = val;
  } else if (upb_fielddef_label(field) == UPB_LABEL_REPEATED) {
    // TODO(teboring): Add it back.
    // check_repeated_field_type(val, field);
    // DEREF(memory, zval*) = val;
  } else {
    native_slot_set(upb_fielddef_type(field), /*field_type_class(field),*/ memory,
                    val);
  }
}

void layout_init(MessageLayout* layout, void* storage) {
  upb_msg_field_iter it;
  for (upb_msg_field_begin(&it, layout->msgdef); !upb_msg_field_done(&it);
       upb_msg_field_next(&it)) {
    const upb_fielddef* field = upb_msg_iter_field(&it);
    void* memory = slot_memory(layout, storage, field);
    uint32_t* oneof_case = slot_oneof_case(layout, storage, field);

    if (upb_fielddef_containingoneof(field)) {
      // TODO(teboring): Add it back.
      // memset(memory, 0, NATIVE_SLOT_MAX_SIZE);
      // *oneof_case = ONEOF_CASE_NONE;
    } else if (is_map_field(field)) {
      // TODO(teboring): Add it back.
      // VALUE map = Qnil;

      // const upb_fielddef* key_field = map_field_key(field);
      // const upb_fielddef* value_field = map_field_value(field);
      // VALUE type_class = field_type_class(value_field);

      // if (type_class != Qnil) {
      //   VALUE args[3] = {
      //       fieldtype_to_php(upb_fielddef_type(key_field)),
      //       fieldtype_to_php(upb_fielddef_type(value_field)), type_class,
      //   };
      //   map = php_class_new_instance(3, args, cMap);
      // } else {
      //   VALUE args[2] = {
      //       fieldtype_to_php(upb_fielddef_type(key_field)),
      //       fieldtype_to_php(upb_fielddef_type(value_field)),
      //   };
      //   map = php_class_new_instance(2, args, cMap);
      // }

      // DEREF(memory, VALUE) = map;
    } else if (upb_fielddef_label(field) == UPB_LABEL_REPEATED) {
      // TODO(teboring): Add it back.
      // VALUE ary = Qnil;

      // VALUE type_class = field_type_class(field);

      // if (type_class != Qnil) {
      //   VALUE args[2] = {
      //       fieldtype_to_php(upb_fielddef_type(field)), type_class,
      //   };
      //   ary = php_class_new_instance(2, args, cRepeatedField);
      // } else {
      //   VALUE args[1] = {fieldtype_to_php(upb_fielddef_type(field))};
      //   ary = php_class_new_instance(1, args, cRepeatedField);
      // }

      // DEREF(memory, VALUE) = ary;
    } else {
      native_slot_init(upb_fielddef_type(field), memory);
    }
  }
}

zval* layout_get(MessageLayout* layout, const void* storage,
                 const upb_fielddef* field TSRMLS_DC) {
  void* memory = slot_memory(layout, storage, field);
  uint32_t* oneof_case = slot_oneof_case(layout, storage, field);

  if (upb_fielddef_containingoneof(field)) {
    if (*oneof_case != upb_fielddef_number(field)) {
      return NULL;
      // TODO(teboring): Add it back.
      // return Qnil;
    }
      return NULL;
    // TODO(teboring): Add it back.
    // return native_slot_get(upb_fielddef_type(field), field_type_class(field),
    //                        memory);
  } else if (upb_fielddef_label(field) == UPB_LABEL_REPEATED) {
      return NULL;
    // TODO(teboring): Add it back.
    // return *((VALUE*)memory);
  } else {
    return native_slot_get(
        upb_fielddef_type(field), /*field_type_class(field), */
        memory TSRMLS_CC);
  }
}<|MERGE_RESOLUTION|>--- conflicted
+++ resolved
@@ -1,18 +1,42 @@
+// Protocol Buffers - Google's data interchange format
+// Copyright 2008 Google Inc.  All rights reserved.
+// https://developers.google.com/protocol-buffers/
+//
+// Redistribution and use in source and binary forms, with or without
+// modification, are permitted provided that the following conditions are
+// met:
+//
+//     * Redistributions of source code must retain the above copyright
+// notice, this list of conditions and the following disclaimer.
+//     * Redistributions in binary form must reproduce the above
+// copyright notice, this list of conditions and the following disclaimer
+// in the documentation and/or other materials provided with the
+// distribution.
+//     * Neither the name of Google Inc. nor the names of its
+// contributors may be used to endorse or promote products derived from
+// this software without specific prior written permission.
+//
+// THIS SOFTWARE IS PROVIDED BY THE COPYRIGHT HOLDERS AND CONTRIBUTORS
+// "AS IS" AND ANY EXPRESS OR IMPLIED WARRANTIES, INCLUDING, BUT NOT
+// LIMITED TO, THE IMPLIED WARRANTIES OF MERCHANTABILITY AND FITNESS FOR
+// A PARTICULAR PURPOSE ARE DISCLAIMED. IN NO EVENT SHALL THE COPYRIGHT
+// OWNER OR CONTRIBUTORS BE LIABLE FOR ANY DIRECT, INDIRECT, INCIDENTAL,
+// SPECIAL, EXEMPLARY, OR CONSEQUENTIAL DAMAGES (INCLUDING, BUT NOT
+// LIMITED TO, PROCUREMENT OF SUBSTITUTE GOODS OR SERVICES; LOSS OF USE,
+// DATA, OR PROFITS; OR BUSINESS INTERRUPTION) HOWEVER CAUSED AND ON ANY
+// THEORY OF LIABILITY, WHETHER IN CONTRACT, STRICT LIABILITY, OR TORT
+// (INCLUDING NEGLIGENCE OR OTHERWISE) ARISING IN ANY WAY OUT OF THE USE
+// OF THIS SOFTWARE, EVEN IF ADVISED OF THE POSSIBILITY OF SUCH DAMAGE.
+
 #include <stdint.h>
 #include <protobuf.h>
+#include <Zend/zend.h>
+
+#include "utf8.h"
 
 // -----------------------------------------------------------------------------
-// PHP <-> native slot management.
+// Native slot storage.
 // -----------------------------------------------------------------------------
-
-static zval* int32_to_zval(int32_t value) {
-  zval* tmp;
-  MAKE_STD_ZVAL(tmp);
-  ZVAL_LONG(tmp, value);
-  php_printf("int32 to zval\n");
-  // ZVAL_LONG(tmp, 1);
-  return tmp;
-}
 
 #define DEREF(memory, type) *(type*)(memory)
 
@@ -21,9 +45,9 @@
     case UPB_TYPE_FLOAT: return 4;
     case UPB_TYPE_DOUBLE: return 8;
     case UPB_TYPE_BOOL: return 1;
-    case UPB_TYPE_STRING: return sizeof(zval*);
-    case UPB_TYPE_BYTES: return sizeof(zval*);
-    case UPB_TYPE_MESSAGE: return sizeof(zval*);
+    case UPB_TYPE_STRING: return sizeof(void*);
+    case UPB_TYPE_BYTES: return sizeof(void*);
+    case UPB_TYPE_MESSAGE: return sizeof(void*);
     case UPB_TYPE_ENUM: return 4;
     case UPB_TYPE_INT32: return 4;
     case UPB_TYPE_INT64: return 8;
@@ -33,68 +57,107 @@
   }
 }
 
-static bool is_php_num(zval* value) {
-  // Is numerial string also valid?
-  return (Z_TYPE_P(value) == IS_LONG ||
-          Z_TYPE_P(value) == IS_DOUBLE);
-}
-
-void native_slot_check_int_range_precision(upb_fieldtype_t type, zval* val) {
-  // TODO(teboring): Add it back.
-  // if (!is_php_num(val)) {
-  //   zend_error(E_ERROR, "Expected number type for integral field.");
-  // }
-
-  // if (Z_TYPE_P(val) == IS_DOUBLE) {
-  //   double dbl_val = NUM2DBL(val);
-  //   if (floor(dbl_val) != dbl_val) {
-  //     zend_error(E_ERROR,
-  //              "Non-integral floating point value assigned to integer field.");
-  //   }
-  // }
-  // if (type == UPB_TYPE_UINT32 || type == UPB_TYPE_UINT64) {
-  //   if (NUM2DBL(val) < 0) {
-  //     zend_error(E_ERROR,
-  //              "Assigning negative value to unsigned integer field.");
-  //   }
-  // }
-}
-
-<<<<<<< HEAD
-zval* native_slot_get(upb_fieldtype_t type, /*VALUE type_class,*/
-                      const void* memory TSRMLS_DC) {
-  zval* retval = NULL;
+static bool native_slot_is_default(upb_fieldtype_t type, const void* memory) {
   switch (type) {
-    // TODO(teboring): Add it back.
-    // case UPB_TYPE_FLOAT:
-    //   return DBL2NUM(DEREF(memory, float));
-    // case UPB_TYPE_DOUBLE:
-    //   return DBL2NUM(DEREF(memory, double));
-    // case UPB_TYPE_BOOL:
-    //   return DEREF(memory, int8_t) ? Qtrue : Qfalse;
-    // case UPB_TYPE_STRING:
-    // case UPB_TYPE_BYTES:
-    // case UPB_TYPE_MESSAGE:
-    //   return DEREF(memory, VALUE);
-    // case UPB_TYPE_ENUM: {
-    //   int32_t val = DEREF(memory, int32_t);
-    //   VALUE symbol = enum_lookup(type_class, INT2NUM(val));
-    //   if (symbol == Qnil) {
-    //     return INT2NUM(val);
-    //   } else {
-    //     return symbol;
-    //   }
-    // }
-    case UPB_TYPE_INT32:
-      return int32_to_zval(DEREF(memory, int32_t));
-    // TODO(teboring): Add it back.
-    // case UPB_TYPE_INT64:
-    //   return LL2NUM(DEREF(memory, int64_t));
-    // case UPB_TYPE_UINT32:
-    //   return UINT2NUM(DEREF(memory, uint32_t));
-    // case UPB_TYPE_UINT64:
-    //   return ULL2NUM(DEREF(memory, uint64_t));
-=======
+#define CASE_TYPE(upb_type, c_type)    \
+  case UPB_TYPE_##upb_type: {          \
+    return DEREF(memory, c_type) == 0; \
+  }
+    CASE_TYPE(INT32,  int32_t )
+    CASE_TYPE(UINT32, uint32_t)
+    CASE_TYPE(ENUM,   int32_t )
+    CASE_TYPE(INT64,  int64_t )
+    CASE_TYPE(UINT64, uint64_t)
+    CASE_TYPE(FLOAT,  float   )
+    CASE_TYPE(DOUBLE, double  )
+    CASE_TYPE(BOOL,   int8_t  )
+
+#undef CASE_TYPE
+    case UPB_TYPE_STRING:
+    case UPB_TYPE_BYTES:
+      return Z_STRLEN_P(CACHED_PTR_TO_ZVAL_PTR(DEREF(memory, CACHED_VALUE*))) ==
+             0;
+    case UPB_TYPE_MESSAGE:
+      return Z_TYPE_P(CACHED_PTR_TO_ZVAL_PTR(DEREF(memory, CACHED_VALUE*))) ==
+             IS_NULL;
+    default: return false;
+  }
+}
+
+bool native_slot_set(upb_fieldtype_t type, const zend_class_entry* klass,
+                     void* memory, zval* value PHP_PROTO_TSRMLS_DC) {
+  switch (type) {
+    case UPB_TYPE_STRING:
+    case UPB_TYPE_BYTES: {
+      if (!protobuf_convert_to_string(value)) {
+        return false;
+      }
+      if (type == UPB_TYPE_STRING &&
+          !is_structurally_valid_utf8(Z_STRVAL_P(value), Z_STRLEN_P(value))) {
+        zend_error(E_USER_ERROR, "Given string is not UTF8 encoded.");
+        return false;
+      }
+
+      zval* cached_zval = CACHED_PTR_TO_ZVAL_PTR((CACHED_VALUE*)memory);
+      if (EXPECTED(cached_zval != NULL)) {
+#if PHP_MAJOR_VERSION < 7
+        REPLACE_ZVAL_VALUE((zval**)memory, value, 1);
+#else
+        zend_assign_to_variable(cached_zval, value, IS_CV);
+#endif
+      }
+      break;
+    }
+    case UPB_TYPE_MESSAGE: {
+      if (Z_TYPE_P(value) != IS_OBJECT && Z_TYPE_P(value) != IS_NULL) {
+        zend_error(E_USER_ERROR, "Given value is not message.");
+        return false;
+      }
+      if (Z_TYPE_P(value) == IS_OBJECT && klass != Z_OBJCE_P(value)) {
+        zend_error(E_USER_ERROR, "Given message does not have correct class.");
+        return false;
+      }
+
+      zval* property_ptr = CACHED_PTR_TO_ZVAL_PTR((CACHED_VALUE*)memory);
+      if (EXPECTED(property_ptr != value)) {
+        php_proto_zval_ptr_dtor(property_ptr);
+      }
+
+#if PHP_MAJOR_VERSION < 7
+      DEREF(memory, zval*) = value;
+      Z_ADDREF_P(value);
+#else
+      ZVAL_ZVAL(property_ptr, value, 1, 0);
+#endif
+      break;
+    }
+
+#define CASE_TYPE(upb_type, type, c_type, php_type)              \
+  case UPB_TYPE_##upb_type: {                                    \
+    c_type type##_value;                                         \
+    if (protobuf_convert_to_##type(value, &type##_value)) {      \
+      DEREF(memory, c_type) = type##_value;                      \
+    }                                                            \
+    break;                                                       \
+  }
+      CASE_TYPE(INT32,  int32,  int32_t,  LONG)
+      CASE_TYPE(UINT32, uint32, uint32_t, LONG)
+      CASE_TYPE(ENUM,   int32,  int32_t,  LONG)
+      CASE_TYPE(INT64,  int64,  int64_t,  LONG)
+      CASE_TYPE(UINT64, uint64, uint64_t, LONG)
+      CASE_TYPE(FLOAT,  float,  float,    DOUBLE)
+      CASE_TYPE(DOUBLE, double, double,   DOUBLE)
+      CASE_TYPE(BOOL,   bool,   int8_t,   BOOL)
+
+#undef CASE_TYPE
+
+    default:
+      break;
+  }
+
+  return true;
+}
+
 bool native_slot_set_by_array(upb_fieldtype_t type,
                               const zend_class_entry* klass, void* memory,
                               zval* value TSRMLS_DC) {
@@ -204,13 +267,14 @@
 #endif
       break;
     }
->>>>>>> 1ee15bae
     default:
-      return EG(uninitialized_zval_ptr);
-  }
-}
-
-void native_slot_init(upb_fieldtype_t type, void* memory) {
+      return native_slot_set(type, klass, memory, value TSRMLS_CC);
+  }
+  return true;
+}
+
+void native_slot_init(upb_fieldtype_t type, void* memory, CACHED_VALUE* cache) {
+  zval* tmp = NULL;
   switch (type) {
     case UPB_TYPE_FLOAT:
       DEREF(memory, float) = 0.0;
@@ -221,17 +285,11 @@
     case UPB_TYPE_BOOL:
       DEREF(memory, int8_t) = 0;
       break;
-    // TODO(teboring): Add it back.
-    // case UPB_TYPE_STRING:
-    // case UPB_TYPE_BYTES:
-    //   DEREF(memory, VALUE) = php_str_new2("");
-    //   php_enc_associate(DEREF(memory, VALUE), (type == UPB_TYPE_BYTES)
-    //                                              ? kRubyString8bitEncoding
-    //                                              : kRubyStringUtf8Encoding);
-    //   break;
-    // case UPB_TYPE_MESSAGE:
-    //   DEREF(memory, VALUE) = Qnil;
-    //   break;
+    case UPB_TYPE_STRING:
+    case UPB_TYPE_BYTES:
+    case UPB_TYPE_MESSAGE:
+      DEREF(memory, CACHED_VALUE*) = cache;
+      break;
     case UPB_TYPE_ENUM:
     case UPB_TYPE_INT32:
       DEREF(memory, int32_t) = 0;
@@ -250,131 +308,198 @@
   }
 }
 
-void native_slot_set(upb_fieldtype_t type, /*VALUE type_class,*/ void* memory,
-                     zval* value) {
-  native_slot_set_value_and_case(type, /*type_class,*/ memory, value, NULL, 0);
-}
-
-void native_slot_set_value_and_case(upb_fieldtype_t type, /*VALUE type_class,*/
-                                    void* memory, zval* value,
-                                    uint32_t* case_memory,
-                                    uint32_t case_number) {
+void native_slot_get(upb_fieldtype_t type, const void* memory,
+                     CACHED_VALUE* cache TSRMLS_DC) {
   switch (type) {
-    case UPB_TYPE_FLOAT:
-      if (!Z_TYPE_P(value) == IS_LONG) {
-        zend_error(E_ERROR, "Expected number type for float field.");
-      }
-      DEREF(memory, float) = Z_DVAL_P(value);
-      break;
-    case UPB_TYPE_DOUBLE:
-      // TODO(teboring): Add it back.
-      // if (!is_php_num(value)) {
-      //   zend_error(E_ERROR, "Expected number type for double field.");
-      // }
-      // DEREF(memory, double) = Z_DVAL_P(value);
-      break;
-    case UPB_TYPE_BOOL: {
-      int8_t val = -1;
-      if (zval_is_true(value)) {
-        val = 1;
-      } else {
-        val = 0;
-      }
-      // TODO(teboring): Add it back.
-      // else if (value == Qfalse) {
-      //   val = 0;
-      // }
-      // else {
-      //   php_raise(php_eTypeError, "Invalid argument for boolean field.");
-      // }
-      DEREF(memory, int8_t) = val;
-      break;
-    }
+#define CASE(upb_type, php_type, c_type)                                   \
+  case UPB_TYPE_##upb_type:                                                \
+    PHP_PROTO_SEPARATE_ZVAL_IF_NOT_REF(cache);                             \
+    ZVAL_##php_type(CACHED_PTR_TO_ZVAL_PTR(cache), DEREF(memory, c_type)); \
+    return;
+
+    CASE(FLOAT, DOUBLE, float)
+    CASE(DOUBLE, DOUBLE, double)
+    CASE(BOOL, BOOL, int8_t)
+    CASE(INT32, LONG, int32_t)
+    CASE(ENUM, LONG, uint32_t)
+
+#undef CASE
+
+#if SIZEOF_LONG == 4
+#define CASE(upb_type, c_type)                                       \
+  case UPB_TYPE_##upb_type: {                                        \
+    PHP_PROTO_SEPARATE_ZVAL_IF_NOT_REF(cache);                       \
+    char buffer[MAX_LENGTH_OF_INT64];                                \
+    sprintf(buffer, "%lld", DEREF(memory, c_type));                  \
+    PHP_PROTO_ZVAL_STRING(CACHED_PTR_TO_ZVAL_PTR(cache), buffer, 1); \
+    return;                                                          \
+  }
+#else
+#define CASE(upb_type, c_type)                                       \
+  case UPB_TYPE_##upb_type: {                                        \
+    PHP_PROTO_SEPARATE_ZVAL_IF_NOT_REF(cache);                       \
+    ZVAL_LONG(CACHED_PTR_TO_ZVAL_PTR(cache), DEREF(memory, c_type)); \
+    return;                                                          \
+  }
+#endif
+CASE(UINT64, uint64_t)
+CASE(INT64,  int64_t)
+#undef CASE
+
+    case UPB_TYPE_UINT32: {
+      // Prepend bit-1 for negative numbers, so that uint32 value will be
+      // consistent on both 32-bit and 64-bit architectures.
+      PHP_PROTO_SEPARATE_ZVAL_IF_NOT_REF(cache);
+      int value = DEREF(memory, int32_t);
+      if (sizeof(int) == 8) {
+        value |= (-((value >> 31) & 0x1) & 0xFFFFFFFF00000000);
+      }
+      ZVAL_LONG(CACHED_PTR_TO_ZVAL_PTR(cache), value);
+      return;
+    }
+
     case UPB_TYPE_STRING:
     case UPB_TYPE_BYTES: {
-      // TODO(teboring): Add it back.
-      // if (Z_TYPE_P(value) != IS_STRING) {
-      //   zend_error(E_ERROR, "Invalid argument for string field.");
-      // }
-      // native_slot_validate_string_encoding(type, value);
-      // DEREF(memory, zval*) = value;
+      // For optional string/bytes/message fields, the cache is owned by the
+      // containing message and should have been updated during
+      // setting/decoding. However, oneof accessor call this function by
+      // providing the return value directly, which is not the same as the cache
+      // value.
+      zval* value = CACHED_PTR_TO_ZVAL_PTR((CACHED_VALUE*)memory);
+      if (CACHED_PTR_TO_ZVAL_PTR(cache) != value) {
+        PHP_PROTO_ZVAL_STRINGL(CACHED_PTR_TO_ZVAL_PTR(cache), Z_STRVAL_P(value),
+                               Z_STRLEN_P(value), 1);
+      }
       break;
     }
     case UPB_TYPE_MESSAGE: {
-      // TODO(teboring): Add it back.
-      // if (CLASS_OF(value) == CLASS_OF(Qnil)) {
-      //   value = Qnil;
-      // } else if (CLASS_OF(value) != type_class) {
-      //   php_raise(php_eTypeError,
-      //            "Invalid type %s to assign to submessage field.",
-      //            php_class2name(CLASS_OF(value)));
-      // }
-      // DEREF(memory, VALUE) = value;
-      break;
-    }
-    case UPB_TYPE_ENUM: {
-      // TODO(teboring): Add it back.
-      // int32_t int_val = 0;
-      // if (!is_php_num(value) && TYPE(value) != T_SYMBOL) {
-      //   php_raise(php_eTypeError,
-      //            "Expected number or symbol type for enum field.");
-      // }
-      // if (TYPE(value) == T_SYMBOL) {
-      //   // Ensure that the given symbol exists in the enum module.
-      //   VALUE lookup = php_funcall(type_class, php_intern("resolve"), 1, value);
-      //   if (lookup == Qnil) {
-      //     php_raise(php_eRangeError, "Unknown symbol value for enum field.");
-      //   } else {
-      //     int_val = NUM2INT(lookup);
-      //   }
-      // } else {
-      //   native_slot_check_int_range_precision(UPB_TYPE_INT32, value);
-      //   int_val = NUM2INT(value);
-      // }
-      // DEREF(memory, int32_t) = int_val;
-      // break;
-    }
-    case UPB_TYPE_INT32:
-    case UPB_TYPE_INT64:
-    case UPB_TYPE_UINT32:
-    case UPB_TYPE_UINT64:
-      native_slot_check_int_range_precision(type, value);
-      switch (type) {
-        case UPB_TYPE_INT32:
-          php_printf("Setting INT32 field\n");
-          DEREF(memory, int32_t) = Z_LVAL_P(value);
-          break;
-        case UPB_TYPE_INT64:
-          // TODO(teboring): Add it back.
-          // DEREF(memory, int64_t) = NUM2LL(value);
-          break;
-        case UPB_TYPE_UINT32:
-          // TODO(teboring): Add it back.
-          // DEREF(memory, uint32_t) = NUM2UINT(value);
-          break;
-        case UPB_TYPE_UINT64:
-          // TODO(teboring): Add it back.
-          // DEREF(memory, uint64_t) = NUM2ULL(value);
-          break;
-        default:
-          break;
-      }
-<<<<<<< HEAD
-      break;
-=======
+      // Same as above for string/bytes fields.
+      zval* value = CACHED_PTR_TO_ZVAL_PTR((CACHED_VALUE*)memory);
+      if (CACHED_PTR_TO_ZVAL_PTR(cache) != value) {
+        ZVAL_ZVAL(CACHED_PTR_TO_ZVAL_PTR(cache), value, 1, 0);
+      }
+      return;
+    }
+    default:
+      return;
+  }
+}
+
+void native_slot_get_by_array(upb_fieldtype_t type, const void* memory,
+                              CACHED_VALUE* cache TSRMLS_DC) {
+  switch (type) {
+    case UPB_TYPE_STRING:
+    case UPB_TYPE_BYTES: {
+#if PHP_MAJOR_VERSION < 7
+      zval* value = CACHED_PTR_TO_ZVAL_PTR((CACHED_VALUE*)memory);
+      if (EXPECTED(CACHED_PTR_TO_ZVAL_PTR(cache) != value)) {
+        PHP_PROTO_ZVAL_STRINGL(CACHED_PTR_TO_ZVAL_PTR(cache),
+                               Z_STRVAL_P(value), Z_STRLEN_P(value), 1);
+      }
+#else
+      ZVAL_NEW_STR(cache, zend_string_dup(*(zend_string**)memory, 0));
+#endif
+      return;
+    }
+    case UPB_TYPE_MESSAGE: {
+#if PHP_MAJOR_VERSION < 7
+      zval* value = CACHED_PTR_TO_ZVAL_PTR((CACHED_VALUE*)memory);
+      if (EXPECTED(CACHED_PTR_TO_ZVAL_PTR(cache) != value)) {
+        ZVAL_ZVAL(CACHED_PTR_TO_ZVAL_PTR(cache), value, 1, 0);
+      }
+#else
+      ZVAL_COPY(CACHED_PTR_TO_ZVAL_PTR(cache), memory);
+#endif
+      return;
+    }
+    default:
+      native_slot_get(type, memory, cache TSRMLS_CC);
+  }
+}
+
+void native_slot_get_by_map_key(upb_fieldtype_t type, const void* memory,
+                                int length, CACHED_VALUE* cache TSRMLS_DC) {
+  switch (type) {
+    case UPB_TYPE_STRING:
+    case UPB_TYPE_BYTES: {
+      PHP_PROTO_ZVAL_STRINGL(CACHED_PTR_TO_ZVAL_PTR(cache), memory, length, 1);
+      return;
+    }
+    default:
+      native_slot_get(type, memory, cache TSRMLS_CC);
+  }
+}
+
+void native_slot_get_by_map_value(upb_fieldtype_t type, const void* memory,
+                              CACHED_VALUE* cache TSRMLS_DC) {
+  switch (type) {
+    case UPB_TYPE_MESSAGE: {
+#if PHP_MAJOR_VERSION < 7
+      zval* value = CACHED_PTR_TO_ZVAL_PTR((CACHED_VALUE*)memory);
+      if (EXPECTED(CACHED_PTR_TO_ZVAL_PTR(cache) != value)) {
+        ZVAL_ZVAL(CACHED_PTR_TO_ZVAL_PTR(cache), value, 1, 0);
+      }
 #else
       GC_ADDREF(*(zend_object**)memory);
       ZVAL_OBJ(cache, *(zend_object**)memory);
 #endif
       return;
     }
->>>>>>> 1ee15bae
     default:
-      break;
-  }
-
-  if (case_memory != NULL) {
-    *case_memory = case_number;
+      native_slot_get_by_array(type, memory, cache TSRMLS_CC);
+  }
+}
+
+void native_slot_get_default(upb_fieldtype_t type,
+                             CACHED_VALUE* cache TSRMLS_DC) {
+  switch (type) {
+#define CASE(upb_type, php_type)                       \
+  case UPB_TYPE_##upb_type:                            \
+    PHP_PROTO_SEPARATE_ZVAL_IF_NOT_REF(cache);         \
+    ZVAL_##php_type(CACHED_PTR_TO_ZVAL_PTR(cache), 0); \
+    return;
+
+    CASE(FLOAT, DOUBLE)
+    CASE(DOUBLE, DOUBLE)
+    CASE(BOOL, BOOL)
+    CASE(INT32, LONG)
+    CASE(UINT32, LONG)
+    CASE(ENUM, LONG)
+
+#undef CASE
+
+#if SIZEOF_LONG == 4
+#define CASE(upb_type)                                            \
+  case UPB_TYPE_##upb_type: {                                     \
+    PHP_PROTO_SEPARATE_ZVAL_IF_NOT_REF(cache);                    \
+    PHP_PROTO_ZVAL_STRING(CACHED_PTR_TO_ZVAL_PTR(cache), "0", 1); \
+    return;                                                       \
+  }
+#else
+#define CASE(upb_type)                           \
+  case UPB_TYPE_##upb_type: {                    \
+    PHP_PROTO_SEPARATE_ZVAL_IF_NOT_REF(cache);   \
+    ZVAL_LONG(CACHED_PTR_TO_ZVAL_PTR(cache), 0); \
+    return;                                      \
+  }
+#endif
+CASE(UINT64)
+CASE(INT64)
+#undef CASE
+
+    case UPB_TYPE_STRING:
+    case UPB_TYPE_BYTES: {
+      PHP_PROTO_SEPARATE_ZVAL_IF_NOT_REF(cache);
+      PHP_PROTO_ZVAL_STRINGL(CACHED_PTR_TO_ZVAL_PTR(cache), "", 0, 1);
+      break;
+    }
+    case UPB_TYPE_MESSAGE: {
+      PHP_PROTO_SEPARATE_ZVAL_IF_NOT_REF(cache);
+      ZVAL_NULL(CACHED_PTR_TO_ZVAL_PTR(cache));
+      return;
+    }
+    default:
+      return;
   }
 }
 
@@ -402,6 +527,42 @@
   return tryget_map_entry_msgdef(field) != NULL;
 }
 
+const upb_fielddef* map_field_key(const upb_fielddef* field) {
+  const upb_msgdef* subdef = map_entry_msgdef(field);
+  return map_entry_key(subdef);
+}
+
+const upb_fielddef* map_field_value(const upb_fielddef* field) {
+  const upb_msgdef* subdef = map_entry_msgdef(field);
+  return map_entry_value(subdef);
+}
+
+const upb_fielddef* map_entry_key(const upb_msgdef* msgdef) {
+  const upb_fielddef* key_field = upb_msgdef_itof(msgdef, MAP_KEY_FIELD);
+  assert(key_field != NULL);
+  return key_field;
+}
+
+const upb_fielddef* map_entry_value(const upb_msgdef* msgdef) {
+  const upb_fielddef* value_field = upb_msgdef_itof(msgdef, MAP_VALUE_FIELD);
+  assert(value_field != NULL);
+  return value_field;
+}
+
+const zend_class_entry* field_type_class(
+    const upb_fielddef* field PHP_PROTO_TSRMLS_DC) {
+  if (upb_fielddef_type(field) == UPB_TYPE_MESSAGE) {
+    Descriptor* desc = UNBOX_HASHTABLE_VALUE(
+        Descriptor, get_def_obj(upb_fielddef_subdef(field)));
+    return desc->klass;
+  } else if (upb_fielddef_type(field) == UPB_TYPE_ENUM) {
+    EnumDescriptor* desc = UNBOX_HASHTABLE_VALUE(
+        EnumDescriptor, get_def_obj(upb_fielddef_subdef(field)));
+    return desc->klass;
+  }
+  return NULL;
+}
+
 // -----------------------------------------------------------------------------
 // Memory layout management.
 // -----------------------------------------------------------------------------
@@ -409,6 +570,22 @@
 static size_t align_up_to(size_t offset, size_t granularity) {
   // Granularity must be a power of two.
   return (offset + granularity - 1) & ~(granularity - 1);
+}
+
+static uint32_t* slot_oneof_case(MessageLayout* layout, const void* storage,
+                                 const upb_fielddef* field) {
+  return (uint32_t*)(((uint8_t*)storage) +
+                     layout->fields[upb_fielddef_index(field)].case_offset);
+}
+
+static int slot_property_cache(MessageLayout* layout, const void* storage,
+                               const upb_fielddef* field) {
+  return layout->fields[upb_fielddef_index(field)].cache_index;
+}
+
+void* slot_memory(MessageLayout* layout, const void* storage,
+                         const upb_fielddef* field) {
+  return ((uint8_t*)storage) + layout->fields[upb_fielddef_index(field)].offset;
 }
 
 MessageLayout* create_layout(const upb_msgdef* msgdef) {
@@ -417,7 +594,13 @@
   upb_msg_field_iter it;
   upb_msg_oneof_iter oit;
   size_t off = 0;
-
+  int i = 0;
+
+  // Reserve space for unknown fields.
+  off += sizeof(void*);
+
+  TSRMLS_FETCH();
+  Descriptor* desc = UNBOX_HASHTABLE_VALUE(Descriptor, get_def_obj(msgdef));
   layout->fields = ALLOC_N(MessageField, nfields);
 
   for (upb_msg_field_begin(&it, msgdef); !upb_msg_field_done(&it);
@@ -443,6 +626,37 @@
     layout->fields[upb_fielddef_index(field)].offset = off;
     layout->fields[upb_fielddef_index(field)].case_offset =
         MESSAGE_FIELD_NO_CASE;
+
+    const char* fieldname = upb_fielddef_name(field);
+
+#if PHP_MAJOR_VERSION < 7 || (PHP_MAJOR_VERSION == 7 && PHP_MINOR_VERSION == 0)
+    zend_class_entry* old_scope = EG(scope);
+    EG(scope) = desc->klass;
+#else
+    zend_class_entry* old_scope = EG(fake_scope);
+    EG(fake_scope) = desc->klass;
+#endif
+
+#if PHP_MAJOR_VERSION < 7
+    zval member;
+    ZVAL_STRINGL(&member, fieldname, strlen(fieldname), 0);
+    zend_property_info* property_info =
+        zend_get_property_info(desc->klass, &member, true TSRMLS_CC);
+#else
+    zend_string* member = zend_string_init(fieldname, strlen(fieldname), 1);
+    zend_property_info* property_info =
+        zend_get_property_info(desc->klass, member, true);
+    zend_string_release(member);
+#endif
+
+#if PHP_MAJOR_VERSION < 7 || (PHP_MAJOR_VERSION == 7 && PHP_MINOR_VERSION == 0)
+    EG(scope) = old_scope;
+#else
+    EG(fake_scope) = old_scope;
+#endif
+
+    layout->fields[upb_fielddef_index(field)].cache_index =
+        property_info->offset;
     off += field_size;
   }
 
@@ -470,15 +684,46 @@
     // Align the offset .
     off = align_up_to( off, field_size);
     // Assign all fields in the oneof this same offset.
+    const char* oneofname = upb_oneofdef_name(oneof);
     for (upb_oneof_begin(&fit, oneof); !upb_oneof_done(&fit);
          upb_oneof_next(&fit)) {
       const upb_fielddef* field = upb_oneof_iter_field(&fit);
       layout->fields[upb_fielddef_index(field)].offset = off;
-    }
+
+#if PHP_MAJOR_VERSION < 7 || (PHP_MAJOR_VERSION == 7 && PHP_MINOR_VERSION == 0)
+      zend_class_entry* old_scope = EG(scope);
+      EG(scope) = desc->klass;
+#else
+      zend_class_entry* old_scope = EG(fake_scope);
+      EG(fake_scope) = desc->klass;
+#endif
+
+#if PHP_MAJOR_VERSION < 7
+      zval member;
+      ZVAL_STRINGL(&member, oneofname, strlen(oneofname), 0);
+      zend_property_info* property_info =
+          zend_get_property_info(desc->klass, &member, true TSRMLS_CC);
+#else
+      zend_string* member = zend_string_init(oneofname, strlen(oneofname), 1);
+      zend_property_info* property_info =
+          zend_get_property_info(desc->klass, member, true);
+      zend_string_release(member);
+#endif
+
+#if PHP_MAJOR_VERSION < 7 || (PHP_MAJOR_VERSION == 7 && PHP_MINOR_VERSION == 0)
+      EG(scope) = old_scope;
+#else
+      EG(fake_scope) = old_scope;
+#endif
+
+      layout->fields[upb_fielddef_index(field)].cache_index =
+          property_info->offset;
+    }
+    i++;
     off += field_size;
   }
 
-  // Now the case fields.
+  // Now the case offset.
   for (upb_msg_oneof_begin(&oit, msgdef); !upb_msg_oneof_done(&oit);
        upb_msg_oneof_next(&oit)) {
     const upb_oneofdef* oneof = upb_msg_iter_oneof(&oit);
@@ -510,151 +755,403 @@
   FREE(layout);
 }
 
-// TODO(teboring): Add it back.
-// VALUE field_type_class(const upb_fielddef* field) {
-//   VALUE type_class = Qnil;
-//   if (upb_fielddef_type(field) == UPB_TYPE_MESSAGE) {
-//     VALUE submsgdesc = get_def_obj(upb_fielddef_subdef(field));
-//     type_class = Descriptor_msgclass(submsgdesc);
-//   } else if (upb_fielddef_type(field) == UPB_TYPE_ENUM) {
-//     VALUE subenumdesc = get_def_obj(upb_fielddef_subdef(field));
-//     type_class = EnumDescriptor_enummodule(subenumdesc);
-//   }
-//   return type_class;
-// }
-
-static void* slot_memory(MessageLayout* layout, const void* storage,
-                         const upb_fielddef* field) {
-  return ((uint8_t*)storage) + layout->fields[upb_fielddef_index(field)].offset;
-}
-
-static uint32_t* slot_oneof_case(MessageLayout* layout, const void* storage,
-                                 const upb_fielddef* field) {
-  return (uint32_t*)(((uint8_t*)storage) +
-                     layout->fields[upb_fielddef_index(field)].case_offset);
-}
-
-void layout_set(MessageLayout* layout, void* storage, const upb_fielddef* field,
-                zval* val) {
-  void* memory = slot_memory(layout, storage, field);
-  uint32_t* oneof_case = slot_oneof_case(layout, storage, field);
-
-  if (upb_fielddef_containingoneof(field)) {
-    if (Z_TYPE_P(val) == IS_NULL) {
-      // Assigning nil to a oneof field clears the oneof completely.
-      *oneof_case = ONEOF_CASE_NONE;
-      memset(memory, 0, NATIVE_SLOT_MAX_SIZE);
-    } else {
-      // The transition between field types for a single oneof (union) slot is
-      // somewhat complex because we need to ensure that a GC triggered at any
-      // point by a call into the Ruby VM sees a valid state for this field and
-      // does not either go off into the weeds (following what it thinks is a
-      // VALUE but is actually a different field type) or miss an object (seeing
-      // what it thinks is a primitive field but is actually a VALUE for the new
-      // field type).
-      //
-      // In order for the transition to be safe, the oneof case slot must be in
-      // sync with the value slot whenever the Ruby VM has been called. Thus, we
-      // use native_slot_set_value_and_case(), which ensures that both the value
-      // and case number are altered atomically (w.r.t. the Ruby VM).
-      native_slot_set_value_and_case(upb_fielddef_type(field),
-                                     /*field_type_class(field),*/ memory, val,
-                                     oneof_case, upb_fielddef_number(field));
-    }
-  } else if (is_map_field(field)) {
-    // TODO(teboring): Add it back.
-    // check_map_field_type(val, field);
-    // DEREF(memory, zval*) = val;
-  } else if (upb_fielddef_label(field) == UPB_LABEL_REPEATED) {
-    // TODO(teboring): Add it back.
-    // check_repeated_field_type(val, field);
-    // DEREF(memory, zval*) = val;
-  } else {
-    native_slot_set(upb_fielddef_type(field), /*field_type_class(field),*/ memory,
-                    val);
-  }
-}
-
-void layout_init(MessageLayout* layout, void* storage) {
+void layout_init(MessageLayout* layout, void* storage,
+                 zend_object* object PHP_PROTO_TSRMLS_DC) {
+  int i;
   upb_msg_field_iter it;
-  for (upb_msg_field_begin(&it, layout->msgdef); !upb_msg_field_done(&it);
-       upb_msg_field_next(&it)) {
+
+  // Init unknown fields
+  memset(storage, 0, sizeof(void*));
+
+  for (upb_msg_field_begin(&it, layout->msgdef), i = 0; !upb_msg_field_done(&it);
+       upb_msg_field_next(&it), i++) {
     const upb_fielddef* field = upb_msg_iter_field(&it);
     void* memory = slot_memory(layout, storage, field);
     uint32_t* oneof_case = slot_oneof_case(layout, storage, field);
+    int cache_index = slot_property_cache(layout, storage, field);
+    CACHED_VALUE* property_ptr = OBJ_PROP(object, cache_index);
 
     if (upb_fielddef_containingoneof(field)) {
-      // TODO(teboring): Add it back.
-      // memset(memory, 0, NATIVE_SLOT_MAX_SIZE);
-      // *oneof_case = ONEOF_CASE_NONE;
+      memset(memory, 0, NATIVE_SLOT_MAX_SIZE);
+      *oneof_case = ONEOF_CASE_NONE;
     } else if (is_map_field(field)) {
-      // TODO(teboring): Add it back.
-      // VALUE map = Qnil;
-
-      // const upb_fielddef* key_field = map_field_key(field);
-      // const upb_fielddef* value_field = map_field_value(field);
-      // VALUE type_class = field_type_class(value_field);
-
-      // if (type_class != Qnil) {
-      //   VALUE args[3] = {
-      //       fieldtype_to_php(upb_fielddef_type(key_field)),
-      //       fieldtype_to_php(upb_fielddef_type(value_field)), type_class,
-      //   };
-      //   map = php_class_new_instance(3, args, cMap);
-      // } else {
-      //   VALUE args[2] = {
-      //       fieldtype_to_php(upb_fielddef_type(key_field)),
-      //       fieldtype_to_php(upb_fielddef_type(value_field)),
-      //   };
-      //   map = php_class_new_instance(2, args, cMap);
-      // }
-
-      // DEREF(memory, VALUE) = map;
+      zval_ptr_dtor(property_ptr);
+#if PHP_MAJOR_VERSION < 7
+      MAKE_STD_ZVAL(*property_ptr);
+#endif
+      map_field_create_with_field(map_field_type, field,
+                                  property_ptr PHP_PROTO_TSRMLS_CC);
+      DEREF(memory, CACHED_VALUE*) = property_ptr;
     } else if (upb_fielddef_label(field) == UPB_LABEL_REPEATED) {
-      // TODO(teboring): Add it back.
-      // VALUE ary = Qnil;
-
-      // VALUE type_class = field_type_class(field);
-
-      // if (type_class != Qnil) {
-      //   VALUE args[2] = {
-      //       fieldtype_to_php(upb_fielddef_type(field)), type_class,
-      //   };
-      //   ary = php_class_new_instance(2, args, cRepeatedField);
-      // } else {
-      //   VALUE args[1] = {fieldtype_to_php(upb_fielddef_type(field))};
-      //   ary = php_class_new_instance(1, args, cRepeatedField);
-      // }
-
-      // DEREF(memory, VALUE) = ary;
+      zval_ptr_dtor(property_ptr);
+#if PHP_MAJOR_VERSION < 7
+      MAKE_STD_ZVAL(*property_ptr);
+#endif
+      repeated_field_create_with_field(repeated_field_type, field,
+                                       property_ptr PHP_PROTO_TSRMLS_CC);
+      DEREF(memory, CACHED_VALUE*) = property_ptr;
     } else {
-      native_slot_init(upb_fielddef_type(field), memory);
-    }
-  }
+      native_slot_init(upb_fielddef_type(field), memory, property_ptr);
+    }
+  }
+}
+
+// For non-singular fields, the related memory needs to point to the actual
+// zval in properties table first.
+static void* value_memory(const upb_fielddef* field, void* memory) {
+  switch (upb_fielddef_type(field)) {
+    case UPB_TYPE_STRING:
+    case UPB_TYPE_BYTES:
+    case UPB_TYPE_MESSAGE:
+      memory = DEREF(memory, CACHED_VALUE*);
+      break;
+    default:
+      // No operation
+      break;
+  }
+  return memory;
 }
 
 zval* layout_get(MessageLayout* layout, const void* storage,
-                 const upb_fielddef* field TSRMLS_DC) {
+                 const upb_fielddef* field, CACHED_VALUE* cache TSRMLS_DC) {
   void* memory = slot_memory(layout, storage, field);
   uint32_t* oneof_case = slot_oneof_case(layout, storage, field);
 
   if (upb_fielddef_containingoneof(field)) {
     if (*oneof_case != upb_fielddef_number(field)) {
-      return NULL;
-      // TODO(teboring): Add it back.
-      // return Qnil;
-    }
-      return NULL;
-    // TODO(teboring): Add it back.
-    // return native_slot_get(upb_fielddef_type(field), field_type_class(field),
-    //                        memory);
+      native_slot_get_default(upb_fielddef_type(field), cache TSRMLS_CC);
+    } else {
+      native_slot_get(upb_fielddef_type(field), value_memory(field, memory),
+                      cache TSRMLS_CC);
+    }
+    return CACHED_PTR_TO_ZVAL_PTR(cache);
   } else if (upb_fielddef_label(field) == UPB_LABEL_REPEATED) {
-      return NULL;
-    // TODO(teboring): Add it back.
-    // return *((VALUE*)memory);
+    return CACHED_PTR_TO_ZVAL_PTR(cache);
   } else {
-    return native_slot_get(
-        upb_fielddef_type(field), /*field_type_class(field), */
-        memory TSRMLS_CC);
-  }
+    native_slot_get(upb_fielddef_type(field), value_memory(field, memory),
+                    cache TSRMLS_CC);
+    return CACHED_PTR_TO_ZVAL_PTR(cache);
+  }
+}
+
+void layout_set(MessageLayout* layout, MessageHeader* header,
+                const upb_fielddef* field, zval* val TSRMLS_DC) {
+  void* storage = message_data(header);
+  void* memory = slot_memory(layout, storage, field);
+  uint32_t* oneof_case = slot_oneof_case(layout, storage, field);
+
+  if (upb_fielddef_containingoneof(field)) {
+    upb_fieldtype_t type = upb_fielddef_type(field);
+    zend_class_entry *ce = NULL;
+
+    // For non-singular fields, the related memory needs to point to the actual
+    // zval in properties table first.
+    switch (type) {
+      case UPB_TYPE_MESSAGE: {
+        const upb_msgdef* msg = upb_fielddef_msgsubdef(field);
+        Descriptor* desc = UNBOX_HASHTABLE_VALUE(Descriptor, get_def_obj(msg));
+        ce = desc->klass;
+        // Intentionally fall through.
+      }
+      case UPB_TYPE_STRING:
+      case UPB_TYPE_BYTES: {
+        int property_cache_index =
+            header->descriptor->layout->fields[upb_fielddef_index(field)]
+                .cache_index;
+        DEREF(memory, CACHED_VALUE*) =
+            OBJ_PROP(&header->std, property_cache_index);
+        memory = DEREF(memory, CACHED_VALUE*);
+        break;
+      }
+      default:
+        break;
+    }
+
+    native_slot_set(type, ce, memory, val TSRMLS_CC);
+    *oneof_case = upb_fielddef_number(field);
+  } else if (upb_fielddef_label(field) == UPB_LABEL_REPEATED) {
+    // Works for both repeated and map fields
+    memory = DEREF(memory, void**);
+    zval* property_ptr = CACHED_PTR_TO_ZVAL_PTR((CACHED_VALUE*)memory);
+
+    if (EXPECTED(property_ptr != val)) {
+      zend_class_entry *subce = NULL;
+      zval converted_value;
+
+      if (upb_fielddef_ismap(field)) {
+        const upb_msgdef* mapmsg = upb_fielddef_msgsubdef(field);
+        const upb_fielddef* keyfield = upb_msgdef_ntof(mapmsg, "key", 3);
+        const upb_fielddef* valuefield = upb_msgdef_ntof(mapmsg, "value", 5);
+        if (upb_fielddef_descriptortype(valuefield) ==
+            UPB_DESCRIPTOR_TYPE_MESSAGE) {
+          const upb_msgdef* submsg = upb_fielddef_msgsubdef(valuefield);
+          Descriptor* subdesc =
+              UNBOX_HASHTABLE_VALUE(Descriptor, get_def_obj(submsg));
+          subce = subdesc->klass;
+        }
+        check_map_field(subce, upb_fielddef_descriptortype(keyfield),
+                        upb_fielddef_descriptortype(valuefield), val,
+                        &converted_value);
+      } else {
+        if (upb_fielddef_type(field) == UPB_TYPE_MESSAGE) {
+          const upb_msgdef* submsg = upb_fielddef_msgsubdef(field);
+          Descriptor* subdesc =
+              UNBOX_HASHTABLE_VALUE(Descriptor, get_def_obj(submsg));
+          subce = subdesc->klass;
+        }
+
+        check_repeated_field(subce, upb_fielddef_descriptortype(field), val,
+                             &converted_value);
+      }
+#if PHP_MAJOR_VERSION < 7
+      REPLACE_ZVAL_VALUE((zval**)memory, &converted_value, 1);
+#else
+      php_proto_zval_ptr_dtor(property_ptr);
+      ZVAL_ZVAL(property_ptr, &converted_value, 1, 0);
+#endif
+      zval_dtor(&converted_value);
+    }
+  } else {
+    upb_fieldtype_t type = upb_fielddef_type(field);
+    zend_class_entry *ce = NULL;
+    if (type == UPB_TYPE_MESSAGE) {
+      const upb_msgdef* msg = upb_fielddef_msgsubdef(field);
+      Descriptor* desc = UNBOX_HASHTABLE_VALUE(Descriptor, get_def_obj(msg));
+      ce = desc->klass;
+    }
+    native_slot_set(type, ce, value_memory(field, memory), val TSRMLS_CC);
+  }
+}
+
+static void native_slot_merge(const upb_fielddef* field, const void* from_memory,
+                         void* to_memory PHP_PROTO_TSRMLS_DC) {
+  upb_fieldtype_t type = upb_fielddef_type(field);
+  zend_class_entry* ce = NULL;
+  if (!native_slot_is_default(type, from_memory)) {
+    switch (type) {
+#define CASE_TYPE(upb_type, c_type)                        \
+  case UPB_TYPE_##upb_type: {                              \
+    DEREF(to_memory, c_type) = DEREF(from_memory, c_type); \
+    break;                                                 \
+  }
+      CASE_TYPE(INT32, int32_t)
+      CASE_TYPE(UINT32, uint32_t)
+      CASE_TYPE(ENUM, int32_t)
+      CASE_TYPE(INT64, int64_t)
+      CASE_TYPE(UINT64, uint64_t)
+      CASE_TYPE(FLOAT, float)
+      CASE_TYPE(DOUBLE, double)
+      CASE_TYPE(BOOL, int8_t)
+
+#undef CASE_TYPE
+      case UPB_TYPE_STRING:
+      case UPB_TYPE_BYTES:
+        native_slot_set(type, NULL, value_memory(field, to_memory),
+                        CACHED_PTR_TO_ZVAL_PTR(DEREF(
+                            from_memory, CACHED_VALUE*)) PHP_PROTO_TSRMLS_CC);
+        break;
+      case UPB_TYPE_MESSAGE: {
+        const upb_msgdef* msg = upb_fielddef_msgsubdef(field);
+        Descriptor* desc = UNBOX_HASHTABLE_VALUE(Descriptor, get_def_obj(msg));
+        ce = desc->klass;
+        if (native_slot_is_default(type, to_memory)) {
+#if PHP_MAJOR_VERSION < 7
+          SEPARATE_ZVAL_IF_NOT_REF((zval**)value_memory(field, to_memory));
+#endif
+          CREATE_OBJ_ON_ALLOCATED_ZVAL_PTR(
+              CACHED_PTR_TO_ZVAL_PTR(DEREF(to_memory, CACHED_VALUE*)), ce);
+          MessageHeader* submsg =
+              UNBOX(MessageHeader,
+                    CACHED_PTR_TO_ZVAL_PTR(DEREF(to_memory, CACHED_VALUE*)));
+          custom_data_init(ce, submsg PHP_PROTO_TSRMLS_CC);
+        }
+
+        MessageHeader* sub_from =
+            UNBOX(MessageHeader,
+                  CACHED_PTR_TO_ZVAL_PTR(DEREF(from_memory, CACHED_VALUE*)));
+        MessageHeader* sub_to =
+            UNBOX(MessageHeader,
+                  CACHED_PTR_TO_ZVAL_PTR(DEREF(to_memory, CACHED_VALUE*)));
+
+        layout_merge(desc->layout, sub_from, sub_to PHP_PROTO_TSRMLS_CC);
+        break;
+      }
+    }
+  }
+}
+
+static void native_slot_merge_by_array(const upb_fielddef* field, const void* from_memory,
+                         void* to_memory PHP_PROTO_TSRMLS_DC) {
+  upb_fieldtype_t type = upb_fielddef_type(field);
+  switch (type) {
+    case UPB_TYPE_STRING:
+    case UPB_TYPE_BYTES: {
+#if PHP_MAJOR_VERSION < 7
+      MAKE_STD_ZVAL(DEREF(to_memory, zval*));
+      PHP_PROTO_ZVAL_STRINGL(DEREF(to_memory, zval*),
+                             Z_STRVAL_P(*(zval**)from_memory),
+                             Z_STRLEN_P(*(zval**)from_memory), 1);
+#else
+      DEREF(to_memory, zend_string*) =
+          zend_string_dup(*(zend_string**)from_memory, 0);
+#endif
+      break;
+    }
+    case UPB_TYPE_MESSAGE: {
+      const upb_msgdef* msg = upb_fielddef_msgsubdef(field);
+      Descriptor* desc = UNBOX_HASHTABLE_VALUE(Descriptor, get_def_obj(msg));
+      zend_class_entry* ce = desc->klass;
+#if PHP_MAJOR_VERSION < 7
+      MAKE_STD_ZVAL(DEREF(to_memory, zval*));
+      CREATE_OBJ_ON_ALLOCATED_ZVAL_PTR(DEREF(to_memory, zval*), ce);
+#else
+      DEREF(to_memory, zend_object*) = ce->create_object(ce TSRMLS_CC);
+#endif
+      MessageHeader* sub_from = UNBOX_HASHTABLE_VALUE(
+          MessageHeader, DEREF(from_memory, PHP_PROTO_HASHTABLE_VALUE));
+      MessageHeader* sub_to = UNBOX_HASHTABLE_VALUE(
+          MessageHeader, DEREF(to_memory, PHP_PROTO_HASHTABLE_VALUE));
+      custom_data_init(ce, sub_to PHP_PROTO_TSRMLS_CC);
+
+      layout_merge(desc->layout, sub_from, sub_to PHP_PROTO_TSRMLS_CC);
+      break;
+    }
+    default:
+      native_slot_merge(field, from_memory, to_memory PHP_PROTO_TSRMLS_CC);
+      break;
+  }
+}
+
+void layout_merge(MessageLayout* layout, MessageHeader* from,
+                  MessageHeader* to PHP_PROTO_TSRMLS_DC) {
+  int i, j;
+  upb_msg_field_iter it;
+
+  for (upb_msg_field_begin(&it, layout->msgdef), i = 0; !upb_msg_field_done(&it);
+       upb_msg_field_next(&it), i++) {
+    const upb_fielddef* field = upb_msg_iter_field(&it);
+
+    void* to_memory = slot_memory(layout, message_data(to), field);
+    void* from_memory = slot_memory(layout, message_data(from), field);
+
+    if (upb_fielddef_containingoneof(field)) {
+      uint32_t oneof_case_offset =
+          layout->fields[upb_fielddef_index(field)].case_offset;
+      // For a oneof, check that this field is actually present -- skip all the
+      // below if not.
+      if (DEREF((message_data(from) + oneof_case_offset), uint32_t) !=
+          upb_fielddef_number(field)) {
+        continue;
+      }
+      uint32_t* from_oneof_case = slot_oneof_case(layout, message_data(from), field);
+      uint32_t* to_oneof_case = slot_oneof_case(layout, message_data(to), field);
+
+      // For non-singular fields, the related memory needs to point to the
+      // actual zval in properties table first.
+      switch (upb_fielddef_type(field)) {
+        case UPB_TYPE_MESSAGE:
+        case UPB_TYPE_STRING:
+        case UPB_TYPE_BYTES: {
+          int property_cache_index =
+              layout->fields[upb_fielddef_index(field)].cache_index;
+          DEREF(to_memory, CACHED_VALUE*) =
+              OBJ_PROP(&to->std, property_cache_index);
+          break;
+        }
+        default:
+          break;
+      }
+
+      *to_oneof_case = *from_oneof_case;
+
+      // Otherwise, fall through to the appropriate singular-field handler
+      // below.
+    }
+
+    if (is_map_field(field)) {
+      int size, key_length, value_length;
+      MapIter map_it;
+
+      zval* to_map_php =
+          CACHED_PTR_TO_ZVAL_PTR(DEREF(to_memory, CACHED_VALUE*));
+      zval* from_map_php =
+          CACHED_PTR_TO_ZVAL_PTR(DEREF(from_memory, CACHED_VALUE*));
+      Map* to_map = UNBOX(Map, to_map_php);
+      Map* from_map = UNBOX(Map, from_map_php);
+
+      size = upb_strtable_count(&from_map->table);
+      if (size == 0) continue;
+
+      const upb_msgdef *mapentry_def = upb_fielddef_msgsubdef(field);
+      const upb_fielddef *value_field = upb_msgdef_itof(mapentry_def, 2);
+
+      for (map_begin(from_map_php, &map_it TSRMLS_CC); !map_done(&map_it);
+           map_next(&map_it)) {
+        const char* key = map_iter_key(&map_it, &key_length);
+        upb_value from_value = map_iter_value(&map_it, &value_length);
+        upb_value to_value;
+        void* from_mem = upb_value_memory(&from_value);
+        void* to_mem = upb_value_memory(&to_value);
+        memset(to_mem, 0, native_slot_size(to_map->value_type));
+
+        native_slot_merge_by_array(value_field, from_mem,
+                                   to_mem PHP_PROTO_TSRMLS_CC);
+
+        map_index_set(to_map, key, key_length, to_value);
+      }
+
+    } else if (upb_fielddef_label(field) == UPB_LABEL_REPEATED) {
+      zval* to_array_php = CACHED_PTR_TO_ZVAL_PTR(DEREF(to_memory, CACHED_VALUE*));
+      zval* from_array_php = CACHED_PTR_TO_ZVAL_PTR(DEREF(from_memory, CACHED_VALUE*));
+      RepeatedField* to_array = UNBOX(RepeatedField, to_array_php);
+      RepeatedField* from_array = UNBOX(RepeatedField, from_array_php);
+
+      int size = zend_hash_num_elements(PHP_PROTO_HASH_OF(from_array->array));
+      if (size > 0) {
+        for (j = 0; j < size; j++) {
+          void* from_memory = NULL;
+          void* to_memory =
+              ALLOC_N(char, native_slot_size(upb_fielddef_type(field)));
+          memset(to_memory, 0, native_slot_size(upb_fielddef_type(field)));
+
+          if (to_array->type == UPB_TYPE_MESSAGE) {
+            php_proto_zend_hash_index_find_zval(
+                PHP_PROTO_HASH_OF(from_array->array), j, (void**)&from_memory);
+#if PHP_MAJOR_VERSION >= 7
+            from_memory = &Z_OBJ_P((zval*)from_memory);
+#endif
+          } else {
+            php_proto_zend_hash_index_find_mem(
+                PHP_PROTO_HASH_OF(from_array->array), j, (void**)&from_memory);
+          }
+
+          native_slot_merge_by_array(field, from_memory,
+                                     to_memory PHP_PROTO_TSRMLS_CC);
+          repeated_field_push_native(to_array, to_memory);
+          FREE(to_memory);
+        }
+      }
+    } else {
+      native_slot_merge(field, from_memory, to_memory PHP_PROTO_TSRMLS_CC);
+    }
+  }
+}
+
+const char* layout_get_oneof_case(MessageLayout* layout, const void* storage,
+                                  const upb_oneofdef* oneof TSRMLS_DC) {
+  upb_oneof_iter i;
+  const upb_fielddef* first_field;
+
+  // Oneof is guaranteed to have at least one field. Get the first field.
+  for(upb_oneof_begin(&i, oneof); !upb_oneof_done(&i); upb_oneof_next(&i)) {
+    first_field = upb_oneof_iter_field(&i);
+    break;
+  }
+
+  uint32_t* oneof_case = slot_oneof_case(layout, storage, first_field);
+  if (*oneof_case == 0) {
+    return "";
+  }
+  const upb_fielddef* field = upb_oneofdef_itof(oneof, *oneof_case);
+  return upb_fielddef_name(field);
 }
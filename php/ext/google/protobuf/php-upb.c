/* Amalgamated source file */
#include "php-upb.h"
/*
* This is where we define macros used across upb.
*
* All of these macros are undef'd in port_undef.inc to avoid leaking them to
* users.
*
* The correct usage is:
*
*   #include "upb/foobar.h"
*   #include "upb/baz.h"
*
*   // MUST be last included header.
*   #include "upb/port_def.inc"
*
*   // Code for this file.
*   // <...>
*
*   // Can be omitted for .c files, required for .h.
*   #include "upb/port_undef.inc"
*
* This file is private and must not be included by users!
*/

#if !(__STDC_VERSION__ >= 199901L || __cplusplus >= 201103L)
#error upb requires C99 or C++11
#endif

#if (defined(_MSC_VER) && _MSC_VER < 1900)
#error upb requires MSVC >= 2015.
#endif

#include <stdint.h>
#include <stddef.h>

#if UINTPTR_MAX == 0xffffffff
#define UPB_SIZE(size32, size64) size32
#else
#define UPB_SIZE(size32, size64) size64
#endif

/* If we always read/write as a consistent type to each address, this shouldn't
 * violate aliasing.
 */
#define UPB_PTR_AT(msg, ofs, type) ((type*)((char*)(msg) + (ofs)))

#define UPB_READ_ONEOF(msg, fieldtype, offset, case_offset, case_val, default) \
  *UPB_PTR_AT(msg, case_offset, int) == case_val                              \
      ? *UPB_PTR_AT(msg, offset, fieldtype)                                   \
      : default

#define UPB_WRITE_ONEOF(msg, fieldtype, offset, value, case_offset, case_val) \
  *UPB_PTR_AT(msg, case_offset, int) = case_val;                             \
  *UPB_PTR_AT(msg, offset, fieldtype) = value;

#define UPB_MAPTYPE_STRING 0

/* UPB_INLINE: inline if possible, emit standalone code if required. */
#ifdef __cplusplus
#define UPB_INLINE inline
#elif defined (__GNUC__) || defined(__clang__)
#define UPB_INLINE static __inline__
#else
#define UPB_INLINE static
#endif

#define UPB_ALIGN_UP(size, align) (((size) + (align) - 1) / (align) * (align))
#define UPB_ALIGN_DOWN(size, align) ((size) / (align) * (align))
#define UPB_ALIGN_MALLOC(size) UPB_ALIGN_UP(size, 16)
#define UPB_ALIGN_OF(type) offsetof (struct { char c; type member; }, member)

/* Hints to the compiler about likely/unlikely branches. */
#if defined (__GNUC__) || defined(__clang__)
#define UPB_LIKELY(x) __builtin_expect((x),1)
#define UPB_UNLIKELY(x) __builtin_expect((x),0)
#else
#define UPB_LIKELY(x) (x)
#define UPB_UNLIKELY(x) (x)
#endif

/* Macros for function attributes on compilers that support them. */
#ifdef __GNUC__
#define UPB_FORCEINLINE __inline__ __attribute__((always_inline))
#define UPB_NOINLINE __attribute__((noinline))
#define UPB_NORETURN __attribute__((__noreturn__))
#elif defined(_MSC_VER)
#define UPB_NOINLINE
#define UPB_FORCEINLINE
#define UPB_NORETURN __declspec(noreturn)
#else  /* !defined(__GNUC__) */
#define UPB_FORCEINLINE
#define UPB_NOINLINE
#define UPB_NORETURN
#endif

#define UPB_MAX(x, y) ((x) > (y) ? (x) : (y))
#define UPB_MIN(x, y) ((x) < (y) ? (x) : (y))

#define UPB_UNUSED(var) (void)var

/* UPB_ASSUME(): in release mode, we tell the compiler to assume this is true.
 */
#ifdef NDEBUG
#ifdef __GNUC__
#define UPB_ASSUME(expr) if (!(expr)) __builtin_unreachable()
#elif defined _MSC_VER
#define UPB_ASSUME(expr) if (!(expr)) __assume(0)
#else
#define UPB_ASSUME(expr) do {} while (false && (expr))
#endif
#else
#define UPB_ASSUME(expr) assert(expr)
#endif

/* UPB_ASSERT(): in release mode, we use the expression without letting it be
 * evaluated.  This prevents "unused variable" warnings. */
#ifdef NDEBUG
#define UPB_ASSERT(expr) do {} while (false && (expr))
#else
#define UPB_ASSERT(expr) assert(expr)
#endif

#if defined(__GNUC__) || defined(__clang__)
#define UPB_UNREACHABLE() do { assert(0); __builtin_unreachable(); } while(0)
#else
#define UPB_UNREACHABLE() do { assert(0); } while(0)
#endif

#if defined(__SANITIZE_ADDRESS__)
#define UPB_ASAN 1
#ifdef __cplusplus
extern "C" {
#endif
void __asan_poison_memory_region(void const volatile *addr, size_t size);
void __asan_unpoison_memory_region(void const volatile *addr, size_t size);
#ifdef __cplusplus
}  /* extern "C" */
#endif
#define UPB_POISON_MEMORY_REGION(addr, size) \
  __asan_poison_memory_region((addr), (size))
#define UPB_UNPOISON_MEMORY_REGION(addr, size) \
  __asan_unpoison_memory_region((addr), (size))
#else
#define UPB_ASAN 0
#define UPB_POISON_MEMORY_REGION(addr, size) \
  ((void)(addr), (void)(size))
#define UPB_UNPOISON_MEMORY_REGION(addr, size) \
  ((void)(addr), (void)(size))
#endif 


#if defined(__SANITIZE_ADDRESS__)
#define UPB_ASAN 1
#ifdef __cplusplus
extern "C" {
#endif
void __asan_poison_memory_region(void const volatile *addr, size_t size);
void __asan_unpoison_memory_region(void const volatile *addr, size_t size);
#ifdef __cplusplus
}  /* extern "C" */
#endif
#define UPB_POISON_MEMORY_REGION(addr, size) \
  __asan_poison_memory_region((addr), (size))
#define UPB_UNPOISON_MEMORY_REGION(addr, size) \
  __asan_unpoison_memory_region((addr), (size))
#else
#define UPB_ASAN 0
#define UPB_POISON_MEMORY_REGION(addr, size) \
  ((void)(addr), (void)(size))
#define UPB_UNPOISON_MEMORY_REGION(addr, size) \
  ((void)(addr), (void)(size))
#endif 


#include <setjmp.h>
#include <string.h>


/* Must be last. */

/* Maps descriptor type -> elem_size_lg2.  */
static const uint8_t desctype_to_elem_size_lg2[] = {
    -1,               /* invalid descriptor type */
    3,  /* DOUBLE */
    2,   /* FLOAT */
    3,   /* INT64 */
    3,  /* UINT64 */
    2,   /* INT32 */
    3,  /* FIXED64 */
    2,  /* FIXED32 */
    0,    /* BOOL */
    UPB_SIZE(3, 4),  /* STRING */
    UPB_SIZE(2, 3),  /* GROUP */
    UPB_SIZE(2, 3),  /* MESSAGE */
    UPB_SIZE(3, 4),  /* BYTES */
    2,  /* UINT32 */
    2,    /* ENUM */
    2,   /* SFIXED32 */
    3,   /* SFIXED64 */
    2,   /* SINT32 */
    3,   /* SINT64 */
};

/* Maps descriptor type -> upb map size.  */
static const uint8_t desctype_to_mapsize[] = {
    -1,                 /* invalid descriptor type */
    8,                  /* DOUBLE */
    4,                  /* FLOAT */
    8,                  /* INT64 */
    8,                  /* UINT64 */
    4,                  /* INT32 */
    8,                  /* FIXED64 */
    4,                  /* FIXED32 */
    1,                  /* BOOL */
    UPB_MAPTYPE_STRING, /* STRING */
    sizeof(void *),     /* GROUP */
    sizeof(void *),     /* MESSAGE */
    UPB_MAPTYPE_STRING, /* BYTES */
    4,                  /* UINT32 */
    4,                  /* ENUM */
    4,                  /* SFIXED32 */
    8,                  /* SFIXED64 */
    4,                  /* SINT32 */
    8,                  /* SINT64 */
};

static const unsigned fixed32_ok = (1 << UPB_DTYPE_FLOAT) |
                                   (1 << UPB_DTYPE_FIXED32) |
                                   (1 << UPB_DTYPE_SFIXED32);

static const unsigned fixed64_ok = (1 << UPB_DTYPE_DOUBLE) |
                                   (1 << UPB_DTYPE_FIXED64) |
                                   (1 << UPB_DTYPE_SFIXED64);

/* Op: an action to be performed for a wire-type/field-type combination. */
#define OP_SCALAR_LG2(n) (n)      /* n in [0, 2, 3] => op in [0, 2, 3] */
#define OP_STRING 4
#define OP_BYTES 5
#define OP_SUBMSG 6
/* Ops above are scalar-only. Repeated fields can use any op.  */
#define OP_FIXPCK_LG2(n) (n + 5)  /* n in [2, 3] => op in [7, 8] */
#define OP_VARPCK_LG2(n) (n + 9)  /* n in [0, 2, 3] => op in [9, 11, 12] */

static const int8_t varint_ops[19] = {
    -1,               /* field not found */
    -1,               /* DOUBLE */
    -1,               /* FLOAT */
    OP_SCALAR_LG2(3), /* INT64 */
    OP_SCALAR_LG2(3), /* UINT64 */
    OP_SCALAR_LG2(2), /* INT32 */
    -1,               /* FIXED64 */
    -1,               /* FIXED32 */
    OP_SCALAR_LG2(0), /* BOOL */
    -1,               /* STRING */
    -1,               /* GROUP */
    -1,               /* MESSAGE */
    -1,               /* BYTES */
    OP_SCALAR_LG2(2), /* UINT32 */
    OP_SCALAR_LG2(2), /* ENUM */
    -1,               /* SFIXED32 */
    -1,               /* SFIXED64 */
    OP_SCALAR_LG2(2), /* SINT32 */
    OP_SCALAR_LG2(3), /* SINT64 */
};

static const int8_t delim_ops[37] = {
    /* For non-repeated field type. */
    -1,        /* field not found */
    -1,        /* DOUBLE */
    -1,        /* FLOAT */
    -1,        /* INT64 */
    -1,        /* UINT64 */
    -1,        /* INT32 */
    -1,        /* FIXED64 */
    -1,        /* FIXED32 */
    -1,        /* BOOL */
    OP_STRING, /* STRING */
    -1,        /* GROUP */
    OP_SUBMSG, /* MESSAGE */
    OP_BYTES,  /* BYTES */
    -1,        /* UINT32 */
    -1,        /* ENUM */
    -1,        /* SFIXED32 */
    -1,        /* SFIXED64 */
    -1,        /* SINT32 */
    -1,        /* SINT64 */
    /* For repeated field type. */
    OP_FIXPCK_LG2(3), /* REPEATED DOUBLE */
    OP_FIXPCK_LG2(2), /* REPEATED FLOAT */
    OP_VARPCK_LG2(3), /* REPEATED INT64 */
    OP_VARPCK_LG2(3), /* REPEATED UINT64 */
    OP_VARPCK_LG2(2), /* REPEATED INT32 */
    OP_FIXPCK_LG2(3), /* REPEATED FIXED64 */
    OP_FIXPCK_LG2(2), /* REPEATED FIXED32 */
    OP_VARPCK_LG2(0), /* REPEATED BOOL */
    OP_STRING,        /* REPEATED STRING */
    OP_SUBMSG,        /* REPEATED GROUP */
    OP_SUBMSG,        /* REPEATED MESSAGE */
    OP_BYTES,         /* REPEATED BYTES */
    OP_VARPCK_LG2(2), /* REPEATED UINT32 */
    OP_VARPCK_LG2(2), /* REPEATED ENUM */
    OP_FIXPCK_LG2(2), /* REPEATED SFIXED32 */
    OP_FIXPCK_LG2(3), /* REPEATED SFIXED64 */
    OP_VARPCK_LG2(2), /* REPEATED SINT32 */
    OP_VARPCK_LG2(3), /* REPEATED SINT64 */
};

/* Data pertaining to the parse. */
typedef struct {
<<<<<<< HEAD
  const char *limit;       /* End of delimited region or end of buffer. */
  upb_arena arena;
=======
  const char *end;         /* Can read up to 16 bytes slop beyond this. */
  const char *limit_ptr;   /* = end + UPB_MIN(limit, 0) */
  int limit;               /* Submessage limit relative to end. */
>>>>>>> 7b56ea3a
  int depth;
  uint32_t end_group; /* Set to field number of END_GROUP tag, if any. */
  bool alias;
  char patch[32];
  upb_arena arena;
  jmp_buf err;
} upb_decstate;

typedef union {
  bool bool_val;
  uint32_t uint32_val;
  uint64_t uint64_val;
  uint32_t size;
} wireval;

static const char *decode_msg(upb_decstate *d, const char *ptr, upb_msg *msg,
                              const upb_msglayout *layout);

UPB_NORETURN static void decode_err(upb_decstate *d) { longjmp(d->err, 1); }

void decode_verifyutf8(upb_decstate *d, const char *buf, int len) {
  static const uint8_t utf8_offset[] = {
      1, 1, 1, 1, 1, 1, 1, 1, 1, 1, 1, 1, 1, 1, 1, 1, 1, 1, 1, 1, 1, 1, 1, 1,
      1, 1, 1, 1, 1, 1, 1, 1, 1, 1, 1, 1, 1, 1, 1, 1, 1, 1, 1, 1, 1, 1, 1, 1,
      1, 1, 1, 1, 1, 1, 1, 1, 1, 1, 1, 1, 1, 1, 1, 1, 1, 1, 1, 1, 1, 1, 1, 1,
      1, 1, 1, 1, 1, 1, 1, 1, 1, 1, 1, 1, 1, 1, 1, 1, 1, 1, 1, 1, 1, 1, 1, 1,
      1, 1, 1, 1, 1, 1, 1, 1, 1, 1, 1, 1, 1, 1, 1, 1, 1, 1, 1, 1, 1, 1, 1, 1,
      1, 1, 1, 1, 1, 1, 1, 1, 0, 0, 0, 0, 0, 0, 0, 0, 0, 0, 0, 0, 0, 0, 0, 0,
      0, 0, 0, 0, 0, 0, 0, 0, 0, 0, 0, 0, 0, 0, 0, 0, 0, 0, 0, 0, 0, 0, 0, 0,
      0, 0, 0, 0, 0, 0, 0, 0, 0, 0, 0, 0, 0, 0, 0, 0, 0, 0, 0, 0, 0, 0, 0, 0,
      2, 2, 2, 2, 2, 2, 2, 2, 2, 2, 2, 2, 2, 2, 2, 2, 2, 2, 2, 2, 2, 2, 2, 2,
      2, 2, 2, 2, 2, 2, 2, 2, 3, 3, 3, 3, 3, 3, 3, 3, 3, 3, 3, 3, 3, 3, 3, 3,
      4, 4, 4, 4, 4, 4, 4, 4, 0, 0, 0, 0, 0, 0, 0, 0,
  };

  int i, j;
  uint8_t offset;

  i = 0;
  while (i < len) {
    offset = utf8_offset[(uint8_t)buf[i]];
    if (offset == 0 || i + offset > len) {
      decode_err(d);
    }
    for (j = i + 1; j < i + offset; j++) {
      if ((buf[j] & 0xc0) != 0x80) {
        decode_err(d);
      }
    }
    i += offset;
  }
  if (i != len) decode_err(d);
}

static bool decode_reserve(upb_decstate *d, upb_array *arr, size_t elem) {
  bool need_realloc = arr->size - arr->len < elem;
  if (need_realloc && !_upb_array_realloc(arr, arr->len + elem, &d->arena)) {
    decode_err(d);
  }
  return need_realloc;
}

typedef struct {
  const char *ptr;
  uint64_t val;
} decode_vret;

UPB_NOINLINE
static decode_vret decode_longvarint64(const char *ptr, uint64_t val) {
  decode_vret ret = {NULL, 0};
  uint64_t byte;
  int i;
  for (i = 1; i < 10; i++) {
    byte = (uint8_t)ptr[i];
    val += (byte - 1) << (i * 7);
    if (!(byte & 0x80)) {
      ret.ptr = ptr + i + 1;
      ret.val = val;
      return ret;
    }
  }
  return ret;
}

UPB_FORCEINLINE
static const char *decode_varint64(upb_decstate *d, const char *ptr,
                                   uint64_t *val) {
  uint64_t byte = (uint8_t)*ptr;
  if (UPB_LIKELY((byte & 0x80) == 0)) {
    *val = byte;
    return ptr + 1;
  } else {
    decode_vret res = decode_longvarint64(ptr, byte);
    if (!res.ptr) decode_err(d);
    *val = res.val;
    return res.ptr;
  }
}

UPB_FORCEINLINE
static const char *decode_varint32(upb_decstate *d, const char *ptr,
                                   uint32_t *val) {
  uint64_t u64;
  ptr = decode_varint64(d, ptr, &u64);
  if (u64 > UINT32_MAX) decode_err(d);
  *val = (uint32_t)u64;
  return ptr;
}

static void decode_munge(int type, wireval *val) {
  switch (type) {
    case UPB_DESCRIPTOR_TYPE_BOOL:
      val->bool_val = val->uint64_val != 0;
      break;
    case UPB_DESCRIPTOR_TYPE_SINT32: {
      uint32_t n = val->uint32_val;
      val->uint32_val = (n >> 1) ^ -(int32_t)(n & 1);
      break;
    }
    case UPB_DESCRIPTOR_TYPE_SINT64: {
      uint64_t n = val->uint64_val;
      val->uint64_val = (n >> 1) ^ -(int64_t)(n & 1);
      break;
    }
    case UPB_DESCRIPTOR_TYPE_INT32:
    case UPB_DESCRIPTOR_TYPE_UINT32:
      if (!_upb_isle()) {
        /* The next stage will memcpy(dst, &val, 4) */
        val->uint32_val = val->uint64_val;
      }
      break;
  }
}

static const upb_msglayout_field *upb_find_field(const upb_msglayout *l,
                                                 uint32_t field_number) {
  static upb_msglayout_field none = {0, 0, 0, 0, 0, 0};

  /* Lots of optimization opportunities here. */
  int i;
  if (l == NULL) return &none;
  for (i = 0; i < l->field_count; i++) {
    if (l->fields[i].number == field_number) {
      return &l->fields[i];
    }
  }

  return &none; /* Unknown field. */
}

static upb_msg *decode_newsubmsg(upb_decstate *d, const upb_msglayout *layout,
                                 const upb_msglayout_field *field) {
  const upb_msglayout *subl = layout->submsgs[field->submsg_index];
  return _upb_msg_new_inl(subl, &d->arena);
<<<<<<< HEAD
=======
}

static int decode_pushlimit(upb_decstate *d, const char *ptr, int size) {
  int limit = size + (int)(ptr - d->end);
  int delta = d->limit - limit;
  d->limit = limit;
  d->limit_ptr = d->end + UPB_MIN(0, limit);
  return delta;
}

static void decode_poplimit(upb_decstate *d, int saved_delta) {
  d->limit += saved_delta;
  d->limit_ptr = d->end + UPB_MIN(0, d->limit);
}

typedef struct {
  bool ok;
  const char *ptr;
} decode_doneret;

UPB_NOINLINE
static const char *decode_isdonefallback(upb_decstate *d, const char *ptr,
                                         int overrun) {
  if (overrun < d->limit) {
    /* Need to copy remaining data into patch buffer. */
    UPB_ASSERT(overrun < 16);
    memset(d->patch + 16, 0, 16);
    memcpy(d->patch, d->end, 16);
    ptr = &d->patch[0] + overrun;
    d->end = &d->patch[16];
    d->limit -= 16;
    d->limit_ptr = d->end + d->limit;
    d->alias = false;
    UPB_ASSERT(ptr < d->limit_ptr);
    return ptr;
  } else {
    decode_err(d);
  }
>>>>>>> 7b56ea3a
}

UPB_FORCEINLINE
static bool decode_isdone(upb_decstate *d, const char **ptr) {
  int overrun = *ptr - d->end;
  if (UPB_LIKELY(*ptr < d->limit_ptr)) {
    return false;
  } else if (UPB_LIKELY(overrun == d->limit)) {
    return true;
  } else {
    *ptr = decode_isdonefallback(d, *ptr, overrun);
    return false;
  }
}

static const char *decode_readstr(upb_decstate *d, const char *ptr, int size,
                                  upb_strview *str) {
  if (d->alias) {
    str->data = ptr;
  } else {
    char *data =  upb_arena_malloc(&d->arena, size);
    if (!data) decode_err(d);
    memcpy(data, ptr, size);
    str->data = data;
  }
  str->size = size;
  return ptr + size;
}

static const char *decode_tosubmsg(upb_decstate *d, const char *ptr,
                                   upb_msg *submsg, const upb_msglayout *layout,
                                   const upb_msglayout_field *field, int size) {
  const upb_msglayout *subl = layout->submsgs[field->submsg_index];
  int saved_delta = decode_pushlimit(d, ptr, size);
  if (--d->depth < 0) decode_err(d);
  ptr = decode_msg(d, ptr, submsg, subl);
  decode_poplimit(d, saved_delta);
  if (d->end_group != 0) decode_err(d);
  d->depth++;
  return ptr;
}

static const char *decode_group(upb_decstate *d, const char *ptr,
                                upb_msg *submsg, const upb_msglayout *subl,
                                uint32_t number) {
  if (--d->depth < 0) decode_err(d);
  ptr = decode_msg(d, ptr, submsg, subl);
  if (d->end_group != number) decode_err(d);
  d->end_group = 0;
  d->depth++;
  return ptr;
}

static const char *decode_togroup(upb_decstate *d, const char *ptr,
                                  upb_msg *submsg, const upb_msglayout *layout,
                                  const upb_msglayout_field *field) {
  const upb_msglayout *subl = layout->submsgs[field->submsg_index];
  return decode_group(d, ptr, submsg, subl, field->number);
}

static const char *decode_toarray(upb_decstate *d, const char *ptr,
                                  upb_msg *msg, const upb_msglayout *layout,
                                  const upb_msglayout_field *field, wireval val,
                                  int op) {
  upb_array **arrp = UPB_PTR_AT(msg, field->offset, void);
  upb_array *arr = *arrp;
  void *mem;

  if (arr) {
    decode_reserve(d, arr, 1);
  } else {
    size_t lg2 = desctype_to_elem_size_lg2[field->descriptortype];
    arr = _upb_array_new(&d->arena, 4, lg2);
    if (!arr) decode_err(d);
    *arrp = arr;
  }

  switch (op) {
    case OP_SCALAR_LG2(0):
    case OP_SCALAR_LG2(2):
    case OP_SCALAR_LG2(3):
      /* Append scalar value. */
      mem = UPB_PTR_AT(_upb_array_ptr(arr), arr->len << op, void);
      arr->len++;
      memcpy(mem, &val, 1 << op);
      return ptr;
    case OP_STRING:
      decode_verifyutf8(d, ptr, val.size);
      /* Fallthrough. */
    case OP_BYTES: {
      /* Append bytes. */
      upb_strview *str = (upb_strview*)_upb_array_ptr(arr) + arr->len;
      arr->len++;
      return decode_readstr(d, ptr, val.size, str);
    }
    case OP_SUBMSG: {
      /* Append submessage / group. */
      upb_msg *submsg = decode_newsubmsg(d, layout, field);
      *UPB_PTR_AT(_upb_array_ptr(arr), arr->len * sizeof(void *), upb_msg *) =
          submsg;
      arr->len++;
      if (UPB_UNLIKELY(field->descriptortype == UPB_DTYPE_GROUP)) {
        return decode_togroup(d, ptr, submsg, layout, field);
      } else {
        return decode_tosubmsg(d, ptr, submsg, layout, field, val.size);
      }
    }
    case OP_FIXPCK_LG2(2):
    case OP_FIXPCK_LG2(3): {
      /* Fixed packed. */
      int lg2 = op - OP_FIXPCK_LG2(0);
      int mask = (1 << lg2) - 1;
      size_t count = val.size >> lg2;
      if ((val.size & mask) != 0) {
        decode_err(d); /* Length isn't a round multiple of elem size. */
      }
      decode_reserve(d, arr, count);
      mem = UPB_PTR_AT(_upb_array_ptr(arr), arr->len << lg2, void);
      arr->len += count;
      memcpy(mem, ptr, val.size);  /* XXX: ptr boundary. */
      return ptr + val.size;
    }
    case OP_VARPCK_LG2(0):
    case OP_VARPCK_LG2(2):
    case OP_VARPCK_LG2(3): {
      /* Varint packed. */
      int lg2 = op - OP_VARPCK_LG2(0);
      int scale = 1 << lg2;
      int saved_limit = decode_pushlimit(d, ptr, val.size);
      char *out = UPB_PTR_AT(_upb_array_ptr(arr), arr->len << lg2, void);
      while (!decode_isdone(d, &ptr)) {
        wireval elem;
        ptr = decode_varint64(d, ptr, &elem.uint64_val);
        decode_munge(field->descriptortype, &elem);
        if (decode_reserve(d, arr, 1)) {
          out = UPB_PTR_AT(_upb_array_ptr(arr), arr->len << lg2, void);
        }
        arr->len++;
        memcpy(out, &elem, scale);
        out += scale;
      }
      decode_poplimit(d, saved_limit);
      return ptr;
    }
    default:
      UPB_UNREACHABLE();
  }
}

static const char *decode_tomap(upb_decstate *d, const char *ptr, upb_msg *msg,
                                const upb_msglayout *layout,
                                const upb_msglayout_field *field, wireval val) {
  upb_map **map_p = UPB_PTR_AT(msg, field->offset, upb_map *);
  upb_map *map = *map_p;
  upb_map_entry ent;
  const upb_msglayout *entry = layout->submsgs[field->submsg_index];

  if (!map) {
    /* Lazily create map. */
    const upb_msglayout *entry = layout->submsgs[field->submsg_index];
    const upb_msglayout_field *key_field = &entry->fields[0];
    const upb_msglayout_field *val_field = &entry->fields[1];
    char key_size = desctype_to_mapsize[key_field->descriptortype];
    char val_size = desctype_to_mapsize[val_field->descriptortype];
    UPB_ASSERT(key_field->offset == 0);
    UPB_ASSERT(val_field->offset == sizeof(upb_strview));
    map = _upb_map_new(&d->arena, key_size, val_size);
    *map_p = map;
  }

  /* Parse map entry. */
  memset(&ent, 0, sizeof(ent));

  if (entry->fields[1].descriptortype == UPB_DESCRIPTOR_TYPE_MESSAGE ||
      entry->fields[1].descriptortype == UPB_DESCRIPTOR_TYPE_GROUP) {
    /* Create proactively to handle the case where it doesn't appear. */
    ent.v.val = upb_value_ptr(_upb_msg_new(entry->submsgs[0], &d->arena));
  }

<<<<<<< HEAD
  decode_tosubmsg(d, &ent.k, layout, field, val.str_val);

  /* Insert into map. */
  _upb_map_set(map, &ent.k, map->key_size, &ent.v, map->val_size, &d->arena);
=======
  ptr = decode_tosubmsg(d, ptr, &ent.k, layout, field, val.size);
  _upb_map_set(map, &ent.k, map->key_size, &ent.v, map->val_size, &d->arena);
  return ptr;
>>>>>>> 7b56ea3a
}

static const char *decode_tomsg(upb_decstate *d, const char *ptr, upb_msg *msg,
                                const upb_msglayout *layout,
                                const upb_msglayout_field *field, wireval val,
                                int op) {
  void *mem = UPB_PTR_AT(msg, field->offset, void);
  int type = field->descriptortype;

  /* Set presence if necessary. */
  if (field->presence < 0) {
    /* Oneof case */
    uint32_t *oneof_case = _upb_oneofcase_field(msg, field);
    if (op == OP_SUBMSG && *oneof_case != field->number) {
      memset(mem, 0, sizeof(void*));
    }
    *oneof_case = field->number;
  } else if (field->presence > 0) {
    _upb_sethas_field(msg, field);
  }

  /* Store into message. */
  switch (op) {
    case OP_SUBMSG: {
      upb_msg **submsgp = mem;
      upb_msg *submsg = *submsgp;
      if (!submsg) {
        submsg = decode_newsubmsg(d, layout, field);
        *submsgp = submsg;
      }
      if (UPB_UNLIKELY(type == UPB_DTYPE_GROUP)) {
        ptr = decode_togroup(d, ptr, submsg, layout, field);
      } else {
        ptr = decode_tosubmsg(d, ptr, submsg, layout, field, val.size);
      }
      break;
    }
    case OP_STRING:
      decode_verifyutf8(d, ptr, val.size);
      /* Fallthrough. */
    case OP_BYTES:
      return decode_readstr(d, ptr, val.size, mem);
    case OP_SCALAR_LG2(3):
      memcpy(mem, &val, 8);
      break;
    case OP_SCALAR_LG2(2):
      memcpy(mem, &val, 4);
      break;
    case OP_SCALAR_LG2(0):
      memcpy(mem, &val, 1);
      break;
    default:
      UPB_UNREACHABLE();
  }

  return ptr;
}

static const char *decode_msg(upb_decstate *d, const char *ptr, upb_msg *msg,
                              const upb_msglayout *layout) {
  while (!decode_isdone(d, &ptr)) {
    uint32_t tag;
    const upb_msglayout_field *field;
    int field_number;
    int wire_type;
    const char *field_start = ptr;
    wireval val;
    int op;

    ptr = decode_varint32(d, ptr, &tag);
    field_number = tag >> 3;
    wire_type = tag & 7;

    field = upb_find_field(layout, field_number);

    switch (wire_type) {
      case UPB_WIRE_TYPE_VARINT:
        ptr = decode_varint64(d, ptr, &val.uint64_val);
        op = varint_ops[field->descriptortype];
        decode_munge(field->descriptortype, &val);
        break;
      case UPB_WIRE_TYPE_32BIT:
<<<<<<< HEAD
        if (d->limit - ptr < 4) decode_err(d);
=======
>>>>>>> 7b56ea3a
        memcpy(&val.uint32_val, ptr, 4);
        val.uint32_val = _upb_be_swap32(val.uint32_val);
        ptr += 4;
        op = OP_SCALAR_LG2(2);
        if (((1 << field->descriptortype) & fixed32_ok) == 0) goto unknown;
        break;
      case UPB_WIRE_TYPE_64BIT:
<<<<<<< HEAD
        if (d->limit - ptr < 8) decode_err(d);
=======
>>>>>>> 7b56ea3a
        memcpy(&val.uint64_val, ptr, 8);
        val.uint64_val = _upb_be_swap64(val.uint64_val);
        ptr += 8;
        op = OP_SCALAR_LG2(3);
        if (((1 << field->descriptortype) & fixed64_ok) == 0) goto unknown;
        break;
      case UPB_WIRE_TYPE_DELIMITED: {
        int ndx = field->descriptortype;
        if (_upb_isrepeated(field)) ndx += 18;
        ptr = decode_varint32(d, ptr, &val.size);
        if (val.size >= INT32_MAX ||
            ptr - d->end + (int32_t)val.size > d->limit) {
          decode_err(d); /* Length overflow. */
        }
        op = delim_ops[ndx];
        break;
      }
      case UPB_WIRE_TYPE_START_GROUP:
        val.uint32_val = field_number;
        op = OP_SUBMSG;
        if (field->descriptortype != UPB_DTYPE_GROUP) goto unknown;
        break;
      case UPB_WIRE_TYPE_END_GROUP:
        d->end_group = field_number;
        return ptr;
      default:
        decode_err(d);
    }

    if (op >= 0) {
      /* Parse, using op for dispatch. */
      switch (field->label) {
        case UPB_LABEL_REPEATED:
        case _UPB_LABEL_PACKED:
          ptr = decode_toarray(d, ptr, msg, layout, field, val, op);
          break;
        case _UPB_LABEL_MAP:
          ptr = decode_tomap(d, ptr, msg, layout, field, val);
          break;
        default:
          ptr = decode_tomsg(d, ptr, msg, layout, field, val, op);
          break;
      }
    } else {
    unknown:
      /* Skip unknown field. */
      if (field_number == 0) decode_err(d);
      if (wire_type == UPB_WIRE_TYPE_START_GROUP) {
        ptr = decode_group(d, ptr, NULL, NULL, field_number);
      }
      if (msg) {
        if (wire_type == UPB_WIRE_TYPE_DELIMITED) ptr += val.size;
        if (!_upb_msg_addunknown(msg, field_start, ptr - field_start,
                                 &d->arena)) {
          decode_err(d);
        }
      }
    }
  }

  return ptr;
}

bool upb_decode(const char *buf, size_t size, void *msg, const upb_msglayout *l,
                upb_arena *arena) {
  bool ok;
  upb_decstate state;

<<<<<<< HEAD
  if (size == 0) return true;

  state.limit = buf + size;
=======
  if (size == 0) {
    return true;
  } else if (size < 16) {
    memset(&state.patch, 0, 32);
    memcpy(&state.patch, buf, size);
    buf = state.patch;
    state.end = buf + size;
    state.limit = 0;
    state.alias = false;
  } else {
    state.end = buf + size - 16;
    state.limit = 16;
    state.alias = true;
  }

  state.limit_ptr = state.end;
>>>>>>> 7b56ea3a
  state.depth = 64;
  state.end_group = 0;
  state.arena.head = arena->head;
  state.arena.last_size = arena->last_size;
  state.arena.parent = arena;

  if (UPB_UNLIKELY(setjmp(state.err))) {
    ok = false;
  } else {
    decode_msg(&state, buf, msg, l);
    ok = state.end_group == 0;
  }

  arena->head.ptr = state.arena.head.ptr;
  arena->head.end = state.arena.head.end;
  return ok;
}

#undef OP_SCALAR_LG2
#undef OP_FIXPCK_LG2
#undef OP_VARPCK_LG2
#undef OP_STRING
#undef OP_SUBMSG
/* We encode backwards, to avoid pre-computing lengths (one-pass encode). */


#include <setjmp.h>
#include <string.h>



#define UPB_PB_VARINT_MAX_LEN 10

UPB_NOINLINE
static size_t encode_varint64(uint64_t val, char *buf) {
  size_t i = 0;
  do {
    uint8_t byte = val & 0x7fU;
    val >>= 7;
    if (val) byte |= 0x80U;
    buf[i++] = byte;
  } while (val);
  return i;
}

static uint32_t encode_zz32(int32_t n) { return ((uint32_t)n << 1) ^ (n >> 31); }
static uint64_t encode_zz64(int64_t n) { return ((uint64_t)n << 1) ^ (n >> 63); }

typedef struct {
  jmp_buf err;
  upb_alloc *alloc;
  char *buf, *ptr, *limit;
} upb_encstate;

static size_t upb_roundup_pow2(size_t bytes) {
  size_t ret = 128;
  while (ret < bytes) {
    ret *= 2;
  }
  return ret;
}

UPB_NORETURN static void encode_err(upb_encstate *e) { longjmp(e->err, 1); }

UPB_NOINLINE
static void encode_growbuffer(upb_encstate *e, size_t bytes) {
  size_t old_size = e->limit - e->buf;
  size_t new_size = upb_roundup_pow2(bytes + (e->limit - e->ptr));
  char *new_buf = upb_realloc(e->alloc, e->buf, old_size, new_size);

  if (!new_buf) encode_err(e);

  /* We want previous data at the end, realloc() put it at the beginning. */
  if (old_size > 0) {
    memmove(new_buf + new_size - old_size, e->buf, old_size);
  }

  e->ptr = new_buf + new_size - (e->limit - e->ptr);
  e->limit = new_buf + new_size;
  e->buf = new_buf;

  e->ptr -= bytes;
}

/* Call to ensure that at least "bytes" bytes are available for writing at
 * e->ptr.  Returns false if the bytes could not be allocated. */
UPB_FORCEINLINE
static void encode_reserve(upb_encstate *e, size_t bytes) {
  if ((size_t)(e->ptr - e->buf) < bytes) {
    encode_growbuffer(e, bytes);
    return;
  }

  e->ptr -= bytes;
}

/* Writes the given bytes to the buffer, handling reserve/advance. */
static void encode_bytes(upb_encstate *e, const void *data, size_t len) {
  if (len == 0) return;  /* memcpy() with zero size is UB */
  encode_reserve(e, len);
  memcpy(e->ptr, data, len);
}

static void encode_fixed64(upb_encstate *e, uint64_t val) {
  val = _upb_be_swap64(val);
  encode_bytes(e, &val, sizeof(uint64_t));
}

static void encode_fixed32(upb_encstate *e, uint32_t val) {
  val = _upb_be_swap32(val);
  encode_bytes(e, &val, sizeof(uint32_t));
}

UPB_NOINLINE
static void encode_longvarint(upb_encstate *e, uint64_t val) {
  size_t len;
  char *start;

  encode_reserve(e, UPB_PB_VARINT_MAX_LEN);
  len = encode_varint64(val, e->ptr);
  start = e->ptr + UPB_PB_VARINT_MAX_LEN - len;
  memmove(start, e->ptr, len);
  e->ptr = start;
}

UPB_FORCEINLINE
static void encode_varint(upb_encstate *e, uint64_t val) {
  if (val < 128 && e->ptr != e->buf) {
    --e->ptr;
    *e->ptr = val;
  } else {
    encode_longvarint(e, val);
  }
}

static void encode_double(upb_encstate *e, double d) {
  uint64_t u64;
  UPB_ASSERT(sizeof(double) == sizeof(uint64_t));
  memcpy(&u64, &d, sizeof(uint64_t));
  encode_fixed64(e, u64);
}

static void encode_float(upb_encstate *e, float d) {
  uint32_t u32;
  UPB_ASSERT(sizeof(float) == sizeof(uint32_t));
  memcpy(&u32, &d, sizeof(uint32_t));
  encode_fixed32(e, u32);
}

static void encode_tag(upb_encstate *e, int field_number, int wire_type) {
  encode_varint(e, (field_number << 3) | wire_type);
}

static void encode_fixedarray(upb_encstate *e, const upb_array *arr,
                               size_t elem_size, uint32_t tag) {
  size_t bytes = arr->len * elem_size;
  const char* data = _upb_array_constptr(arr);
  const char* ptr = data + bytes - elem_size;
  if (tag) {
    while (true) {
      encode_bytes(e, ptr, elem_size);
      encode_varint(e, tag);
      if (ptr == data) break;
      ptr -= elem_size;
    }
  } else {
    encode_bytes(e, data, bytes);
  }
}

static void encode_message(upb_encstate *e, const char *msg,
                           const upb_msglayout *m, size_t *size);

static void encode_scalar(upb_encstate *e, const void *_field_mem,
                          const upb_msglayout *m, const upb_msglayout_field *f,
                          bool skip_zero_value) {
  const char *field_mem = _field_mem;
  int wire_type;

#define CASE(ctype, type, wtype, encodeval) \
  {                                         \
    ctype val = *(ctype *)field_mem;        \
    if (skip_zero_value && val == 0) {      \
      return;                               \
    }                                       \
    encode_##type(e, encodeval);            \
    wire_type = wtype;                      \
    break;                                  \
  }

  switch (f->descriptortype) {
    case UPB_DESCRIPTOR_TYPE_DOUBLE:
      CASE(double, double, UPB_WIRE_TYPE_64BIT, val);
    case UPB_DESCRIPTOR_TYPE_FLOAT:
      CASE(float, float, UPB_WIRE_TYPE_32BIT, val);
    case UPB_DESCRIPTOR_TYPE_INT64:
    case UPB_DESCRIPTOR_TYPE_UINT64:
      CASE(uint64_t, varint, UPB_WIRE_TYPE_VARINT, val);
    case UPB_DESCRIPTOR_TYPE_UINT32:
      CASE(uint32_t, varint, UPB_WIRE_TYPE_VARINT, val);
    case UPB_DESCRIPTOR_TYPE_INT32:
    case UPB_DESCRIPTOR_TYPE_ENUM:
      CASE(int32_t, varint, UPB_WIRE_TYPE_VARINT, (int64_t)val);
    case UPB_DESCRIPTOR_TYPE_SFIXED64:
    case UPB_DESCRIPTOR_TYPE_FIXED64:
      CASE(uint64_t, fixed64, UPB_WIRE_TYPE_64BIT, val);
    case UPB_DESCRIPTOR_TYPE_FIXED32:
    case UPB_DESCRIPTOR_TYPE_SFIXED32:
      CASE(uint32_t, fixed32, UPB_WIRE_TYPE_32BIT, val);
    case UPB_DESCRIPTOR_TYPE_BOOL:
      CASE(bool, varint, UPB_WIRE_TYPE_VARINT, val);
    case UPB_DESCRIPTOR_TYPE_SINT32:
      CASE(int32_t, varint, UPB_WIRE_TYPE_VARINT, encode_zz32(val));
    case UPB_DESCRIPTOR_TYPE_SINT64:
      CASE(int64_t, varint, UPB_WIRE_TYPE_VARINT, encode_zz64(val));
    case UPB_DESCRIPTOR_TYPE_STRING:
    case UPB_DESCRIPTOR_TYPE_BYTES: {
      upb_strview view = *(upb_strview*)field_mem;
      if (skip_zero_value && view.size == 0) {
        return;
      }
      encode_bytes(e, view.data, view.size);
      encode_varint(e, view.size);
      wire_type = UPB_WIRE_TYPE_DELIMITED;
      break;
    }
    case UPB_DESCRIPTOR_TYPE_GROUP: {
      size_t size;
      void *submsg = *(void **)field_mem;
      const upb_msglayout *subm = m->submsgs[f->submsg_index];
      if (submsg == NULL) {
        return;
      }
      encode_tag(e, f->number, UPB_WIRE_TYPE_END_GROUP);
      encode_message(e, submsg, subm, &size);
      wire_type = UPB_WIRE_TYPE_START_GROUP;
      break;
    }
    case UPB_DESCRIPTOR_TYPE_MESSAGE: {
      size_t size;
      void *submsg = *(void **)field_mem;
      const upb_msglayout *subm = m->submsgs[f->submsg_index];
      if (submsg == NULL) {
        return;
      }
      encode_message(e, submsg, subm, &size);
      encode_varint(e, size);
      wire_type = UPB_WIRE_TYPE_DELIMITED;
      break;
    }
    default:
      UPB_UNREACHABLE();
  }
#undef CASE

  encode_tag(e, f->number, wire_type);
}

static void encode_array(upb_encstate *e, const char *field_mem,
                         const upb_msglayout *m, const upb_msglayout_field *f) {
  const upb_array *arr = *(const upb_array**)field_mem;
  bool packed = f->label == _UPB_LABEL_PACKED;
  size_t pre_len = e->limit - e->ptr;

  if (arr == NULL || arr->len == 0) {
    return;
  }

#define VARINT_CASE(ctype, encode)                                       \
  {                                                                      \
    const ctype *start = _upb_array_constptr(arr);                       \
    const ctype *ptr = start + arr->len;                                 \
    uint32_t tag = packed ? 0 : (f->number << 3) | UPB_WIRE_TYPE_VARINT; \
    do {                                                                 \
      ptr--;                                                             \
      encode_varint(e, encode);                                          \
      if (tag) encode_varint(e, tag);                                    \
    } while (ptr != start);                                              \
  }                                                                      \
  break;

#define TAG(wire_type) (packed ? 0 : (f->number << 3 | wire_type))

  switch (f->descriptortype) {
    case UPB_DESCRIPTOR_TYPE_DOUBLE:
      encode_fixedarray(e, arr, sizeof(double), TAG(UPB_WIRE_TYPE_64BIT));
      break;
    case UPB_DESCRIPTOR_TYPE_FLOAT:
      encode_fixedarray(e, arr, sizeof(float), TAG(UPB_WIRE_TYPE_32BIT));
      break;
    case UPB_DESCRIPTOR_TYPE_SFIXED64:
    case UPB_DESCRIPTOR_TYPE_FIXED64:
      encode_fixedarray(e, arr, sizeof(uint64_t), TAG(UPB_WIRE_TYPE_64BIT));
      break;
    case UPB_DESCRIPTOR_TYPE_FIXED32:
    case UPB_DESCRIPTOR_TYPE_SFIXED32:
      encode_fixedarray(e, arr, sizeof(uint32_t), TAG(UPB_WIRE_TYPE_32BIT));
      break;
    case UPB_DESCRIPTOR_TYPE_INT64:
    case UPB_DESCRIPTOR_TYPE_UINT64:
      VARINT_CASE(uint64_t, *ptr);
    case UPB_DESCRIPTOR_TYPE_UINT32:
      VARINT_CASE(uint32_t, *ptr);
    case UPB_DESCRIPTOR_TYPE_INT32:
    case UPB_DESCRIPTOR_TYPE_ENUM:
      VARINT_CASE(int32_t, (int64_t)*ptr);
    case UPB_DESCRIPTOR_TYPE_BOOL:
      VARINT_CASE(bool, *ptr);
    case UPB_DESCRIPTOR_TYPE_SINT32:
      VARINT_CASE(int32_t, encode_zz32(*ptr));
    case UPB_DESCRIPTOR_TYPE_SINT64:
      VARINT_CASE(int64_t, encode_zz64(*ptr));
    case UPB_DESCRIPTOR_TYPE_STRING:
    case UPB_DESCRIPTOR_TYPE_BYTES: {
      const upb_strview *start = _upb_array_constptr(arr);
      const upb_strview *ptr = start + arr->len;
      do {
        ptr--;
        encode_bytes(e, ptr->data, ptr->size);
        encode_varint(e, ptr->size);
        encode_tag(e, f->number, UPB_WIRE_TYPE_DELIMITED);
      } while (ptr != start);
      return;
    }
    case UPB_DESCRIPTOR_TYPE_GROUP: {
      const void *const*start = _upb_array_constptr(arr);
      const void *const*ptr = start + arr->len;
      const upb_msglayout *subm = m->submsgs[f->submsg_index];
      do {
        size_t size;
        ptr--;
        encode_tag(e, f->number, UPB_WIRE_TYPE_END_GROUP);
        encode_message(e, *ptr, subm, &size);
        encode_tag(e, f->number, UPB_WIRE_TYPE_START_GROUP);
      } while (ptr != start);
      return;
    }
    case UPB_DESCRIPTOR_TYPE_MESSAGE: {
      const void *const*start = _upb_array_constptr(arr);
      const void *const*ptr = start + arr->len;
      const upb_msglayout *subm = m->submsgs[f->submsg_index];
      do {
        size_t size;
        ptr--;
        encode_message(e, *ptr, subm, &size);
        encode_varint(e, size);
        encode_tag(e, f->number, UPB_WIRE_TYPE_DELIMITED);
      } while (ptr != start);
      return;
    }
  }
#undef VARINT_CASE

  if (packed) {
    encode_varint(e, e->limit - e->ptr - pre_len);
    encode_tag(e, f->number, UPB_WIRE_TYPE_DELIMITED);
  }
}

static void encode_map(upb_encstate *e, const char *field_mem,
                       const upb_msglayout *m, const upb_msglayout_field *f) {
  const upb_map *map = *(const upb_map**)field_mem;
  const upb_msglayout *entry = m->submsgs[f->submsg_index];
  const upb_msglayout_field *key_field = &entry->fields[0];
  const upb_msglayout_field *val_field = &entry->fields[1];
  upb_strtable_iter i;
  if (map == NULL) {
    return;
  }

  upb_strtable_begin(&i, &map->table);
  for(; !upb_strtable_done(&i); upb_strtable_next(&i)) {
    size_t pre_len = e->limit - e->ptr;
    size_t size;
    upb_strview key = upb_strtable_iter_key(&i);
    const upb_value val = upb_strtable_iter_value(&i);
    upb_map_entry ent;
    _upb_map_fromkey(key, &ent.k, map->key_size);
    _upb_map_fromvalue(val, &ent.v, map->val_size);
    encode_scalar(e, &ent.v, entry, val_field, false);
    encode_scalar(e, &ent.k, entry, key_field, false);
    size = (e->limit - e->ptr) - pre_len;
    encode_varint(e, size);
    encode_tag(e, f->number, UPB_WIRE_TYPE_DELIMITED);
  }
}

static void encode_scalarfield(upb_encstate *e, const char *msg,
                               const upb_msglayout *m,
                               const upb_msglayout_field *f) {
  bool skip_empty = false;
  if (f->presence == 0) {
    /* Proto3 presence. */
    skip_empty = true;
  } else if (f->presence > 0) {
    /* Proto2 presence: hasbit. */
    if (!_upb_hasbit_field(msg, f)) return;
  } else {
    /* Field is in a oneof. */
    if (_upb_getoneofcase_field(msg, f) != f->number) return;
  }
  encode_scalar(e, msg + f->offset, m, f, skip_empty);
}

static void encode_message(upb_encstate *e, const char *msg,
                           const upb_msglayout *m, size_t *size) {
  size_t pre_len = e->limit - e->ptr;
  const char *unknown;
  size_t unknown_size;
  const upb_msglayout_field *f = &m->fields[m->field_count];
  const upb_msglayout_field *first = &m->fields[0];

  unknown = upb_msg_getunknown(msg, &unknown_size);

  if (unknown) {
    encode_bytes(e, unknown, unknown_size);
  }

  while (f != first) {
    f--;
    if (_upb_isrepeated(f)) {
      encode_array(e, msg + f->offset, m, f);
    } else if (f->label == _UPB_LABEL_MAP) {
      encode_map(e, msg + f->offset, m, f);
    } else {
      encode_scalarfield(e, msg, m, f);
    }
  }

  *size = (e->limit - e->ptr) - pre_len;
}

char *upb_encode(const void *msg, const upb_msglayout *m, upb_arena *arena,
                 size_t *size) {
  upb_encstate e;
  e.alloc = upb_arena_alloc(arena);
  e.buf = NULL;
  e.limit = NULL;
  e.ptr = NULL;

  if (setjmp(e.err)) {
    *size = 0;
    return NULL;
  }

  encode_message(&e, msg, m, size);

  *size = e.limit - e.ptr;

  if (*size == 0) {
    static char ch;
    return &ch;
  } else {
    UPB_ASSERT(e.ptr);
    return e.ptr;
  }
}




/** upb_msg *******************************************************************/

static const size_t overhead = sizeof(upb_msg_internal);

static const upb_msg_internal *upb_msg_getinternal_const(const upb_msg *msg) {
  ptrdiff_t size = sizeof(upb_msg_internal);
  return (upb_msg_internal*)((char*)msg - size);
}

upb_msg *_upb_msg_new(const upb_msglayout *l, upb_arena *a) {
  return _upb_msg_new_inl(l, a);
}

void _upb_msg_clear(upb_msg *msg, const upb_msglayout *l) {
  void *mem = UPB_PTR_AT(msg, -sizeof(upb_msg_internal), char);
  memset(mem, 0, upb_msg_sizeof(l));
}

bool _upb_msg_addunknown(upb_msg *msg, const char *data, size_t len,
                         upb_arena *arena) {

  upb_msg_internal *in = upb_msg_getinternal(msg);
  if (!in->unknown) {
    size_t size = 128;
    while (size < len) size *= 2;
    in->unknown = upb_arena_malloc(arena, size + overhead);
    if (!in->unknown) return false;
    in->unknown->size = size;
    in->unknown->len = 0;
  } else if (in->unknown->size - in->unknown->len < len) {
    size_t need = in->unknown->len + len;
    size_t size = in->unknown->size;
    while (size < need)  size *= 2;
    in->unknown = upb_arena_realloc(
        arena, in->unknown, in->unknown->size + overhead, size + overhead);
    if (!in->unknown) return false;
    in->unknown->size = size;
  }
  memcpy(UPB_PTR_AT(in->unknown + 1, in->unknown->len, char), data, len);
  in->unknown->len += len;
  return true;
}

void _upb_msg_discardunknown_shallow(upb_msg *msg) {
  upb_msg_internal *in = upb_msg_getinternal(msg);
  if (in->unknown) {
    in->unknown->len = 0;
  }
}

const char *upb_msg_getunknown(const upb_msg *msg, size_t *len) {
  const upb_msg_internal *in = upb_msg_getinternal_const(msg);
  if (in->unknown) {
    *len = in->unknown->len;
    return (char*)(in->unknown + 1);
  } else {
    *len = 0;
    return NULL;
  }
}

/** upb_array *****************************************************************/

bool _upb_array_realloc(upb_array *arr, size_t min_size, upb_arena *arena) {
  size_t new_size = UPB_MAX(arr->size, 4);
  int elem_size_lg2 = arr->data & 7;
  size_t old_bytes = arr->size << elem_size_lg2;
  size_t new_bytes;
  void* ptr = _upb_array_ptr(arr);

  /* Log2 ceiling of size. */
  while (new_size < min_size) new_size *= 2;

  new_bytes = new_size << elem_size_lg2;
  ptr = upb_arena_realloc(arena, ptr, old_bytes, new_bytes);

  if (!ptr) {
    return false;
  }

  arr->data = _upb_tag_arrptr(ptr, elem_size_lg2);
  arr->size = new_size;
  return true;
}

static upb_array *getorcreate_array(upb_array **arr_ptr, int elem_size_lg2,
                                    upb_arena *arena) {
  upb_array *arr = *arr_ptr;
  if (!arr) {
    arr = _upb_array_new(arena, 4, elem_size_lg2);
    if (!arr) return NULL;
    *arr_ptr = arr;
  }
  return arr;
}

void *_upb_array_resize_fallback(upb_array **arr_ptr, size_t size,
                                 int elem_size_lg2, upb_arena *arena) {
  upb_array *arr = getorcreate_array(arr_ptr, elem_size_lg2, arena);
  return arr && _upb_array_resize(arr, size, arena) ? _upb_array_ptr(arr)
                                                    : NULL;
}

bool _upb_array_append_fallback(upb_array **arr_ptr, const void *value,
                                int elem_size_lg2, upb_arena *arena) {
  upb_array *arr = getorcreate_array(arr_ptr, elem_size_lg2, arena);
<<<<<<< HEAD
  size_t elem = arr->len;
  char *data;
=======
  if (!arr) return false;
>>>>>>> 7b56ea3a

  size_t elems = arr->len;

<<<<<<< HEAD
  data = _upb_array_ptr(arr);
  memcpy(data + (elem << elem_size_lg2), value, 1 << elem_size_lg2);
=======
  if (!_upb_array_resize(arr, elems + 1, arena)) {
    return false;
  }

  char *data = _upb_array_ptr(arr);
  memcpy(data + (elems << elem_size_lg2), value, 1 << elem_size_lg2);
>>>>>>> 7b56ea3a
  return true;
}

/** upb_map *******************************************************************/

upb_map *_upb_map_new(upb_arena *a, size_t key_size, size_t value_size) {
  upb_map *map = upb_arena_malloc(a, sizeof(upb_map));

  if (!map) {
    return NULL;
  }

  upb_strtable_init2(&map->table, UPB_CTYPE_INT32, 4, upb_arena_alloc(a));
  map->key_size = key_size;
  map->val_size = value_size;

  return map;
}
/*
** upb_table Implementation
**
** Implementation is heavily inspired by Lua's ltable.c.
*/

#include <string.h>

#include "third_party/wyhash/wyhash.h"

/* Must be last. */

/* Must be last. */

#define UPB_MAXARRSIZE 16  /* 64k. */

/* From Chromium. */
#define ARRAY_SIZE(x) \
    ((sizeof(x)/sizeof(0[x])) / ((size_t)(!(sizeof(x) % sizeof(0[x])))))

static const double MAX_LOAD = 0.85;

/* The minimum utilization of the array part of a mixed hash/array table.  This
 * is a speed/memory-usage tradeoff (though it's not straightforward because of
 * cache effects).  The lower this is, the more memory we'll use. */
static const double MIN_DENSITY = 0.1;

bool is_pow2(uint64_t v) { return v == 0 || (v & (v - 1)) == 0; }

int log2ceil(uint64_t v) {
  int ret = 0;
  bool pow2 = is_pow2(v);
  while (v >>= 1) ret++;
  ret = pow2 ? ret : ret + 1;  /* Ceiling. */
  return UPB_MIN(UPB_MAXARRSIZE, ret);
}

char *upb_strdup(const char *s, upb_alloc *a) {
  return upb_strdup2(s, strlen(s), a);
}

char *upb_strdup2(const char *s, size_t len, upb_alloc *a) {
  size_t n;
  char *p;

  /* Prevent overflow errors. */
  if (len == SIZE_MAX) return NULL;
  /* Always null-terminate, even if binary data; but don't rely on the input to
   * have a null-terminating byte since it may be a raw binary buffer. */
  n = len + 1;
  p = upb_malloc(a, n);
  if (p) {
    memcpy(p, s, len);
    p[len] = 0;
  }
  return p;
}

/* A type to represent the lookup key of either a strtable or an inttable. */
typedef union {
  uintptr_t num;
  struct {
    const char *str;
    size_t len;
  } str;
} lookupkey_t;

static lookupkey_t strkey2(const char *str, size_t len) {
  lookupkey_t k;
  k.str.str = str;
  k.str.len = len;
  return k;
}

static lookupkey_t intkey(uintptr_t key) {
  lookupkey_t k;
  k.num = key;
  return k;
}

typedef uint32_t hashfunc_t(upb_tabkey key);
typedef bool eqlfunc_t(upb_tabkey k1, lookupkey_t k2);

/* Base table (shared code) ***************************************************/

/* For when we need to cast away const. */
static upb_tabent *mutable_entries(upb_table *t) {
  return (upb_tabent*)t->entries;
}

static bool isfull(upb_table *t) {
  return t->count == t->max_count;
}

static bool init(upb_table *t, uint8_t size_lg2, upb_alloc *a) {
  size_t bytes;

  t->count = 0;
  t->size_lg2 = size_lg2;
  t->mask = upb_table_size(t) ? upb_table_size(t) - 1 : 0;
  t->max_count = upb_table_size(t) * MAX_LOAD;
  bytes = upb_table_size(t) * sizeof(upb_tabent);
  if (bytes > 0) {
    t->entries = upb_malloc(a, bytes);
    if (!t->entries) return false;
    memset(mutable_entries(t), 0, bytes);
  } else {
    t->entries = NULL;
  }
  return true;
}

static void uninit(upb_table *t, upb_alloc *a) {
  upb_free(a, mutable_entries(t));
}

static upb_tabent *emptyent(upb_table *t, upb_tabent *e) {
  upb_tabent *begin = mutable_entries(t);
  upb_tabent *end = begin + upb_table_size(t);
  for (e = e + 1; e < end; e++) {
    if (upb_tabent_isempty(e)) return e;
  }
  for (e = begin; e < end; e++) {
    if (upb_tabent_isempty(e)) return e;
  }
  UPB_ASSERT(false);
  return NULL;
}

static upb_tabent *getentry_mutable(upb_table *t, uint32_t hash) {
  return (upb_tabent*)upb_getentry(t, hash);
}

static const upb_tabent *findentry(const upb_table *t, lookupkey_t key,
                                   uint32_t hash, eqlfunc_t *eql) {
  const upb_tabent *e;

  if (t->size_lg2 == 0) return NULL;
  e = upb_getentry(t, hash);
  if (upb_tabent_isempty(e)) return NULL;
  while (1) {
    if (eql(e->key, key)) return e;
    if ((e = e->next) == NULL) return NULL;
  }
}

static upb_tabent *findentry_mutable(upb_table *t, lookupkey_t key,
                                     uint32_t hash, eqlfunc_t *eql) {
  return (upb_tabent*)findentry(t, key, hash, eql);
}

static bool lookup(const upb_table *t, lookupkey_t key, upb_value *v,
                   uint32_t hash, eqlfunc_t *eql) {
  const upb_tabent *e = findentry(t, key, hash, eql);
  if (e) {
    if (v) {
      _upb_value_setval(v, e->val.val);
    }
    return true;
  } else {
    return false;
  }
}

/* The given key must not already exist in the table. */
static void insert(upb_table *t, lookupkey_t key, upb_tabkey tabkey,
                   upb_value val, uint32_t hash,
                   hashfunc_t *hashfunc, eqlfunc_t *eql) {
  upb_tabent *mainpos_e;
  upb_tabent *our_e;

  UPB_ASSERT(findentry(t, key, hash, eql) == NULL);

  t->count++;
  mainpos_e = getentry_mutable(t, hash);
  our_e = mainpos_e;

  if (upb_tabent_isempty(mainpos_e)) {
    /* Our main position is empty; use it. */
    our_e->next = NULL;
  } else {
    /* Collision. */
    upb_tabent *new_e = emptyent(t, mainpos_e);
    /* Head of collider's chain. */
    upb_tabent *chain = getentry_mutable(t, hashfunc(mainpos_e->key));
    if (chain == mainpos_e) {
      /* Existing ent is in its main posisiton (it has the same hash as us, and
       * is the head of our chain).  Insert to new ent and append to this chain. */
      new_e->next = mainpos_e->next;
      mainpos_e->next = new_e;
      our_e = new_e;
    } else {
      /* Existing ent is not in its main position (it is a node in some other
       * chain).  This implies that no existing ent in the table has our hash.
       * Evict it (updating its chain) and use its ent for head of our chain. */
      *new_e = *mainpos_e;  /* copies next. */
      while (chain->next != mainpos_e) {
        chain = (upb_tabent*)chain->next;
        UPB_ASSERT(chain);
      }
      chain->next = new_e;
      our_e = mainpos_e;
      our_e->next = NULL;
    }
  }
  our_e->key = tabkey;
  our_e->val.val = val.val;
  UPB_ASSERT(findentry(t, key, hash, eql) == our_e);
}

static bool rm(upb_table *t, lookupkey_t key, upb_value *val,
               upb_tabkey *removed, uint32_t hash, eqlfunc_t *eql) {
  upb_tabent *chain = getentry_mutable(t, hash);
  if (upb_tabent_isempty(chain)) return false;
  if (eql(chain->key, key)) {
    /* Element to remove is at the head of its chain. */
    t->count--;
    if (val) _upb_value_setval(val, chain->val.val);
    if (removed) *removed = chain->key;
    if (chain->next) {
      upb_tabent *move = (upb_tabent*)chain->next;
      *chain = *move;
      move->key = 0;  /* Make the slot empty. */
    } else {
      chain->key = 0;  /* Make the slot empty. */
    }
    return true;
  } else {
    /* Element to remove is either in a non-head position or not in the
     * table. */
    while (chain->next && !eql(chain->next->key, key)) {
      chain = (upb_tabent*)chain->next;
    }
    if (chain->next) {
      /* Found element to remove. */
      upb_tabent *rm = (upb_tabent*)chain->next;
      t->count--;
      if (val) _upb_value_setval(val, chain->next->val.val);
      if (removed) *removed = rm->key;
      rm->key = 0;  /* Make the slot empty. */
      chain->next = rm->next;
      return true;
    } else {
      /* Element to remove is not in the table. */
      return false;
    }
  }
}

static size_t next(const upb_table *t, size_t i) {
  do {
    if (++i >= upb_table_size(t))
      return SIZE_MAX - 1;  /* Distinct from -1. */
  } while(upb_tabent_isempty(&t->entries[i]));

  return i;
}

static size_t begin(const upb_table *t) {
  return next(t, -1);
}


/* upb_strtable ***************************************************************/

/* A simple "subclass" of upb_table that only adds a hash function for strings. */

static upb_tabkey strcopy(lookupkey_t k2, upb_alloc *a) {
  uint32_t len = (uint32_t) k2.str.len;
  char *str = upb_malloc(a, k2.str.len + sizeof(uint32_t) + 1);
  if (str == NULL) return 0;
  memcpy(str, &len, sizeof(uint32_t));
  if (k2.str.len) memcpy(str + sizeof(uint32_t), k2.str.str, k2.str.len);
  str[sizeof(uint32_t) + k2.str.len] = '\0';
  return (uintptr_t)str;
}

static uint32_t table_hash(const char *p, size_t n) {
  return wyhash(p, n, 0, _wyp);
}

static uint32_t strhash(upb_tabkey key) {
  uint32_t len;
  char *str = upb_tabstr(key, &len);
  return table_hash(str, len);
}

static bool streql(upb_tabkey k1, lookupkey_t k2) {
  uint32_t len;
  char *str = upb_tabstr(k1, &len);
  return len == k2.str.len && (len == 0 || memcmp(str, k2.str.str, len) == 0);
}

bool upb_strtable_init2(upb_strtable *t, upb_ctype_t ctype,
                        size_t expected_size, upb_alloc *a) {
  UPB_UNUSED(ctype);  /* TODO(haberman): rm */
<<<<<<< HEAD
  size_t need_entries = (expected_size + 1) / MAX_LOAD;
  int size_lg2 = 2;
  while (1 << size_lg2 < need_entries) {
    size_lg2++;
  }
=======
  // Multiply by approximate reciprocal of MAX_LOAD (0.85), with pow2 denominator.
  size_t need_entries = (expected_size + 1) * 1204 / 1024;
  UPB_ASSERT(need_entries >= expected_size * 0.85);
  int size_lg2 = _upb_lg2ceil(need_entries);
>>>>>>> 7b56ea3a
  return init(&t->t, size_lg2, a);
}

void upb_strtable_clear(upb_strtable *t) {
  size_t bytes = upb_table_size(&t->t) * sizeof(upb_tabent);
  t->t.count = 0;
  memset((char*)t->t.entries, 0, bytes);
}

void upb_strtable_uninit2(upb_strtable *t, upb_alloc *a) {
  size_t i;
  for (i = 0; i < upb_table_size(&t->t); i++)
    upb_free(a, (void*)t->t.entries[i].key);
  uninit(&t->t, a);
}

bool upb_strtable_resize(upb_strtable *t, size_t size_lg2, upb_alloc *a) {
  upb_strtable new_table;
  upb_strtable_iter i;

  if (!init(&new_table.t, size_lg2, a))
    return false;
  upb_strtable_begin(&i, t);
  for ( ; !upb_strtable_done(&i); upb_strtable_next(&i)) {
    upb_strview key = upb_strtable_iter_key(&i);
    upb_strtable_insert3(
        &new_table, key.data, key.size,
        upb_strtable_iter_value(&i), a);
  }
  upb_strtable_uninit2(t, a);
  *t = new_table;
  return true;
}

bool upb_strtable_insert3(upb_strtable *t, const char *k, size_t len,
                          upb_value v, upb_alloc *a) {
  lookupkey_t key;
  upb_tabkey tabkey;
  uint32_t hash;

  if (isfull(&t->t)) {
    /* Need to resize.  New table of double the size, add old elements to it. */
    if (!upb_strtable_resize(t, t->t.size_lg2 + 1, a)) {
      return false;
    }
  }

  key = strkey2(k, len);
  tabkey = strcopy(key, a);
  if (tabkey == 0) return false;

  hash = table_hash(key.str.str, key.str.len);
  insert(&t->t, key, tabkey, v, hash, &strhash, &streql);
  return true;
}

bool upb_strtable_lookup2(const upb_strtable *t, const char *key, size_t len,
                          upb_value *v) {
  uint32_t hash = table_hash(key, len);
  return lookup(&t->t, strkey2(key, len), v, hash, &streql);
}

bool upb_strtable_remove3(upb_strtable *t, const char *key, size_t len,
                         upb_value *val, upb_alloc *alloc) {
  uint32_t hash = table_hash(key, len);
  upb_tabkey tabkey;
  if (rm(&t->t, strkey2(key, len), val, &tabkey, hash, &streql)) {
    if (alloc) {
      /* Arena-based allocs don't need to free and won't pass this. */
      upb_free(alloc, (void*)tabkey);
    }
    return true;
  } else {
    return false;
  }
}

/* Iteration */

void upb_strtable_begin(upb_strtable_iter *i, const upb_strtable *t) {
  i->t = t;
  i->index = begin(&t->t);
}

void upb_strtable_next(upb_strtable_iter *i) {
  i->index = next(&i->t->t, i->index);
}

bool upb_strtable_done(const upb_strtable_iter *i) {
  if (!i->t) return true;
  return i->index >= upb_table_size(&i->t->t) ||
         upb_tabent_isempty(str_tabent(i));
}

upb_strview upb_strtable_iter_key(const upb_strtable_iter *i) {
  upb_strview key;
  uint32_t len;
  UPB_ASSERT(!upb_strtable_done(i));
  key.data = upb_tabstr(str_tabent(i)->key, &len);
  key.size = len;
  return key;
}

upb_value upb_strtable_iter_value(const upb_strtable_iter *i) {
  UPB_ASSERT(!upb_strtable_done(i));
  return _upb_value_val(str_tabent(i)->val.val);
}

void upb_strtable_iter_setdone(upb_strtable_iter *i) {
  i->t = NULL;
  i->index = SIZE_MAX;
}

bool upb_strtable_iter_isequal(const upb_strtable_iter *i1,
                               const upb_strtable_iter *i2) {
  if (upb_strtable_done(i1) && upb_strtable_done(i2))
    return true;
  return i1->t == i2->t && i1->index == i2->index;
}


/* upb_inttable ***************************************************************/

/* For inttables we use a hybrid structure where small keys are kept in an
 * array and large keys are put in the hash table. */

static uint32_t inthash(upb_tabkey key) { return upb_inthash(key); }

static bool inteql(upb_tabkey k1, lookupkey_t k2) {
  return k1 == k2.num;
}

static upb_tabval *mutable_array(upb_inttable *t) {
  return (upb_tabval*)t->array;
}

static upb_tabval *inttable_val(upb_inttable *t, uintptr_t key) {
  if (key < t->array_size) {
    return upb_arrhas(t->array[key]) ? &(mutable_array(t)[key]) : NULL;
  } else {
    upb_tabent *e =
        findentry_mutable(&t->t, intkey(key), upb_inthash(key), &inteql);
    return e ? &e->val : NULL;
  }
}

static const upb_tabval *inttable_val_const(const upb_inttable *t,
                                            uintptr_t key) {
  return inttable_val((upb_inttable*)t, key);
}

size_t upb_inttable_count(const upb_inttable *t) {
  return t->t.count + t->array_count;
}

static void check(upb_inttable *t) {
  UPB_UNUSED(t);
#if defined(UPB_DEBUG_TABLE) && !defined(NDEBUG)
  {
    /* This check is very expensive (makes inserts/deletes O(N)). */
    size_t count = 0;
    upb_inttable_iter i;
    upb_inttable_begin(&i, t);
    for(; !upb_inttable_done(&i); upb_inttable_next(&i), count++) {
      UPB_ASSERT(upb_inttable_lookup(t, upb_inttable_iter_key(&i), NULL));
    }
    UPB_ASSERT(count == upb_inttable_count(t));
  }
#endif
}

bool upb_inttable_sizedinit(upb_inttable *t, size_t asize, int hsize_lg2,
                            upb_alloc *a) {
  size_t array_bytes;

  if (!init(&t->t, hsize_lg2, a)) return false;
  /* Always make the array part at least 1 long, so that we know key 0
   * won't be in the hash part, which simplifies things. */
  t->array_size = UPB_MAX(1, asize);
  t->array_count = 0;
  array_bytes = t->array_size * sizeof(upb_value);
  t->array = upb_malloc(a, array_bytes);
  if (!t->array) {
    uninit(&t->t, a);
    return false;
  }
  memset(mutable_array(t), 0xff, array_bytes);
  check(t);
  return true;
}

bool upb_inttable_init2(upb_inttable *t, upb_ctype_t ctype, upb_alloc *a) {
  UPB_UNUSED(ctype);  /* TODO(haberman): rm */
  return upb_inttable_sizedinit(t, 0, 4, a);
}

void upb_inttable_uninit2(upb_inttable *t, upb_alloc *a) {
  uninit(&t->t, a);
  upb_free(a, mutable_array(t));
}

bool upb_inttable_insert2(upb_inttable *t, uintptr_t key, upb_value val,
                          upb_alloc *a) {
  upb_tabval tabval;
  tabval.val = val.val;
  UPB_ASSERT(upb_arrhas(tabval));  /* This will reject (uint64_t)-1.  Fix this. */

  if (key < t->array_size) {
    UPB_ASSERT(!upb_arrhas(t->array[key]));
    t->array_count++;
    mutable_array(t)[key].val = val.val;
  } else {
    if (isfull(&t->t)) {
      /* Need to resize the hash part, but we re-use the array part. */
      size_t i;
      upb_table new_table;

      if (!init(&new_table, t->t.size_lg2 + 1, a)) {
        return false;
      }

      for (i = begin(&t->t); i < upb_table_size(&t->t); i = next(&t->t, i)) {
        const upb_tabent *e = &t->t.entries[i];
        uint32_t hash;
        upb_value v;

        _upb_value_setval(&v, e->val.val);
        hash = upb_inthash(e->key);
        insert(&new_table, intkey(e->key), e->key, v, hash, &inthash, &inteql);
      }

      UPB_ASSERT(t->t.count == new_table.count);

      uninit(&t->t, a);
      t->t = new_table;
    }
    insert(&t->t, intkey(key), key, val, upb_inthash(key), &inthash, &inteql);
  }
  check(t);
  return true;
}

bool upb_inttable_lookup(const upb_inttable *t, uintptr_t key, upb_value *v) {
  const upb_tabval *table_v = inttable_val_const(t, key);
  if (!table_v) return false;
  if (v) _upb_value_setval(v, table_v->val);
  return true;
}

bool upb_inttable_replace(upb_inttable *t, uintptr_t key, upb_value val) {
  upb_tabval *table_v = inttable_val(t, key);
  if (!table_v) return false;
  table_v->val = val.val;
  return true;
}

bool upb_inttable_remove(upb_inttable *t, uintptr_t key, upb_value *val) {
  bool success;
  if (key < t->array_size) {
    if (upb_arrhas(t->array[key])) {
      upb_tabval empty = UPB_TABVALUE_EMPTY_INIT;
      t->array_count--;
      if (val) {
        _upb_value_setval(val, t->array[key].val);
      }
      mutable_array(t)[key] = empty;
      success = true;
    } else {
      success = false;
    }
  } else {
    success = rm(&t->t, intkey(key), val, NULL, upb_inthash(key), &inteql);
  }
  check(t);
  return success;
}

bool upb_inttable_insertptr2(upb_inttable *t, const void *key, upb_value val,
                             upb_alloc *a) {
  return upb_inttable_insert2(t, (uintptr_t)key, val, a);
}

bool upb_inttable_lookupptr(const upb_inttable *t, const void *key,
                            upb_value *v) {
  return upb_inttable_lookup(t, (uintptr_t)key, v);
}

bool upb_inttable_removeptr(upb_inttable *t, const void *key, upb_value *val) {
  return upb_inttable_remove(t, (uintptr_t)key, val);
}

void upb_inttable_compact2(upb_inttable *t, upb_alloc *a) {
  /* A power-of-two histogram of the table keys. */
  size_t counts[UPB_MAXARRSIZE + 1] = {0};

  /* The max key in each bucket. */
  uintptr_t max[UPB_MAXARRSIZE + 1] = {0};

  upb_inttable_iter i;
  size_t arr_count;
  int size_lg2;
  upb_inttable new_t;

  upb_inttable_begin(&i, t);
  for (; !upb_inttable_done(&i); upb_inttable_next(&i)) {
    uintptr_t key = upb_inttable_iter_key(&i);
    int bucket = log2ceil(key);
    max[bucket] = UPB_MAX(max[bucket], key);
    counts[bucket]++;
  }

  /* Find the largest power of two that satisfies the MIN_DENSITY
   * definition (while actually having some keys). */
  arr_count = upb_inttable_count(t);

  for (size_lg2 = ARRAY_SIZE(counts) - 1; size_lg2 > 0; size_lg2--) {
    if (counts[size_lg2] == 0) {
      /* We can halve again without losing any entries. */
      continue;
    } else if (arr_count >= (1 << size_lg2) * MIN_DENSITY) {
      break;
    }

    arr_count -= counts[size_lg2];
  }

  UPB_ASSERT(arr_count <= upb_inttable_count(t));

  {
    /* Insert all elements into new, perfectly-sized table. */
    size_t arr_size = max[size_lg2] + 1;  /* +1 so arr[max] will fit. */
    size_t hash_count = upb_inttable_count(t) - arr_count;
    size_t hash_size = hash_count ? (hash_count / MAX_LOAD) + 1 : 0;
    int hashsize_lg2 = log2ceil(hash_size);

    upb_inttable_sizedinit(&new_t, arr_size, hashsize_lg2, a);
    upb_inttable_begin(&i, t);
    for (; !upb_inttable_done(&i); upb_inttable_next(&i)) {
      uintptr_t k = upb_inttable_iter_key(&i);
      upb_inttable_insert2(&new_t, k, upb_inttable_iter_value(&i), a);
    }
    UPB_ASSERT(new_t.array_size == arr_size);
    UPB_ASSERT(new_t.t.size_lg2 == hashsize_lg2);
  }
  upb_inttable_uninit2(t, a);
  *t = new_t;
}

/* Iteration. */

static const upb_tabent *int_tabent(const upb_inttable_iter *i) {
  UPB_ASSERT(!i->array_part);
  return &i->t->t.entries[i->index];
}

static upb_tabval int_arrent(const upb_inttable_iter *i) {
  UPB_ASSERT(i->array_part);
  return i->t->array[i->index];
}

void upb_inttable_begin(upb_inttable_iter *i, const upb_inttable *t) {
  i->t = t;
  i->index = -1;
  i->array_part = true;
  upb_inttable_next(i);
}

void upb_inttable_next(upb_inttable_iter *iter) {
  const upb_inttable *t = iter->t;
  if (iter->array_part) {
    while (++iter->index < t->array_size) {
      if (upb_arrhas(int_arrent(iter))) {
        return;
      }
    }
    iter->array_part = false;
    iter->index = begin(&t->t);
  } else {
    iter->index = next(&t->t, iter->index);
  }
}

bool upb_inttable_done(const upb_inttable_iter *i) {
  if (!i->t) return true;
  if (i->array_part) {
    return i->index >= i->t->array_size ||
           !upb_arrhas(int_arrent(i));
  } else {
    return i->index >= upb_table_size(&i->t->t) ||
           upb_tabent_isempty(int_tabent(i));
  }
}

uintptr_t upb_inttable_iter_key(const upb_inttable_iter *i) {
  UPB_ASSERT(!upb_inttable_done(i));
  return i->array_part ? i->index : int_tabent(i)->key;
}

upb_value upb_inttable_iter_value(const upb_inttable_iter *i) {
  UPB_ASSERT(!upb_inttable_done(i));
  return _upb_value_val(
      i->array_part ? i->t->array[i->index].val : int_tabent(i)->val.val);
}

void upb_inttable_iter_setdone(upb_inttable_iter *i) {
  i->t = NULL;
  i->index = SIZE_MAX;
  i->array_part = false;
}

bool upb_inttable_iter_isequal(const upb_inttable_iter *i1,
                                          const upb_inttable_iter *i2) {
  if (upb_inttable_done(i1) && upb_inttable_done(i2))
    return true;
  return i1->t == i2->t && i1->index == i2->index &&
         i1->array_part == i2->array_part;
}


#include <errno.h>
#include <stdarg.h>
#include <stddef.h>
#include <stdint.h>
#include <stdio.h>
#include <stdlib.h>
#include <string.h>


/* upb_status *****************************************************************/

void upb_status_clear(upb_status *status) {
  if (!status) return;
  status->ok = true;
  status->msg[0] = '\0';
}

bool upb_ok(const upb_status *status) { return status->ok; }

const char *upb_status_errmsg(const upb_status *status) { return status->msg; }

void upb_status_seterrmsg(upb_status *status, const char *msg) {
  if (!status) return;
  status->ok = false;
  strncpy(status->msg, msg, UPB_STATUS_MAX_MESSAGE - 1);
  status->msg[UPB_STATUS_MAX_MESSAGE - 1] = '\0';
}

void upb_status_seterrf(upb_status *status, const char *fmt, ...) {
  va_list args;
  va_start(args, fmt);
  upb_status_vseterrf(status, fmt, args);
  va_end(args);
}

void upb_status_vseterrf(upb_status *status, const char *fmt, va_list args) {
  if (!status) return;
  status->ok = false;
<<<<<<< HEAD
  _upb_vsnprintf(status->msg, sizeof(status->msg), fmt, args);
=======
  vsnprintf(status->msg, sizeof(status->msg), fmt, args);
>>>>>>> 7b56ea3a
  status->msg[UPB_STATUS_MAX_MESSAGE - 1] = '\0';
}

void upb_status_vappenderrf(upb_status *status, const char *fmt, va_list args) {
  size_t len;
  if (!status) return;
  status->ok = false;
  len = strlen(status->msg);
  vsnprintf(status->msg + len, sizeof(status->msg) - len, fmt, args);
  status->msg[UPB_STATUS_MAX_MESSAGE - 1] = '\0';
}

/* upb_alloc ******************************************************************/

static void *upb_global_allocfunc(upb_alloc *alloc, void *ptr, size_t oldsize,
                                  size_t size) {
  UPB_UNUSED(alloc);
  UPB_UNUSED(oldsize);
  if (size == 0) {
    free(ptr);
    return NULL;
  } else {
    return realloc(ptr, size);
  }
}

upb_alloc upb_alloc_global = {&upb_global_allocfunc};

/* upb_arena ******************************************************************/

/* Be conservative and choose 16 in case anyone is using SSE. */

struct mem_block {
  struct mem_block *next;
  uint32_t size;
  uint32_t cleanups;
  /* Data follows. */
};

typedef struct cleanup_ent {
  upb_cleanup_func *cleanup;
  void *ud;
} cleanup_ent;

static const size_t memblock_reserve = UPB_ALIGN_UP(sizeof(mem_block), 16);

static upb_arena *arena_findroot(upb_arena *a) {
  /* Path splitting keeps time complexity down, see:
   *   https://en.wikipedia.org/wiki/Disjoint-set_data_structure */
  while (a->parent != a) {
    upb_arena *next = a->parent;
    a->parent = next->parent;
    a = next;
  }
  return a;
}

static void upb_arena_addblock(upb_arena *a, upb_arena *root, void *ptr,
                               size_t size) {
  mem_block *block = ptr;

  /* The block is for arena |a|, but should appear in the freelist of |root|. */
  block->next = root->freelist;
  block->size = (uint32_t)size;
  block->cleanups = 0;
  root->freelist = block;
  a->last_size = block->size;
  if (!root->freelist_tail) root->freelist_tail = block;

  a->head.ptr = UPB_PTR_AT(block, memblock_reserve, char);
  a->head.end = UPB_PTR_AT(block, size, char);
  a->cleanups = &block->cleanups;

  UPB_POISON_MEMORY_REGION(a->head.ptr, a->head.end - a->head.ptr);
}

static bool upb_arena_allocblock(upb_arena *a, size_t size) {
  upb_arena *root = arena_findroot(a);
  size_t block_size = UPB_MAX(size, a->last_size * 2) + memblock_reserve;
  mem_block *block = upb_malloc(root->block_alloc, block_size);

  if (!block) return false;
  upb_arena_addblock(a, root, block, block_size);
  return true;
}

void *_upb_arena_slowmalloc(upb_arena *a, size_t size) {
  if (!upb_arena_allocblock(a, size)) return NULL;  /* Out of memory. */
  UPB_ASSERT(_upb_arenahas(a, size));
  return upb_arena_malloc(a, size);
}

static void *upb_arena_doalloc(upb_alloc *alloc, void *ptr, size_t oldsize,
                               size_t size) {
  upb_arena *a = (upb_arena*)alloc;  /* upb_alloc is initial member. */
  return upb_arena_realloc(a, ptr, oldsize, size);
}

/* Public Arena API ***********************************************************/

upb_arena *arena_initslow(void *mem, size_t n, upb_alloc *alloc) {
  const size_t first_block_overhead = sizeof(upb_arena) + memblock_reserve;
  upb_arena *a;

  /* We need to malloc the initial block. */
  n = first_block_overhead + 256;
  if (!alloc || !(mem = upb_malloc(alloc, n))) {
    return NULL;
  }

  a = UPB_PTR_AT(mem, n - sizeof(*a), upb_arena);
  n -= sizeof(*a);

  a->head.alloc.func = &upb_arena_doalloc;
  a->block_alloc = alloc;
  a->parent = a;
  a->refcount = 1;
  a->freelist = NULL;
  a->freelist_tail = NULL;

  upb_arena_addblock(a, a, mem, n);

  return a;
}

upb_arena *upb_arena_init(void *mem, size_t n, upb_alloc *alloc) {
  upb_arena *a;

  /* Round block size down to alignof(*a) since we will allocate the arena
   * itself at the end. */
  n = UPB_ALIGN_DOWN(n, UPB_ALIGN_OF(upb_arena));

  if (UPB_UNLIKELY(n < sizeof(upb_arena))) {
    return arena_initslow(mem, n, alloc);
  }

  a = UPB_PTR_AT(mem, n - sizeof(*a), upb_arena);
  n -= sizeof(*a);

  a->head.alloc.func = &upb_arena_doalloc;
  a->block_alloc = alloc;
  a->parent = a;
  a->refcount = 1;
  a->last_size = 128;
  a->head.ptr = mem;
  a->head.end = UPB_PTR_AT(mem, n, char);
  a->freelist = NULL;
  a->cleanups = NULL;

  return a;
}

static void arena_dofree(upb_arena *a) {
  mem_block *block = a->freelist;
  UPB_ASSERT(a->parent == a);
  UPB_ASSERT(a->refcount == 0);

  while (block) {
    /* Load first since we are deleting block. */
    mem_block *next = block->next;

    if (block->cleanups > 0) {
      cleanup_ent *end = UPB_PTR_AT(block, block->size, void);
      cleanup_ent *ptr = end - block->cleanups;

      for (; ptr < end; ptr++) {
        ptr->cleanup(ptr->ud);
      }
    }

    upb_free(a->block_alloc, block);
    block = next;
  }
}

void upb_arena_free(upb_arena *a) {
  a = arena_findroot(a);
  if (--a->refcount == 0) arena_dofree(a);
}

bool upb_arena_addcleanup(upb_arena *a, void *ud, upb_cleanup_func *func) {
  cleanup_ent *ent;

  if (!a->cleanups || !_upb_arenahas(a, sizeof(cleanup_ent))) {
    if (!upb_arena_allocblock(a, 128)) return false;  /* Out of memory. */
    UPB_ASSERT(_upb_arenahas(a, sizeof(cleanup_ent)));
  }

  a->head.end -= sizeof(cleanup_ent);
  ent = (cleanup_ent*)a->head.end;
  (*a->cleanups)++;
  UPB_UNPOISON_MEMORY_REGION(ent, sizeof(cleanup_ent));

  ent->cleanup = func;
  ent->ud = ud;

  return true;
}

void upb_arena_fuse(upb_arena *a1, upb_arena *a2) {
  upb_arena *r1 = arena_findroot(a1);
  upb_arena *r2 = arena_findroot(a2);

  if (r1 == r2) return;  /* Already fused. */

  /* We want to join the smaller tree to the larger tree.
   * So swap first if they are backwards. */
  if (r1->refcount < r2->refcount) {
    upb_arena *tmp = r1;
    r1 = r2;
    r2 = tmp;
  }

  /* r1 takes over r2's freelist and refcount. */
  r1->refcount += r2->refcount;
  if (r2->freelist_tail) {
    UPB_ASSERT(r2->freelist_tail->next == NULL);
    r2->freelist_tail->next = r1->freelist;
    r1->freelist = r2->freelist;
  }
  r2->parent = r1;
}
/* This file was generated by upbc (the upb compiler) from the input
 * file:
 *
 *     google/protobuf/descriptor.proto
 *
 * Do not edit -- your changes will be discarded when the file is
 * regenerated. */

#include <stddef.h>


static const upb_msglayout *const google_protobuf_FileDescriptorSet_submsgs[1] = {
  &google_protobuf_FileDescriptorProto_msginit,
};

static const upb_msglayout_field google_protobuf_FileDescriptorSet__fields[1] = {
  {1, UPB_SIZE(0, 0), 0, 0, 11, 3},
};

const upb_msglayout google_protobuf_FileDescriptorSet_msginit = {
  &google_protobuf_FileDescriptorSet_submsgs[0],
  &google_protobuf_FileDescriptorSet__fields[0],
  UPB_SIZE(4, 8), 1, false,
};

static const upb_msglayout *const google_protobuf_FileDescriptorProto_submsgs[6] = {
  &google_protobuf_DescriptorProto_msginit,
  &google_protobuf_EnumDescriptorProto_msginit,
  &google_protobuf_FieldDescriptorProto_msginit,
  &google_protobuf_FileOptions_msginit,
  &google_protobuf_ServiceDescriptorProto_msginit,
  &google_protobuf_SourceCodeInfo_msginit,
};

static const upb_msglayout_field google_protobuf_FileDescriptorProto__fields[12] = {
  {1, UPB_SIZE(4, 8), 1, 0, 12, 1},
  {2, UPB_SIZE(12, 24), 2, 0, 12, 1},
  {3, UPB_SIZE(36, 72), 0, 0, 12, 3},
  {4, UPB_SIZE(40, 80), 0, 0, 11, 3},
  {5, UPB_SIZE(44, 88), 0, 1, 11, 3},
  {6, UPB_SIZE(48, 96), 0, 4, 11, 3},
  {7, UPB_SIZE(52, 104), 0, 2, 11, 3},
  {8, UPB_SIZE(28, 56), 4, 3, 11, 1},
  {9, UPB_SIZE(32, 64), 5, 5, 11, 1},
  {10, UPB_SIZE(56, 112), 0, 0, 5, 3},
  {11, UPB_SIZE(60, 120), 0, 0, 5, 3},
  {12, UPB_SIZE(20, 40), 3, 0, 12, 1},
};

const upb_msglayout google_protobuf_FileDescriptorProto_msginit = {
  &google_protobuf_FileDescriptorProto_submsgs[0],
  &google_protobuf_FileDescriptorProto__fields[0],
  UPB_SIZE(64, 128), 12, false,
};

static const upb_msglayout *const google_protobuf_DescriptorProto_submsgs[7] = {
  &google_protobuf_DescriptorProto_msginit,
  &google_protobuf_DescriptorProto_ExtensionRange_msginit,
  &google_protobuf_DescriptorProto_ReservedRange_msginit,
  &google_protobuf_EnumDescriptorProto_msginit,
  &google_protobuf_FieldDescriptorProto_msginit,
  &google_protobuf_MessageOptions_msginit,
  &google_protobuf_OneofDescriptorProto_msginit,
};

static const upb_msglayout_field google_protobuf_DescriptorProto__fields[10] = {
  {1, UPB_SIZE(4, 8), 1, 0, 12, 1},
  {2, UPB_SIZE(16, 32), 0, 4, 11, 3},
  {3, UPB_SIZE(20, 40), 0, 0, 11, 3},
  {4, UPB_SIZE(24, 48), 0, 3, 11, 3},
  {5, UPB_SIZE(28, 56), 0, 1, 11, 3},
  {6, UPB_SIZE(32, 64), 0, 4, 11, 3},
  {7, UPB_SIZE(12, 24), 2, 5, 11, 1},
  {8, UPB_SIZE(36, 72), 0, 6, 11, 3},
  {9, UPB_SIZE(40, 80), 0, 2, 11, 3},
  {10, UPB_SIZE(44, 88), 0, 0, 12, 3},
};

const upb_msglayout google_protobuf_DescriptorProto_msginit = {
  &google_protobuf_DescriptorProto_submsgs[0],
  &google_protobuf_DescriptorProto__fields[0],
  UPB_SIZE(48, 96), 10, false,
};

static const upb_msglayout *const google_protobuf_DescriptorProto_ExtensionRange_submsgs[1] = {
  &google_protobuf_ExtensionRangeOptions_msginit,
};

static const upb_msglayout_field google_protobuf_DescriptorProto_ExtensionRange__fields[3] = {
  {1, UPB_SIZE(4, 4), 1, 0, 5, 1},
  {2, UPB_SIZE(8, 8), 2, 0, 5, 1},
  {3, UPB_SIZE(12, 16), 3, 0, 11, 1},
};

const upb_msglayout google_protobuf_DescriptorProto_ExtensionRange_msginit = {
  &google_protobuf_DescriptorProto_ExtensionRange_submsgs[0],
  &google_protobuf_DescriptorProto_ExtensionRange__fields[0],
  UPB_SIZE(16, 24), 3, false,
};

static const upb_msglayout_field google_protobuf_DescriptorProto_ReservedRange__fields[2] = {
  {1, UPB_SIZE(4, 4), 1, 0, 5, 1},
  {2, UPB_SIZE(8, 8), 2, 0, 5, 1},
};

const upb_msglayout google_protobuf_DescriptorProto_ReservedRange_msginit = {
  NULL,
  &google_protobuf_DescriptorProto_ReservedRange__fields[0],
  UPB_SIZE(12, 12), 2, false,
};

static const upb_msglayout *const google_protobuf_ExtensionRangeOptions_submsgs[1] = {
  &google_protobuf_UninterpretedOption_msginit,
};

static const upb_msglayout_field google_protobuf_ExtensionRangeOptions__fields[1] = {
  {999, UPB_SIZE(0, 0), 0, 0, 11, 3},
};

const upb_msglayout google_protobuf_ExtensionRangeOptions_msginit = {
  &google_protobuf_ExtensionRangeOptions_submsgs[0],
  &google_protobuf_ExtensionRangeOptions__fields[0],
  UPB_SIZE(4, 8), 1, false,
};

static const upb_msglayout *const google_protobuf_FieldDescriptorProto_submsgs[1] = {
  &google_protobuf_FieldOptions_msginit,
};

static const upb_msglayout_field google_protobuf_FieldDescriptorProto__fields[11] = {
  {1, UPB_SIZE(24, 24), 6, 0, 12, 1},
  {2, UPB_SIZE(32, 40), 7, 0, 12, 1},
  {3, UPB_SIZE(12, 12), 3, 0, 5, 1},
  {4, UPB_SIZE(4, 4), 1, 0, 14, 1},
  {5, UPB_SIZE(8, 8), 2, 0, 14, 1},
  {6, UPB_SIZE(40, 56), 8, 0, 12, 1},
  {7, UPB_SIZE(48, 72), 9, 0, 12, 1},
  {8, UPB_SIZE(64, 104), 11, 0, 11, 1},
  {9, UPB_SIZE(16, 16), 4, 0, 5, 1},
  {10, UPB_SIZE(56, 88), 10, 0, 12, 1},
  {17, UPB_SIZE(20, 20), 5, 0, 8, 1},
};

const upb_msglayout google_protobuf_FieldDescriptorProto_msginit = {
  &google_protobuf_FieldDescriptorProto_submsgs[0],
  &google_protobuf_FieldDescriptorProto__fields[0],
  UPB_SIZE(72, 112), 11, false,
};

static const upb_msglayout *const google_protobuf_OneofDescriptorProto_submsgs[1] = {
  &google_protobuf_OneofOptions_msginit,
};

static const upb_msglayout_field google_protobuf_OneofDescriptorProto__fields[2] = {
  {1, UPB_SIZE(4, 8), 1, 0, 12, 1},
  {2, UPB_SIZE(12, 24), 2, 0, 11, 1},
};

const upb_msglayout google_protobuf_OneofDescriptorProto_msginit = {
  &google_protobuf_OneofDescriptorProto_submsgs[0],
  &google_protobuf_OneofDescriptorProto__fields[0],
  UPB_SIZE(16, 32), 2, false,
};

static const upb_msglayout *const google_protobuf_EnumDescriptorProto_submsgs[3] = {
  &google_protobuf_EnumDescriptorProto_EnumReservedRange_msginit,
  &google_protobuf_EnumOptions_msginit,
  &google_protobuf_EnumValueDescriptorProto_msginit,
};

static const upb_msglayout_field google_protobuf_EnumDescriptorProto__fields[5] = {
  {1, UPB_SIZE(4, 8), 1, 0, 12, 1},
  {2, UPB_SIZE(16, 32), 0, 2, 11, 3},
  {3, UPB_SIZE(12, 24), 2, 1, 11, 1},
  {4, UPB_SIZE(20, 40), 0, 0, 11, 3},
  {5, UPB_SIZE(24, 48), 0, 0, 12, 3},
};

const upb_msglayout google_protobuf_EnumDescriptorProto_msginit = {
  &google_protobuf_EnumDescriptorProto_submsgs[0],
  &google_protobuf_EnumDescriptorProto__fields[0],
  UPB_SIZE(32, 64), 5, false,
};

static const upb_msglayout_field google_protobuf_EnumDescriptorProto_EnumReservedRange__fields[2] = {
  {1, UPB_SIZE(4, 4), 1, 0, 5, 1},
  {2, UPB_SIZE(8, 8), 2, 0, 5, 1},
};

const upb_msglayout google_protobuf_EnumDescriptorProto_EnumReservedRange_msginit = {
  NULL,
  &google_protobuf_EnumDescriptorProto_EnumReservedRange__fields[0],
  UPB_SIZE(12, 12), 2, false,
};

static const upb_msglayout *const google_protobuf_EnumValueDescriptorProto_submsgs[1] = {
  &google_protobuf_EnumValueOptions_msginit,
};

static const upb_msglayout_field google_protobuf_EnumValueDescriptorProto__fields[3] = {
  {1, UPB_SIZE(8, 8), 2, 0, 12, 1},
  {2, UPB_SIZE(4, 4), 1, 0, 5, 1},
  {3, UPB_SIZE(16, 24), 3, 0, 11, 1},
};

const upb_msglayout google_protobuf_EnumValueDescriptorProto_msginit = {
  &google_protobuf_EnumValueDescriptorProto_submsgs[0],
  &google_protobuf_EnumValueDescriptorProto__fields[0],
  UPB_SIZE(24, 32), 3, false,
};

static const upb_msglayout *const google_protobuf_ServiceDescriptorProto_submsgs[2] = {
  &google_protobuf_MethodDescriptorProto_msginit,
  &google_protobuf_ServiceOptions_msginit,
};

static const upb_msglayout_field google_protobuf_ServiceDescriptorProto__fields[3] = {
  {1, UPB_SIZE(4, 8), 1, 0, 12, 1},
  {2, UPB_SIZE(16, 32), 0, 0, 11, 3},
  {3, UPB_SIZE(12, 24), 2, 1, 11, 1},
};

const upb_msglayout google_protobuf_ServiceDescriptorProto_msginit = {
  &google_protobuf_ServiceDescriptorProto_submsgs[0],
  &google_protobuf_ServiceDescriptorProto__fields[0],
  UPB_SIZE(24, 48), 3, false,
};

static const upb_msglayout *const google_protobuf_MethodDescriptorProto_submsgs[1] = {
  &google_protobuf_MethodOptions_msginit,
};

static const upb_msglayout_field google_protobuf_MethodDescriptorProto__fields[6] = {
  {1, UPB_SIZE(4, 8), 3, 0, 12, 1},
  {2, UPB_SIZE(12, 24), 4, 0, 12, 1},
  {3, UPB_SIZE(20, 40), 5, 0, 12, 1},
  {4, UPB_SIZE(28, 56), 6, 0, 11, 1},
  {5, UPB_SIZE(1, 1), 1, 0, 8, 1},
  {6, UPB_SIZE(2, 2), 2, 0, 8, 1},
};

const upb_msglayout google_protobuf_MethodDescriptorProto_msginit = {
  &google_protobuf_MethodDescriptorProto_submsgs[0],
  &google_protobuf_MethodDescriptorProto__fields[0],
  UPB_SIZE(32, 64), 6, false,
};

static const upb_msglayout *const google_protobuf_FileOptions_submsgs[1] = {
  &google_protobuf_UninterpretedOption_msginit,
};

static const upb_msglayout_field google_protobuf_FileOptions__fields[21] = {
  {1, UPB_SIZE(20, 24), 11, 0, 12, 1},
  {8, UPB_SIZE(28, 40), 12, 0, 12, 1},
  {9, UPB_SIZE(4, 4), 1, 0, 14, 1},
  {10, UPB_SIZE(8, 8), 2, 0, 8, 1},
  {11, UPB_SIZE(36, 56), 13, 0, 12, 1},
  {16, UPB_SIZE(9, 9), 3, 0, 8, 1},
  {17, UPB_SIZE(10, 10), 4, 0, 8, 1},
  {18, UPB_SIZE(11, 11), 5, 0, 8, 1},
  {20, UPB_SIZE(12, 12), 6, 0, 8, 1},
  {23, UPB_SIZE(13, 13), 7, 0, 8, 1},
  {27, UPB_SIZE(14, 14), 8, 0, 8, 1},
  {31, UPB_SIZE(15, 15), 9, 0, 8, 1},
  {36, UPB_SIZE(44, 72), 14, 0, 12, 1},
  {37, UPB_SIZE(52, 88), 15, 0, 12, 1},
  {39, UPB_SIZE(60, 104), 16, 0, 12, 1},
  {40, UPB_SIZE(68, 120), 17, 0, 12, 1},
  {41, UPB_SIZE(76, 136), 18, 0, 12, 1},
  {42, UPB_SIZE(16, 16), 10, 0, 8, 1},
  {44, UPB_SIZE(84, 152), 19, 0, 12, 1},
  {45, UPB_SIZE(92, 168), 20, 0, 12, 1},
  {999, UPB_SIZE(100, 184), 0, 0, 11, 3},
};

const upb_msglayout google_protobuf_FileOptions_msginit = {
  &google_protobuf_FileOptions_submsgs[0],
  &google_protobuf_FileOptions__fields[0],
  UPB_SIZE(104, 192), 21, false,
};

static const upb_msglayout *const google_protobuf_MessageOptions_submsgs[1] = {
  &google_protobuf_UninterpretedOption_msginit,
};

static const upb_msglayout_field google_protobuf_MessageOptions__fields[5] = {
  {1, UPB_SIZE(1, 1), 1, 0, 8, 1},
  {2, UPB_SIZE(2, 2), 2, 0, 8, 1},
  {3, UPB_SIZE(3, 3), 3, 0, 8, 1},
  {7, UPB_SIZE(4, 4), 4, 0, 8, 1},
  {999, UPB_SIZE(8, 8), 0, 0, 11, 3},
};

const upb_msglayout google_protobuf_MessageOptions_msginit = {
  &google_protobuf_MessageOptions_submsgs[0],
  &google_protobuf_MessageOptions__fields[0],
  UPB_SIZE(12, 16), 5, false,
};

static const upb_msglayout *const google_protobuf_FieldOptions_submsgs[1] = {
  &google_protobuf_UninterpretedOption_msginit,
};

static const upb_msglayout_field google_protobuf_FieldOptions__fields[7] = {
  {1, UPB_SIZE(4, 4), 1, 0, 14, 1},
  {2, UPB_SIZE(12, 12), 3, 0, 8, 1},
  {3, UPB_SIZE(13, 13), 4, 0, 8, 1},
  {5, UPB_SIZE(14, 14), 5, 0, 8, 1},
  {6, UPB_SIZE(8, 8), 2, 0, 14, 1},
  {10, UPB_SIZE(15, 15), 6, 0, 8, 1},
  {999, UPB_SIZE(16, 16), 0, 0, 11, 3},
};

const upb_msglayout google_protobuf_FieldOptions_msginit = {
  &google_protobuf_FieldOptions_submsgs[0],
  &google_protobuf_FieldOptions__fields[0],
  UPB_SIZE(20, 24), 7, false,
};

static const upb_msglayout *const google_protobuf_OneofOptions_submsgs[1] = {
  &google_protobuf_UninterpretedOption_msginit,
};

static const upb_msglayout_field google_protobuf_OneofOptions__fields[1] = {
  {999, UPB_SIZE(0, 0), 0, 0, 11, 3},
};

const upb_msglayout google_protobuf_OneofOptions_msginit = {
  &google_protobuf_OneofOptions_submsgs[0],
  &google_protobuf_OneofOptions__fields[0],
  UPB_SIZE(4, 8), 1, false,
};

static const upb_msglayout *const google_protobuf_EnumOptions_submsgs[1] = {
  &google_protobuf_UninterpretedOption_msginit,
};

static const upb_msglayout_field google_protobuf_EnumOptions__fields[3] = {
  {2, UPB_SIZE(1, 1), 1, 0, 8, 1},
  {3, UPB_SIZE(2, 2), 2, 0, 8, 1},
  {999, UPB_SIZE(4, 8), 0, 0, 11, 3},
};

const upb_msglayout google_protobuf_EnumOptions_msginit = {
  &google_protobuf_EnumOptions_submsgs[0],
  &google_protobuf_EnumOptions__fields[0],
  UPB_SIZE(8, 16), 3, false,
};

static const upb_msglayout *const google_protobuf_EnumValueOptions_submsgs[1] = {
  &google_protobuf_UninterpretedOption_msginit,
};

static const upb_msglayout_field google_protobuf_EnumValueOptions__fields[2] = {
  {1, UPB_SIZE(1, 1), 1, 0, 8, 1},
  {999, UPB_SIZE(4, 8), 0, 0, 11, 3},
};

const upb_msglayout google_protobuf_EnumValueOptions_msginit = {
  &google_protobuf_EnumValueOptions_submsgs[0],
  &google_protobuf_EnumValueOptions__fields[0],
  UPB_SIZE(8, 16), 2, false,
};

static const upb_msglayout *const google_protobuf_ServiceOptions_submsgs[1] = {
  &google_protobuf_UninterpretedOption_msginit,
};

static const upb_msglayout_field google_protobuf_ServiceOptions__fields[2] = {
  {33, UPB_SIZE(1, 1), 1, 0, 8, 1},
  {999, UPB_SIZE(4, 8), 0, 0, 11, 3},
};

const upb_msglayout google_protobuf_ServiceOptions_msginit = {
  &google_protobuf_ServiceOptions_submsgs[0],
  &google_protobuf_ServiceOptions__fields[0],
  UPB_SIZE(8, 16), 2, false,
};

static const upb_msglayout *const google_protobuf_MethodOptions_submsgs[1] = {
  &google_protobuf_UninterpretedOption_msginit,
};

static const upb_msglayout_field google_protobuf_MethodOptions__fields[3] = {
  {33, UPB_SIZE(8, 8), 2, 0, 8, 1},
  {34, UPB_SIZE(4, 4), 1, 0, 14, 1},
  {999, UPB_SIZE(12, 16), 0, 0, 11, 3},
};

const upb_msglayout google_protobuf_MethodOptions_msginit = {
  &google_protobuf_MethodOptions_submsgs[0],
  &google_protobuf_MethodOptions__fields[0],
  UPB_SIZE(16, 24), 3, false,
};

static const upb_msglayout *const google_protobuf_UninterpretedOption_submsgs[1] = {
  &google_protobuf_UninterpretedOption_NamePart_msginit,
};

static const upb_msglayout_field google_protobuf_UninterpretedOption__fields[7] = {
  {2, UPB_SIZE(56, 80), 0, 0, 11, 3},
  {3, UPB_SIZE(32, 32), 4, 0, 12, 1},
  {4, UPB_SIZE(8, 8), 1, 0, 4, 1},
  {5, UPB_SIZE(16, 16), 2, 0, 3, 1},
  {6, UPB_SIZE(24, 24), 3, 0, 1, 1},
  {7, UPB_SIZE(40, 48), 5, 0, 12, 1},
  {8, UPB_SIZE(48, 64), 6, 0, 12, 1},
};

const upb_msglayout google_protobuf_UninterpretedOption_msginit = {
  &google_protobuf_UninterpretedOption_submsgs[0],
  &google_protobuf_UninterpretedOption__fields[0],
  UPB_SIZE(64, 96), 7, false,
};

static const upb_msglayout_field google_protobuf_UninterpretedOption_NamePart__fields[2] = {
  {1, UPB_SIZE(4, 8), 2, 0, 12, 2},
  {2, UPB_SIZE(1, 1), 1, 0, 8, 2},
};

const upb_msglayout google_protobuf_UninterpretedOption_NamePart_msginit = {
  NULL,
  &google_protobuf_UninterpretedOption_NamePart__fields[0],
  UPB_SIZE(16, 32), 2, false,
};

static const upb_msglayout *const google_protobuf_SourceCodeInfo_submsgs[1] = {
  &google_protobuf_SourceCodeInfo_Location_msginit,
};

static const upb_msglayout_field google_protobuf_SourceCodeInfo__fields[1] = {
  {1, UPB_SIZE(0, 0), 0, 0, 11, 3},
};

const upb_msglayout google_protobuf_SourceCodeInfo_msginit = {
  &google_protobuf_SourceCodeInfo_submsgs[0],
  &google_protobuf_SourceCodeInfo__fields[0],
  UPB_SIZE(4, 8), 1, false,
};

static const upb_msglayout_field google_protobuf_SourceCodeInfo_Location__fields[5] = {
  {1, UPB_SIZE(20, 40), 0, 0, 5, _UPB_LABEL_PACKED},
  {2, UPB_SIZE(24, 48), 0, 0, 5, _UPB_LABEL_PACKED},
  {3, UPB_SIZE(4, 8), 1, 0, 12, 1},
  {4, UPB_SIZE(12, 24), 2, 0, 12, 1},
  {6, UPB_SIZE(28, 56), 0, 0, 12, 3},
};

const upb_msglayout google_protobuf_SourceCodeInfo_Location_msginit = {
  NULL,
  &google_protobuf_SourceCodeInfo_Location__fields[0],
  UPB_SIZE(32, 64), 5, false,
};

static const upb_msglayout *const google_protobuf_GeneratedCodeInfo_submsgs[1] = {
  &google_protobuf_GeneratedCodeInfo_Annotation_msginit,
};

static const upb_msglayout_field google_protobuf_GeneratedCodeInfo__fields[1] = {
  {1, UPB_SIZE(0, 0), 0, 0, 11, 3},
};

const upb_msglayout google_protobuf_GeneratedCodeInfo_msginit = {
  &google_protobuf_GeneratedCodeInfo_submsgs[0],
  &google_protobuf_GeneratedCodeInfo__fields[0],
  UPB_SIZE(4, 8), 1, false,
};

static const upb_msglayout_field google_protobuf_GeneratedCodeInfo_Annotation__fields[4] = {
  {1, UPB_SIZE(20, 32), 0, 0, 5, _UPB_LABEL_PACKED},
  {2, UPB_SIZE(12, 16), 3, 0, 12, 1},
  {3, UPB_SIZE(4, 4), 1, 0, 5, 1},
  {4, UPB_SIZE(8, 8), 2, 0, 5, 1},
};

const upb_msglayout google_protobuf_GeneratedCodeInfo_Annotation_msginit = {
  NULL,
  &google_protobuf_GeneratedCodeInfo_Annotation__fields[0],
  UPB_SIZE(24, 48), 4, false,
};


/* This file was generated by upbc (the upb compiler) from the input
 * file:
 *
 *     google/protobuf/descriptor.proto
 *
 * Do not edit -- your changes will be discarded when the file is
 * regenerated. */


extern const upb_msglayout google_protobuf_FileDescriptorSet_msginit;
extern const upb_msglayout google_protobuf_FileDescriptorProto_msginit;
extern const upb_msglayout google_protobuf_DescriptorProto_msginit;
extern const upb_msglayout google_protobuf_DescriptorProto_ExtensionRange_msginit;
extern const upb_msglayout google_protobuf_DescriptorProto_ReservedRange_msginit;
extern const upb_msglayout google_protobuf_ExtensionRangeOptions_msginit;
extern const upb_msglayout google_protobuf_FieldDescriptorProto_msginit;
extern const upb_msglayout google_protobuf_OneofDescriptorProto_msginit;
extern const upb_msglayout google_protobuf_EnumDescriptorProto_msginit;
extern const upb_msglayout google_protobuf_EnumDescriptorProto_EnumReservedRange_msginit;
extern const upb_msglayout google_protobuf_EnumValueDescriptorProto_msginit;
extern const upb_msglayout google_protobuf_ServiceDescriptorProto_msginit;
extern const upb_msglayout google_protobuf_MethodDescriptorProto_msginit;
extern const upb_msglayout google_protobuf_FileOptions_msginit;
extern const upb_msglayout google_protobuf_MessageOptions_msginit;
extern const upb_msglayout google_protobuf_FieldOptions_msginit;
extern const upb_msglayout google_protobuf_OneofOptions_msginit;
extern const upb_msglayout google_protobuf_EnumOptions_msginit;
extern const upb_msglayout google_protobuf_EnumValueOptions_msginit;
extern const upb_msglayout google_protobuf_ServiceOptions_msginit;
extern const upb_msglayout google_protobuf_MethodOptions_msginit;
extern const upb_msglayout google_protobuf_UninterpretedOption_msginit;
extern const upb_msglayout google_protobuf_UninterpretedOption_NamePart_msginit;
extern const upb_msglayout google_protobuf_SourceCodeInfo_msginit;
extern const upb_msglayout google_protobuf_SourceCodeInfo_Location_msginit;
extern const upb_msglayout google_protobuf_GeneratedCodeInfo_msginit;
extern const upb_msglayout google_protobuf_GeneratedCodeInfo_Annotation_msginit;

static const upb_msglayout *layouts[27] = {
  &google_protobuf_FileDescriptorSet_msginit,
  &google_protobuf_FileDescriptorProto_msginit,
  &google_protobuf_DescriptorProto_msginit,
  &google_protobuf_DescriptorProto_ExtensionRange_msginit,
  &google_protobuf_DescriptorProto_ReservedRange_msginit,
  &google_protobuf_ExtensionRangeOptions_msginit,
  &google_protobuf_FieldDescriptorProto_msginit,
  &google_protobuf_OneofDescriptorProto_msginit,
  &google_protobuf_EnumDescriptorProto_msginit,
  &google_protobuf_EnumDescriptorProto_EnumReservedRange_msginit,
  &google_protobuf_EnumValueDescriptorProto_msginit,
  &google_protobuf_ServiceDescriptorProto_msginit,
  &google_protobuf_MethodDescriptorProto_msginit,
  &google_protobuf_FileOptions_msginit,
  &google_protobuf_MessageOptions_msginit,
  &google_protobuf_FieldOptions_msginit,
  &google_protobuf_OneofOptions_msginit,
  &google_protobuf_EnumOptions_msginit,
  &google_protobuf_EnumValueOptions_msginit,
  &google_protobuf_ServiceOptions_msginit,
  &google_protobuf_MethodOptions_msginit,
  &google_protobuf_UninterpretedOption_msginit,
  &google_protobuf_UninterpretedOption_NamePart_msginit,
  &google_protobuf_SourceCodeInfo_msginit,
  &google_protobuf_SourceCodeInfo_Location_msginit,
  &google_protobuf_GeneratedCodeInfo_msginit,
  &google_protobuf_GeneratedCodeInfo_Annotation_msginit,
};

static const char descriptor[7601] = {'\n', ' ', 'g', 'o', 'o', 'g', 'l', 'e', '/', 'p', 'r', 'o', 't', 'o', 'b', 'u', 'f', '/', 'd', 'e', 's', 'c', 'r', 'i', 'p', 
't', 'o', 'r', '.', 'p', 'r', 'o', 't', 'o', '\022', '\017', 'g', 'o', 'o', 'g', 'l', 'e', '.', 'p', 'r', 'o', 't', 'o', 'b', 'u', 
'f', '\"', 'M', '\n', '\021', 'F', 'i', 'l', 'e', 'D', 'e', 's', 'c', 'r', 'i', 'p', 't', 'o', 'r', 'S', 'e', 't', '\022', '8', '\n', 
'\004', 'f', 'i', 'l', 'e', '\030', '\001', ' ', '\003', '(', '\013', '2', '$', '.', 'g', 'o', 'o', 'g', 'l', 'e', '.', 'p', 'r', 'o', 't', 
'o', 'b', 'u', 'f', '.', 'F', 'i', 'l', 'e', 'D', 'e', 's', 'c', 'r', 'i', 'p', 't', 'o', 'r', 'P', 'r', 'o', 't', 'o', 'R', 
'\004', 'f', 'i', 'l', 'e', '\"', '\344', '\004', '\n', '\023', 'F', 'i', 'l', 'e', 'D', 'e', 's', 'c', 'r', 'i', 'p', 't', 'o', 'r', 'P', 
'r', 'o', 't', 'o', '\022', '\022', '\n', '\004', 'n', 'a', 'm', 'e', '\030', '\001', ' ', '\001', '(', '\t', 'R', '\004', 'n', 'a', 'm', 'e', '\022', 
'\030', '\n', '\007', 'p', 'a', 'c', 'k', 'a', 'g', 'e', '\030', '\002', ' ', '\001', '(', '\t', 'R', '\007', 'p', 'a', 'c', 'k', 'a', 'g', 'e', 
'\022', '\036', '\n', '\n', 'd', 'e', 'p', 'e', 'n', 'd', 'e', 'n', 'c', 'y', '\030', '\003', ' ', '\003', '(', '\t', 'R', '\n', 'd', 'e', 'p', 
'e', 'n', 'd', 'e', 'n', 'c', 'y', '\022', '+', '\n', '\021', 'p', 'u', 'b', 'l', 'i', 'c', '_', 'd', 'e', 'p', 'e', 'n', 'd', 'e', 
'n', 'c', 'y', '\030', '\n', ' ', '\003', '(', '\005', 'R', '\020', 'p', 'u', 'b', 'l', 'i', 'c', 'D', 'e', 'p', 'e', 'n', 'd', 'e', 'n', 
'c', 'y', '\022', '\'', '\n', '\017', 'w', 'e', 'a', 'k', '_', 'd', 'e', 'p', 'e', 'n', 'd', 'e', 'n', 'c', 'y', '\030', '\013', ' ', '\003', 
'(', '\005', 'R', '\016', 'w', 'e', 'a', 'k', 'D', 'e', 'p', 'e', 'n', 'd', 'e', 'n', 'c', 'y', '\022', 'C', '\n', '\014', 'm', 'e', 's', 
's', 'a', 'g', 'e', '_', 't', 'y', 'p', 'e', '\030', '\004', ' ', '\003', '(', '\013', '2', ' ', '.', 'g', 'o', 'o', 'g', 'l', 'e', '.', 
'p', 'r', 'o', 't', 'o', 'b', 'u', 'f', '.', 'D', 'e', 's', 'c', 'r', 'i', 'p', 't', 'o', 'r', 'P', 'r', 'o', 't', 'o', 'R', 
'\013', 'm', 'e', 's', 's', 'a', 'g', 'e', 'T', 'y', 'p', 'e', '\022', 'A', '\n', '\t', 'e', 'n', 'u', 'm', '_', 't', 'y', 'p', 'e', 
'\030', '\005', ' ', '\003', '(', '\013', '2', '$', '.', 'g', 'o', 'o', 'g', 'l', 'e', '.', 'p', 'r', 'o', 't', 'o', 'b', 'u', 'f', '.', 
'E', 'n', 'u', 'm', 'D', 'e', 's', 'c', 'r', 'i', 'p', 't', 'o', 'r', 'P', 'r', 'o', 't', 'o', 'R', '\010', 'e', 'n', 'u', 'm', 
'T', 'y', 'p', 'e', '\022', 'A', '\n', '\007', 's', 'e', 'r', 'v', 'i', 'c', 'e', '\030', '\006', ' ', '\003', '(', '\013', '2', '\'', '.', 'g', 
'o', 'o', 'g', 'l', 'e', '.', 'p', 'r', 'o', 't', 'o', 'b', 'u', 'f', '.', 'S', 'e', 'r', 'v', 'i', 'c', 'e', 'D', 'e', 's', 
'c', 'r', 'i', 'p', 't', 'o', 'r', 'P', 'r', 'o', 't', 'o', 'R', '\007', 's', 'e', 'r', 'v', 'i', 'c', 'e', '\022', 'C', '\n', '\t', 
'e', 'x', 't', 'e', 'n', 's', 'i', 'o', 'n', '\030', '\007', ' ', '\003', '(', '\013', '2', '%', '.', 'g', 'o', 'o', 'g', 'l', 'e', '.', 
'p', 'r', 'o', 't', 'o', 'b', 'u', 'f', '.', 'F', 'i', 'e', 'l', 'd', 'D', 'e', 's', 'c', 'r', 'i', 'p', 't', 'o', 'r', 'P', 
'r', 'o', 't', 'o', 'R', '\t', 'e', 'x', 't', 'e', 'n', 's', 'i', 'o', 'n', '\022', '6', '\n', '\007', 'o', 'p', 't', 'i', 'o', 'n', 
's', '\030', '\010', ' ', '\001', '(', '\013', '2', '\034', '.', 'g', 'o', 'o', 'g', 'l', 'e', '.', 'p', 'r', 'o', 't', 'o', 'b', 'u', 'f', 
'.', 'F', 'i', 'l', 'e', 'O', 'p', 't', 'i', 'o', 'n', 's', 'R', '\007', 'o', 'p', 't', 'i', 'o', 'n', 's', '\022', 'I', '\n', '\020', 
's', 'o', 'u', 'r', 'c', 'e', '_', 'c', 'o', 'd', 'e', '_', 'i', 'n', 'f', 'o', '\030', '\t', ' ', '\001', '(', '\013', '2', '\037', '.', 
'g', 'o', 'o', 'g', 'l', 'e', '.', 'p', 'r', 'o', 't', 'o', 'b', 'u', 'f', '.', 'S', 'o', 'u', 'r', 'c', 'e', 'C', 'o', 'd', 
'e', 'I', 'n', 'f', 'o', 'R', '\016', 's', 'o', 'u', 'r', 'c', 'e', 'C', 'o', 'd', 'e', 'I', 'n', 'f', 'o', '\022', '\026', '\n', '\006', 
's', 'y', 'n', 't', 'a', 'x', '\030', '\014', ' ', '\001', '(', '\t', 'R', '\006', 's', 'y', 'n', 't', 'a', 'x', '\"', '\271', '\006', '\n', '\017', 
'D', 'e', 's', 'c', 'r', 'i', 'p', 't', 'o', 'r', 'P', 'r', 'o', 't', 'o', '\022', '\022', '\n', '\004', 'n', 'a', 'm', 'e', '\030', '\001', 
' ', '\001', '(', '\t', 'R', '\004', 'n', 'a', 'm', 'e', '\022', ';', '\n', '\005', 'f', 'i', 'e', 'l', 'd', '\030', '\002', ' ', '\003', '(', '\013', 
'2', '%', '.', 'g', 'o', 'o', 'g', 'l', 'e', '.', 'p', 'r', 'o', 't', 'o', 'b', 'u', 'f', '.', 'F', 'i', 'e', 'l', 'd', 'D', 
'e', 's', 'c', 'r', 'i', 'p', 't', 'o', 'r', 'P', 'r', 'o', 't', 'o', 'R', '\005', 'f', 'i', 'e', 'l', 'd', '\022', 'C', '\n', '\t', 
'e', 'x', 't', 'e', 'n', 's', 'i', 'o', 'n', '\030', '\006', ' ', '\003', '(', '\013', '2', '%', '.', 'g', 'o', 'o', 'g', 'l', 'e', '.', 
'p', 'r', 'o', 't', 'o', 'b', 'u', 'f', '.', 'F', 'i', 'e', 'l', 'd', 'D', 'e', 's', 'c', 'r', 'i', 'p', 't', 'o', 'r', 'P', 
'r', 'o', 't', 'o', 'R', '\t', 'e', 'x', 't', 'e', 'n', 's', 'i', 'o', 'n', '\022', 'A', '\n', '\013', 'n', 'e', 's', 't', 'e', 'd', 
'_', 't', 'y', 'p', 'e', '\030', '\003', ' ', '\003', '(', '\013', '2', ' ', '.', 'g', 'o', 'o', 'g', 'l', 'e', '.', 'p', 'r', 'o', 't', 
'o', 'b', 'u', 'f', '.', 'D', 'e', 's', 'c', 'r', 'i', 'p', 't', 'o', 'r', 'P', 'r', 'o', 't', 'o', 'R', '\n', 'n', 'e', 's', 
't', 'e', 'd', 'T', 'y', 'p', 'e', '\022', 'A', '\n', '\t', 'e', 'n', 'u', 'm', '_', 't', 'y', 'p', 'e', '\030', '\004', ' ', '\003', '(', 
'\013', '2', '$', '.', 'g', 'o', 'o', 'g', 'l', 'e', '.', 'p', 'r', 'o', 't', 'o', 'b', 'u', 'f', '.', 'E', 'n', 'u', 'm', 'D', 
'e', 's', 'c', 'r', 'i', 'p', 't', 'o', 'r', 'P', 'r', 'o', 't', 'o', 'R', '\010', 'e', 'n', 'u', 'm', 'T', 'y', 'p', 'e', '\022', 
'X', '\n', '\017', 'e', 'x', 't', 'e', 'n', 's', 'i', 'o', 'n', '_', 'r', 'a', 'n', 'g', 'e', '\030', '\005', ' ', '\003', '(', '\013', '2', 
'/', '.', 'g', 'o', 'o', 'g', 'l', 'e', '.', 'p', 'r', 'o', 't', 'o', 'b', 'u', 'f', '.', 'D', 'e', 's', 'c', 'r', 'i', 'p', 
't', 'o', 'r', 'P', 'r', 'o', 't', 'o', '.', 'E', 'x', 't', 'e', 'n', 's', 'i', 'o', 'n', 'R', 'a', 'n', 'g', 'e', 'R', '\016', 
'e', 'x', 't', 'e', 'n', 's', 'i', 'o', 'n', 'R', 'a', 'n', 'g', 'e', '\022', 'D', '\n', '\n', 'o', 'n', 'e', 'o', 'f', '_', 'd', 
'e', 'c', 'l', '\030', '\010', ' ', '\003', '(', '\013', '2', '%', '.', 'g', 'o', 'o', 'g', 'l', 'e', '.', 'p', 'r', 'o', 't', 'o', 'b', 
'u', 'f', '.', 'O', 'n', 'e', 'o', 'f', 'D', 'e', 's', 'c', 'r', 'i', 'p', 't', 'o', 'r', 'P', 'r', 'o', 't', 'o', 'R', '\t', 
'o', 'n', 'e', 'o', 'f', 'D', 'e', 'c', 'l', '\022', '9', '\n', '\007', 'o', 'p', 't', 'i', 'o', 'n', 's', '\030', '\007', ' ', '\001', '(', 
'\013', '2', '\037', '.', 'g', 'o', 'o', 'g', 'l', 'e', '.', 'p', 'r', 'o', 't', 'o', 'b', 'u', 'f', '.', 'M', 'e', 's', 's', 'a', 
'g', 'e', 'O', 'p', 't', 'i', 'o', 'n', 's', 'R', '\007', 'o', 'p', 't', 'i', 'o', 'n', 's', '\022', 'U', '\n', '\016', 'r', 'e', 's', 
'e', 'r', 'v', 'e', 'd', '_', 'r', 'a', 'n', 'g', 'e', '\030', '\t', ' ', '\003', '(', '\013', '2', '.', '.', 'g', 'o', 'o', 'g', 'l', 
'e', '.', 'p', 'r', 'o', 't', 'o', 'b', 'u', 'f', '.', 'D', 'e', 's', 'c', 'r', 'i', 'p', 't', 'o', 'r', 'P', 'r', 'o', 't', 
'o', '.', 'R', 'e', 's', 'e', 'r', 'v', 'e', 'd', 'R', 'a', 'n', 'g', 'e', 'R', '\r', 'r', 'e', 's', 'e', 'r', 'v', 'e', 'd', 
'R', 'a', 'n', 'g', 'e', '\022', '#', '\n', '\r', 'r', 'e', 's', 'e', 'r', 'v', 'e', 'd', '_', 'n', 'a', 'm', 'e', '\030', '\n', ' ', 
'\003', '(', '\t', 'R', '\014', 'r', 'e', 's', 'e', 'r', 'v', 'e', 'd', 'N', 'a', 'm', 'e', '\032', 'z', '\n', '\016', 'E', 'x', 't', 'e', 
'n', 's', 'i', 'o', 'n', 'R', 'a', 'n', 'g', 'e', '\022', '\024', '\n', '\005', 's', 't', 'a', 'r', 't', '\030', '\001', ' ', '\001', '(', '\005', 
'R', '\005', 's', 't', 'a', 'r', 't', '\022', '\020', '\n', '\003', 'e', 'n', 'd', '\030', '\002', ' ', '\001', '(', '\005', 'R', '\003', 'e', 'n', 'd', 
'\022', '@', '\n', '\007', 'o', 'p', 't', 'i', 'o', 'n', 's', '\030', '\003', ' ', '\001', '(', '\013', '2', '&', '.', 'g', 'o', 'o', 'g', 'l', 
'e', '.', 'p', 'r', 'o', 't', 'o', 'b', 'u', 'f', '.', 'E', 'x', 't', 'e', 'n', 's', 'i', 'o', 'n', 'R', 'a', 'n', 'g', 'e', 
'O', 'p', 't', 'i', 'o', 'n', 's', 'R', '\007', 'o', 'p', 't', 'i', 'o', 'n', 's', '\032', '7', '\n', '\r', 'R', 'e', 's', 'e', 'r', 
'v', 'e', 'd', 'R', 'a', 'n', 'g', 'e', '\022', '\024', '\n', '\005', 's', 't', 'a', 'r', 't', '\030', '\001', ' ', '\001', '(', '\005', 'R', '\005', 
's', 't', 'a', 'r', 't', '\022', '\020', '\n', '\003', 'e', 'n', 'd', '\030', '\002', ' ', '\001', '(', '\005', 'R', '\003', 'e', 'n', 'd', '\"', '|', 
'\n', '\025', 'E', 'x', 't', 'e', 'n', 's', 'i', 'o', 'n', 'R', 'a', 'n', 'g', 'e', 'O', 'p', 't', 'i', 'o', 'n', 's', '\022', 'X', 
'\n', '\024', 'u', 'n', 'i', 'n', 't', 'e', 'r', 'p', 'r', 'e', 't', 'e', 'd', '_', 'o', 'p', 't', 'i', 'o', 'n', '\030', '\347', '\007', 
' ', '\003', '(', '\013', '2', '$', '.', 'g', 'o', 'o', 'g', 'l', 'e', '.', 'p', 'r', 'o', 't', 'o', 'b', 'u', 'f', '.', 'U', 'n', 
'i', 'n', 't', 'e', 'r', 'p', 'r', 'e', 't', 'e', 'd', 'O', 'p', 't', 'i', 'o', 'n', 'R', '\023', 'u', 'n', 'i', 'n', 't', 'e', 
'r', 'p', 'r', 'e', 't', 'e', 'd', 'O', 'p', 't', 'i', 'o', 'n', '*', '\t', '\010', '\350', '\007', '\020', '\200', '\200', '\200', '\200', '\002', '\"', 
'\301', '\006', '\n', '\024', 'F', 'i', 'e', 'l', 'd', 'D', 'e', 's', 'c', 'r', 'i', 'p', 't', 'o', 'r', 'P', 'r', 'o', 't', 'o', '\022', 
'\022', '\n', '\004', 'n', 'a', 'm', 'e', '\030', '\001', ' ', '\001', '(', '\t', 'R', '\004', 'n', 'a', 'm', 'e', '\022', '\026', '\n', '\006', 'n', 'u', 
'm', 'b', 'e', 'r', '\030', '\003', ' ', '\001', '(', '\005', 'R', '\006', 'n', 'u', 'm', 'b', 'e', 'r', '\022', 'A', '\n', '\005', 'l', 'a', 'b', 
'e', 'l', '\030', '\004', ' ', '\001', '(', '\016', '2', '+', '.', 'g', 'o', 'o', 'g', 'l', 'e', '.', 'p', 'r', 'o', 't', 'o', 'b', 'u', 
'f', '.', 'F', 'i', 'e', 'l', 'd', 'D', 'e', 's', 'c', 'r', 'i', 'p', 't', 'o', 'r', 'P', 'r', 'o', 't', 'o', '.', 'L', 'a', 
'b', 'e', 'l', 'R', '\005', 'l', 'a', 'b', 'e', 'l', '\022', '>', '\n', '\004', 't', 'y', 'p', 'e', '\030', '\005', ' ', '\001', '(', '\016', '2', 
'*', '.', 'g', 'o', 'o', 'g', 'l', 'e', '.', 'p', 'r', 'o', 't', 'o', 'b', 'u', 'f', '.', 'F', 'i', 'e', 'l', 'd', 'D', 'e', 
's', 'c', 'r', 'i', 'p', 't', 'o', 'r', 'P', 'r', 'o', 't', 'o', '.', 'T', 'y', 'p', 'e', 'R', '\004', 't', 'y', 'p', 'e', '\022', 
'\033', '\n', '\t', 't', 'y', 'p', 'e', '_', 'n', 'a', 'm', 'e', '\030', '\006', ' ', '\001', '(', '\t', 'R', '\010', 't', 'y', 'p', 'e', 'N', 
'a', 'm', 'e', '\022', '\032', '\n', '\010', 'e', 'x', 't', 'e', 'n', 'd', 'e', 'e', '\030', '\002', ' ', '\001', '(', '\t', 'R', '\010', 'e', 'x', 
't', 'e', 'n', 'd', 'e', 'e', '\022', '#', '\n', '\r', 'd', 'e', 'f', 'a', 'u', 'l', 't', '_', 'v', 'a', 'l', 'u', 'e', '\030', '\007', 
' ', '\001', '(', '\t', 'R', '\014', 'd', 'e', 'f', 'a', 'u', 'l', 't', 'V', 'a', 'l', 'u', 'e', '\022', '\037', '\n', '\013', 'o', 'n', 'e', 
'o', 'f', '_', 'i', 'n', 'd', 'e', 'x', '\030', '\t', ' ', '\001', '(', '\005', 'R', '\n', 'o', 'n', 'e', 'o', 'f', 'I', 'n', 'd', 'e', 
'x', '\022', '\033', '\n', '\t', 'j', 's', 'o', 'n', '_', 'n', 'a', 'm', 'e', '\030', '\n', ' ', '\001', '(', '\t', 'R', '\010', 'j', 's', 'o', 
'n', 'N', 'a', 'm', 'e', '\022', '7', '\n', '\007', 'o', 'p', 't', 'i', 'o', 'n', 's', '\030', '\010', ' ', '\001', '(', '\013', '2', '\035', '.', 
'g', 'o', 'o', 'g', 'l', 'e', '.', 'p', 'r', 'o', 't', 'o', 'b', 'u', 'f', '.', 'F', 'i', 'e', 'l', 'd', 'O', 'p', 't', 'i', 
'o', 'n', 's', 'R', '\007', 'o', 'p', 't', 'i', 'o', 'n', 's', '\022', '\'', '\n', '\017', 'p', 'r', 'o', 't', 'o', '3', '_', 'o', 'p', 
't', 'i', 'o', 'n', 'a', 'l', '\030', '\021', ' ', '\001', '(', '\010', 'R', '\016', 'p', 'r', 'o', 't', 'o', '3', 'O', 'p', 't', 'i', 'o', 
'n', 'a', 'l', '\"', '\266', '\002', '\n', '\004', 'T', 'y', 'p', 'e', '\022', '\017', '\n', '\013', 'T', 'Y', 'P', 'E', '_', 'D', 'O', 'U', 'B', 
'L', 'E', '\020', '\001', '\022', '\016', '\n', '\n', 'T', 'Y', 'P', 'E', '_', 'F', 'L', 'O', 'A', 'T', '\020', '\002', '\022', '\016', '\n', '\n', 'T', 
'Y', 'P', 'E', '_', 'I', 'N', 'T', '6', '4', '\020', '\003', '\022', '\017', '\n', '\013', 'T', 'Y', 'P', 'E', '_', 'U', 'I', 'N', 'T', '6', 
'4', '\020', '\004', '\022', '\016', '\n', '\n', 'T', 'Y', 'P', 'E', '_', 'I', 'N', 'T', '3', '2', '\020', '\005', '\022', '\020', '\n', '\014', 'T', 'Y', 
'P', 'E', '_', 'F', 'I', 'X', 'E', 'D', '6', '4', '\020', '\006', '\022', '\020', '\n', '\014', 'T', 'Y', 'P', 'E', '_', 'F', 'I', 'X', 'E', 
'D', '3', '2', '\020', '\007', '\022', '\r', '\n', '\t', 'T', 'Y', 'P', 'E', '_', 'B', 'O', 'O', 'L', '\020', '\010', '\022', '\017', '\n', '\013', 'T', 
'Y', 'P', 'E', '_', 'S', 'T', 'R', 'I', 'N', 'G', '\020', '\t', '\022', '\016', '\n', '\n', 'T', 'Y', 'P', 'E', '_', 'G', 'R', 'O', 'U', 
'P', '\020', '\n', '\022', '\020', '\n', '\014', 'T', 'Y', 'P', 'E', '_', 'M', 'E', 'S', 'S', 'A', 'G', 'E', '\020', '\013', '\022', '\016', '\n', '\n', 
'T', 'Y', 'P', 'E', '_', 'B', 'Y', 'T', 'E', 'S', '\020', '\014', '\022', '\017', '\n', '\013', 'T', 'Y', 'P', 'E', '_', 'U', 'I', 'N', 'T', 
'3', '2', '\020', '\r', '\022', '\r', '\n', '\t', 'T', 'Y', 'P', 'E', '_', 'E', 'N', 'U', 'M', '\020', '\016', '\022', '\021', '\n', '\r', 'T', 'Y', 
'P', 'E', '_', 'S', 'F', 'I', 'X', 'E', 'D', '3', '2', '\020', '\017', '\022', '\021', '\n', '\r', 'T', 'Y', 'P', 'E', '_', 'S', 'F', 'I', 
'X', 'E', 'D', '6', '4', '\020', '\020', '\022', '\017', '\n', '\013', 'T', 'Y', 'P', 'E', '_', 'S', 'I', 'N', 'T', '3', '2', '\020', '\021', '\022', 
'\017', '\n', '\013', 'T', 'Y', 'P', 'E', '_', 'S', 'I', 'N', 'T', '6', '4', '\020', '\022', '\"', 'C', '\n', '\005', 'L', 'a', 'b', 'e', 'l', 
'\022', '\022', '\n', '\016', 'L', 'A', 'B', 'E', 'L', '_', 'O', 'P', 'T', 'I', 'O', 'N', 'A', 'L', '\020', '\001', '\022', '\022', '\n', '\016', 'L', 
'A', 'B', 'E', 'L', '_', 'R', 'E', 'Q', 'U', 'I', 'R', 'E', 'D', '\020', '\002', '\022', '\022', '\n', '\016', 'L', 'A', 'B', 'E', 'L', '_', 
'R', 'E', 'P', 'E', 'A', 'T', 'E', 'D', '\020', '\003', '\"', 'c', '\n', '\024', 'O', 'n', 'e', 'o', 'f', 'D', 'e', 's', 'c', 'r', 'i', 
'p', 't', 'o', 'r', 'P', 'r', 'o', 't', 'o', '\022', '\022', '\n', '\004', 'n', 'a', 'm', 'e', '\030', '\001', ' ', '\001', '(', '\t', 'R', '\004', 
'n', 'a', 'm', 'e', '\022', '7', '\n', '\007', 'o', 'p', 't', 'i', 'o', 'n', 's', '\030', '\002', ' ', '\001', '(', '\013', '2', '\035', '.', 'g', 
'o', 'o', 'g', 'l', 'e', '.', 'p', 'r', 'o', 't', 'o', 'b', 'u', 'f', '.', 'O', 'n', 'e', 'o', 'f', 'O', 'p', 't', 'i', 'o', 
'n', 's', 'R', '\007', 'o', 'p', 't', 'i', 'o', 'n', 's', '\"', '\343', '\002', '\n', '\023', 'E', 'n', 'u', 'm', 'D', 'e', 's', 'c', 'r', 
'i', 'p', 't', 'o', 'r', 'P', 'r', 'o', 't', 'o', '\022', '\022', '\n', '\004', 'n', 'a', 'm', 'e', '\030', '\001', ' ', '\001', '(', '\t', 'R', 
'\004', 'n', 'a', 'm', 'e', '\022', '?', '\n', '\005', 'v', 'a', 'l', 'u', 'e', '\030', '\002', ' ', '\003', '(', '\013', '2', ')', '.', 'g', 'o', 
'o', 'g', 'l', 'e', '.', 'p', 'r', 'o', 't', 'o', 'b', 'u', 'f', '.', 'E', 'n', 'u', 'm', 'V', 'a', 'l', 'u', 'e', 'D', 'e', 
's', 'c', 'r', 'i', 'p', 't', 'o', 'r', 'P', 'r', 'o', 't', 'o', 'R', '\005', 'v', 'a', 'l', 'u', 'e', '\022', '6', '\n', '\007', 'o', 
'p', 't', 'i', 'o', 'n', 's', '\030', '\003', ' ', '\001', '(', '\013', '2', '\034', '.', 'g', 'o', 'o', 'g', 'l', 'e', '.', 'p', 'r', 'o', 
't', 'o', 'b', 'u', 'f', '.', 'E', 'n', 'u', 'm', 'O', 'p', 't', 'i', 'o', 'n', 's', 'R', '\007', 'o', 'p', 't', 'i', 'o', 'n', 
's', '\022', ']', '\n', '\016', 'r', 'e', 's', 'e', 'r', 'v', 'e', 'd', '_', 'r', 'a', 'n', 'g', 'e', '\030', '\004', ' ', '\003', '(', '\013', 
'2', '6', '.', 'g', 'o', 'o', 'g', 'l', 'e', '.', 'p', 'r', 'o', 't', 'o', 'b', 'u', 'f', '.', 'E', 'n', 'u', 'm', 'D', 'e', 
's', 'c', 'r', 'i', 'p', 't', 'o', 'r', 'P', 'r', 'o', 't', 'o', '.', 'E', 'n', 'u', 'm', 'R', 'e', 's', 'e', 'r', 'v', 'e', 
'd', 'R', 'a', 'n', 'g', 'e', 'R', '\r', 'r', 'e', 's', 'e', 'r', 'v', 'e', 'd', 'R', 'a', 'n', 'g', 'e', '\022', '#', '\n', '\r', 
'r', 'e', 's', 'e', 'r', 'v', 'e', 'd', '_', 'n', 'a', 'm', 'e', '\030', '\005', ' ', '\003', '(', '\t', 'R', '\014', 'r', 'e', 's', 'e', 
'r', 'v', 'e', 'd', 'N', 'a', 'm', 'e', '\032', ';', '\n', '\021', 'E', 'n', 'u', 'm', 'R', 'e', 's', 'e', 'r', 'v', 'e', 'd', 'R', 
'a', 'n', 'g', 'e', '\022', '\024', '\n', '\005', 's', 't', 'a', 'r', 't', '\030', '\001', ' ', '\001', '(', '\005', 'R', '\005', 's', 't', 'a', 'r', 
't', '\022', '\020', '\n', '\003', 'e', 'n', 'd', '\030', '\002', ' ', '\001', '(', '\005', 'R', '\003', 'e', 'n', 'd', '\"', '\203', '\001', '\n', '\030', 'E', 
'n', 'u', 'm', 'V', 'a', 'l', 'u', 'e', 'D', 'e', 's', 'c', 'r', 'i', 'p', 't', 'o', 'r', 'P', 'r', 'o', 't', 'o', '\022', '\022', 
'\n', '\004', 'n', 'a', 'm', 'e', '\030', '\001', ' ', '\001', '(', '\t', 'R', '\004', 'n', 'a', 'm', 'e', '\022', '\026', '\n', '\006', 'n', 'u', 'm', 
'b', 'e', 'r', '\030', '\002', ' ', '\001', '(', '\005', 'R', '\006', 'n', 'u', 'm', 'b', 'e', 'r', '\022', ';', '\n', '\007', 'o', 'p', 't', 'i', 
'o', 'n', 's', '\030', '\003', ' ', '\001', '(', '\013', '2', '!', '.', 'g', 'o', 'o', 'g', 'l', 'e', '.', 'p', 'r', 'o', 't', 'o', 'b', 
'u', 'f', '.', 'E', 'n', 'u', 'm', 'V', 'a', 'l', 'u', 'e', 'O', 'p', 't', 'i', 'o', 'n', 's', 'R', '\007', 'o', 'p', 't', 'i', 
'o', 'n', 's', '\"', '\247', '\001', '\n', '\026', 'S', 'e', 'r', 'v', 'i', 'c', 'e', 'D', 'e', 's', 'c', 'r', 'i', 'p', 't', 'o', 'r', 
'P', 'r', 'o', 't', 'o', '\022', '\022', '\n', '\004', 'n', 'a', 'm', 'e', '\030', '\001', ' ', '\001', '(', '\t', 'R', '\004', 'n', 'a', 'm', 'e', 
'\022', '>', '\n', '\006', 'm', 'e', 't', 'h', 'o', 'd', '\030', '\002', ' ', '\003', '(', '\013', '2', '&', '.', 'g', 'o', 'o', 'g', 'l', 'e', 
'.', 'p', 'r', 'o', 't', 'o', 'b', 'u', 'f', '.', 'M', 'e', 't', 'h', 'o', 'd', 'D', 'e', 's', 'c', 'r', 'i', 'p', 't', 'o', 
'r', 'P', 'r', 'o', 't', 'o', 'R', '\006', 'm', 'e', 't', 'h', 'o', 'd', '\022', '9', '\n', '\007', 'o', 'p', 't', 'i', 'o', 'n', 's', 
'\030', '\003', ' ', '\001', '(', '\013', '2', '\037', '.', 'g', 'o', 'o', 'g', 'l', 'e', '.', 'p', 'r', 'o', 't', 'o', 'b', 'u', 'f', '.', 
'S', 'e', 'r', 'v', 'i', 'c', 'e', 'O', 'p', 't', 'i', 'o', 'n', 's', 'R', '\007', 'o', 'p', 't', 'i', 'o', 'n', 's', '\"', '\211', 
'\002', '\n', '\025', 'M', 'e', 't', 'h', 'o', 'd', 'D', 'e', 's', 'c', 'r', 'i', 'p', 't', 'o', 'r', 'P', 'r', 'o', 't', 'o', '\022', 
'\022', '\n', '\004', 'n', 'a', 'm', 'e', '\030', '\001', ' ', '\001', '(', '\t', 'R', '\004', 'n', 'a', 'm', 'e', '\022', '\035', '\n', '\n', 'i', 'n', 
'p', 'u', 't', '_', 't', 'y', 'p', 'e', '\030', '\002', ' ', '\001', '(', '\t', 'R', '\t', 'i', 'n', 'p', 'u', 't', 'T', 'y', 'p', 'e', 
'\022', '\037', '\n', '\013', 'o', 'u', 't', 'p', 'u', 't', '_', 't', 'y', 'p', 'e', '\030', '\003', ' ', '\001', '(', '\t', 'R', '\n', 'o', 'u', 
't', 'p', 'u', 't', 'T', 'y', 'p', 'e', '\022', '8', '\n', '\007', 'o', 'p', 't', 'i', 'o', 'n', 's', '\030', '\004', ' ', '\001', '(', '\013', 
'2', '\036', '.', 'g', 'o', 'o', 'g', 'l', 'e', '.', 'p', 'r', 'o', 't', 'o', 'b', 'u', 'f', '.', 'M', 'e', 't', 'h', 'o', 'd', 
'O', 'p', 't', 'i', 'o', 'n', 's', 'R', '\007', 'o', 'p', 't', 'i', 'o', 'n', 's', '\022', '0', '\n', '\020', 'c', 'l', 'i', 'e', 'n', 
't', '_', 's', 't', 'r', 'e', 'a', 'm', 'i', 'n', 'g', '\030', '\005', ' ', '\001', '(', '\010', ':', '\005', 'f', 'a', 'l', 's', 'e', 'R', 
'\017', 'c', 'l', 'i', 'e', 'n', 't', 'S', 't', 'r', 'e', 'a', 'm', 'i', 'n', 'g', '\022', '0', '\n', '\020', 's', 'e', 'r', 'v', 'e', 
'r', '_', 's', 't', 'r', 'e', 'a', 'm', 'i', 'n', 'g', '\030', '\006', ' ', '\001', '(', '\010', ':', '\005', 'f', 'a', 'l', 's', 'e', 'R', 
'\017', 's', 'e', 'r', 'v', 'e', 'r', 'S', 't', 'r', 'e', 'a', 'm', 'i', 'n', 'g', '\"', '\221', '\t', '\n', '\013', 'F', 'i', 'l', 'e', 
'O', 'p', 't', 'i', 'o', 'n', 's', '\022', '!', '\n', '\014', 'j', 'a', 'v', 'a', '_', 'p', 'a', 'c', 'k', 'a', 'g', 'e', '\030', '\001', 
' ', '\001', '(', '\t', 'R', '\013', 'j', 'a', 'v', 'a', 'P', 'a', 'c', 'k', 'a', 'g', 'e', '\022', '0', '\n', '\024', 'j', 'a', 'v', 'a', 
'_', 'o', 'u', 't', 'e', 'r', '_', 'c', 'l', 'a', 's', 's', 'n', 'a', 'm', 'e', '\030', '\010', ' ', '\001', '(', '\t', 'R', '\022', 'j', 
'a', 'v', 'a', 'O', 'u', 't', 'e', 'r', 'C', 'l', 'a', 's', 's', 'n', 'a', 'm', 'e', '\022', '5', '\n', '\023', 'j', 'a', 'v', 'a', 
'_', 'm', 'u', 'l', 't', 'i', 'p', 'l', 'e', '_', 'f', 'i', 'l', 'e', 's', '\030', '\n', ' ', '\001', '(', '\010', ':', '\005', 'f', 'a', 
'l', 's', 'e', 'R', '\021', 'j', 'a', 'v', 'a', 'M', 'u', 'l', 't', 'i', 'p', 'l', 'e', 'F', 'i', 'l', 'e', 's', '\022', 'D', '\n', 
'\035', 'j', 'a', 'v', 'a', '_', 'g', 'e', 'n', 'e', 'r', 'a', 't', 'e', '_', 'e', 'q', 'u', 'a', 'l', 's', '_', 'a', 'n', 'd', 
'_', 'h', 'a', 's', 'h', '\030', '\024', ' ', '\001', '(', '\010', 'B', '\002', '\030', '\001', 'R', '\031', 'j', 'a', 'v', 'a', 'G', 'e', 'n', 'e', 
'r', 'a', 't', 'e', 'E', 'q', 'u', 'a', 'l', 's', 'A', 'n', 'd', 'H', 'a', 's', 'h', '\022', ':', '\n', '\026', 'j', 'a', 'v', 'a', 
'_', 's', 't', 'r', 'i', 'n', 'g', '_', 'c', 'h', 'e', 'c', 'k', '_', 'u', 't', 'f', '8', '\030', '\033', ' ', '\001', '(', '\010', ':', 
'\005', 'f', 'a', 'l', 's', 'e', 'R', '\023', 'j', 'a', 'v', 'a', 'S', 't', 'r', 'i', 'n', 'g', 'C', 'h', 'e', 'c', 'k', 'U', 't', 
'f', '8', '\022', 'S', '\n', '\014', 'o', 'p', 't', 'i', 'm', 'i', 'z', 'e', '_', 'f', 'o', 'r', '\030', '\t', ' ', '\001', '(', '\016', '2', 
')', '.', 'g', 'o', 'o', 'g', 'l', 'e', '.', 'p', 'r', 'o', 't', 'o', 'b', 'u', 'f', '.', 'F', 'i', 'l', 'e', 'O', 'p', 't', 
'i', 'o', 'n', 's', '.', 'O', 'p', 't', 'i', 'm', 'i', 'z', 'e', 'M', 'o', 'd', 'e', ':', '\005', 'S', 'P', 'E', 'E', 'D', 'R', 
'\013', 'o', 'p', 't', 'i', 'm', 'i', 'z', 'e', 'F', 'o', 'r', '\022', '\035', '\n', '\n', 'g', 'o', '_', 'p', 'a', 'c', 'k', 'a', 'g', 
'e', '\030', '\013', ' ', '\001', '(', '\t', 'R', '\t', 'g', 'o', 'P', 'a', 'c', 'k', 'a', 'g', 'e', '\022', '5', '\n', '\023', 'c', 'c', '_', 
'g', 'e', 'n', 'e', 'r', 'i', 'c', '_', 's', 'e', 'r', 'v', 'i', 'c', 'e', 's', '\030', '\020', ' ', '\001', '(', '\010', ':', '\005', 'f', 
'a', 'l', 's', 'e', 'R', '\021', 'c', 'c', 'G', 'e', 'n', 'e', 'r', 'i', 'c', 'S', 'e', 'r', 'v', 'i', 'c', 'e', 's', '\022', '9', 
'\n', '\025', 'j', 'a', 'v', 'a', '_', 'g', 'e', 'n', 'e', 'r', 'i', 'c', '_', 's', 'e', 'r', 'v', 'i', 'c', 'e', 's', '\030', '\021', 
' ', '\001', '(', '\010', ':', '\005', 'f', 'a', 'l', 's', 'e', 'R', '\023', 'j', 'a', 'v', 'a', 'G', 'e', 'n', 'e', 'r', 'i', 'c', 'S', 
'e', 'r', 'v', 'i', 'c', 'e', 's', '\022', '5', '\n', '\023', 'p', 'y', '_', 'g', 'e', 'n', 'e', 'r', 'i', 'c', '_', 's', 'e', 'r', 
'v', 'i', 'c', 'e', 's', '\030', '\022', ' ', '\001', '(', '\010', ':', '\005', 'f', 'a', 'l', 's', 'e', 'R', '\021', 'p', 'y', 'G', 'e', 'n', 
'e', 'r', 'i', 'c', 'S', 'e', 'r', 'v', 'i', 'c', 'e', 's', '\022', '7', '\n', '\024', 'p', 'h', 'p', '_', 'g', 'e', 'n', 'e', 'r', 
'i', 'c', '_', 's', 'e', 'r', 'v', 'i', 'c', 'e', 's', '\030', '*', ' ', '\001', '(', '\010', ':', '\005', 'f', 'a', 'l', 's', 'e', 'R', 
'\022', 'p', 'h', 'p', 'G', 'e', 'n', 'e', 'r', 'i', 'c', 'S', 'e', 'r', 'v', 'i', 'c', 'e', 's', '\022', '%', '\n', '\n', 'd', 'e', 
'p', 'r', 'e', 'c', 'a', 't', 'e', 'd', '\030', '\027', ' ', '\001', '(', '\010', ':', '\005', 'f', 'a', 'l', 's', 'e', 'R', '\n', 'd', 'e', 
'p', 'r', 'e', 'c', 'a', 't', 'e', 'd', '\022', '.', '\n', '\020', 'c', 'c', '_', 'e', 'n', 'a', 'b', 'l', 'e', '_', 'a', 'r', 'e', 
'n', 'a', 's', '\030', '\037', ' ', '\001', '(', '\010', ':', '\004', 't', 'r', 'u', 'e', 'R', '\016', 'c', 'c', 'E', 'n', 'a', 'b', 'l', 'e', 
'A', 'r', 'e', 'n', 'a', 's', '\022', '*', '\n', '\021', 'o', 'b', 'j', 'c', '_', 'c', 'l', 'a', 's', 's', '_', 'p', 'r', 'e', 'f', 
'i', 'x', '\030', '$', ' ', '\001', '(', '\t', 'R', '\017', 'o', 'b', 'j', 'c', 'C', 'l', 'a', 's', 's', 'P', 'r', 'e', 'f', 'i', 'x', 
'\022', ')', '\n', '\020', 'c', 's', 'h', 'a', 'r', 'p', '_', 'n', 'a', 'm', 'e', 's', 'p', 'a', 'c', 'e', '\030', '%', ' ', '\001', '(', 
'\t', 'R', '\017', 'c', 's', 'h', 'a', 'r', 'p', 'N', 'a', 'm', 'e', 's', 'p', 'a', 'c', 'e', '\022', '!', '\n', '\014', 's', 'w', 'i', 
'f', 't', '_', 'p', 'r', 'e', 'f', 'i', 'x', '\030', '\'', ' ', '\001', '(', '\t', 'R', '\013', 's', 'w', 'i', 'f', 't', 'P', 'r', 'e', 
'f', 'i', 'x', '\022', '(', '\n', '\020', 'p', 'h', 'p', '_', 'c', 'l', 'a', 's', 's', '_', 'p', 'r', 'e', 'f', 'i', 'x', '\030', '(', 
' ', '\001', '(', '\t', 'R', '\016', 'p', 'h', 'p', 'C', 'l', 'a', 's', 's', 'P', 'r', 'e', 'f', 'i', 'x', '\022', '#', '\n', '\r', 'p', 
'h', 'p', '_', 'n', 'a', 'm', 'e', 's', 'p', 'a', 'c', 'e', '\030', ')', ' ', '\001', '(', '\t', 'R', '\014', 'p', 'h', 'p', 'N', 'a', 
'm', 'e', 's', 'p', 'a', 'c', 'e', '\022', '4', '\n', '\026', 'p', 'h', 'p', '_', 'm', 'e', 't', 'a', 'd', 'a', 't', 'a', '_', 'n', 
'a', 'm', 'e', 's', 'p', 'a', 'c', 'e', '\030', ',', ' ', '\001', '(', '\t', 'R', '\024', 'p', 'h', 'p', 'M', 'e', 't', 'a', 'd', 'a', 
't', 'a', 'N', 'a', 'm', 'e', 's', 'p', 'a', 'c', 'e', '\022', '!', '\n', '\014', 'r', 'u', 'b', 'y', '_', 'p', 'a', 'c', 'k', 'a', 
'g', 'e', '\030', '-', ' ', '\001', '(', '\t', 'R', '\013', 'r', 'u', 'b', 'y', 'P', 'a', 'c', 'k', 'a', 'g', 'e', '\022', 'X', '\n', '\024', 
'u', 'n', 'i', 'n', 't', 'e', 'r', 'p', 'r', 'e', 't', 'e', 'd', '_', 'o', 'p', 't', 'i', 'o', 'n', '\030', '\347', '\007', ' ', '\003', 
'(', '\013', '2', '$', '.', 'g', 'o', 'o', 'g', 'l', 'e', '.', 'p', 'r', 'o', 't', 'o', 'b', 'u', 'f', '.', 'U', 'n', 'i', 'n', 
't', 'e', 'r', 'p', 'r', 'e', 't', 'e', 'd', 'O', 'p', 't', 'i', 'o', 'n', 'R', '\023', 'u', 'n', 'i', 'n', 't', 'e', 'r', 'p', 
'r', 'e', 't', 'e', 'd', 'O', 'p', 't', 'i', 'o', 'n', '\"', ':', '\n', '\014', 'O', 'p', 't', 'i', 'm', 'i', 'z', 'e', 'M', 'o', 
'd', 'e', '\022', '\t', '\n', '\005', 'S', 'P', 'E', 'E', 'D', '\020', '\001', '\022', '\r', '\n', '\t', 'C', 'O', 'D', 'E', '_', 'S', 'I', 'Z', 
'E', '\020', '\002', '\022', '\020', '\n', '\014', 'L', 'I', 'T', 'E', '_', 'R', 'U', 'N', 'T', 'I', 'M', 'E', '\020', '\003', '*', '\t', '\010', '\350', 
'\007', '\020', '\200', '\200', '\200', '\200', '\002', 'J', '\004', '\010', '&', '\020', '\'', '\"', '\321', '\002', '\n', '\016', 'M', 'e', 's', 's', 'a', 'g', 'e', 
'O', 'p', 't', 'i', 'o', 'n', 's', '\022', '<', '\n', '\027', 'm', 'e', 's', 's', 'a', 'g', 'e', '_', 's', 'e', 't', '_', 'w', 'i', 
'r', 'e', '_', 'f', 'o', 'r', 'm', 'a', 't', '\030', '\001', ' ', '\001', '(', '\010', ':', '\005', 'f', 'a', 'l', 's', 'e', 'R', '\024', 'm', 
'e', 's', 's', 'a', 'g', 'e', 'S', 'e', 't', 'W', 'i', 'r', 'e', 'F', 'o', 'r', 'm', 'a', 't', '\022', 'L', '\n', '\037', 'n', 'o', 
'_', 's', 't', 'a', 'n', 'd', 'a', 'r', 'd', '_', 'd', 'e', 's', 'c', 'r', 'i', 'p', 't', 'o', 'r', '_', 'a', 'c', 'c', 'e', 
's', 's', 'o', 'r', '\030', '\002', ' ', '\001', '(', '\010', ':', '\005', 'f', 'a', 'l', 's', 'e', 'R', '\034', 'n', 'o', 'S', 't', 'a', 'n', 
'd', 'a', 'r', 'd', 'D', 'e', 's', 'c', 'r', 'i', 'p', 't', 'o', 'r', 'A', 'c', 'c', 'e', 's', 's', 'o', 'r', '\022', '%', '\n', 
'\n', 'd', 'e', 'p', 'r', 'e', 'c', 'a', 't', 'e', 'd', '\030', '\003', ' ', '\001', '(', '\010', ':', '\005', 'f', 'a', 'l', 's', 'e', 'R', 
'\n', 'd', 'e', 'p', 'r', 'e', 'c', 'a', 't', 'e', 'd', '\022', '\033', '\n', '\t', 'm', 'a', 'p', '_', 'e', 'n', 't', 'r', 'y', '\030', 
'\007', ' ', '\001', '(', '\010', 'R', '\010', 'm', 'a', 'p', 'E', 'n', 't', 'r', 'y', '\022', 'X', '\n', '\024', 'u', 'n', 'i', 'n', 't', 'e', 
'r', 'p', 'r', 'e', 't', 'e', 'd', '_', 'o', 'p', 't', 'i', 'o', 'n', '\030', '\347', '\007', ' ', '\003', '(', '\013', '2', '$', '.', 'g', 
'o', 'o', 'g', 'l', 'e', '.', 'p', 'r', 'o', 't', 'o', 'b', 'u', 'f', '.', 'U', 'n', 'i', 'n', 't', 'e', 'r', 'p', 'r', 'e', 
't', 'e', 'd', 'O', 'p', 't', 'i', 'o', 'n', 'R', '\023', 'u', 'n', 'i', 'n', 't', 'e', 'r', 'p', 'r', 'e', 't', 'e', 'd', 'O', 
'p', 't', 'i', 'o', 'n', '*', '\t', '\010', '\350', '\007', '\020', '\200', '\200', '\200', '\200', '\002', 'J', '\004', '\010', '\010', '\020', '\t', 'J', '\004', '\010', 
'\t', '\020', '\n', '\"', '\342', '\003', '\n', '\014', 'F', 'i', 'e', 'l', 'd', 'O', 'p', 't', 'i', 'o', 'n', 's', '\022', 'A', '\n', '\005', 'c', 
't', 'y', 'p', 'e', '\030', '\001', ' ', '\001', '(', '\016', '2', '#', '.', 'g', 'o', 'o', 'g', 'l', 'e', '.', 'p', 'r', 'o', 't', 'o', 
'b', 'u', 'f', '.', 'F', 'i', 'e', 'l', 'd', 'O', 'p', 't', 'i', 'o', 'n', 's', '.', 'C', 'T', 'y', 'p', 'e', ':', '\006', 'S', 
'T', 'R', 'I', 'N', 'G', 'R', '\005', 'c', 't', 'y', 'p', 'e', '\022', '\026', '\n', '\006', 'p', 'a', 'c', 'k', 'e', 'd', '\030', '\002', ' ', 
'\001', '(', '\010', 'R', '\006', 'p', 'a', 'c', 'k', 'e', 'd', '\022', 'G', '\n', '\006', 'j', 's', 't', 'y', 'p', 'e', '\030', '\006', ' ', '\001', 
'(', '\016', '2', '$', '.', 'g', 'o', 'o', 'g', 'l', 'e', '.', 'p', 'r', 'o', 't', 'o', 'b', 'u', 'f', '.', 'F', 'i', 'e', 'l', 
'd', 'O', 'p', 't', 'i', 'o', 'n', 's', '.', 'J', 'S', 'T', 'y', 'p', 'e', ':', '\t', 'J', 'S', '_', 'N', 'O', 'R', 'M', 'A', 
'L', 'R', '\006', 'j', 's', 't', 'y', 'p', 'e', '\022', '\031', '\n', '\004', 'l', 'a', 'z', 'y', '\030', '\005', ' ', '\001', '(', '\010', ':', '\005', 
'f', 'a', 'l', 's', 'e', 'R', '\004', 'l', 'a', 'z', 'y', '\022', '%', '\n', '\n', 'd', 'e', 'p', 'r', 'e', 'c', 'a', 't', 'e', 'd', 
'\030', '\003', ' ', '\001', '(', '\010', ':', '\005', 'f', 'a', 'l', 's', 'e', 'R', '\n', 'd', 'e', 'p', 'r', 'e', 'c', 'a', 't', 'e', 'd', 
'\022', '\031', '\n', '\004', 'w', 'e', 'a', 'k', '\030', '\n', ' ', '\001', '(', '\010', ':', '\005', 'f', 'a', 'l', 's', 'e', 'R', '\004', 'w', 'e', 
'a', 'k', '\022', 'X', '\n', '\024', 'u', 'n', 'i', 'n', 't', 'e', 'r', 'p', 'r', 'e', 't', 'e', 'd', '_', 'o', 'p', 't', 'i', 'o', 
'n', '\030', '\347', '\007', ' ', '\003', '(', '\013', '2', '$', '.', 'g', 'o', 'o', 'g', 'l', 'e', '.', 'p', 'r', 'o', 't', 'o', 'b', 'u', 
'f', '.', 'U', 'n', 'i', 'n', 't', 'e', 'r', 'p', 'r', 'e', 't', 'e', 'd', 'O', 'p', 't', 'i', 'o', 'n', 'R', '\023', 'u', 'n', 
'i', 'n', 't', 'e', 'r', 'p', 'r', 'e', 't', 'e', 'd', 'O', 'p', 't', 'i', 'o', 'n', '\"', '/', '\n', '\005', 'C', 'T', 'y', 'p', 
'e', '\022', '\n', '\n', '\006', 'S', 'T', 'R', 'I', 'N', 'G', '\020', '\000', '\022', '\010', '\n', '\004', 'C', 'O', 'R', 'D', '\020', '\001', '\022', '\020', 
'\n', '\014', 'S', 'T', 'R', 'I', 'N', 'G', '_', 'P', 'I', 'E', 'C', 'E', '\020', '\002', '\"', '5', '\n', '\006', 'J', 'S', 'T', 'y', 'p', 
'e', '\022', '\r', '\n', '\t', 'J', 'S', '_', 'N', 'O', 'R', 'M', 'A', 'L', '\020', '\000', '\022', '\r', '\n', '\t', 'J', 'S', '_', 'S', 'T', 
'R', 'I', 'N', 'G', '\020', '\001', '\022', '\r', '\n', '\t', 'J', 'S', '_', 'N', 'U', 'M', 'B', 'E', 'R', '\020', '\002', '*', '\t', '\010', '\350', 
'\007', '\020', '\200', '\200', '\200', '\200', '\002', 'J', '\004', '\010', '\004', '\020', '\005', '\"', 's', '\n', '\014', 'O', 'n', 'e', 'o', 'f', 'O', 'p', 't', 
'i', 'o', 'n', 's', '\022', 'X', '\n', '\024', 'u', 'n', 'i', 'n', 't', 'e', 'r', 'p', 'r', 'e', 't', 'e', 'd', '_', 'o', 'p', 't', 
'i', 'o', 'n', '\030', '\347', '\007', ' ', '\003', '(', '\013', '2', '$', '.', 'g', 'o', 'o', 'g', 'l', 'e', '.', 'p', 'r', 'o', 't', 'o', 
'b', 'u', 'f', '.', 'U', 'n', 'i', 'n', 't', 'e', 'r', 'p', 'r', 'e', 't', 'e', 'd', 'O', 'p', 't', 'i', 'o', 'n', 'R', '\023', 
'u', 'n', 'i', 'n', 't', 'e', 'r', 'p', 'r', 'e', 't', 'e', 'd', 'O', 'p', 't', 'i', 'o', 'n', '*', '\t', '\010', '\350', '\007', '\020', 
'\200', '\200', '\200', '\200', '\002', '\"', '\300', '\001', '\n', '\013', 'E', 'n', 'u', 'm', 'O', 'p', 't', 'i', 'o', 'n', 's', '\022', '\037', '\n', '\013', 
'a', 'l', 'l', 'o', 'w', '_', 'a', 'l', 'i', 'a', 's', '\030', '\002', ' ', '\001', '(', '\010', 'R', '\n', 'a', 'l', 'l', 'o', 'w', 'A', 
'l', 'i', 'a', 's', '\022', '%', '\n', '\n', 'd', 'e', 'p', 'r', 'e', 'c', 'a', 't', 'e', 'd', '\030', '\003', ' ', '\001', '(', '\010', ':', 
'\005', 'f', 'a', 'l', 's', 'e', 'R', '\n', 'd', 'e', 'p', 'r', 'e', 'c', 'a', 't', 'e', 'd', '\022', 'X', '\n', '\024', 'u', 'n', 'i', 
'n', 't', 'e', 'r', 'p', 'r', 'e', 't', 'e', 'd', '_', 'o', 'p', 't', 'i', 'o', 'n', '\030', '\347', '\007', ' ', '\003', '(', '\013', '2', 
'$', '.', 'g', 'o', 'o', 'g', 'l', 'e', '.', 'p', 'r', 'o', 't', 'o', 'b', 'u', 'f', '.', 'U', 'n', 'i', 'n', 't', 'e', 'r', 
'p', 'r', 'e', 't', 'e', 'd', 'O', 'p', 't', 'i', 'o', 'n', 'R', '\023', 'u', 'n', 'i', 'n', 't', 'e', 'r', 'p', 'r', 'e', 't', 
'e', 'd', 'O', 'p', 't', 'i', 'o', 'n', '*', '\t', '\010', '\350', '\007', '\020', '\200', '\200', '\200', '\200', '\002', 'J', '\004', '\010', '\005', '\020', '\006', 
'\"', '\236', '\001', '\n', '\020', 'E', 'n', 'u', 'm', 'V', 'a', 'l', 'u', 'e', 'O', 'p', 't', 'i', 'o', 'n', 's', '\022', '%', '\n', '\n', 
'd', 'e', 'p', 'r', 'e', 'c', 'a', 't', 'e', 'd', '\030', '\001', ' ', '\001', '(', '\010', ':', '\005', 'f', 'a', 'l', 's', 'e', 'R', '\n', 
'd', 'e', 'p', 'r', 'e', 'c', 'a', 't', 'e', 'd', '\022', 'X', '\n', '\024', 'u', 'n', 'i', 'n', 't', 'e', 'r', 'p', 'r', 'e', 't', 
'e', 'd', '_', 'o', 'p', 't', 'i', 'o', 'n', '\030', '\347', '\007', ' ', '\003', '(', '\013', '2', '$', '.', 'g', 'o', 'o', 'g', 'l', 'e', 
'.', 'p', 'r', 'o', 't', 'o', 'b', 'u', 'f', '.', 'U', 'n', 'i', 'n', 't', 'e', 'r', 'p', 'r', 'e', 't', 'e', 'd', 'O', 'p', 
't', 'i', 'o', 'n', 'R', '\023', 'u', 'n', 'i', 'n', 't', 'e', 'r', 'p', 'r', 'e', 't', 'e', 'd', 'O', 'p', 't', 'i', 'o', 'n', 
'*', '\t', '\010', '\350', '\007', '\020', '\200', '\200', '\200', '\200', '\002', '\"', '\234', '\001', '\n', '\016', 'S', 'e', 'r', 'v', 'i', 'c', 'e', 'O', 'p', 
't', 'i', 'o', 'n', 's', '\022', '%', '\n', '\n', 'd', 'e', 'p', 'r', 'e', 'c', 'a', 't', 'e', 'd', '\030', '!', ' ', '\001', '(', '\010', 
':', '\005', 'f', 'a', 'l', 's', 'e', 'R', '\n', 'd', 'e', 'p', 'r', 'e', 'c', 'a', 't', 'e', 'd', '\022', 'X', '\n', '\024', 'u', 'n', 
'i', 'n', 't', 'e', 'r', 'p', 'r', 'e', 't', 'e', 'd', '_', 'o', 'p', 't', 'i', 'o', 'n', '\030', '\347', '\007', ' ', '\003', '(', '\013', 
'2', '$', '.', 'g', 'o', 'o', 'g', 'l', 'e', '.', 'p', 'r', 'o', 't', 'o', 'b', 'u', 'f', '.', 'U', 'n', 'i', 'n', 't', 'e', 
'r', 'p', 'r', 'e', 't', 'e', 'd', 'O', 'p', 't', 'i', 'o', 'n', 'R', '\023', 'u', 'n', 'i', 'n', 't', 'e', 'r', 'p', 'r', 'e', 
't', 'e', 'd', 'O', 'p', 't', 'i', 'o', 'n', '*', '\t', '\010', '\350', '\007', '\020', '\200', '\200', '\200', '\200', '\002', '\"', '\340', '\002', '\n', '\r', 
'M', 'e', 't', 'h', 'o', 'd', 'O', 'p', 't', 'i', 'o', 'n', 's', '\022', '%', '\n', '\n', 'd', 'e', 'p', 'r', 'e', 'c', 'a', 't', 
'e', 'd', '\030', '!', ' ', '\001', '(', '\010', ':', '\005', 'f', 'a', 'l', 's', 'e', 'R', '\n', 'd', 'e', 'p', 'r', 'e', 'c', 'a', 't', 
'e', 'd', '\022', 'q', '\n', '\021', 'i', 'd', 'e', 'm', 'p', 'o', 't', 'e', 'n', 'c', 'y', '_', 'l', 'e', 'v', 'e', 'l', '\030', '\"', 
' ', '\001', '(', '\016', '2', '/', '.', 'g', 'o', 'o', 'g', 'l', 'e', '.', 'p', 'r', 'o', 't', 'o', 'b', 'u', 'f', '.', 'M', 'e', 
't', 'h', 'o', 'd', 'O', 'p', 't', 'i', 'o', 'n', 's', '.', 'I', 'd', 'e', 'm', 'p', 'o', 't', 'e', 'n', 'c', 'y', 'L', 'e', 
'v', 'e', 'l', ':', '\023', 'I', 'D', 'E', 'M', 'P', 'O', 'T', 'E', 'N', 'C', 'Y', '_', 'U', 'N', 'K', 'N', 'O', 'W', 'N', 'R', 
'\020', 'i', 'd', 'e', 'm', 'p', 'o', 't', 'e', 'n', 'c', 'y', 'L', 'e', 'v', 'e', 'l', '\022', 'X', '\n', '\024', 'u', 'n', 'i', 'n', 
't', 'e', 'r', 'p', 'r', 'e', 't', 'e', 'd', '_', 'o', 'p', 't', 'i', 'o', 'n', '\030', '\347', '\007', ' ', '\003', '(', '\013', '2', '$', 
'.', 'g', 'o', 'o', 'g', 'l', 'e', '.', 'p', 'r', 'o', 't', 'o', 'b', 'u', 'f', '.', 'U', 'n', 'i', 'n', 't', 'e', 'r', 'p', 
'r', 'e', 't', 'e', 'd', 'O', 'p', 't', 'i', 'o', 'n', 'R', '\023', 'u', 'n', 'i', 'n', 't', 'e', 'r', 'p', 'r', 'e', 't', 'e', 
'd', 'O', 'p', 't', 'i', 'o', 'n', '\"', 'P', '\n', '\020', 'I', 'd', 'e', 'm', 'p', 'o', 't', 'e', 'n', 'c', 'y', 'L', 'e', 'v', 
'e', 'l', '\022', '\027', '\n', '\023', 'I', 'D', 'E', 'M', 'P', 'O', 'T', 'E', 'N', 'C', 'Y', '_', 'U', 'N', 'K', 'N', 'O', 'W', 'N', 
'\020', '\000', '\022', '\023', '\n', '\017', 'N', 'O', '_', 'S', 'I', 'D', 'E', '_', 'E', 'F', 'F', 'E', 'C', 'T', 'S', '\020', '\001', '\022', '\016', 
'\n', '\n', 'I', 'D', 'E', 'M', 'P', 'O', 'T', 'E', 'N', 'T', '\020', '\002', '*', '\t', '\010', '\350', '\007', '\020', '\200', '\200', '\200', '\200', '\002', 
'\"', '\232', '\003', '\n', '\023', 'U', 'n', 'i', 'n', 't', 'e', 'r', 'p', 'r', 'e', 't', 'e', 'd', 'O', 'p', 't', 'i', 'o', 'n', '\022', 
'A', '\n', '\004', 'n', 'a', 'm', 'e', '\030', '\002', ' ', '\003', '(', '\013', '2', '-', '.', 'g', 'o', 'o', 'g', 'l', 'e', '.', 'p', 'r', 
'o', 't', 'o', 'b', 'u', 'f', '.', 'U', 'n', 'i', 'n', 't', 'e', 'r', 'p', 'r', 'e', 't', 'e', 'd', 'O', 'p', 't', 'i', 'o', 
'n', '.', 'N', 'a', 'm', 'e', 'P', 'a', 'r', 't', 'R', '\004', 'n', 'a', 'm', 'e', '\022', ')', '\n', '\020', 'i', 'd', 'e', 'n', 't', 
'i', 'f', 'i', 'e', 'r', '_', 'v', 'a', 'l', 'u', 'e', '\030', '\003', ' ', '\001', '(', '\t', 'R', '\017', 'i', 'd', 'e', 'n', 't', 'i', 
'f', 'i', 'e', 'r', 'V', 'a', 'l', 'u', 'e', '\022', ',', '\n', '\022', 'p', 'o', 's', 'i', 't', 'i', 'v', 'e', '_', 'i', 'n', 't', 
'_', 'v', 'a', 'l', 'u', 'e', '\030', '\004', ' ', '\001', '(', '\004', 'R', '\020', 'p', 'o', 's', 'i', 't', 'i', 'v', 'e', 'I', 'n', 't', 
'V', 'a', 'l', 'u', 'e', '\022', ',', '\n', '\022', 'n', 'e', 'g', 'a', 't', 'i', 'v', 'e', '_', 'i', 'n', 't', '_', 'v', 'a', 'l', 
'u', 'e', '\030', '\005', ' ', '\001', '(', '\003', 'R', '\020', 'n', 'e', 'g', 'a', 't', 'i', 'v', 'e', 'I', 'n', 't', 'V', 'a', 'l', 'u', 
'e', '\022', '!', '\n', '\014', 'd', 'o', 'u', 'b', 'l', 'e', '_', 'v', 'a', 'l', 'u', 'e', '\030', '\006', ' ', '\001', '(', '\001', 'R', '\013', 
'd', 'o', 'u', 'b', 'l', 'e', 'V', 'a', 'l', 'u', 'e', '\022', '!', '\n', '\014', 's', 't', 'r', 'i', 'n', 'g', '_', 'v', 'a', 'l', 
'u', 'e', '\030', '\007', ' ', '\001', '(', '\014', 'R', '\013', 's', 't', 'r', 'i', 'n', 'g', 'V', 'a', 'l', 'u', 'e', '\022', '\'', '\n', '\017', 
'a', 'g', 'g', 'r', 'e', 'g', 'a', 't', 'e', '_', 'v', 'a', 'l', 'u', 'e', '\030', '\010', ' ', '\001', '(', '\t', 'R', '\016', 'a', 'g', 
'g', 'r', 'e', 'g', 'a', 't', 'e', 'V', 'a', 'l', 'u', 'e', '\032', 'J', '\n', '\010', 'N', 'a', 'm', 'e', 'P', 'a', 'r', 't', '\022', 
'\033', '\n', '\t', 'n', 'a', 'm', 'e', '_', 'p', 'a', 'r', 't', '\030', '\001', ' ', '\002', '(', '\t', 'R', '\010', 'n', 'a', 'm', 'e', 'P', 
'a', 'r', 't', '\022', '!', '\n', '\014', 'i', 's', '_', 'e', 'x', 't', 'e', 'n', 's', 'i', 'o', 'n', '\030', '\002', ' ', '\002', '(', '\010', 
'R', '\013', 'i', 's', 'E', 'x', 't', 'e', 'n', 's', 'i', 'o', 'n', '\"', '\247', '\002', '\n', '\016', 'S', 'o', 'u', 'r', 'c', 'e', 'C', 
'o', 'd', 'e', 'I', 'n', 'f', 'o', '\022', 'D', '\n', '\010', 'l', 'o', 'c', 'a', 't', 'i', 'o', 'n', '\030', '\001', ' ', '\003', '(', '\013', 
'2', '(', '.', 'g', 'o', 'o', 'g', 'l', 'e', '.', 'p', 'r', 'o', 't', 'o', 'b', 'u', 'f', '.', 'S', 'o', 'u', 'r', 'c', 'e', 
'C', 'o', 'd', 'e', 'I', 'n', 'f', 'o', '.', 'L', 'o', 'c', 'a', 't', 'i', 'o', 'n', 'R', '\010', 'l', 'o', 'c', 'a', 't', 'i', 
'o', 'n', '\032', '\316', '\001', '\n', '\010', 'L', 'o', 'c', 'a', 't', 'i', 'o', 'n', '\022', '\026', '\n', '\004', 'p', 'a', 't', 'h', '\030', '\001', 
' ', '\003', '(', '\005', 'B', '\002', '\020', '\001', 'R', '\004', 'p', 'a', 't', 'h', '\022', '\026', '\n', '\004', 's', 'p', 'a', 'n', '\030', '\002', ' ', 
'\003', '(', '\005', 'B', '\002', '\020', '\001', 'R', '\004', 's', 'p', 'a', 'n', '\022', ')', '\n', '\020', 'l', 'e', 'a', 'd', 'i', 'n', 'g', '_', 
'c', 'o', 'm', 'm', 'e', 'n', 't', 's', '\030', '\003', ' ', '\001', '(', '\t', 'R', '\017', 'l', 'e', 'a', 'd', 'i', 'n', 'g', 'C', 'o', 
'm', 'm', 'e', 'n', 't', 's', '\022', '+', '\n', '\021', 't', 'r', 'a', 'i', 'l', 'i', 'n', 'g', '_', 'c', 'o', 'm', 'm', 'e', 'n', 
't', 's', '\030', '\004', ' ', '\001', '(', '\t', 'R', '\020', 't', 'r', 'a', 'i', 'l', 'i', 'n', 'g', 'C', 'o', 'm', 'm', 'e', 'n', 't', 
's', '\022', ':', '\n', '\031', 'l', 'e', 'a', 'd', 'i', 'n', 'g', '_', 'd', 'e', 't', 'a', 'c', 'h', 'e', 'd', '_', 'c', 'o', 'm', 
'm', 'e', 'n', 't', 's', '\030', '\006', ' ', '\003', '(', '\t', 'R', '\027', 'l', 'e', 'a', 'd', 'i', 'n', 'g', 'D', 'e', 't', 'a', 'c', 
'h', 'e', 'd', 'C', 'o', 'm', 'm', 'e', 'n', 't', 's', '\"', '\321', '\001', '\n', '\021', 'G', 'e', 'n', 'e', 'r', 'a', 't', 'e', 'd', 
'C', 'o', 'd', 'e', 'I', 'n', 'f', 'o', '\022', 'M', '\n', '\n', 'a', 'n', 'n', 'o', 't', 'a', 't', 'i', 'o', 'n', '\030', '\001', ' ', 
'\003', '(', '\013', '2', '-', '.', 'g', 'o', 'o', 'g', 'l', 'e', '.', 'p', 'r', 'o', 't', 'o', 'b', 'u', 'f', '.', 'G', 'e', 'n', 
'e', 'r', 'a', 't', 'e', 'd', 'C', 'o', 'd', 'e', 'I', 'n', 'f', 'o', '.', 'A', 'n', 'n', 'o', 't', 'a', 't', 'i', 'o', 'n', 
'R', '\n', 'a', 'n', 'n', 'o', 't', 'a', 't', 'i', 'o', 'n', '\032', 'm', '\n', '\n', 'A', 'n', 'n', 'o', 't', 'a', 't', 'i', 'o', 
'n', '\022', '\026', '\n', '\004', 'p', 'a', 't', 'h', '\030', '\001', ' ', '\003', '(', '\005', 'B', '\002', '\020', '\001', 'R', '\004', 'p', 'a', 't', 'h', 
'\022', '\037', '\n', '\013', 's', 'o', 'u', 'r', 'c', 'e', '_', 'f', 'i', 'l', 'e', '\030', '\002', ' ', '\001', '(', '\t', 'R', '\n', 's', 'o', 
'u', 'r', 'c', 'e', 'F', 'i', 'l', 'e', '\022', '\024', '\n', '\005', 'b', 'e', 'g', 'i', 'n', '\030', '\003', ' ', '\001', '(', '\005', 'R', '\005', 
'b', 'e', 'g', 'i', 'n', '\022', '\020', '\n', '\003', 'e', 'n', 'd', '\030', '\004', ' ', '\001', '(', '\005', 'R', '\003', 'e', 'n', 'd', 'B', '~', 
'\n', '\023', 'c', 'o', 'm', '.', 'g', 'o', 'o', 'g', 'l', 'e', '.', 'p', 'r', 'o', 't', 'o', 'b', 'u', 'f', 'B', '\020', 'D', 'e', 
's', 'c', 'r', 'i', 'p', 't', 'o', 'r', 'P', 'r', 'o', 't', 'o', 's', 'H', '\001', 'Z', '-', 'g', 'o', 'o', 'g', 'l', 'e', '.', 
'g', 'o', 'l', 'a', 'n', 'g', '.', 'o', 'r', 'g', '/', 'p', 'r', 'o', 't', 'o', 'b', 'u', 'f', '/', 't', 'y', 'p', 'e', 's', 
'/', 'd', 'e', 's', 'c', 'r', 'i', 'p', 't', 'o', 'r', 'p', 'b', '\370', '\001', '\001', '\242', '\002', '\003', 'G', 'P', 'B', '\252', '\002', '\032', 
'G', 'o', 'o', 'g', 'l', 'e', '.', 'P', 'r', 'o', 't', 'o', 'b', 'u', 'f', '.', 'R', 'e', 'f', 'l', 'e', 'c', 't', 'i', 'o', 
'n', 
};

static upb_def_init *deps[1] = {
  NULL
};

upb_def_init google_protobuf_descriptor_proto_upbdefinit = {
  deps,
  layouts,
  "google/protobuf/descriptor.proto",
  UPB_STRVIEW_INIT(descriptor, 7601)
};


#include <ctype.h>
#include <errno.h>
#include <setjmp.h>
#include <stdlib.h>
#include <string.h>


typedef struct {
  size_t len;
  char str[1];  /* Null-terminated string data follows. */
} str_t;

struct upb_fielddef {
  const upb_filedef *file;
  const upb_msgdef *msgdef;
  const char *full_name;
  const char *json_name;
  union {
    int64_t sint;
    uint64_t uint;
    double dbl;
    float flt;
    bool boolean;
    str_t *str;
  } defaultval;
  const upb_oneofdef *oneof;
  union {
    const upb_msgdef *msgdef;
    const upb_enumdef *enumdef;
    const google_protobuf_FieldDescriptorProto *unresolved;
  } sub;
  uint32_t number_;
  uint16_t index_;
  uint16_t layout_index;
  uint32_t selector_base;  /* Used to index into a upb::Handlers table. */
  bool is_extension_;
  bool lazy_;
  bool packed_;
  bool proto3_optional_;
  upb_descriptortype_t type_;
  upb_label_t label_;
};

struct upb_msgdef {
  const upb_msglayout *layout;
  const upb_filedef *file;
  const char *full_name;
  uint32_t selector_count;
  uint32_t submsg_field_count;

  /* Tables for looking up fields by number and name. */
  upb_inttable itof;
  upb_strtable ntof;

  const upb_fielddef *fields;
  const upb_oneofdef *oneofs;
  int field_count;
  int oneof_count;
  int real_oneof_count;

  /* Is this a map-entry message? */
  bool map_entry;
  upb_wellknowntype_t well_known_type;

  /* TODO(haberman): proper extension ranges (there can be multiple). */
};

struct upb_enumdef {
  const upb_filedef *file;
  const char *full_name;
  upb_strtable ntoi;
  upb_inttable iton;
  int32_t defaultval;
};

struct upb_oneofdef {
  const upb_msgdef *parent;
  const char *full_name;
  int field_count;
  bool synthetic;
  const upb_fielddef **fields;
  upb_strtable ntof;
  upb_inttable itof;
};

struct upb_filedef {
  const char *name;
  const char *package;
  const char *phpprefix;
  const char *phpnamespace;
  upb_syntax_t syntax;

  const upb_filedef **deps;
  const upb_msgdef *msgs;
  const upb_enumdef *enums;
  const upb_fielddef *exts;

  int dep_count;
  int msg_count;
  int enum_count;
  int ext_count;
};

struct upb_symtab {
  upb_arena *arena;
  upb_strtable syms;  /* full_name -> packed def ptr */
  upb_strtable files;  /* file_name -> upb_filedef* */
  size_t bytes_loaded;
};

/* Inside a symtab we store tagged pointers to specific def types. */
typedef enum {
  UPB_DEFTYPE_FIELD = 0,

  /* Only inside symtab table. */
  UPB_DEFTYPE_MSG = 1,
  UPB_DEFTYPE_ENUM = 2,

  /* Only inside message table. */
  UPB_DEFTYPE_ONEOF = 1,
  UPB_DEFTYPE_FIELD_JSONNAME = 2
} upb_deftype_t;

static const void *unpack_def(upb_value v, upb_deftype_t type) {
  uintptr_t num = (uintptr_t)upb_value_getconstptr(v);
  return (num & 3) == type ? (const void*)(num & ~3) : NULL;
}

static upb_value pack_def(const void *ptr, upb_deftype_t type) {
  uintptr_t num = (uintptr_t)ptr | type;
  return upb_value_constptr((const void*)num);
}

/* isalpha() etc. from <ctype.h> are locale-dependent, which we don't want. */
static bool upb_isbetween(char c, char low, char high) {
  return c >= low && c <= high;
}

static bool upb_isletter(char c) {
  return upb_isbetween(c, 'A', 'Z') || upb_isbetween(c, 'a', 'z') || c == '_';
}

static bool upb_isalphanum(char c) {
  return upb_isletter(c) || upb_isbetween(c, '0', '9');
}

static const char *shortdefname(const char *fullname) {
  const char *p;

  if (fullname == NULL) {
    return NULL;
  } else if ((p = strrchr(fullname, '.')) == NULL) {
    /* No '.' in the name, return the full string. */
    return fullname;
  } else {
    /* Return one past the last '.'. */
    return p + 1;
  }
}

/* All submessage fields are lower than all other fields.
 * Secondly, fields are increasing in order. */
uint32_t field_rank(const upb_fielddef *f) {
  uint32_t ret = upb_fielddef_number(f);
  const uint32_t high_bit = 1 << 30;
  UPB_ASSERT(ret < high_bit);
  if (!upb_fielddef_issubmsg(f))
    ret |= high_bit;
  return ret;
}

int cmp_fields(const void *p1, const void *p2) {
  const upb_fielddef *f1 = *(upb_fielddef*const*)p1;
  const upb_fielddef *f2 = *(upb_fielddef*const*)p2;
  return field_rank(f1) - field_rank(f2);
}

/* A few implementation details of handlers.  We put these here to avoid
 * a def -> handlers dependency. */

#define UPB_STATIC_SELECTOR_COUNT 3  /* Warning: also in upb/handlers.h. */

static uint32_t upb_handlers_selectorbaseoffset(const upb_fielddef *f) {
  return upb_fielddef_isseq(f) ? 2 : 0;
}

static uint32_t upb_handlers_selectorcount(const upb_fielddef *f) {
  uint32_t ret = 1;
  if (upb_fielddef_isseq(f)) ret += 2;    /* STARTSEQ/ENDSEQ */
  if (upb_fielddef_isstring(f)) ret += 2; /* [STRING]/STARTSTR/ENDSTR */
  if (upb_fielddef_issubmsg(f)) {
    /* ENDSUBMSG (STARTSUBMSG is at table beginning) */
    ret += 0;
    if (upb_fielddef_lazy(f)) {
      /* STARTSTR/ENDSTR/STRING (for lazy) */
      ret += 3;
    }
  }
  return ret;
}

static void upb_status_setoom(upb_status *status) {
  upb_status_seterrmsg(status, "out of memory");
}

<<<<<<< HEAD
static bool assign_msg_indices(upb_msgdef *m, upb_status *s) {
  /* Sort fields.  upb internally relies on UPB_TYPE_MESSAGE fields having the
   * lowest indexes, but we do not publicly guarantee this. */
  upb_msg_field_iter j;
  int i;
  uint32_t selector;
  int n = upb_msgdef_numfields(m);
  upb_fielddef **fields;

  if (n == 0) {
    m->selector_count = UPB_STATIC_SELECTOR_COUNT;
    m->submsg_field_count = 0;
    return true;
  }

  fields = upb_gmalloc(n * sizeof(*fields));
  if (!fields) {
    upb_status_setoom(s);
    return false;
  }

  m->submsg_field_count = 0;
  for(i = 0, upb_msg_field_begin(&j, m);
      !upb_msg_field_done(&j);
      upb_msg_field_next(&j), i++) {
    upb_fielddef *f = upb_msg_iter_field(&j);
    UPB_ASSERT(f->msgdef == m);
    if (upb_fielddef_issubmsg(f)) {
      m->submsg_field_count++;
    }
    fields[i] = f;
  }

  qsort(fields, n, sizeof(*fields), cmp_fields);

  selector = UPB_STATIC_SELECTOR_COUNT + m->submsg_field_count;
  for (i = 0; i < n; i++) {
    upb_fielddef *f = fields[i];
    f->index_ = i;
    f->selector_base = selector + upb_handlers_selectorbaseoffset(f);
    selector += upb_handlers_selectorcount(f);
  }
  m->selector_count = selector;

  upb_gfree(fields);
  return true;
}

=======
>>>>>>> 7b56ea3a
static void assign_msg_wellknowntype(upb_msgdef *m) {
  const char *name = upb_msgdef_fullname(m);
  if (name == NULL) {
    m->well_known_type = UPB_WELLKNOWN_UNSPECIFIED;
    return;
  }
  if (!strcmp(name, "google.protobuf.Any")) {
    m->well_known_type = UPB_WELLKNOWN_ANY;
  } else if (!strcmp(name, "google.protobuf.FieldMask")) {
    m->well_known_type = UPB_WELLKNOWN_FIELDMASK;
  } else if (!strcmp(name, "google.protobuf.Duration")) {
    m->well_known_type = UPB_WELLKNOWN_DURATION;
  } else if (!strcmp(name, "google.protobuf.Timestamp")) {
    m->well_known_type = UPB_WELLKNOWN_TIMESTAMP;
  } else if (!strcmp(name, "google.protobuf.DoubleValue")) {
    m->well_known_type = UPB_WELLKNOWN_DOUBLEVALUE;
  } else if (!strcmp(name, "google.protobuf.FloatValue")) {
    m->well_known_type = UPB_WELLKNOWN_FLOATVALUE;
  } else if (!strcmp(name, "google.protobuf.Int64Value")) {
    m->well_known_type = UPB_WELLKNOWN_INT64VALUE;
  } else if (!strcmp(name, "google.protobuf.UInt64Value")) {
    m->well_known_type = UPB_WELLKNOWN_UINT64VALUE;
  } else if (!strcmp(name, "google.protobuf.Int32Value")) {
    m->well_known_type = UPB_WELLKNOWN_INT32VALUE;
  } else if (!strcmp(name, "google.protobuf.UInt32Value")) {
    m->well_known_type = UPB_WELLKNOWN_UINT32VALUE;
  } else if (!strcmp(name, "google.protobuf.BoolValue")) {
    m->well_known_type = UPB_WELLKNOWN_BOOLVALUE;
  } else if (!strcmp(name, "google.protobuf.StringValue")) {
    m->well_known_type = UPB_WELLKNOWN_STRINGVALUE;
  } else if (!strcmp(name, "google.protobuf.BytesValue")) {
    m->well_known_type = UPB_WELLKNOWN_BYTESVALUE;
  } else if (!strcmp(name, "google.protobuf.Value")) {
    m->well_known_type = UPB_WELLKNOWN_VALUE;
  } else if (!strcmp(name, "google.protobuf.ListValue")) {
    m->well_known_type = UPB_WELLKNOWN_LISTVALUE;
  } else if (!strcmp(name, "google.protobuf.Struct")) {
    m->well_known_type = UPB_WELLKNOWN_STRUCT;
  } else {
    m->well_known_type = UPB_WELLKNOWN_UNSPECIFIED;
  }
}


/* upb_enumdef ****************************************************************/

const char *upb_enumdef_fullname(const upb_enumdef *e) {
  return e->full_name;
}

const char *upb_enumdef_name(const upb_enumdef *e) {
  return shortdefname(e->full_name);
}

const upb_filedef *upb_enumdef_file(const upb_enumdef *e) {
  return e->file;
}

int32_t upb_enumdef_default(const upb_enumdef *e) {
  UPB_ASSERT(upb_enumdef_iton(e, e->defaultval));
  return e->defaultval;
}

int upb_enumdef_numvals(const upb_enumdef *e) {
  return (int)upb_strtable_count(&e->ntoi);
}

void upb_enum_begin(upb_enum_iter *i, const upb_enumdef *e) {
  /* We iterate over the ntoi table, to account for duplicate numbers. */
  upb_strtable_begin(i, &e->ntoi);
}

void upb_enum_next(upb_enum_iter *iter) { upb_strtable_next(iter); }
bool upb_enum_done(upb_enum_iter *iter) { return upb_strtable_done(iter); }

bool upb_enumdef_ntoi(const upb_enumdef *def, const char *name,
                      size_t len, int32_t *num) {
  upb_value v;
  if (!upb_strtable_lookup2(&def->ntoi, name, len, &v)) {
    return false;
  }
  if (num) *num = upb_value_getint32(v);
  return true;
}

const char *upb_enumdef_iton(const upb_enumdef *def, int32_t num) {
  upb_value v;
  return upb_inttable_lookup32(&def->iton, num, &v) ?
      upb_value_getcstr(v) : NULL;
}

const char *upb_enum_iter_name(upb_enum_iter *iter) {
  return upb_strtable_iter_key(iter).data;
}

int32_t upb_enum_iter_number(upb_enum_iter *iter) {
  return upb_value_getint32(upb_strtable_iter_value(iter));
}


/* upb_fielddef ***************************************************************/

const char *upb_fielddef_fullname(const upb_fielddef *f) {
  return f->full_name;
}

upb_fieldtype_t upb_fielddef_type(const upb_fielddef *f) {
  switch (f->type_) {
    case UPB_DESCRIPTOR_TYPE_DOUBLE:
      return UPB_TYPE_DOUBLE;
    case UPB_DESCRIPTOR_TYPE_FLOAT:
      return UPB_TYPE_FLOAT;
    case UPB_DESCRIPTOR_TYPE_INT64:
    case UPB_DESCRIPTOR_TYPE_SINT64:
    case UPB_DESCRIPTOR_TYPE_SFIXED64:
      return UPB_TYPE_INT64;
    case UPB_DESCRIPTOR_TYPE_INT32:
    case UPB_DESCRIPTOR_TYPE_SFIXED32:
    case UPB_DESCRIPTOR_TYPE_SINT32:
      return UPB_TYPE_INT32;
    case UPB_DESCRIPTOR_TYPE_UINT64:
    case UPB_DESCRIPTOR_TYPE_FIXED64:
      return UPB_TYPE_UINT64;
    case UPB_DESCRIPTOR_TYPE_UINT32:
    case UPB_DESCRIPTOR_TYPE_FIXED32:
      return UPB_TYPE_UINT32;
    case UPB_DESCRIPTOR_TYPE_ENUM:
      return UPB_TYPE_ENUM;
    case UPB_DESCRIPTOR_TYPE_BOOL:
      return UPB_TYPE_BOOL;
    case UPB_DESCRIPTOR_TYPE_STRING:
      return UPB_TYPE_STRING;
    case UPB_DESCRIPTOR_TYPE_BYTES:
      return UPB_TYPE_BYTES;
    case UPB_DESCRIPTOR_TYPE_GROUP:
    case UPB_DESCRIPTOR_TYPE_MESSAGE:
      return UPB_TYPE_MESSAGE;
  }
  UPB_UNREACHABLE();
}

upb_descriptortype_t upb_fielddef_descriptortype(const upb_fielddef *f) {
  return f->type_;
}

uint32_t upb_fielddef_index(const upb_fielddef *f) {
  return f->index_;
}

upb_label_t upb_fielddef_label(const upb_fielddef *f) {
  return f->label_;
}

uint32_t upb_fielddef_number(const upb_fielddef *f) {
  return f->number_;
}

bool upb_fielddef_isextension(const upb_fielddef *f) {
  return f->is_extension_;
}

bool upb_fielddef_lazy(const upb_fielddef *f) {
  return f->lazy_;
}

bool upb_fielddef_packed(const upb_fielddef *f) {
  return f->packed_;
}

const char *upb_fielddef_name(const upb_fielddef *f) {
  return shortdefname(f->full_name);
}

const char *upb_fielddef_jsonname(const upb_fielddef *f) {
  return f->json_name;
}

uint32_t upb_fielddef_selectorbase(const upb_fielddef *f) {
  return f->selector_base;
}

const upb_filedef *upb_fielddef_file(const upb_fielddef *f) {
  return f->file;
}

const upb_msgdef *upb_fielddef_containingtype(const upb_fielddef *f) {
  return f->msgdef;
}

const upb_oneofdef *upb_fielddef_containingoneof(const upb_fielddef *f) {
  return f->oneof;
}

const upb_oneofdef *upb_fielddef_realcontainingoneof(const upb_fielddef *f) {
  if (!f->oneof || upb_oneofdef_issynthetic(f->oneof)) return NULL;
  return f->oneof;
}

static void chkdefaulttype(const upb_fielddef *f, int ctype) {
  UPB_UNUSED(f);
  UPB_UNUSED(ctype);
}

int64_t upb_fielddef_defaultint64(const upb_fielddef *f) {
  chkdefaulttype(f, UPB_TYPE_INT64);
  return f->defaultval.sint;
}

int32_t upb_fielddef_defaultint32(const upb_fielddef *f) {
  chkdefaulttype(f, UPB_TYPE_INT32);
  return (int32_t)f->defaultval.sint;
}

uint64_t upb_fielddef_defaultuint64(const upb_fielddef *f) {
  chkdefaulttype(f, UPB_TYPE_UINT64);
  return f->defaultval.uint;
}

uint32_t upb_fielddef_defaultuint32(const upb_fielddef *f) {
  chkdefaulttype(f, UPB_TYPE_UINT32);
  return (uint32_t)f->defaultval.uint;
}

bool upb_fielddef_defaultbool(const upb_fielddef *f) {
  chkdefaulttype(f, UPB_TYPE_BOOL);
  return f->defaultval.boolean;
}

float upb_fielddef_defaultfloat(const upb_fielddef *f) {
  chkdefaulttype(f, UPB_TYPE_FLOAT);
  return f->defaultval.flt;
}

double upb_fielddef_defaultdouble(const upb_fielddef *f) {
  chkdefaulttype(f, UPB_TYPE_DOUBLE);
  return f->defaultval.dbl;
}

const char *upb_fielddef_defaultstr(const upb_fielddef *f, size_t *len) {
  str_t *str = f->defaultval.str;
  UPB_ASSERT(upb_fielddef_type(f) == UPB_TYPE_STRING ||
         upb_fielddef_type(f) == UPB_TYPE_BYTES ||
         upb_fielddef_type(f) == UPB_TYPE_ENUM);
  if (str) {
    if (len) *len = str->len;
    return str->str;
  } else {
    if (len) *len = 0;
    return NULL;
  }
}

const upb_msgdef *upb_fielddef_msgsubdef(const upb_fielddef *f) {
  return upb_fielddef_type(f) == UPB_TYPE_MESSAGE ? f->sub.msgdef : NULL;
}

const upb_enumdef *upb_fielddef_enumsubdef(const upb_fielddef *f) {
  return upb_fielddef_type(f) == UPB_TYPE_ENUM ? f->sub.enumdef : NULL;
}

const upb_msglayout_field *upb_fielddef_layout(const upb_fielddef *f) {
  return &f->msgdef->layout->fields[f->layout_index];
}

bool upb_fielddef_issubmsg(const upb_fielddef *f) {
  return upb_fielddef_type(f) == UPB_TYPE_MESSAGE;
}

bool upb_fielddef_isstring(const upb_fielddef *f) {
  return upb_fielddef_type(f) == UPB_TYPE_STRING ||
         upb_fielddef_type(f) == UPB_TYPE_BYTES;
}

bool upb_fielddef_isseq(const upb_fielddef *f) {
  return upb_fielddef_label(f) == UPB_LABEL_REPEATED;
}

bool upb_fielddef_isprimitive(const upb_fielddef *f) {
  return !upb_fielddef_isstring(f) && !upb_fielddef_issubmsg(f);
}

bool upb_fielddef_ismap(const upb_fielddef *f) {
  return upb_fielddef_isseq(f) && upb_fielddef_issubmsg(f) &&
         upb_msgdef_mapentry(upb_fielddef_msgsubdef(f));
}

bool upb_fielddef_hassubdef(const upb_fielddef *f) {
  return upb_fielddef_issubmsg(f) || upb_fielddef_type(f) == UPB_TYPE_ENUM;
}

bool upb_fielddef_haspresence(const upb_fielddef *f) {
  if (upb_fielddef_isseq(f)) return false;
  return upb_fielddef_issubmsg(f) || upb_fielddef_containingoneof(f) ||
         f->file->syntax == UPB_SYNTAX_PROTO2;
}

static bool between(int32_t x, int32_t low, int32_t high) {
  return x >= low && x <= high;
}

bool upb_fielddef_checklabel(int32_t label) { return between(label, 1, 3); }
bool upb_fielddef_checktype(int32_t type) { return between(type, 1, 11); }
bool upb_fielddef_checkintfmt(int32_t fmt) { return between(fmt, 1, 3); }

bool upb_fielddef_checkdescriptortype(int32_t type) {
  return between(type, 1, 18);
}

/* upb_msgdef *****************************************************************/

const char *upb_msgdef_fullname(const upb_msgdef *m) {
  return m->full_name;
}

const upb_filedef *upb_msgdef_file(const upb_msgdef *m) {
  return m->file;
}

const char *upb_msgdef_name(const upb_msgdef *m) {
  return shortdefname(m->full_name);
}

upb_syntax_t upb_msgdef_syntax(const upb_msgdef *m) {
  return m->file->syntax;
}

size_t upb_msgdef_selectorcount(const upb_msgdef *m) {
  return m->selector_count;
}

uint32_t upb_msgdef_submsgfieldcount(const upb_msgdef *m) {
  return m->submsg_field_count;
}

const upb_fielddef *upb_msgdef_itof(const upb_msgdef *m, uint32_t i) {
  upb_value val;
  return upb_inttable_lookup32(&m->itof, i, &val) ?
      upb_value_getconstptr(val) : NULL;
}

const upb_fielddef *upb_msgdef_ntof(const upb_msgdef *m, const char *name,
                                    size_t len) {
  upb_value val;

  if (!upb_strtable_lookup2(&m->ntof, name, len, &val)) {
    return NULL;
  }

  return unpack_def(val, UPB_DEFTYPE_FIELD);
}

const upb_oneofdef *upb_msgdef_ntoo(const upb_msgdef *m, const char *name,
                                    size_t len) {
  upb_value val;

  if (!upb_strtable_lookup2(&m->ntof, name, len, &val)) {
    return NULL;
  }

  return unpack_def(val, UPB_DEFTYPE_ONEOF);
}

bool upb_msgdef_lookupname(const upb_msgdef *m, const char *name, size_t len,
                           const upb_fielddef **f, const upb_oneofdef **o) {
  upb_value val;

  if (!upb_strtable_lookup2(&m->ntof, name, len, &val)) {
    return false;
  }

  *o = unpack_def(val, UPB_DEFTYPE_ONEOF);
  *f = unpack_def(val, UPB_DEFTYPE_FIELD);
  return *o || *f;  /* False if this was a JSON name. */
}

const upb_fielddef *upb_msgdef_lookupjsonname(const upb_msgdef *m,
                                              const char *name, size_t len) {
  upb_value val;
  const upb_fielddef* f;

  if (!upb_strtable_lookup2(&m->ntof, name, len, &val)) {
    return NULL;
  }

  f = unpack_def(val, UPB_DEFTYPE_FIELD);
  if (!f) f = unpack_def(val, UPB_DEFTYPE_FIELD_JSONNAME);

  return f;
}

int upb_msgdef_numfields(const upb_msgdef *m) {
  return m->field_count;
}

int upb_msgdef_numoneofs(const upb_msgdef *m) {
  return m->oneof_count;
}

int upb_msgdef_numrealoneofs(const upb_msgdef *m) {
  return m->real_oneof_count;
}

int upb_msgdef_fieldcount(const upb_msgdef *m) {
  return m->field_count;
}

int upb_msgdef_oneofcount(const upb_msgdef *m) {
  return m->oneof_count;
}

int upb_msgdef_realoneofcount(const upb_msgdef *m) {
  return m->real_oneof_count;
}

const upb_msglayout *upb_msgdef_layout(const upb_msgdef *m) {
  return m->layout;
}

const upb_fielddef *upb_msgdef_field(const upb_msgdef *m, int i) {
  UPB_ASSERT(i >= 0 && i < m->field_count);
  return &m->fields[i];
}

const upb_oneofdef *upb_msgdef_oneof(const upb_msgdef *m, int i) {
  UPB_ASSERT(i >= 0 && i < m->oneof_count);
  return &m->oneofs[i];
}

bool upb_msgdef_mapentry(const upb_msgdef *m) {
  return m->map_entry;
}

upb_wellknowntype_t upb_msgdef_wellknowntype(const upb_msgdef *m) {
  return m->well_known_type;
}

bool upb_msgdef_isnumberwrapper(const upb_msgdef *m) {
  upb_wellknowntype_t type = upb_msgdef_wellknowntype(m);
  return type >= UPB_WELLKNOWN_DOUBLEVALUE &&
         type <= UPB_WELLKNOWN_UINT32VALUE;
}

bool upb_msgdef_iswrapper(const upb_msgdef *m) {
  upb_wellknowntype_t type = upb_msgdef_wellknowntype(m);
  return type >= UPB_WELLKNOWN_DOUBLEVALUE &&
         type <= UPB_WELLKNOWN_BOOLVALUE;
}

void upb_msg_field_begin(upb_msg_field_iter *iter, const upb_msgdef *m) {
  upb_inttable_begin(iter, &m->itof);
}

void upb_msg_field_next(upb_msg_field_iter *iter) { upb_inttable_next(iter); }

bool upb_msg_field_done(const upb_msg_field_iter *iter) {
  return upb_inttable_done(iter);
}

upb_fielddef *upb_msg_iter_field(const upb_msg_field_iter *iter) {
  return (upb_fielddef *)upb_value_getconstptr(upb_inttable_iter_value(iter));
}

void upb_msg_field_iter_setdone(upb_msg_field_iter *iter) {
  upb_inttable_iter_setdone(iter);
}

bool upb_msg_field_iter_isequal(const upb_msg_field_iter * iter1,
                                const upb_msg_field_iter * iter2) {
  return upb_inttable_iter_isequal(iter1, iter2);
}

void upb_msg_oneof_begin(upb_msg_oneof_iter *iter, const upb_msgdef *m) {
  upb_strtable_begin(iter, &m->ntof);
  /* We need to skip past any initial fields. */
  while (!upb_strtable_done(iter) &&
         !unpack_def(upb_strtable_iter_value(iter), UPB_DEFTYPE_ONEOF)) {
    upb_strtable_next(iter);
  }
}

void upb_msg_oneof_next(upb_msg_oneof_iter *iter) {
  /* We need to skip past fields to return only oneofs. */
  do {
    upb_strtable_next(iter);
  } while (!upb_strtable_done(iter) &&
           !unpack_def(upb_strtable_iter_value(iter), UPB_DEFTYPE_ONEOF));
}

bool upb_msg_oneof_done(const upb_msg_oneof_iter *iter) {
  return upb_strtable_done(iter);
}

const upb_oneofdef *upb_msg_iter_oneof(const upb_msg_oneof_iter *iter) {
  return unpack_def(upb_strtable_iter_value(iter), UPB_DEFTYPE_ONEOF);
}

void upb_msg_oneof_iter_setdone(upb_msg_oneof_iter *iter) {
  upb_strtable_iter_setdone(iter);
}

bool upb_msg_oneof_iter_isequal(const upb_msg_oneof_iter *iter1,
                                const upb_msg_oneof_iter *iter2) {
  return upb_strtable_iter_isequal(iter1, iter2);
}

/* upb_oneofdef ***************************************************************/

const char *upb_oneofdef_name(const upb_oneofdef *o) {
  return shortdefname(o->full_name);
}

const upb_msgdef *upb_oneofdef_containingtype(const upb_oneofdef *o) {
  return o->parent;
}

int upb_oneofdef_fieldcount(const upb_oneofdef *o) {
  return o->field_count;
}

const upb_fielddef *upb_oneofdef_field(const upb_oneofdef *o, int i) {
  UPB_ASSERT(i < o->field_count);
  return o->fields[i];
}

int upb_oneofdef_numfields(const upb_oneofdef *o) {
  return o->field_count;
}

uint32_t upb_oneofdef_index(const upb_oneofdef *o) {
  return o - o->parent->oneofs;
}

bool upb_oneofdef_issynthetic(const upb_oneofdef *o) {
  return o->synthetic;
}

const upb_fielddef *upb_oneofdef_ntof(const upb_oneofdef *o,
                                      const char *name, size_t length) {
  upb_value val;
  return upb_strtable_lookup2(&o->ntof, name, length, &val) ?
      upb_value_getptr(val) : NULL;
}

const upb_fielddef *upb_oneofdef_itof(const upb_oneofdef *o, uint32_t num) {
  upb_value val;
  return upb_inttable_lookup32(&o->itof, num, &val) ?
      upb_value_getptr(val) : NULL;
}

void upb_oneof_begin(upb_oneof_iter *iter, const upb_oneofdef *o) {
  upb_inttable_begin(iter, &o->itof);
}

void upb_oneof_next(upb_oneof_iter *iter) {
  upb_inttable_next(iter);
}

bool upb_oneof_done(upb_oneof_iter *iter) {
  return upb_inttable_done(iter);
}

upb_fielddef *upb_oneof_iter_field(const upb_oneof_iter *iter) {
  return (upb_fielddef *)upb_value_getconstptr(upb_inttable_iter_value(iter));
}

void upb_oneof_iter_setdone(upb_oneof_iter *iter) {
  upb_inttable_iter_setdone(iter);
}

/* upb_filedef ****************************************************************/

const char *upb_filedef_name(const upb_filedef *f) {
  return f->name;
}

const char *upb_filedef_package(const upb_filedef *f) {
  return f->package;
}

const char *upb_filedef_phpprefix(const upb_filedef *f) {
  return f->phpprefix;
}

const char *upb_filedef_phpnamespace(const upb_filedef *f) {
  return f->phpnamespace;
}

upb_syntax_t upb_filedef_syntax(const upb_filedef *f) {
  return f->syntax;
}

int upb_filedef_msgcount(const upb_filedef *f) {
  return f->msg_count;
}

int upb_filedef_depcount(const upb_filedef *f) {
  return f->dep_count;
}

int upb_filedef_enumcount(const upb_filedef *f) {
  return f->enum_count;
}

const upb_filedef *upb_filedef_dep(const upb_filedef *f, int i) {
  return i < 0 || i >= f->dep_count ? NULL : f->deps[i];
}

const upb_msgdef *upb_filedef_msg(const upb_filedef *f, int i) {
  return i < 0 || i >= f->msg_count ? NULL : &f->msgs[i];
}

const upb_enumdef *upb_filedef_enum(const upb_filedef *f, int i) {
  return i < 0 || i >= f->enum_count ? NULL : &f->enums[i];
}

void upb_symtab_free(upb_symtab *s) {
  upb_arena_free(s->arena);
  upb_gfree(s);
}

upb_symtab *upb_symtab_new(void) {
  upb_symtab *s = upb_gmalloc(sizeof(*s));
  upb_alloc *alloc;

  if (!s) {
    return NULL;
  }

  s->arena = upb_arena_new();
  s->bytes_loaded = 0;
  alloc = upb_arena_alloc(s->arena);

  if (!upb_strtable_init2(&s->syms, UPB_CTYPE_CONSTPTR, 32, alloc) ||
      !upb_strtable_init2(&s->files, UPB_CTYPE_CONSTPTR, 4, alloc)) {
    upb_arena_free(s->arena);
    upb_gfree(s);
    s = NULL;
  }
  return s;
}

const upb_msgdef *upb_symtab_lookupmsg(const upb_symtab *s, const char *sym) {
  upb_value v;
  return upb_strtable_lookup(&s->syms, sym, &v) ?
      unpack_def(v, UPB_DEFTYPE_MSG) : NULL;
}

const upb_msgdef *upb_symtab_lookupmsg2(const upb_symtab *s, const char *sym,
                                        size_t len) {
  upb_value v;
  return upb_strtable_lookup2(&s->syms, sym, len, &v) ?
      unpack_def(v, UPB_DEFTYPE_MSG) : NULL;
}

const upb_enumdef *upb_symtab_lookupenum(const upb_symtab *s, const char *sym) {
  upb_value v;
  return upb_strtable_lookup(&s->syms, sym, &v) ?
      unpack_def(v, UPB_DEFTYPE_ENUM) : NULL;
}

const upb_filedef *upb_symtab_lookupfile(const upb_symtab *s, const char *name) {
  upb_value v;
  return upb_strtable_lookup(&s->files, name, &v) ? upb_value_getconstptr(v)
                                                  : NULL;
}

const upb_filedef *upb_symtab_lookupfile2(
    const upb_symtab *s, const char *name, size_t len) {
  upb_value v;
  return upb_strtable_lookup2(&s->files, name, len, &v) ?
      upb_value_getconstptr(v) : NULL;
}

int upb_symtab_filecount(const upb_symtab *s) {
  return (int)upb_strtable_count(&s->files);
}

/* Code to build defs from descriptor protos. *********************************/

/* There is a question of how much validation to do here.  It will be difficult
 * to perfectly match the amount of validation performed by proto2.  But since
 * this code is used to directly build defs from Ruby (for example) we do need
 * to validate important constraints like uniqueness of names and numbers. */

#define CHK_OOM(x) if (!(x)) { symtab_oomerr(ctx); }

typedef struct {
  upb_symtab *symtab;
  upb_filedef *file;              /* File we are building. */
  upb_arena *file_arena;          /* Allocate defs here. */
  upb_alloc *alloc;               /* Alloc of file_arena, for tables. */
  const upb_msglayout **layouts;  /* NULL if we should build layouts. */
  upb_status *status;             /* Record errors here. */
  jmp_buf err;                    /* longjmp() on error. */
} symtab_addctx;

UPB_NORETURN UPB_NOINLINE
static void symtab_errf(symtab_addctx *ctx, const char *fmt, ...) {
  va_list argp;
  va_start(argp, fmt);
  upb_status_vseterrf(ctx->status, fmt, argp);
  va_end(argp);
  longjmp(ctx->err, 1);
}

UPB_NORETURN UPB_NOINLINE
static void symtab_oomerr(symtab_addctx *ctx) {
  upb_status_setoom(ctx->status);
  longjmp(ctx->err, 1);
}

void *symtab_alloc(symtab_addctx *ctx, size_t bytes) {
  void *ret = upb_arena_malloc(ctx->file_arena, bytes);
  if (!ret) symtab_oomerr(ctx);
  return ret;
}

static void check_ident(symtab_addctx *ctx, upb_strview name, bool full) {
  const char *str = name.data;
  size_t len = name.size;
  bool start = true;
  size_t i;
  for (i = 0; i < len; i++) {
    char c = str[i];
    if (c == '.') {
      if (start || !full) {
        symtab_errf(ctx, "invalid name: unexpected '.' (%.*s)", (int)len, str);
      }
      start = true;
    } else if (start) {
      if (!upb_isletter(c)) {
        symtab_errf(
            ctx,
            "invalid name: path components must start with a letter (%.*s)",
            (int)len, str);
      }
      start = false;
    } else {
      if (!upb_isalphanum(c)) {
        symtab_errf(ctx, "invalid name: non-alphanumeric character (%.*s)",
                    (int)len, str);
      }
    }
  }
  if (start) {
    symtab_errf(ctx, "invalid name: empty part (%.*s)", (int)len, str);
  }
}

static size_t div_round_up(size_t n, size_t d) {
  return (n + d - 1) / d;
}

static size_t upb_msgval_sizeof(upb_fieldtype_t type) {
  switch (type) {
    case UPB_TYPE_DOUBLE:
    case UPB_TYPE_INT64:
    case UPB_TYPE_UINT64:
      return 8;
    case UPB_TYPE_ENUM:
    case UPB_TYPE_INT32:
    case UPB_TYPE_UINT32:
    case UPB_TYPE_FLOAT:
      return 4;
    case UPB_TYPE_BOOL:
      return 1;
    case UPB_TYPE_MESSAGE:
      return sizeof(void*);
    case UPB_TYPE_BYTES:
    case UPB_TYPE_STRING:
      return sizeof(upb_strview);
  }
  UPB_UNREACHABLE();
}

static uint8_t upb_msg_fielddefsize(const upb_fielddef *f) {
  if (upb_msgdef_mapentry(upb_fielddef_containingtype(f))) {
    upb_map_entry ent;
    UPB_ASSERT(sizeof(ent.k) == sizeof(ent.v));
    return sizeof(ent.k);
  } else if (upb_fielddef_isseq(f)) {
    return sizeof(void*);
  } else {
    return upb_msgval_sizeof(upb_fielddef_type(f));
  }
}

static uint32_t upb_msglayout_place(upb_msglayout *l, size_t size) {
  uint32_t ret;

  l->size = UPB_ALIGN_UP(l->size, size);
  ret = l->size;
  l->size += size;
  return ret;
}

static int field_number_cmp(const void *p1, const void *p2) {
  const upb_msglayout_field *f1 = p1;
  const upb_msglayout_field *f2 = p2;
  return f1->number - f2->number;
}

static void assign_layout_indices(const upb_msgdef *m, upb_msglayout_field *fields) {
  int i;
  int n = upb_msgdef_numfields(m);
  for (i = 0; i < n; i++) {
    upb_fielddef *f = (upb_fielddef*)upb_msgdef_itof(m, fields[i].number);
    UPB_ASSERT(f);
    f->layout_index = i;
  }
}

/* This function is the dynamic equivalent of message_layout.{cc,h} in upbc.
 * It computes a dynamic layout for all of the fields in |m|. */
static void make_layout(symtab_addctx *ctx, const upb_msgdef *m) {
  upb_msglayout *l = (upb_msglayout*)m->layout;
  upb_msg_field_iter it;
  upb_msg_oneof_iter oit;
  size_t hasbit;
  size_t submsg_count = m->submsg_field_count;
  const upb_msglayout **submsgs;
  upb_msglayout_field *fields;

  memset(l, 0, sizeof(*l));

  fields = symtab_alloc(ctx, upb_msgdef_numfields(m) * sizeof(*fields));
  submsgs = symtab_alloc(ctx, submsg_count * sizeof(*submsgs));

  l->field_count = upb_msgdef_numfields(m);
  l->fields = fields;
  l->submsgs = submsgs;

  if (upb_msgdef_mapentry(m)) {
    /* TODO(haberman): refactor this method so this special case is more
     * elegant. */
    const upb_fielddef *key = upb_msgdef_itof(m, 1);
    const upb_fielddef *val = upb_msgdef_itof(m, 2);
    fields[0].number = 1;
    fields[1].number = 2;
    fields[0].label = UPB_LABEL_OPTIONAL;
    fields[1].label = UPB_LABEL_OPTIONAL;
    fields[0].presence = 0;
    fields[1].presence = 0;
    fields[0].descriptortype = upb_fielddef_descriptortype(key);
    fields[1].descriptortype = upb_fielddef_descriptortype(val);
    fields[0].offset = 0;
    fields[1].offset = sizeof(upb_strview);
    fields[1].submsg_index = 0;

    if (upb_fielddef_type(val) == UPB_TYPE_MESSAGE) {
      submsgs[0] = upb_fielddef_msgsubdef(val)->layout;
    }

    l->field_count = 2;
    l->size = 2 * sizeof(upb_strview);
    l->size = UPB_ALIGN_UP(l->size, 8);
    return;
  }

  /* Allocate data offsets in three stages:
   *
   * 1. hasbits.
   * 2. regular fields.
   * 3. oneof fields.
   *
   * OPT: There is a lot of room for optimization here to minimize the size.
   */

  /* Allocate hasbits and set basic field attributes. */
  submsg_count = 0;
  for (upb_msg_field_begin(&it, m), hasbit = 0;
       !upb_msg_field_done(&it);
       upb_msg_field_next(&it)) {
    upb_fielddef* f = upb_msg_iter_field(&it);
    upb_msglayout_field *field = &fields[upb_fielddef_index(f)];

    field->number = upb_fielddef_number(f);
    field->descriptortype = upb_fielddef_descriptortype(f);
    field->label = upb_fielddef_label(f);

    if (field->descriptortype == UPB_DTYPE_STRING &&
        f->file->syntax == UPB_SYNTAX_PROTO2) {
      /* See TableDescriptorType() in upbc/generator.cc for details and
       * rationale. */
      field->descriptortype = UPB_DTYPE_BYTES;
    }

    if (upb_fielddef_ismap(f)) {
      field->label = _UPB_LABEL_MAP;
    } else if (upb_fielddef_packed(f)) {
      field->label = _UPB_LABEL_PACKED;
    }

    if (upb_fielddef_issubmsg(f)) {
      const upb_msgdef *subm = upb_fielddef_msgsubdef(f);
      field->submsg_index = submsg_count++;
      submsgs[field->submsg_index] = subm->layout;
    }

    if (upb_fielddef_haspresence(f) && !upb_fielddef_realcontainingoneof(f)) {
      /* We don't use hasbit 0, so that 0 can indicate "no presence" in the
       * table. This wastes one hasbit, but we don't worry about it for now. */
      field->presence = ++hasbit;
    } else {
      field->presence = 0;
    }
  }

  /* Account for space used by hasbits. */
  l->size = div_round_up(hasbit, 8);

  /* Allocate non-oneof fields. */
  for (upb_msg_field_begin(&it, m); !upb_msg_field_done(&it);
       upb_msg_field_next(&it)) {
    const upb_fielddef* f = upb_msg_iter_field(&it);
    size_t field_size = upb_msg_fielddefsize(f);
    size_t index = upb_fielddef_index(f);

    if (upb_fielddef_realcontainingoneof(f)) {
      /* Oneofs are handled separately below. */
      continue;
    }

    fields[index].offset = upb_msglayout_place(l, field_size);
  }

  /* Allocate oneof fields.  Each oneof field consists of a uint32 for the case
   * and space for the actual data. */
  for (upb_msg_oneof_begin(&oit, m); !upb_msg_oneof_done(&oit);
       upb_msg_oneof_next(&oit)) {
    const upb_oneofdef* o = upb_msg_iter_oneof(&oit);
    upb_oneof_iter fit;

    size_t case_size = sizeof(uint32_t);  /* Could potentially optimize this. */
    size_t field_size = 0;
    uint32_t case_offset;
    uint32_t data_offset;

    if (upb_oneofdef_issynthetic(o)) continue;

    /* Calculate field size: the max of all field sizes. */
    for (upb_oneof_begin(&fit, o);
         !upb_oneof_done(&fit);
         upb_oneof_next(&fit)) {
      const upb_fielddef* f = upb_oneof_iter_field(&fit);
      field_size = UPB_MAX(field_size, upb_msg_fielddefsize(f));
    }

    /* Align and allocate case offset. */
    case_offset = upb_msglayout_place(l, case_size);
    data_offset = upb_msglayout_place(l, field_size);

    for (upb_oneof_begin(&fit, o);
         !upb_oneof_done(&fit);
         upb_oneof_next(&fit)) {
      const upb_fielddef* f = upb_oneof_iter_field(&fit);
      fields[upb_fielddef_index(f)].offset = data_offset;
      fields[upb_fielddef_index(f)].presence = ~case_offset;
    }
  }

  /* Size of the entire structure should be a multiple of its greatest
   * alignment.  TODO: track overall alignment for real? */
  l->size = UPB_ALIGN_UP(l->size, 8);

  /* Sort fields by number. */
  qsort(fields, upb_msgdef_numfields(m), sizeof(*fields), field_number_cmp);
  assign_layout_indices(m, fields);
}

static void assign_msg_indices(symtab_addctx *ctx, upb_msgdef *m) {
  /* Sort fields.  upb internally relies on UPB_TYPE_MESSAGE fields having the
   * lowest indexes, but we do not publicly guarantee this. */
  upb_msg_field_iter j;
  int i;
  uint32_t selector;
  int n = upb_msgdef_numfields(m);
  upb_fielddef **fields;

  if (n == 0) {
    m->selector_count = UPB_STATIC_SELECTOR_COUNT;
    m->submsg_field_count = 0;
    return;
  }

  fields = upb_gmalloc(n * sizeof(*fields));

  m->submsg_field_count = 0;
  for(i = 0, upb_msg_field_begin(&j, m);
      !upb_msg_field_done(&j);
      upb_msg_field_next(&j), i++) {
    upb_fielddef *f = upb_msg_iter_field(&j);
    UPB_ASSERT(f->msgdef == m);
    if (upb_fielddef_issubmsg(f)) {
      m->submsg_field_count++;
    }
    fields[i] = f;
  }

  qsort(fields, n, sizeof(*fields), cmp_fields);

  selector = UPB_STATIC_SELECTOR_COUNT + m->submsg_field_count;
  for (i = 0; i < n; i++) {
    upb_fielddef *f = fields[i];
    f->index_ = i;
    f->selector_base = selector + upb_handlers_selectorbaseoffset(f);
    selector += upb_handlers_selectorcount(f);
  }
  m->selector_count = selector;

  upb_gfree(fields);
}

static char *strviewdup(symtab_addctx *ctx, upb_strview view) {
  return upb_strdup2(view.data, view.size, ctx->alloc);
}

static bool streql2(const char *a, size_t n, const char *b) {
  return n == strlen(b) && memcmp(a, b, n) == 0;
}

static bool streql_view(upb_strview view, const char *b) {
  return streql2(view.data, view.size, b);
}

static const char *makefullname(symtab_addctx *ctx, const char *prefix,
                                upb_strview name) {
  if (prefix) {
    /* ret = prefix + '.' + name; */
    size_t n = strlen(prefix);
    char *ret = symtab_alloc(ctx, n + name.size + 2);
    strcpy(ret, prefix);
    ret[n] = '.';
    memcpy(&ret[n + 1], name.data, name.size);
    ret[n + 1 + name.size] = '\0';
    return ret;
  } else {
    return strviewdup(ctx, name);
  }
}

<<<<<<< HEAD
static bool finalize_oneofs(symtab_addctx *ctx, upb_msgdef *m) {
=======
static void finalize_oneofs(symtab_addctx *ctx, upb_msgdef *m) {
>>>>>>> 7b56ea3a
  int i;
  int synthetic_count = 0;
  upb_oneofdef *mutable_oneofs = (upb_oneofdef*)m->oneofs;

  for (i = 0; i < m->oneof_count; i++) {
    upb_oneofdef *o = &mutable_oneofs[i];

    if (o->synthetic && o->field_count != 1) {
<<<<<<< HEAD
      upb_status_seterrf(
          ctx->status, "Synthetic oneofs must have one field, not %d: %s",
          o->field_count, upb_oneofdef_name(o));
      return false;
=======
      symtab_errf(ctx, "Synthetic oneofs must have one field, not %d: %s",
                  o->field_count, upb_oneofdef_name(o));
>>>>>>> 7b56ea3a
    }

    if (o->synthetic) {
      synthetic_count++;
    } else if (synthetic_count != 0) {
<<<<<<< HEAD
      upb_status_seterrf(
          ctx->status, "Synthetic oneofs must be after all other oneofs: %s",
          upb_oneofdef_name(o));
      return false;
    }

    o->fields = upb_malloc(ctx->alloc, sizeof(upb_fielddef*) * o->field_count);
=======
      symtab_errf(ctx, "Synthetic oneofs must be after all other oneofs: %s",
                  upb_oneofdef_name(o));
    }

    o->fields = symtab_alloc(ctx, sizeof(upb_fielddef *) * o->field_count);
>>>>>>> 7b56ea3a
    o->field_count = 0;
  }

  for (i = 0; i < m->field_count; i++) {
    const upb_fielddef *f = &m->fields[i];
    upb_oneofdef *o = (upb_oneofdef*)f->oneof;
    if (o) {
      o->fields[o->field_count++] = f;
    }
  }

  m->real_oneof_count = m->oneof_count - synthetic_count;
<<<<<<< HEAD
  return true;
=======
>>>>>>> 7b56ea3a
}

size_t getjsonname(const char *name, char *buf, size_t len) {
  size_t src, dst = 0;
  bool ucase_next = false;

#define WRITE(byte) \
  ++dst; \
  if (dst < len) buf[dst - 1] = byte; \
  else if (dst == len) buf[dst - 1] = '\0'

  if (!name) {
    WRITE('\0');
    return 0;
  }

  /* Implement the transformation as described in the spec:
   *   1. upper case all letters after an underscore.
   *   2. remove all underscores.
   */
  for (src = 0; name[src]; src++) {
    if (name[src] == '_') {
      ucase_next = true;
      continue;
    }

    if (ucase_next) {
      WRITE(toupper(name[src]));
      ucase_next = false;
    } else {
      WRITE(name[src]);
    }
  }

  WRITE('\0');
  return dst;

#undef WRITE
}

static char* makejsonname(symtab_addctx *ctx, const char* name) {
  size_t size = getjsonname(name, NULL, 0);
  char* json_name = symtab_alloc(ctx, size);
  getjsonname(name, json_name, size);
  return json_name;
}

static void symtab_add(symtab_addctx *ctx, const char *name, upb_value v) {
  if (upb_strtable_lookup(&ctx->symtab->syms, name, NULL)) {
    symtab_errf(ctx, "duplicate symbol '%s'", name);
  }
  upb_alloc *alloc = upb_arena_alloc(ctx->symtab->arena);
  size_t len = strlen(name);
  CHK_OOM(upb_strtable_insert3(&ctx->symtab->syms, name, len, v, alloc));
}

/* Given a symbol and the base symbol inside which it is defined, find the
 * symbol's definition in t. */
static const void *symtab_resolve(symtab_addctx *ctx, const upb_fielddef *f,
                                  const char *base, upb_strview sym,
                                  upb_deftype_t type) {
  const upb_strtable *t = &ctx->symtab->syms;
  if(sym.size == 0) goto notfound;
  if(sym.data[0] == '.') {
    /* Symbols starting with '.' are absolute, so we do a single lookup.
     * Slice to omit the leading '.' */
    upb_value v;
    if (!upb_strtable_lookup2(t, sym.data + 1, sym.size - 1, &v)) {
      goto notfound;
    }

    const void *ret = unpack_def(v, type);
    if (!ret) {
      symtab_errf(ctx, "type mismatch when resolving field %s, name %s",
                  f->full_name, sym.data);
    }
    return ret;
  } else {
    /* Remove components from base until we find an entry or run out.
     * TODO: This branch is totally broken, but currently not used. */
    (void)base;
    UPB_ASSERT(false);
    goto notfound;
  }

notfound:
  symtab_errf(ctx, "couldn't resolve name '%s'", sym.data);
}

static void create_oneofdef(
    symtab_addctx *ctx, upb_msgdef *m,
    const google_protobuf_OneofDescriptorProto *oneof_proto) {
  upb_oneofdef *o;
  upb_strview name = google_protobuf_OneofDescriptorProto_name(oneof_proto);
  upb_value v;

  o = (upb_oneofdef*)&m->oneofs[m->oneof_count++];
  o->parent = m;
  o->full_name = makefullname(ctx, m->full_name, name);
  o->field_count = 0;
  o->synthetic = false;

  v = pack_def(o, UPB_DEFTYPE_ONEOF);
  symtab_add(ctx, o->full_name, v);
  CHK_OOM(upb_strtable_insert3(&m->ntof, name.data, name.size, v, ctx->alloc));

  CHK_OOM(upb_inttable_init2(&o->itof, UPB_CTYPE_CONSTPTR, ctx->alloc));
  CHK_OOM(upb_strtable_init2(&o->ntof, UPB_CTYPE_CONSTPTR, 4, ctx->alloc));
<<<<<<< HEAD
=======
}
>>>>>>> 7b56ea3a

static str_t *newstr(symtab_addctx *ctx, const char *data, size_t len) {
  str_t *ret = symtab_alloc(ctx, sizeof(*ret) + len);
  if (!ret) return NULL;
  ret->len = len;
  if (len) memcpy(ret->str, data, len);
  ret->str[len] = '\0';
  return ret;
}

static void parse_default(symtab_addctx *ctx, const char *str, size_t len,
                          upb_fielddef *f) {
  char *end;
  char nullz[64];
  errno = 0;

  switch (upb_fielddef_type(f)) {
    case UPB_TYPE_INT32:
    case UPB_TYPE_INT64:
    case UPB_TYPE_UINT32:
    case UPB_TYPE_UINT64:
    case UPB_TYPE_DOUBLE:
    case UPB_TYPE_FLOAT:
      /* Standard C number parsing functions expect null-terminated strings. */
      if (len >= sizeof(nullz) - 1) {
        symtab_errf(ctx, "Default too long: %.*s", (int)len, str);
      }
      memcpy(nullz, str, len);
      nullz[len] = '\0';
      str = nullz;
      break;
    default:
      break;
  }

  switch (upb_fielddef_type(f)) {
    case UPB_TYPE_INT32: {
      long val = strtol(str, &end, 0);
      if (val > INT32_MAX || val < INT32_MIN || errno == ERANGE || *end) {
        goto invalid;
      }
      f->defaultval.sint = val;
      break;
    }
    case UPB_TYPE_ENUM: {
      const upb_enumdef *e = f->sub.enumdef;
      int32_t val;
      if (!upb_enumdef_ntoi(e, str, len, &val)) {
        goto invalid;
      }
      f->defaultval.sint = val;
      break;
    }
    case UPB_TYPE_INT64: {
      /* XXX: Need to write our own strtoll, since it's not available in c89. */
      int64_t val = strtol(str, &end, 0);
      if (val > INT64_MAX || val < INT64_MIN || errno == ERANGE || *end) {
        goto invalid;
      }
      f->defaultval.sint = val;
      break;
    }
    case UPB_TYPE_UINT32: {
      unsigned long val = strtoul(str, &end, 0);
      if (val > UINT32_MAX || errno == ERANGE || *end) {
        goto invalid;
      }
      f->defaultval.uint = val;
      break;
    }
    case UPB_TYPE_UINT64: {
      /* XXX: Need to write our own strtoull, since it's not available in c89. */
      uint64_t val = strtoul(str, &end, 0);
      if (val > UINT64_MAX || errno == ERANGE || *end) {
        goto invalid;
      }
      f->defaultval.uint = val;
      break;
    }
    case UPB_TYPE_DOUBLE: {
      double val = strtod(str, &end);
      if (errno == ERANGE || *end) {
        goto invalid;
      }
      f->defaultval.dbl = val;
      break;
    }
    case UPB_TYPE_FLOAT: {
      /* XXX: Need to write our own strtof, since it's not available in c89. */
      float val = strtod(str, &end);
      if (errno == ERANGE || *end) {
        goto invalid;
      }
      f->defaultval.flt = val;
      break;
    }
    case UPB_TYPE_BOOL: {
      if (streql2(str, len, "false")) {
        f->defaultval.boolean = false;
      } else if (streql2(str, len, "true")) {
        f->defaultval.boolean = true;
      } else {
      }
      break;
    }
    case UPB_TYPE_STRING:
      f->defaultval.str = newstr(ctx, str, len);
      break;
    case UPB_TYPE_BYTES:
      /* XXX: need to interpret the C-escaped value. */
      f->defaultval.str = newstr(ctx, str, len);
      break;
    case UPB_TYPE_MESSAGE:
      /* Should not have a default value. */
      symtab_errf(ctx, "Message should not have a default (%s)",
                  upb_fielddef_fullname(f));
  }

  return;

invalid:
  symtab_errf(ctx, "Invalid default '%.*s' for field %f", (int)len, str,
              upb_fielddef_fullname(f));
}

static void set_default_default(symtab_addctx *ctx, upb_fielddef *f) {
  switch (upb_fielddef_type(f)) {
    case UPB_TYPE_INT32:
    case UPB_TYPE_INT64:
    case UPB_TYPE_ENUM:
      f->defaultval.sint = 0;
      break;
    case UPB_TYPE_UINT64:
    case UPB_TYPE_UINT32:
      f->defaultval.uint = 0;
      break;
    case UPB_TYPE_DOUBLE:
    case UPB_TYPE_FLOAT:
      f->defaultval.dbl = 0;
      break;
    case UPB_TYPE_STRING:
    case UPB_TYPE_BYTES:
      f->defaultval.str = newstr(ctx, NULL, 0);
      break;
    case UPB_TYPE_BOOL:
      f->defaultval.boolean = false;
      break;
    case UPB_TYPE_MESSAGE:
      break;
  }
}

static void create_fielddef(
    symtab_addctx *ctx, const char *prefix, upb_msgdef *m,
    const google_protobuf_FieldDescriptorProto *field_proto) {
  upb_alloc *alloc = ctx->alloc;
  upb_fielddef *f;
  const google_protobuf_FieldOptions *options;
  upb_strview name;
  const char *full_name;
  const char *json_name;
  const char *shortname;
  uint32_t field_number;

  if (!google_protobuf_FieldDescriptorProto_has_name(field_proto)) {
    symtab_errf(ctx, "field has no name (%s)", upb_msgdef_fullname(m));
  }

  name = google_protobuf_FieldDescriptorProto_name(field_proto);
  check_ident(ctx, name, false);
  full_name = makefullname(ctx, prefix, name);
  shortname = shortdefname(full_name);

  if (google_protobuf_FieldDescriptorProto_has_json_name(field_proto)) {
    json_name = strviewdup(
        ctx, google_protobuf_FieldDescriptorProto_json_name(field_proto));
  } else {
    json_name = makejsonname(ctx, shortname);
  }

  field_number = google_protobuf_FieldDescriptorProto_number(field_proto);

  if (field_number == 0 || field_number > UPB_MAX_FIELDNUMBER) {
    symtab_errf(ctx, "invalid field number (%u)", field_number);
  }

  if (m) {
    /* direct message field. */
    upb_value v, field_v, json_v;
    size_t json_size;

    f = (upb_fielddef*)&m->fields[m->field_count++];
    f->msgdef = m;
    f->is_extension_ = false;

    if (upb_strtable_lookup(&m->ntof, shortname, NULL)) {
      symtab_errf(ctx, "duplicate field name (%s)", shortname);
    }

    if (upb_strtable_lookup(&m->ntof, json_name, NULL)) {
      symtab_errf(ctx, "duplicate json_name (%s)", json_name);
    }

    if (upb_inttable_lookup(&m->itof, field_number, NULL)) {
      symtab_errf(ctx, "duplicate field number (%u)", field_number);
    }

    field_v = pack_def(f, UPB_DEFTYPE_FIELD);
    json_v = pack_def(f, UPB_DEFTYPE_FIELD_JSONNAME);
    v = upb_value_constptr(f);
    json_size = strlen(json_name);

    CHK_OOM(
        upb_strtable_insert3(&m->ntof, name.data, name.size, field_v, alloc));
    CHK_OOM(upb_inttable_insert2(&m->itof, field_number, v, alloc));

    if (strcmp(shortname, json_name) != 0) {
      upb_strtable_insert3(&m->ntof, json_name, json_size, json_v, alloc);
    }

    if (ctx->layouts) {
      const upb_msglayout_field *fields = m->layout->fields;
      int count = m->layout->field_count;
      bool found = false;
      int i;
      for (i = 0; i < count; i++) {
        if (fields[i].number == field_number) {
          f->layout_index = i;
          found = true;
          break;
        }
      }
      UPB_ASSERT(found);
    }
  } else {
    /* extension field. */
    f = (upb_fielddef*)&ctx->file->exts[ctx->file->ext_count++];
    f->is_extension_ = true;
    symtab_add(ctx, full_name, pack_def(f, UPB_DEFTYPE_FIELD));
  }

  f->full_name = full_name;
  f->json_name = json_name;
  f->file = ctx->file;
  f->type_ = (int)google_protobuf_FieldDescriptorProto_type(field_proto);
  f->label_ = (int)google_protobuf_FieldDescriptorProto_label(field_proto);
  f->number_ = field_number;
  f->oneof = NULL;
  f->proto3_optional_ =
      google_protobuf_FieldDescriptorProto_proto3_optional(field_proto);

  /* We can't resolve the subdef or (in the case of extensions) the containing
   * message yet, because it may not have been defined yet.  We stash a pointer
   * to the field_proto until later when we can properly resolve it. */
  f->sub.unresolved = field_proto;

  if (f->label_ == UPB_LABEL_REQUIRED && f->file->syntax == UPB_SYNTAX_PROTO3) {
    symtab_errf(ctx, "proto3 fields cannot be required (%s)", f->full_name);
  }

  if (google_protobuf_FieldDescriptorProto_has_oneof_index(field_proto)) {
    int oneof_index =
        google_protobuf_FieldDescriptorProto_oneof_index(field_proto);
    upb_oneofdef *oneof;
    upb_value v = upb_value_constptr(f);

    if (upb_fielddef_label(f) != UPB_LABEL_OPTIONAL) {
      symtab_errf(ctx, "fields in oneof must have OPTIONAL label (%s)",
                  f->full_name);
    }

    if (!m) {
      symtab_errf(ctx, "oneof_index provided for extension field (%s)",
                  f->full_name);
    }

    if (oneof_index >= m->oneof_count) {
      symtab_errf(ctx, "oneof_index out of range (%s)", f->full_name);
    }

    oneof = (upb_oneofdef*)&m->oneofs[oneof_index];
    f->oneof = oneof;

    oneof->field_count++;
    if (f->proto3_optional_) {
      oneof->synthetic = true;
    }
<<<<<<< HEAD
    CHK(upb_inttable_insert2(&oneof->itof, f->number_, v, alloc));
    CHK(upb_strtable_insert3(&oneof->ntof, name.data, name.size, v, alloc));
  } else {
    f->oneof = NULL;
    if (f->proto3_optional_) {
      upb_status_seterrf(ctx->status,
                         "field with proto3_optional was not in a oneof (%s)",
                         f->full_name);
      return false;
=======
    CHK_OOM(upb_inttable_insert2(&oneof->itof, f->number_, v, alloc));
    CHK_OOM(upb_strtable_insert3(&oneof->ntof, name.data, name.size, v, alloc));
  } else {
    f->oneof = NULL;
    if (f->proto3_optional_) {
      symtab_errf(ctx, "field with proto3_optional was not in a oneof (%s)",
                  f->full_name);
>>>>>>> 7b56ea3a
    }
  }

  options = google_protobuf_FieldDescriptorProto_has_options(field_proto) ?
    google_protobuf_FieldDescriptorProto_options(field_proto) : NULL;

  if (options && google_protobuf_FieldOptions_has_packed(options)) {
    f->packed_ = google_protobuf_FieldOptions_packed(options);
  } else {
    /* Repeated fields default to packed for proto3 only. */
    f->packed_ = upb_fielddef_isprimitive(f) &&
        f->label_ == UPB_LABEL_REPEATED && f->file->syntax == UPB_SYNTAX_PROTO3;
  }

  if (options) {
    f->lazy_ = google_protobuf_FieldOptions_lazy(options);
  } else {
    f->lazy_ = false;
  }
}

static void create_enumdef(
    symtab_addctx *ctx, const char *prefix,
    const google_protobuf_EnumDescriptorProto *enum_proto) {
  upb_enumdef *e;
  const google_protobuf_EnumValueDescriptorProto *const *values;
  upb_strview name;
  size_t i, n;

  name = google_protobuf_EnumDescriptorProto_name(enum_proto);
  check_ident(ctx, name, false);

  e = (upb_enumdef*)&ctx->file->enums[ctx->file->enum_count++];
  e->full_name = makefullname(ctx, prefix, name);
  symtab_add(ctx, e->full_name, pack_def(e, UPB_DEFTYPE_ENUM));

  values = google_protobuf_EnumDescriptorProto_value(enum_proto, &n);
  CHK_OOM(upb_strtable_init2(&e->ntoi, UPB_CTYPE_INT32, n, ctx->alloc));
  CHK_OOM(upb_inttable_init2(&e->iton, UPB_CTYPE_CSTR, ctx->alloc));

  e->file = ctx->file;
  e->defaultval = 0;

  if (n == 0) {
    symtab_errf(ctx, "enums must contain at least one value (%s)",
                e->full_name);
  }

  for (i = 0; i < n; i++) {
    const google_protobuf_EnumValueDescriptorProto *value = values[i];
    upb_strview name = google_protobuf_EnumValueDescriptorProto_name(value);
    char *name2 = strviewdup(ctx, name);
    int32_t num = google_protobuf_EnumValueDescriptorProto_number(value);
    upb_value v = upb_value_int32(num);

    if (i == 0 && e->file->syntax == UPB_SYNTAX_PROTO3 && num != 0) {
      symtab_errf(ctx, "for proto3, the first enum value must be zero (%s)",
                  e->full_name);
    }

    if (upb_strtable_lookup(&e->ntoi, name2, NULL)) {
      symtab_errf(ctx, "duplicate enum label '%s'", name2);
    }

    CHK_OOM(name2)
    CHK_OOM(
        upb_strtable_insert3(&e->ntoi, name2, strlen(name2), v, ctx->alloc));

    if (!upb_inttable_lookup(&e->iton, num, NULL)) {
      upb_value v = upb_value_cstr(name2);
      CHK_OOM(upb_inttable_insert2(&e->iton, num, v, ctx->alloc));
    }
  }

  upb_inttable_compact2(&e->iton, ctx->alloc);
}

static void create_msgdef(symtab_addctx *ctx, const char *prefix,
                          const google_protobuf_DescriptorProto *msg_proto) {
  upb_msgdef *m;
  const google_protobuf_MessageOptions *options;
  const google_protobuf_OneofDescriptorProto *const *oneofs;
  const google_protobuf_FieldDescriptorProto *const *fields;
  const google_protobuf_EnumDescriptorProto *const *enums;
  const google_protobuf_DescriptorProto *const *msgs;
  size_t i, n_oneof, n_field, n;
  upb_strview name;

  name = google_protobuf_DescriptorProto_name(msg_proto);
  check_ident(ctx, name, false);

  m = (upb_msgdef*)&ctx->file->msgs[ctx->file->msg_count++];
  m->full_name = makefullname(ctx, prefix, name);
  symtab_add(ctx, m->full_name, pack_def(m, UPB_DEFTYPE_MSG));

  oneofs = google_protobuf_DescriptorProto_oneof_decl(msg_proto, &n_oneof);
  fields = google_protobuf_DescriptorProto_field(msg_proto, &n_field);

  oneofs = google_protobuf_DescriptorProto_oneof_decl(msg_proto, &n_oneof);
  fields = google_protobuf_DescriptorProto_field(msg_proto, &n_field);

  CHK_OOM(upb_inttable_init2(&m->itof, UPB_CTYPE_CONSTPTR, ctx->alloc));
  CHK_OOM(upb_strtable_init2(&m->ntof, UPB_CTYPE_CONSTPTR, n_oneof + n_field,
                             ctx->alloc));

  m->file = ctx->file;
  m->map_entry = false;

  options = google_protobuf_DescriptorProto_options(msg_proto);

  if (options) {
    m->map_entry = google_protobuf_MessageOptions_map_entry(options);
  }

  if (ctx->layouts) {
    m->layout = *ctx->layouts;
    ctx->layouts++;
  } else {
    /* Allocate now (to allow cross-linking), populate later. */
    m->layout = symtab_alloc(ctx, sizeof(*m->layout));
  }

  m->oneof_count = 0;
<<<<<<< HEAD
  m->oneofs = upb_malloc(ctx->alloc, sizeof(*m->oneofs) * n_oneof);
  for (i = 0; i < n_oneof; i++) {
    CHK(create_oneofdef(ctx, m, oneofs[i]));
  }

  m->field_count = 0;
  m->fields = upb_malloc(ctx->alloc, sizeof(*m->fields) * n_field);
  for (i = 0; i < n_field; i++) {
    CHK(create_fielddef(ctx, m->full_name, m, fields[i]));
  }

  CHK(assign_msg_indices(m, ctx->status));
  CHK(finalize_oneofs(ctx, m));
=======
  m->oneofs = symtab_alloc(ctx, sizeof(*m->oneofs) * n_oneof);
  for (i = 0; i < n_oneof; i++) {
    create_oneofdef(ctx, m, oneofs[i]);
  }

  m->field_count = 0;
  m->fields = symtab_alloc(ctx, sizeof(*m->fields) * n_field);
  for (i = 0; i < n_field; i++) {
    create_fielddef(ctx, m->full_name, m, fields[i]);
  }

  assign_msg_indices(ctx, m);
  finalize_oneofs(ctx, m);
>>>>>>> 7b56ea3a
  assign_msg_wellknowntype(m);
  upb_inttable_compact2(&m->itof, ctx->alloc);

  /* This message is built.  Now build nested messages and enums. */

  enums = google_protobuf_DescriptorProto_enum_type(msg_proto, &n);
  for (i = 0; i < n; i++) {
    create_enumdef(ctx, m->full_name, enums[i]);
  }

  msgs = google_protobuf_DescriptorProto_nested_type(msg_proto, &n);
  for (i = 0; i < n; i++) {
    create_msgdef(ctx, m->full_name, msgs[i]);
  }
}

static void count_types_in_msg(const google_protobuf_DescriptorProto *msg_proto,
                               upb_filedef *file) {
  const google_protobuf_DescriptorProto *const *msgs;
  size_t i, n;

  file->msg_count++;

  msgs = google_protobuf_DescriptorProto_nested_type(msg_proto, &n);
  for (i = 0; i < n; i++) {
    count_types_in_msg(msgs[i], file);
  }

  google_protobuf_DescriptorProto_enum_type(msg_proto, &n);
  file->enum_count += n;

  google_protobuf_DescriptorProto_extension(msg_proto, &n);
  file->ext_count += n;
}

static void count_types_in_file(
    const google_protobuf_FileDescriptorProto *file_proto,
    upb_filedef *file) {
  const google_protobuf_DescriptorProto *const *msgs;
  size_t i, n;

  msgs = google_protobuf_FileDescriptorProto_message_type(file_proto, &n);
  for (i = 0; i < n; i++) {
    count_types_in_msg(msgs[i], file);
  }

  google_protobuf_FileDescriptorProto_enum_type(file_proto, &n);
  file->enum_count += n;

  google_protobuf_FileDescriptorProto_extension(file_proto, &n);
  file->ext_count += n;
}

static void resolve_fielddef(symtab_addctx *ctx, const char *prefix,
                             upb_fielddef *f) {
  upb_strview name;
  const google_protobuf_FieldDescriptorProto *field_proto = f->sub.unresolved;

  if (f->is_extension_) {
    if (!google_protobuf_FieldDescriptorProto_has_extendee(field_proto)) {
      symtab_errf(ctx, "extension for field '%s' had no extendee",
                  f->full_name);
    }

    name = google_protobuf_FieldDescriptorProto_extendee(field_proto);
    f->msgdef = symtab_resolve(ctx, f, prefix, name, UPB_DEFTYPE_MSG);
  }

  if ((upb_fielddef_issubmsg(f) || f->type_ == UPB_DESCRIPTOR_TYPE_ENUM) &&
      !google_protobuf_FieldDescriptorProto_has_type_name(field_proto)) {
    symtab_errf(ctx, "field '%s' is missing type name", f->full_name);
  }

  name = google_protobuf_FieldDescriptorProto_type_name(field_proto);

  if (upb_fielddef_issubmsg(f)) {
    f->sub.msgdef = symtab_resolve(ctx, f, prefix, name, UPB_DEFTYPE_MSG);
  } else if (f->type_ == UPB_DESCRIPTOR_TYPE_ENUM) {
    f->sub.enumdef = symtab_resolve(ctx, f, prefix, name, UPB_DEFTYPE_ENUM);
  }

  /* Have to delay resolving of the default value until now because of the enum
   * case, since enum defaults are specified with a label. */
  if (google_protobuf_FieldDescriptorProto_has_default_value(field_proto)) {
    upb_strview defaultval =
        google_protobuf_FieldDescriptorProto_default_value(field_proto);

    if (f->file->syntax == UPB_SYNTAX_PROTO3) {
      symtab_errf(ctx, "proto3 fields cannot have explicit defaults (%s)",
                  f->full_name);
    }

    if (upb_fielddef_issubmsg(f)) {
      symtab_errf(ctx, "message fields cannot have explicit defaults (%s)",
                  f->full_name);
    }

    parse_default(ctx, defaultval.data, defaultval.size, f);
  } else {
    set_default_default(ctx, f);
  }
}

static void build_filedef(
    symtab_addctx *ctx, upb_filedef *file,
    const google_protobuf_FileDescriptorProto *file_proto) {
  const google_protobuf_FileOptions *file_options_proto;
  const google_protobuf_DescriptorProto *const *msgs;
  const google_protobuf_EnumDescriptorProto *const *enums;
  const google_protobuf_FieldDescriptorProto *const *exts;
  const upb_strview* strs;
  size_t i, n;

  count_types_in_file(file_proto, file);

  file->msgs = symtab_alloc(ctx, sizeof(*file->msgs) * file->msg_count);
  file->enums = symtab_alloc(ctx, sizeof(*file->enums) * file->enum_count);
  file->exts = symtab_alloc(ctx, sizeof(*file->exts) * file->ext_count);

  /* We increment these as defs are added. */
  file->msg_count = 0;
  file->enum_count = 0;
  file->ext_count = 0;

  if (!google_protobuf_FileDescriptorProto_has_name(file_proto)) {
    symtab_errf(ctx, "File has no name");
  }

  file->name =
      strviewdup(ctx, google_protobuf_FileDescriptorProto_name(file_proto));
  file->phpprefix = NULL;
  file->phpnamespace = NULL;

  if (google_protobuf_FileDescriptorProto_has_package(file_proto)) {
    upb_strview package =
        google_protobuf_FileDescriptorProto_package(file_proto);
    check_ident(ctx, package, true);
    file->package = strviewdup(ctx, package);
  } else {
    file->package = NULL;
  }

  if (google_protobuf_FileDescriptorProto_has_syntax(file_proto)) {
    upb_strview syntax =
        google_protobuf_FileDescriptorProto_syntax(file_proto);

    if (streql_view(syntax, "proto2")) {
      file->syntax = UPB_SYNTAX_PROTO2;
    } else if (streql_view(syntax, "proto3")) {
      file->syntax = UPB_SYNTAX_PROTO3;
    } else {
      symtab_errf(ctx, "Invalid syntax '" UPB_STRVIEW_FORMAT "'",
                  UPB_STRVIEW_ARGS(syntax));
    }
  } else {
    file->syntax = UPB_SYNTAX_PROTO2;
  }

  /* Read options. */
  file_options_proto = google_protobuf_FileDescriptorProto_options(file_proto);
  if (file_options_proto) {
    if (google_protobuf_FileOptions_has_php_class_prefix(file_options_proto)) {
      file->phpprefix = strviewdup(
          ctx,
          google_protobuf_FileOptions_php_class_prefix(file_options_proto));
    }
    if (google_protobuf_FileOptions_has_php_namespace(file_options_proto)) {
      file->phpnamespace = strviewdup(
          ctx, google_protobuf_FileOptions_php_namespace(file_options_proto));
    }
  }

  /* Verify dependencies. */
  strs = google_protobuf_FileDescriptorProto_dependency(file_proto, &n);
  file->deps = symtab_alloc(ctx, sizeof(*file->deps) * n);

  for (i = 0; i < n; i++) {
    upb_strview dep_name = strs[i];
    upb_value v;
    if (!upb_strtable_lookup2(&ctx->symtab->files, dep_name.data,
                              dep_name.size, &v)) {
      symtab_errf(ctx,
                  "Depends on file '" UPB_STRVIEW_FORMAT
                  "', but it has not been loaded",
                  UPB_STRVIEW_ARGS(dep_name));
    }
    file->deps[i] = upb_value_getconstptr(v);
  }

  /* Create messages. */
  msgs = google_protobuf_FileDescriptorProto_message_type(file_proto, &n);
  for (i = 0; i < n; i++) {
    create_msgdef(ctx, file->package, msgs[i]);
  }

  /* Create enums. */
  enums = google_protobuf_FileDescriptorProto_enum_type(file_proto, &n);
  for (i = 0; i < n; i++) {
    create_enumdef(ctx, file->package, enums[i]);
  }

  /* Create extensions. */
  exts = google_protobuf_FileDescriptorProto_extension(file_proto, &n);
  file->exts = symtab_alloc(ctx, sizeof(*file->exts) * n);
  for (i = 0; i < n; i++) {
    create_fielddef(ctx, file->package, NULL, exts[i]);
  }

  /* Now that all names are in the table, build layouts and resolve refs. */
  for (i = 0; i < (size_t)file->ext_count; i++) {
    resolve_fielddef(ctx, file->package, (upb_fielddef*)&file->exts[i]);
  }

  for (i = 0; i < (size_t)file->msg_count; i++) {
    const upb_msgdef *m = &file->msgs[i];
    int j;
    for (j = 0; j < m->field_count; j++) {
      resolve_fielddef(ctx, m->full_name, (upb_fielddef*)&m->fields[j]);
    }
  }

  if (!ctx->layouts) {
    for (i = 0; i < (size_t)file->msg_count; i++) {
      const upb_msgdef *m = &file->msgs[i];
      make_layout(ctx, m);
    }
  }
}

static void remove_filedef(upb_symtab *s, upb_filedef *file) {
  upb_alloc *alloc = upb_arena_alloc(s->arena);
  int i;
  for (i = 0; i < file->msg_count; i++) {
    const char *name = file->msgs[i].full_name;
    upb_strtable_remove3(&s->syms, name, strlen(name), NULL, alloc);
  }
  for (i = 0; i < file->enum_count; i++) {
    const char *name = file->enums[i].full_name;
    upb_strtable_remove3(&s->syms, name, strlen(name), NULL, alloc);
  }
<<<<<<< HEAD

  s->arena = upb_arena_new();
  alloc = upb_arena_alloc(s->arena);

  if (!upb_strtable_init2(&s->syms, UPB_CTYPE_CONSTPTR, 32, alloc) ||
      !upb_strtable_init2(&s->files, UPB_CTYPE_CONSTPTR, 4, alloc)) {
    upb_arena_free(s->arena);
    upb_gfree(s);
    s = NULL;
=======
  for (i = 0; i < file->ext_count; i++) {
    const char *name = file->exts[i].full_name;
    upb_strtable_remove3(&s->syms, name, strlen(name), NULL, alloc);
>>>>>>> 7b56ea3a
  }
}

static const upb_filedef *_upb_symtab_addfile(
    upb_symtab *s, const google_protobuf_FileDescriptorProto *file_proto,
    const upb_msglayout **layouts, upb_status *status) {
  upb_arena *file_arena = upb_arena_new();
  upb_filedef *file;
  symtab_addctx ctx;

  if (!file_arena) return NULL;

  file = upb_arena_malloc(file_arena, sizeof(*file));
  if (!file) goto done;

  ctx.file = file;
  ctx.symtab = s;
  ctx.file_arena = file_arena;
  ctx.alloc = upb_arena_alloc(file_arena);
  ctx.layouts = layouts;
  ctx.status = status;

<<<<<<< HEAD
  ok = file && upb_strtable_init2(&addtab, UPB_CTYPE_CONSTPTR, 8, ctx.tmp) &&
       build_filedef(&ctx, file, file_proto) && upb_symtab_addtotabs(s, &ctx);
=======
  file->msg_count = 0;
  file->enum_count = 0;
  file->ext_count = 0;

  if (UPB_UNLIKELY(setjmp(ctx.err))) {
    UPB_ASSERT(!upb_ok(status));
    remove_filedef(s, file);
    file = NULL;
  } else {
    build_filedef(&ctx, file, file_proto);
    upb_strtable_insert3(&s->files, file->name, strlen(file->name),
                         upb_value_constptr(file), ctx.alloc);
    UPB_ASSERT(upb_ok(status));
    upb_arena_fuse(s->arena, file_arena);
  }
>>>>>>> 7b56ea3a

done:
  upb_arena_free(file_arena);
  return file;
}

const upb_filedef *upb_symtab_addfile(
    upb_symtab *s, const google_protobuf_FileDescriptorProto *file_proto,
    upb_status *status) {
  return _upb_symtab_addfile(s, file_proto, NULL, status);
}

/* Include here since we want most of this file to be stdio-free. */
#include <stdio.h>

bool _upb_symtab_loaddefinit(upb_symtab *s, const upb_def_init *init) {
  /* Since this function should never fail (it would indicate a bug in upb) we
   * print errors to stderr instead of returning error status to the user. */
  upb_def_init **deps = init->deps;
  google_protobuf_FileDescriptorProto *file;
  upb_arena *arena;
  upb_status status;

  upb_status_clear(&status);

  if (upb_strtable_lookup(&s->files, init->filename, NULL)) {
    return true;
  }

  arena = upb_arena_new();

  for (; *deps; deps++) {
    if (!_upb_symtab_loaddefinit(s, *deps)) goto err;
  }

  file = google_protobuf_FileDescriptorProto_parse(
      init->descriptor.data, init->descriptor.size, arena);
  s->bytes_loaded += init->descriptor.size;

  if (!file) {
    upb_status_seterrf(
        &status,
        "Failed to parse compiled-in descriptor for file '%s'. This should "
        "never happen.",
        init->filename);
    goto err;
  }

  if (!_upb_symtab_addfile(s, file, init->layouts, &status)) goto err;

  upb_arena_free(arena);
  return true;

err:
  fprintf(stderr, "Error loading compiled-in descriptor: %s\n",
          upb_status_errmsg(&status));
  upb_arena_free(arena);
  return false;
}

size_t _upb_symtab_bytesloaded(const upb_symtab *s) {
  return s->bytes_loaded;
}

#undef CHK_OOM


#include <string.h>


static size_t get_field_size(const upb_msglayout_field *f) {
  static unsigned char sizes[] = {
    0,/* 0 */
    8, /* UPB_DESCRIPTOR_TYPE_DOUBLE */
    4, /* UPB_DESCRIPTOR_TYPE_FLOAT */
    8, /* UPB_DESCRIPTOR_TYPE_INT64 */
    8, /* UPB_DESCRIPTOR_TYPE_UINT64 */
    4, /* UPB_DESCRIPTOR_TYPE_INT32 */
    8, /* UPB_DESCRIPTOR_TYPE_FIXED64 */
    4, /* UPB_DESCRIPTOR_TYPE_FIXED32 */
    1, /* UPB_DESCRIPTOR_TYPE_BOOL */
    sizeof(upb_strview), /* UPB_DESCRIPTOR_TYPE_STRING */
    sizeof(void*), /* UPB_DESCRIPTOR_TYPE_GROUP */
    sizeof(void*), /* UPB_DESCRIPTOR_TYPE_MESSAGE */
    sizeof(upb_strview), /* UPB_DESCRIPTOR_TYPE_BYTES */
    4, /* UPB_DESCRIPTOR_TYPE_UINT32 */
    4, /* UPB_DESCRIPTOR_TYPE_ENUM */
    4, /* UPB_DESCRIPTOR_TYPE_SFIXED32 */
    8, /* UPB_DESCRIPTOR_TYPE_SFIXED64 */
    4, /* UPB_DESCRIPTOR_TYPE_SINT32 */
    8, /* UPB_DESCRIPTOR_TYPE_SINT64 */
  };
  return _upb_repeated_or_map(f) ? sizeof(void *) : sizes[f->descriptortype];
}

/* Strings/bytes are special-cased in maps. */
static char _upb_fieldtype_to_mapsize[12] = {
  0,
  1,  /* UPB_TYPE_BOOL */
  4,  /* UPB_TYPE_FLOAT */
  4,  /* UPB_TYPE_INT32 */
  4,  /* UPB_TYPE_UINT32 */
  4,  /* UPB_TYPE_ENUM */
  sizeof(void*),  /* UPB_TYPE_MESSAGE */
  8,  /* UPB_TYPE_DOUBLE */
  8,  /* UPB_TYPE_INT64 */
  8,  /* UPB_TYPE_UINT64 */
  0,  /* UPB_TYPE_STRING */
  0,  /* UPB_TYPE_BYTES */
};

static const char _upb_fieldtype_to_sizelg2[12] = {
  0,
  0,  /* UPB_TYPE_BOOL */
  2,  /* UPB_TYPE_FLOAT */
  2,  /* UPB_TYPE_INT32 */
  2,  /* UPB_TYPE_UINT32 */
  2,  /* UPB_TYPE_ENUM */
  UPB_SIZE(2, 3),  /* UPB_TYPE_MESSAGE */
  3,  /* UPB_TYPE_DOUBLE */
  3,  /* UPB_TYPE_INT64 */
  3,  /* UPB_TYPE_UINT64 */
  UPB_SIZE(3, 4),  /* UPB_TYPE_STRING */
  UPB_SIZE(3, 4),  /* UPB_TYPE_BYTES */
};

/** upb_msg *******************************************************************/

upb_msg *upb_msg_new(const upb_msgdef *m, upb_arena *a) {
  return _upb_msg_new(upb_msgdef_layout(m), a);
}

static bool in_oneof(const upb_msglayout_field *field) {
  return field->presence < 0;
}

static upb_msgval _upb_msg_getraw(const upb_msg *msg, const upb_fielddef *f) {
  const upb_msglayout_field *field = upb_fielddef_layout(f);
  const char *mem = UPB_PTR_AT(msg, field->offset, char);
  upb_msgval val = {0};
  memcpy(&val, mem, get_field_size(field));
  return val;
}

bool upb_msg_has(const upb_msg *msg, const upb_fielddef *f) {
  const upb_msglayout_field *field = upb_fielddef_layout(f);
  if (in_oneof(field)) {
    return _upb_getoneofcase_field(msg, field) == field->number;
  } else if (field->presence > 0) {
    return _upb_hasbit_field(msg, field);
  } else {
    UPB_ASSERT(field->descriptortype == UPB_DESCRIPTOR_TYPE_MESSAGE ||
               field->descriptortype == UPB_DESCRIPTOR_TYPE_GROUP);
    return _upb_msg_getraw(msg, f).msg_val != NULL;
  }
}

const upb_fielddef *upb_msg_whichoneof(const upb_msg *msg,
                                       const upb_oneofdef *o) {
<<<<<<< HEAD
  upb_oneof_iter i;
  const upb_fielddef *f;
  const upb_msglayout_field *field;
  const upb_msgdef *m = upb_oneofdef_containingtype(o);
  uint32_t oneof_case;

  /* This is far from optimal. */
  upb_oneof_begin(&i, o);
  if (upb_oneof_done(&i)) return false;
  f = upb_oneof_iter_field(&i);
  field = upb_fielddef_layout(f);
  oneof_case = _upb_getoneofcase_field(msg, field);

  return oneof_case ? upb_msgdef_itof(m, oneof_case) : NULL;
=======
  const upb_fielddef *f = upb_oneofdef_field(o, 0);
  if (upb_oneofdef_issynthetic(o)) {
    UPB_ASSERT(upb_oneofdef_fieldcount(o) == 1);
    return upb_msg_has(msg, f) ? f : NULL;
  } else {
    const upb_msglayout_field *field = upb_fielddef_layout(f);
    uint32_t oneof_case = _upb_getoneofcase_field(msg, field);
    f = oneof_case ? upb_oneofdef_itof(o, oneof_case) : NULL;
    UPB_ASSERT((f != NULL) == (oneof_case != 0));
    return f;
  }
>>>>>>> 7b56ea3a
}

upb_msgval upb_msg_get(const upb_msg *msg, const upb_fielddef *f) {
  if (!upb_fielddef_haspresence(f) || upb_msg_has(msg, f)) {
    return _upb_msg_getraw(msg, f);
  } else {
    /* TODO(haberman): change upb_fielddef to not require this switch(). */
    upb_msgval val = {0};
    switch (upb_fielddef_type(f)) {
      case UPB_TYPE_INT32:
      case UPB_TYPE_ENUM:
        val.int32_val = upb_fielddef_defaultint32(f);
        break;
      case UPB_TYPE_INT64:
        val.int64_val = upb_fielddef_defaultint64(f);
        break;
      case UPB_TYPE_UINT32:
        val.uint32_val = upb_fielddef_defaultuint32(f);
        break;
      case UPB_TYPE_UINT64:
        val.uint64_val = upb_fielddef_defaultuint64(f);
        break;
      case UPB_TYPE_FLOAT:
        val.float_val = upb_fielddef_defaultfloat(f);
        break;
      case UPB_TYPE_DOUBLE:
        val.double_val = upb_fielddef_defaultdouble(f);
        break;
      case UPB_TYPE_BOOL:
        val.double_val = upb_fielddef_defaultbool(f);
        break;
      case UPB_TYPE_STRING:
      case UPB_TYPE_BYTES:
        val.str_val.data = upb_fielddef_defaultstr(f, &val.str_val.size);
        break;
      case UPB_TYPE_MESSAGE:
        val.msg_val = NULL;
        break;
    }
    return val;
  }
}

upb_mutmsgval upb_msg_mutable(upb_msg *msg, const upb_fielddef *f,
                              upb_arena *a) {
  const upb_msglayout_field *field = upb_fielddef_layout(f);
  upb_mutmsgval ret;
  char *mem = UPB_PTR_AT(msg, field->offset, char);
  bool wrong_oneof =
      in_oneof(field) && _upb_getoneofcase_field(msg, field) != field->number;

  memcpy(&ret, mem, sizeof(void*));

  if (a && (!ret.msg || wrong_oneof)) {
    if (upb_fielddef_ismap(f)) {
      const upb_msgdef *entry = upb_fielddef_msgsubdef(f);
      const upb_fielddef *key = upb_msgdef_itof(entry, UPB_MAPENTRY_KEY);
      const upb_fielddef *value = upb_msgdef_itof(entry, UPB_MAPENTRY_VALUE);
      ret.map = upb_map_new(a, upb_fielddef_type(key), upb_fielddef_type(value));
    } else if (upb_fielddef_isseq(f)) {
      ret.array = upb_array_new(a, upb_fielddef_type(f));
    } else {
      UPB_ASSERT(upb_fielddef_issubmsg(f));
      ret.msg = upb_msg_new(upb_fielddef_msgsubdef(f), a);
    }

    memcpy(mem, &ret, sizeof(void*));

    if (wrong_oneof) {
      *_upb_oneofcase_field(msg, field) = field->number;
    } else if (field->presence > 0) {
      _upb_sethas_field(msg, field);
    }
  }
  return ret;
}

void upb_msg_set(upb_msg *msg, const upb_fielddef *f, upb_msgval val,
                 upb_arena *a) {
  const upb_msglayout_field *field = upb_fielddef_layout(f);
  char *mem = UPB_PTR_AT(msg, field->offset, char);
  UPB_UNUSED(a);  /* We reserve the right to make set insert into a map. */
  memcpy(mem, &val, get_field_size(field));
  if (field->presence > 0) {
    _upb_sethas_field(msg, field);
  } else if (in_oneof(field)) {
    *_upb_oneofcase_field(msg, field) = field->number;
  }
}

void upb_msg_clearfield(upb_msg *msg, const upb_fielddef *f) {
  const upb_msglayout_field *field = upb_fielddef_layout(f);
  char *mem = UPB_PTR_AT(msg, field->offset, char);

  if (field->presence > 0) {
    _upb_clearhas_field(msg, field);
  } else if (in_oneof(field)) {
    uint32_t *oneof_case = _upb_oneofcase_field(msg, field);
    if (*oneof_case != field->number) return;
    *oneof_case = 0;
  }

  memset(mem, 0, get_field_size(field));
}

void upb_msg_clear(upb_msg *msg, const upb_msgdef *m) {
  _upb_msg_clear(msg, upb_msgdef_layout(m));
}

bool upb_msg_next(const upb_msg *msg, const upb_msgdef *m,
                  const upb_symtab *ext_pool, const upb_fielddef **out_f,
                  upb_msgval *out_val, size_t *iter) {
  int i = *iter;
  int n = upb_msgdef_fieldcount(m);
  const upb_msgval zero = {0};
  UPB_UNUSED(ext_pool);
  while (++i < n) {
    const upb_fielddef *f = upb_msgdef_field(m, i);
    upb_msgval val = _upb_msg_getraw(msg, f);

    /* Skip field if unset or empty. */
    if (upb_fielddef_haspresence(f)) {
      if (!upb_msg_has(msg, f)) continue;
    } else {
      upb_msgval test = val;
      if (upb_fielddef_isstring(f) && !upb_fielddef_isseq(f)) {
        /* Clear string pointer, only size matters (ptr could be non-NULL). */
        test.str_val.data = NULL;
      }
      /* Continue if NULL or 0. */
      if (memcmp(&test, &zero, sizeof(test)) == 0) continue;

      /* Continue on empty array or map. */
      if (upb_fielddef_ismap(f)) {
        if (upb_map_size(test.map_val) == 0) continue;
      } else if (upb_fielddef_isseq(f)) {
        if (upb_array_size(test.array_val) == 0) continue;
      }
    }

    *out_val = val;
    *out_f = f;
    *iter = i;
    return true;
  }
  *iter = i;
  return false;
}

bool _upb_msg_discardunknown(upb_msg *msg, const upb_msgdef *m, int depth) {
  size_t iter = UPB_MSG_BEGIN;
  const upb_fielddef *f;
  upb_msgval val;
  bool ret = true;

  if (--depth == 0) return false;

  _upb_msg_discardunknown_shallow(msg);

  while (upb_msg_next(msg, m, NULL /*ext_pool*/, &f, &val, &iter)) {
    const upb_msgdef *subm = upb_fielddef_msgsubdef(f);
    if (!subm) continue;
    if (upb_fielddef_ismap(f)) {
      const upb_fielddef *val_f = upb_msgdef_itof(subm, 2);
      const upb_msgdef *val_m = upb_fielddef_msgsubdef(val_f);
      upb_map *map = (upb_map*)val.map_val;
      size_t iter = UPB_MAP_BEGIN;

      if (!val_m) continue;

      while (upb_mapiter_next(map, &iter)) {
        upb_msgval map_val = upb_mapiter_value(map, iter);
        if (!_upb_msg_discardunknown((upb_msg*)map_val.msg_val, val_m, depth)) {
          ret = false;
        }
      }
    } else if (upb_fielddef_isseq(f)) {
      const upb_array *arr = val.array_val;
      size_t i, n = upb_array_size(arr);
      for (i = 0; i < n; i++) {
        upb_msgval elem = upb_array_get(arr, i);
        if (!_upb_msg_discardunknown((upb_msg*)elem.msg_val, subm, depth)) {
          ret = false;
        }
      }
    } else {
      if (!_upb_msg_discardunknown((upb_msg*)val.msg_val, subm, depth)) {
        ret = false;
      }
    }
  }

  return ret;
}

bool upb_msg_discardunknown(upb_msg *msg, const upb_msgdef *m, int maxdepth) {
  return _upb_msg_discardunknown(msg, m, maxdepth);
}

/** upb_array *****************************************************************/

upb_array *upb_array_new(upb_arena *a, upb_fieldtype_t type) {
  return _upb_array_new(a, 4, _upb_fieldtype_to_sizelg2[type]);
}

size_t upb_array_size(const upb_array *arr) {
  return arr->len;
}

upb_msgval upb_array_get(const upb_array *arr, size_t i) {
  upb_msgval ret;
  const char* data = _upb_array_constptr(arr);
  int lg2 = arr->data & 7;
  UPB_ASSERT(i < arr->len);
  memcpy(&ret, data + (i << lg2), 1 << lg2);
  return ret;
}

void upb_array_set(upb_array *arr, size_t i, upb_msgval val) {
  char* data = _upb_array_ptr(arr);
  int lg2 = arr->data & 7;
  UPB_ASSERT(i < arr->len);
  memcpy(data + (i << lg2), &val, 1 << lg2);
}

bool upb_array_append(upb_array *arr, upb_msgval val, upb_arena *arena) {
  if (!_upb_array_realloc(arr, arr->len + 1, arena)) {
    return false;
  }
  arr->len++;
  upb_array_set(arr, arr->len - 1, val);
  return true;
}

bool upb_array_resize(upb_array *arr, size_t size, upb_arena *arena) {
  return _upb_array_resize(arr, size, arena);
}

/** upb_map *******************************************************************/

upb_map *upb_map_new(upb_arena *a, upb_fieldtype_t key_type,
                     upb_fieldtype_t value_type) {
  return _upb_map_new(a, _upb_fieldtype_to_mapsize[key_type],
                      _upb_fieldtype_to_mapsize[value_type]);
}

size_t upb_map_size(const upb_map *map) {
  return _upb_map_size(map);
}

bool upb_map_get(const upb_map *map, upb_msgval key, upb_msgval *val) {
  return _upb_map_get(map, &key, map->key_size, val, map->val_size);
}

bool upb_map_set(upb_map *map, upb_msgval key, upb_msgval val,
                 upb_arena *arena) {
  return _upb_map_set(map, &key, map->key_size, &val, map->val_size, arena);
}

bool upb_map_delete(upb_map *map, upb_msgval key) {
  return _upb_map_delete(map, &key, map->key_size);
}

bool upb_mapiter_next(const upb_map *map, size_t *iter) {
  return _upb_map_next(map, iter);
}

bool upb_mapiter_done(const upb_map *map, size_t iter) {
  upb_strtable_iter i;
  UPB_ASSERT(iter != UPB_MAP_BEGIN);
  i.t = &map->table;
  i.index = iter;
  return upb_strtable_done(&i);
}

/* Returns the key and value for this entry of the map. */
upb_msgval upb_mapiter_key(const upb_map *map, size_t iter) {
  upb_strtable_iter i;
  upb_msgval ret;
  i.t = &map->table;
  i.index = iter;
  _upb_map_fromkey(upb_strtable_iter_key(&i), &ret, map->key_size);
  return ret;
}

upb_msgval upb_mapiter_value(const upb_map *map, size_t iter) {
  upb_strtable_iter i;
  upb_msgval ret;
  i.t = &map->table;
  i.index = iter;
  _upb_map_fromvalue(upb_strtable_iter_value(&i), &ret, map->val_size);
  return ret;
}

/* void upb_mapiter_setvalue(upb_map *map, size_t iter, upb_msgval value); */


#ifdef UPB_MSVC_VSNPRINTF
/* Visual C++ earlier than 2015 doesn't have standard C99 snprintf and
 * vsnprintf. To support them, missing functions are manually implemented
 * using the existing secure functions. */
int msvc_vsnprintf(char* s, size_t n, const char* format, va_list arg) {
  if (!s) {
    return _vscprintf(format, arg);
  }
  int ret = _vsnprintf_s(s, n, _TRUNCATE, format, arg);
  if (ret < 0) {
	ret = _vscprintf(format, arg);
  }
  return ret;
}

int msvc_snprintf(char* s, size_t n, const char* format, ...) {
  va_list arg;
  va_start(arg, format);
  int ret = msvc_vsnprintf(s, n, format, arg);
  va_end(arg);
  return ret;
}
#endif


#include <errno.h>
#include <float.h>
#include <inttypes.h>
#include <limits.h>
#include <math.h>
#include <setjmp.h>
#include <stdlib.h>
#include <string.h>


/* Special header, must be included last. */

typedef struct {
  const char *ptr, *end;
  upb_arena *arena;  /* TODO: should we have a tmp arena for tmp data? */
  const upb_symtab *any_pool;
  int depth;
  upb_status *status;
  jmp_buf err;
  int line;
  const char *line_begin;
  bool is_first;
  int options;
  const upb_fielddef *debug_field;
} jsondec;

enum { JD_OBJECT, JD_ARRAY, JD_STRING, JD_NUMBER, JD_TRUE, JD_FALSE, JD_NULL };

/* Forward declarations of mutually-recursive functions. */
static void jsondec_wellknown(jsondec *d, upb_msg *msg, const upb_msgdef *m);
static upb_msgval jsondec_value(jsondec *d, const upb_fielddef *f);
static void jsondec_wellknownvalue(jsondec *d, upb_msg *msg,
                                   const upb_msgdef *m);
static void jsondec_object(jsondec *d, upb_msg *msg, const upb_msgdef *m);

static bool jsondec_streql(upb_strview str, const char *lit) {
  return str.size == strlen(lit) && memcmp(str.data, lit, str.size) == 0;
}

static bool jsondec_isnullvalue(const upb_fielddef *f) {
  return upb_fielddef_type(f) == UPB_TYPE_ENUM &&
         strcmp(upb_enumdef_fullname(upb_fielddef_enumsubdef(f)),
                "google.protobuf.NullValue") == 0;
}

static bool jsondec_isvalue(const upb_fielddef *f) {
  return (upb_fielddef_type(f) == UPB_TYPE_MESSAGE &&
          upb_msgdef_wellknowntype(upb_fielddef_msgsubdef(f)) ==
              UPB_WELLKNOWN_VALUE) ||
         jsondec_isnullvalue(f);
}

UPB_NORETURN static void jsondec_err(jsondec *d, const char *msg) {
  upb_status_seterrf(d->status, "Error parsing JSON @%d:%d: %s", d->line,
                     (int)(d->ptr - d->line_begin), msg);
  longjmp(d->err, 1);
}

UPB_NORETURN static void jsondec_errf(jsondec *d, const char *fmt, ...) {
  va_list argp;
  upb_status_seterrf(d->status, "Error parsing JSON @%d:%d: ", d->line,
                     (int)(d->ptr - d->line_begin));
  va_start(argp, fmt);
  upb_status_vappenderrf(d->status, fmt, argp);
  va_end(argp);
  longjmp(d->err, 1);
}

static void jsondec_skipws(jsondec *d) {
  while (d->ptr != d->end) {
    switch (*d->ptr) {
      case '\n':
        d->line++;
        d->line_begin = d->ptr;
        /* Fallthrough. */
      case '\r':
      case '\t':
      case ' ':
        d->ptr++;
        break;
      default:
        return;
    }
  }
  jsondec_err(d, "Unexpected EOF");
}

static bool jsondec_tryparsech(jsondec *d, char ch) {
  if (d->ptr == d->end || *d->ptr != ch) return false;
  d->ptr++;
  return true;
}

static void jsondec_parselit(jsondec *d, const char *lit) {
  size_t avail = d->end - d->ptr;
  size_t len = strlen(lit);
  if (avail < len || memcmp(d->ptr, lit, len) != 0) {
    jsondec_errf(d, "Expected: '%s'", lit);
  }
  d->ptr += len;
}

static void jsondec_wsch(jsondec *d, char ch) {
  jsondec_skipws(d);
  if (!jsondec_tryparsech(d, ch)) {
    jsondec_errf(d, "Expected: '%c'", ch);
  }
}

static void jsondec_true(jsondec *d) { jsondec_parselit(d, "true"); }
static void jsondec_false(jsondec *d) { jsondec_parselit(d, "false"); }
static void jsondec_null(jsondec *d) { jsondec_parselit(d, "null"); }

static void jsondec_entrysep(jsondec *d) {
  jsondec_skipws(d);
  jsondec_parselit(d, ":");
}

static int jsondec_rawpeek(jsondec *d) {
  switch (*d->ptr) {
    case '{':
      return JD_OBJECT;
    case '[':
      return JD_ARRAY;
    case '"':
      return JD_STRING;
    case '-':
    case '0':
    case '1':
    case '2':
    case '3':
    case '4':
    case '5':
    case '6':
    case '7':
    case '8':
    case '9':
      return JD_NUMBER;
    case 't':
      return JD_TRUE;
    case 'f':
      return JD_FALSE;
    case 'n':
      return JD_NULL;
    default:
      jsondec_errf(d, "Unexpected character: '%c'", *d->ptr);
  }
}

/* JSON object/array **********************************************************/

/* These are used like so:
 *
 * jsondec_objstart(d);
 * while (jsondec_objnext(d)) {
 *   ...
 * }
 * jsondec_objend(d) */

static int jsondec_peek(jsondec *d) {
  jsondec_skipws(d);
  return jsondec_rawpeek(d);
}

static void jsondec_push(jsondec *d) {
  if (--d->depth < 0) {
    jsondec_err(d, "Recursion limit exceeded");
  }
  d->is_first = true;
}

static bool jsondec_seqnext(jsondec *d, char end_ch) {
  bool is_first = d->is_first;
  d->is_first = false;
  jsondec_skipws(d);
  if (*d->ptr == end_ch) return false;
  if (!is_first) jsondec_parselit(d, ",");
  return true;
}

static void jsondec_arrstart(jsondec *d) {
  jsondec_push(d);
  jsondec_wsch(d, '[');
}

static void jsondec_arrend(jsondec *d) {
  d->depth++;
  jsondec_wsch(d, ']');
}

static bool jsondec_arrnext(jsondec *d) {
  return jsondec_seqnext(d, ']');
}

static void jsondec_objstart(jsondec *d) {
  jsondec_push(d);
  jsondec_wsch(d, '{');
}

static void jsondec_objend(jsondec *d) {
  d->depth++;
  jsondec_wsch(d, '}');
}

static bool jsondec_objnext(jsondec *d) {
  if (!jsondec_seqnext(d, '}')) return false;
  if (jsondec_peek(d) != JD_STRING) {
    jsondec_err(d, "Object must start with string");
  }
  return true;
}

/* JSON number ****************************************************************/

static bool jsondec_tryskipdigits(jsondec *d) {
  const char *start = d->ptr;

  while (d->ptr < d->end) {
    if (*d->ptr < '0' || *d->ptr > '9') {
      break;
    }
    d->ptr++;
  }

  return d->ptr != start;
}

static void jsondec_skipdigits(jsondec *d) {
  if (!jsondec_tryskipdigits(d)) {
    jsondec_err(d, "Expected one or more digits");
  }
}

static double jsondec_number(jsondec *d) {
  const char *start = d->ptr;

  assert(jsondec_rawpeek(d) == JD_NUMBER);

  /* Skip over the syntax of a number, as specified by JSON. */
  if (*d->ptr == '-') d->ptr++;

  if (jsondec_tryparsech(d, '0')) {
    if (jsondec_tryskipdigits(d)) {
      jsondec_err(d, "number cannot have leading zero");
    }
  } else {
    jsondec_skipdigits(d);
  }

  if (d->ptr == d->end) goto parse;
  if (jsondec_tryparsech(d, '.')) {
    jsondec_skipdigits(d);
  }
  if (d->ptr == d->end) goto parse;

  if (*d->ptr == 'e' || *d->ptr == 'E') {
    d->ptr++;
    if (d->ptr == d->end) {
      jsondec_err(d, "Unexpected EOF in number");
    }
    if (*d->ptr == '+' || *d->ptr == '-') {
      d->ptr++;
    }
    jsondec_skipdigits(d);
  }

parse:
  /* Having verified the syntax of a JSON number, use strtod() to parse
   * (strtod() accepts a superset of JSON syntax). */
  errno = 0;
  {
    char* end;
    double val = strtod(start, &end);
    assert(end == d->ptr);

    /* Currently the min/max-val conformance tests fail if we check this.  Does
     * this mean the conformance tests are wrong or strtod() is wrong, or
     * something else?  Investigate further. */
    /*
    if (errno == ERANGE) {
      jsondec_err(d, "Number out of range");
    }
    */

    if (val > DBL_MAX || val < -DBL_MAX) {
      jsondec_err(d, "Number out of range");
    }

    return val;
  }
}

/* JSON string ****************************************************************/

static char jsondec_escape(jsondec *d) {
  switch (*d->ptr++) {
    case '"':
      return '\"';
    case '\\':
      return '\\';
    case '/':
      return '/';
    case 'b':
      return '\b';
    case 'f':
      return '\f';
    case 'n':
      return '\n';
    case 'r':
      return '\r';
    case 't':
      return '\t';
    default:
      jsondec_err(d, "Invalid escape char");
  }
}

static uint32_t jsondec_codepoint(jsondec *d) {
  uint32_t cp = 0;
  const char *end;

  if (d->end - d->ptr < 4) {
    jsondec_err(d, "EOF inside string");
  }

  end = d->ptr + 4;
  while (d->ptr < end) {
    char ch = *d->ptr++;
    if (ch >= '0' && ch <= '9') {
      ch -= '0';
    } else if (ch >= 'a' && ch <= 'f') {
      ch = ch - 'a' + 10;
    } else if (ch >= 'A' && ch <= 'F') {
      ch = ch - 'A' + 10;
    } else {
      jsondec_err(d, "Invalid hex digit");
    }
    cp = (cp << 4) | ch;
  }

  return cp;
}

/* Parses a \uXXXX unicode escape (possibly a surrogate pair). */
static size_t jsondec_unicode(jsondec *d, char* out) {
  uint32_t cp = jsondec_codepoint(d);
  if (cp >= 0xd800 && cp <= 0xdbff) {
    /* Surrogate pair: two 16-bit codepoints become a 32-bit codepoint. */
    uint32_t high = cp;
    uint32_t low;
    jsondec_parselit(d, "\\u");
    low = jsondec_codepoint(d);
    if (low < 0xdc00 || low > 0xdfff) {
      jsondec_err(d, "Invalid low surrogate");
    }
    cp = (high & 0x3ff) << 10;
    cp |= (low & 0x3ff);
    cp += 0x10000;
  } else if (cp >= 0xdc00 && cp <= 0xdfff) {
    jsondec_err(d, "Unpaired low surrogate");
  }

  /* Write to UTF-8 */
  if (cp <= 0x7f) {
    out[0] = cp;
    return 1;
  } else if (cp <= 0x07FF) {
    out[0] = ((cp >> 6) & 0x1F) | 0xC0;
    out[1] = ((cp >> 0) & 0x3F) | 0x80;
    return 2;
  } else if (cp <= 0xFFFF) {
    out[0] = ((cp >> 12) & 0x0F) | 0xE0;
    out[1] = ((cp >> 6) & 0x3F) | 0x80;
    out[2] = ((cp >> 0) & 0x3F) | 0x80;
    return 3;
  } else if (cp < 0x10FFFF) {
    out[0] = ((cp >> 18) & 0x07) | 0xF0;
    out[1] = ((cp >> 12) & 0x3f) | 0x80;
    out[2] = ((cp >> 6) & 0x3f) | 0x80;
    out[3] = ((cp >> 0) & 0x3f) | 0x80;
    return 4;
  } else {
    jsondec_err(d, "Invalid codepoint");
  }
}

static void jsondec_resize(jsondec *d, char **buf, char **end, char **buf_end) {
  size_t oldsize = *buf_end - *buf;
  size_t len = *end - *buf;
  size_t size = UPB_MAX(8, 2 * oldsize);

  *buf = upb_arena_realloc(d->arena, *buf, len, size);
  if (!*buf) jsondec_err(d, "Out of memory");

  *end = *buf + len;
  *buf_end = *buf + size;
}

static upb_strview jsondec_string(jsondec *d) {
  char *buf = NULL;
  char *end = NULL;
  char *buf_end = NULL;

  jsondec_skipws(d);

  if (*d->ptr++ != '"') {
    jsondec_err(d, "Expected string");
  }

  while (d->ptr < d->end) {
    char ch = *d->ptr++;

    if (end == buf_end) {
      jsondec_resize(d, &buf, &end, &buf_end);
    }

    switch (ch) {
      case '"': {
        upb_strview ret;
        ret.data = buf;
        ret.size = end - buf;
        *end = '\0';  /* Needed for possible strtod(). */
        return ret;
      }
      case '\\':
        if (d->ptr == d->end) goto eof;
        if (*d->ptr == 'u') {
          d->ptr++;
          if (buf_end - end < 4) {
            /* Allow space for maximum-sized code point (4 bytes). */
            jsondec_resize(d, &buf, &end, &buf_end);
          }
          end += jsondec_unicode(d, end);
        } else {
          *end++ = jsondec_escape(d);
        }
        break;
      default:
        if ((unsigned char)*d->ptr < 0x20) {
          jsondec_err(d, "Invalid char in JSON string");
        }
        *end++ = ch;
        break;
    }
  }

eof:
  jsondec_err(d, "EOF inside string");
}

static void jsondec_skipval(jsondec *d) {
  switch (jsondec_peek(d)) {
    case JD_OBJECT:
      jsondec_objstart(d);
      while (jsondec_objnext(d)) {
        jsondec_string(d);
        jsondec_entrysep(d);
        jsondec_skipval(d);
      }
      jsondec_objend(d);
      break;
    case JD_ARRAY:
      jsondec_arrstart(d);
      while (jsondec_arrnext(d)) {
        jsondec_skipval(d);
      }
      jsondec_arrend(d);
      break;
    case JD_TRUE:
      jsondec_true(d);
      break;
    case JD_FALSE:
      jsondec_false(d);
      break;
    case JD_NULL:
      jsondec_null(d);
      break;
    case JD_STRING:
      jsondec_string(d);
      break;
    case JD_NUMBER:
      jsondec_number(d);
      break;
  }
}

/* Base64 decoding for bytes fields. ******************************************/

static unsigned int jsondec_base64_tablelookup(const char ch) {
  /* Table includes the normal base64 chars plus the URL-safe variant. */
  const signed char table[256] = {
      -1,       -1,       -1,       -1,       -1,       -1,        -1,
      -1,       -1,       -1,       -1,       -1,       -1,        -1,
      -1,       -1,       -1,       -1,       -1,       -1,        -1,
      -1,       -1,       -1,       -1,       -1,       -1,        -1,
      -1,       -1,       -1,       -1,       -1,       -1,        -1,
      -1,       -1,       -1,       -1,       -1,       -1,        -1,
      -1,       62 /*+*/, -1,       62 /*-*/, -1,       63 /*/ */, 52 /*0*/,
      53 /*1*/, 54 /*2*/, 55 /*3*/, 56 /*4*/, 57 /*5*/, 58 /*6*/,  59 /*7*/,
      60 /*8*/, 61 /*9*/, -1,       -1,       -1,       -1,        -1,
      -1,       -1,       0 /*A*/,  1 /*B*/,  2 /*C*/,  3 /*D*/,   4 /*E*/,
      5 /*F*/,  6 /*G*/,  07 /*H*/, 8 /*I*/,  9 /*J*/,  10 /*K*/,  11 /*L*/,
      12 /*M*/, 13 /*N*/, 14 /*O*/, 15 /*P*/, 16 /*Q*/, 17 /*R*/,  18 /*S*/,
      19 /*T*/, 20 /*U*/, 21 /*V*/, 22 /*W*/, 23 /*X*/, 24 /*Y*/,  25 /*Z*/,
      -1,       -1,       -1,       -1,       63 /*_*/, -1,        26 /*a*/,
      27 /*b*/, 28 /*c*/, 29 /*d*/, 30 /*e*/, 31 /*f*/, 32 /*g*/,  33 /*h*/,
      34 /*i*/, 35 /*j*/, 36 /*k*/, 37 /*l*/, 38 /*m*/, 39 /*n*/,  40 /*o*/,
      41 /*p*/, 42 /*q*/, 43 /*r*/, 44 /*s*/, 45 /*t*/, 46 /*u*/,  47 /*v*/,
      48 /*w*/, 49 /*x*/, 50 /*y*/, 51 /*z*/, -1,       -1,        -1,
      -1,       -1,       -1,       -1,       -1,       -1,        -1,
      -1,       -1,       -1,       -1,       -1,       -1,        -1,
      -1,       -1,       -1,       -1,       -1,       -1,        -1,
      -1,       -1,       -1,       -1,       -1,       -1,        -1,
      -1,       -1,       -1,       -1,       -1,       -1,        -1,
      -1,       -1,       -1,       -1,       -1,       -1,        -1,
      -1,       -1,       -1,       -1,       -1,       -1,        -1,
      -1,       -1,       -1,       -1,       -1,       -1,        -1,
      -1,       -1,       -1,       -1,       -1,       -1,        -1,
      -1,       -1,       -1,       -1,       -1,       -1,        -1,
      -1,       -1,       -1,       -1,       -1,       -1,        -1,
      -1,       -1,       -1,       -1,       -1,       -1,        -1,
      -1,       -1,       -1,       -1,       -1,       -1,        -1,
      -1,       -1,       -1,       -1,       -1,       -1,        -1,
      -1,       -1,       -1,       -1,       -1,       -1,        -1,
      -1,       -1,       -1,       -1,       -1,       -1,        -1,
      -1,       -1,       -1,       -1,       -1,       -1,        -1,
      -1,       -1,       -1,       -1,       -1,       -1,        -1,
      -1,       -1,       -1,       -1};

  /* Sign-extend return value so high bit will be set on any unexpected char. */
  return table[(unsigned)ch];
}

static char *jsondec_partialbase64(jsondec *d, const char *ptr, const char *end,
                                   char *out) {
  int32_t val = -1;

  switch (end - ptr) {
    case 2:
      val = jsondec_base64_tablelookup(ptr[0]) << 18 |
            jsondec_base64_tablelookup(ptr[1]) << 12;
      out[0] = val >> 16;
      out += 1;
      break;
    case 3:
      val = jsondec_base64_tablelookup(ptr[0]) << 18 |
            jsondec_base64_tablelookup(ptr[1]) << 12 |
            jsondec_base64_tablelookup(ptr[2]) << 6;
      out[0] = val >> 16;
      out[1] = (val >> 8) & 0xff;
      out += 2;
      break;
  }

  if (val < 0) {
    jsondec_err(d, "Corrupt base64");
  }

  return out;
}

static size_t jsondec_base64(jsondec *d, upb_strview str) {
  /* We decode in place. This is safe because this is a new buffer (not
   * aliasing the input) and because base64 decoding shrinks 4 bytes into 3. */
  char *out = (char*)str.data;
  const char *ptr = str.data;
  const char *end = ptr + str.size;
  const char *end4 = ptr + (str.size & -4);  /* Round down to multiple of 4. */

  for (; ptr < end4; ptr += 4, out += 3) {
    int val = jsondec_base64_tablelookup(ptr[0]) << 18 |
              jsondec_base64_tablelookup(ptr[1]) << 12 |
              jsondec_base64_tablelookup(ptr[2]) << 6 |
              jsondec_base64_tablelookup(ptr[3]) << 0;

    if (val < 0) {
      /* Junk chars or padding. Remove trailing padding, if any. */
      if (end - ptr == 4 && ptr[3] == '=') {
        if (ptr[2] == '=') {
          end -= 2;
        } else {
          end -= 1;
        }
      }
      break;
    }

    out[0] = val >> 16;
    out[1] = (val >> 8) & 0xff;
    out[2] = val & 0xff;
  }

  if (ptr < end) {
    /* Process remaining chars. We do not require padding. */
    out = jsondec_partialbase64(d, ptr, end, out);
  }

  return out - str.data;
}

/* Low-level integer parsing **************************************************/

/* We use these hand-written routines instead of strto[u]l() because the "long
 * long" variants aren't in c89. Also our version allows setting a ptr limit. */

static const char *jsondec_buftouint64(jsondec *d, const char *ptr,
                                       const char *end, uint64_t *val) {
  uint64_t u64 = 0;
  while (ptr < end) {
    unsigned ch = *ptr - '0';
    if (ch >= 10) break;
    if (u64 > UINT64_MAX / 10 || u64 * 10 > UINT64_MAX - ch) {
      jsondec_err(d, "Integer overflow");
    }
    u64 *= 10;
    u64 += ch;
    ptr++;
  }

  *val = u64;
  return ptr;
}

static const char *jsondec_buftoint64(jsondec *d, const char *ptr,
                                      const char *end, int64_t *val) {
  bool neg = false;
  uint64_t u64;

  if (ptr != end && *ptr == '-') {
    ptr++;
    neg = true;
  }

  ptr = jsondec_buftouint64(d, ptr, end, &u64);
  if (u64 > (uint64_t)INT64_MAX + neg) {
    jsondec_err(d, "Integer overflow");
  }

  *val = neg ? -u64 : u64;
  return ptr;
}

static uint64_t jsondec_strtouint64(jsondec *d, upb_strview str) {
  const char *end = str.data + str.size;
  uint64_t ret;
  if (jsondec_buftouint64(d, str.data, end, &ret) != end) {
    jsondec_err(d, "Non-number characters in quoted integer");
  }
  return ret;
}

static int64_t jsondec_strtoint64(jsondec *d, upb_strview str) {
  const char *end = str.data + str.size;
  int64_t ret;
  if (jsondec_buftoint64(d, str.data, end, &ret) != end) {
    jsondec_err(d, "Non-number characters in quoted integer");
  }
  return ret;
}

/* Primitive value types ******************************************************/

/* Parse INT32 or INT64 value. */
static upb_msgval jsondec_int(jsondec *d, const upb_fielddef *f) {
  upb_msgval val;

  switch (jsondec_peek(d)) {
    case JD_NUMBER: {
      double dbl = jsondec_number(d);
      if (dbl > 9223372036854774784.0 || dbl < -9223372036854775808.0) {
        jsondec_err(d, "JSON number is out of range.");
      }
      val.int64_val = dbl;  /* must be guarded, overflow here is UB */
      if (val.int64_val != dbl) {
        jsondec_errf(d, "JSON number was not integral (%d != %" PRId64 ")", dbl,
                     val.int64_val);
      }
      break;
    }
    case JD_STRING: {
      upb_strview str = jsondec_string(d);
      val.int64_val = jsondec_strtoint64(d, str);
      break;
    }
    default:
      jsondec_err(d, "Expected number or string");
  }

  if (upb_fielddef_type(f) == UPB_TYPE_INT32) {
    if (val.int64_val > INT32_MAX || val.int64_val < INT32_MIN) {
      jsondec_err(d, "Integer out of range.");
    }
    val.int32_val = (int32_t)val.int64_val;
  }

  return val;
}

/* Parse UINT32 or UINT64 value. */
static upb_msgval jsondec_uint(jsondec *d, const upb_fielddef *f) {
  upb_msgval val;

  switch (jsondec_peek(d)) {
    case JD_NUMBER: {
      double dbl = jsondec_number(d);
      if (dbl > 18446744073709549568.0 || dbl < 0) {
        jsondec_err(d, "JSON number is out of range.");
      }
      val.uint64_val = dbl;  /* must be guarded, overflow here is UB */
      if (val.uint64_val != dbl) {
        jsondec_errf(d, "JSON number was not integral (%d != %" PRIu64 ")", dbl,
                     val.uint64_val);
      }
      break;
    }
    case JD_STRING: {
      upb_strview str = jsondec_string(d);
      val.uint64_val = jsondec_strtouint64(d, str);
      break;
    }
    default:
      jsondec_err(d, "Expected number or string");
  }

  if (upb_fielddef_type(f) == UPB_TYPE_UINT32) {
    if (val.uint64_val > UINT32_MAX) {
      jsondec_err(d, "Integer out of range.");
    }
    val.uint32_val = (uint32_t)val.uint64_val;
  }

  return val;
}

/* Parse DOUBLE or FLOAT value. */
static upb_msgval jsondec_double(jsondec *d, const upb_fielddef *f) {
  upb_strview str;
  upb_msgval val;

  switch (jsondec_peek(d)) {
    case JD_NUMBER:
      val.double_val = jsondec_number(d);
      break;
    case JD_STRING:
      str = jsondec_string(d);
      if (jsondec_streql(str, "NaN")) {
        val.double_val = NAN;
      } else if (jsondec_streql(str, "Infinity")) {
        val.double_val = INFINITY;
      } else if (jsondec_streql(str, "-Infinity")) {
        val.double_val = -INFINITY;
      } else {
        val.double_val = strtod(str.data, NULL);
      }
      break;
    default:
      jsondec_err(d, "Expected number or string");
  }

  if (upb_fielddef_type(f) == UPB_TYPE_FLOAT) {
    if (val.double_val != INFINITY && val.double_val != -INFINITY &&
        (val.double_val > FLT_MAX || val.double_val < -FLT_MAX)) {
      jsondec_err(d, "Float out of range");
    }
    val.float_val = val.double_val;
  }

  return val;
}

/* Parse STRING or BYTES value. */
static upb_msgval jsondec_strfield(jsondec *d, const upb_fielddef *f) {
  upb_msgval val;
  val.str_val = jsondec_string(d);
  if (upb_fielddef_type(f) == UPB_TYPE_BYTES) {
    val.str_val.size = jsondec_base64(d, val.str_val);
  }
  return val;
}

static upb_msgval jsondec_enum(jsondec *d, const upb_fielddef *f) {
  switch (jsondec_peek(d)) {
    case JD_STRING: {
      const upb_enumdef *e = upb_fielddef_enumsubdef(f);
      upb_strview str = jsondec_string(d);
      upb_msgval val;
      if (!upb_enumdef_ntoi(e, str.data, str.size, &val.int32_val)) {
        if (d->options & UPB_JSONDEC_IGNOREUNKNOWN) {
          val.int32_val = 0;
        } else {
          jsondec_errf(d, "Unknown enumerator: '" UPB_STRVIEW_FORMAT "'",
                       UPB_STRVIEW_ARGS(str));
        }
      }
      return val;
    }
    case JD_NULL: {
      if (jsondec_isnullvalue(f)) {
        upb_msgval val;
        jsondec_null(d);
        val.int32_val = 0;
        return val;
      }
    }
      /* Fallthrough. */
    default:
      return jsondec_int(d, f);
  }
}

static upb_msgval jsondec_bool(jsondec *d, const upb_fielddef *f) {
  bool is_map_key = upb_fielddef_number(f) == 1 &&
                    upb_msgdef_mapentry(upb_fielddef_containingtype(f));
  upb_msgval val;

  if (is_map_key) {
    upb_strview str = jsondec_string(d);
    if (jsondec_streql(str, "true")) {
      val.bool_val = true;
    } else if (jsondec_streql(str, "false")) {
      val.bool_val = false;
    } else {
      jsondec_err(d, "Invalid boolean map key");
    }
  } else {
    switch (jsondec_peek(d)) {
      case JD_TRUE:
        val.bool_val = true;
        jsondec_true(d);
        break;
      case JD_FALSE:
        val.bool_val = false;
        jsondec_false(d);
        break;
      default:
        jsondec_err(d, "Expected true or false");
    }
  }

  return val;
}

/* Composite types (array/message/map) ****************************************/

static void jsondec_array(jsondec *d, upb_msg *msg, const upb_fielddef *f) {
  upb_array *arr = upb_msg_mutable(msg, f, d->arena).array;

  jsondec_arrstart(d);
  while (jsondec_arrnext(d)) {
    upb_msgval elem = jsondec_value(d, f);
    upb_array_append(arr, elem, d->arena);
  }
  jsondec_arrend(d);
}

static void jsondec_map(jsondec *d, upb_msg *msg, const upb_fielddef *f) {
  upb_map *map = upb_msg_mutable(msg, f, d->arena).map;
  const upb_msgdef *entry = upb_fielddef_msgsubdef(f);
  const upb_fielddef *key_f = upb_msgdef_itof(entry, 1);
  const upb_fielddef *val_f = upb_msgdef_itof(entry, 2);

  jsondec_objstart(d);
  while (jsondec_objnext(d)) {
    upb_msgval key, val;
    key = jsondec_value(d, key_f);
    jsondec_entrysep(d);
    val = jsondec_value(d, val_f);
    upb_map_set(map, key, val, d->arena);
  }
  jsondec_objend(d);
}

static void jsondec_tomsg(jsondec *d, upb_msg *msg, const upb_msgdef *m) {
  if (upb_msgdef_wellknowntype(m) == UPB_WELLKNOWN_UNSPECIFIED) {
    jsondec_object(d, msg, m);
  } else {
    jsondec_wellknown(d, msg, m);
  }
}

static upb_msgval jsondec_msg(jsondec *d, const upb_fielddef *f) {
  const upb_msgdef *m = upb_fielddef_msgsubdef(f);
  upb_msg *msg = upb_msg_new(m, d->arena);
  upb_msgval val;

  jsondec_tomsg(d, msg, m);
  val.msg_val = msg;
  return val;
}

static void jsondec_field(jsondec *d, upb_msg *msg, const upb_msgdef *m) {
  upb_strview name;
  const upb_fielddef *f;
  const upb_fielddef *preserved;

  name = jsondec_string(d);
  jsondec_entrysep(d);
  f = upb_msgdef_lookupjsonname(m, name.data, name.size);

  if (!f) {
    if ((d->options & UPB_JSONDEC_IGNOREUNKNOWN) == 0) {
      jsondec_errf(d, "Unknown field: '" UPB_STRVIEW_FORMAT "'",
                   UPB_STRVIEW_ARGS(name));
    }
    jsondec_skipval(d);
    return;
  }

  if (upb_fielddef_realcontainingoneof(f) &&
      upb_msg_whichoneof(msg, upb_fielddef_containingoneof(f))) {
    jsondec_err(d, "More than one field for this oneof.");
  }

  if (jsondec_peek(d) == JD_NULL && !jsondec_isvalue(f)) {
    /* JSON "null" indicates a default value, so no need to set anything. */
    jsondec_null(d);
    return;
  }

  preserved = d->debug_field;
  d->debug_field = f;

  if (upb_fielddef_ismap(f)) {
    jsondec_map(d, msg, f);
  } else if (upb_fielddef_isseq(f)) {
    jsondec_array(d, msg, f);
  } else if (upb_fielddef_issubmsg(f)) {
    upb_msg *submsg = upb_msg_mutable(msg, f, d->arena).msg;
    const upb_msgdef *subm = upb_fielddef_msgsubdef(f);
    jsondec_tomsg(d, submsg, subm);
  } else {
    upb_msgval val = jsondec_value(d, f);
    upb_msg_set(msg, f, val, d->arena);
  }

  d->debug_field = preserved;
}

static void jsondec_object(jsondec *d, upb_msg *msg, const upb_msgdef *m) {
  jsondec_objstart(d);
  while (jsondec_objnext(d)) {
    jsondec_field(d, msg, m);
  }
  jsondec_objend(d);
}

static upb_msgval jsondec_value(jsondec *d, const upb_fielddef *f) {
  switch (upb_fielddef_type(f)) {
    case UPB_TYPE_BOOL:
      return jsondec_bool(d, f);
    case UPB_TYPE_FLOAT:
    case UPB_TYPE_DOUBLE:
      return jsondec_double(d, f);
    case UPB_TYPE_UINT32:
    case UPB_TYPE_UINT64:
      return jsondec_uint(d, f);
    case UPB_TYPE_INT32:
    case UPB_TYPE_INT64:
      return jsondec_int(d, f);
    case UPB_TYPE_STRING:
    case UPB_TYPE_BYTES:
      return jsondec_strfield(d, f);
    case UPB_TYPE_ENUM:
      return jsondec_enum(d, f);
    case UPB_TYPE_MESSAGE:
      return jsondec_msg(d, f);
    default:
      UPB_UNREACHABLE();
  }
}

/* Well-known types ***********************************************************/

static int jsondec_tsdigits(jsondec *d, const char **ptr, size_t digits,
                            const char *after) {
  uint64_t val;
  const char *p = *ptr;
  const char *end = p + digits;
  size_t after_len = after ? strlen(after) : 0;

  UPB_ASSERT(digits <= 9);  /* int can't overflow. */

  if (jsondec_buftouint64(d, p, end, &val) != end ||
      (after_len && memcmp(end, after, after_len) != 0)) {
    jsondec_err(d, "Malformed timestamp");
  }

  UPB_ASSERT(val < INT_MAX);

  *ptr = end + after_len;
  return (int)val;
}

static int jsondec_nanos(jsondec *d, const char **ptr, const char *end) {
  uint64_t nanos = 0;
  const char *p = *ptr;

  if (p != end && *p == '.') {
    const char *nano_end = jsondec_buftouint64(d, p + 1, end, &nanos);
    int digits = (int)(nano_end - p - 1);
    int exp_lg10 = 9 - digits;
    if (digits > 9) {
      jsondec_err(d, "Too many digits for partial seconds");
    }
    while (exp_lg10--) nanos *= 10;
    *ptr = nano_end;
  }

  UPB_ASSERT(nanos < INT_MAX);

  return (int)nanos;
}

/* jsondec_epochdays(1970, 1, 1) == 1970-01-01 == 0. */
int jsondec_epochdays(int y, int m, int d) {
  const uint32_t year_base = 4800;    /* Before min year, multiple of 400. */
  const uint32_t m_adj = m - 3;       /* March-based month. */
  const uint32_t carry = m_adj > (uint32_t)m ? 1 : 0;
  const uint32_t adjust = carry ? 12 : 0;
  const uint32_t y_adj = y + year_base - carry;
  const uint32_t month_days = ((m_adj + adjust) * 62719 + 769) / 2048;
  const uint32_t leap_days = y_adj / 4 - y_adj / 100 + y_adj / 400;
  return y_adj * 365 + leap_days + month_days + (d - 1) - 2472632;
}

static int64_t jsondec_unixtime(int y, int m, int d, int h, int min, int s) {
  return (int64_t)jsondec_epochdays(y, m, d) * 86400 + h * 3600 + min * 60 + s;
}

static void jsondec_timestamp(jsondec *d, upb_msg *msg, const upb_msgdef *m) {
  upb_msgval seconds;
  upb_msgval nanos;
  upb_strview str = jsondec_string(d);
  const char *ptr = str.data;
  const char *end = ptr + str.size;

  if (str.size < 20) goto malformed;

  {
    /* 1972-01-01T01:00:00 */
    int year = jsondec_tsdigits(d, &ptr, 4, "-");
    int mon = jsondec_tsdigits(d, &ptr, 2, "-");
    int day = jsondec_tsdigits(d, &ptr, 2, "T");
    int hour = jsondec_tsdigits(d, &ptr, 2, ":");
    int min = jsondec_tsdigits(d, &ptr, 2, ":");
    int sec = jsondec_tsdigits(d, &ptr, 2, NULL);

    seconds.int64_val = jsondec_unixtime(year, mon, day, hour, min, sec);
  }

  nanos.int32_val = jsondec_nanos(d, &ptr, end);

  {
    /* [+-]08:00 or Z */
    int ofs = 0;
    bool neg = false;

    if (ptr == end) goto malformed;

    switch (*ptr++) {
      case '-':
        neg = true;
        /* fallthrough */
      case '+':
        if ((end - ptr) != 5) goto malformed;
        ofs = jsondec_tsdigits(d, &ptr, 2, ":00");
        ofs *= 60 * 60;
        seconds.int64_val += (neg ? ofs : -ofs);
        break;
      case 'Z':
        if (ptr != end) goto malformed;
        break;
      default:
        goto malformed;
    }
  }

  if (seconds.int64_val < -62135596800) {
    jsondec_err(d, "Timestamp out of range");
  }

  upb_msg_set(msg, upb_msgdef_itof(m, 1), seconds, d->arena);
  upb_msg_set(msg, upb_msgdef_itof(m, 2), nanos, d->arena);
  return;

malformed:
  jsondec_err(d, "Malformed timestamp");
}

static void jsondec_duration(jsondec *d, upb_msg *msg, const upb_msgdef *m) {
  upb_msgval seconds;
  upb_msgval nanos;
  upb_strview str = jsondec_string(d);
  const char *ptr = str.data;
  const char *end = ptr + str.size;
  const int64_t max = (uint64_t)3652500 * 86400;

  /* "3.000000001s", "3s", etc. */
  ptr = jsondec_buftoint64(d, ptr, end, &seconds.int64_val);
  nanos.int32_val = jsondec_nanos(d, &ptr, end);

  if (end - ptr != 1 || *ptr != 's') {
    jsondec_err(d, "Malformed duration");
  }

  if (seconds.int64_val < -max || seconds.int64_val > max) {
    jsondec_err(d, "Duration out of range");
  }

  if (seconds.int64_val < 0) {
    nanos.int32_val = - nanos.int32_val;
  }

  upb_msg_set(msg, upb_msgdef_itof(m, 1), seconds, d->arena);
  upb_msg_set(msg, upb_msgdef_itof(m, 2), nanos, d->arena);
}

static void jsondec_listvalue(jsondec *d, upb_msg *msg, const upb_msgdef *m) {
  const upb_fielddef *values_f = upb_msgdef_itof(m, 1);
  const upb_msgdef *value_m = upb_fielddef_msgsubdef(values_f);
  upb_array *values = upb_msg_mutable(msg, values_f, d->arena).array;

  jsondec_arrstart(d);
  while (jsondec_arrnext(d)) {
    upb_msg *value_msg = upb_msg_new(value_m, d->arena);
    upb_msgval value;
    value.msg_val = value_msg;
    upb_array_append(values, value, d->arena);
    jsondec_wellknownvalue(d, value_msg, value_m);
  }
  jsondec_arrend(d);
}

static void jsondec_struct(jsondec *d, upb_msg *msg, const upb_msgdef *m) {
  const upb_fielddef *fields_f = upb_msgdef_itof(m, 1);
  const upb_msgdef *entry_m = upb_fielddef_msgsubdef(fields_f);
  const upb_fielddef *value_f = upb_msgdef_itof(entry_m, 2);
  const upb_msgdef *value_m = upb_fielddef_msgsubdef(value_f);
  upb_map *fields = upb_msg_mutable(msg, fields_f, d->arena).map;

  jsondec_objstart(d);
  while (jsondec_objnext(d)) {
    upb_msgval key, value;
    upb_msg *value_msg = upb_msg_new(value_m, d->arena);
    key.str_val = jsondec_string(d);
    value.msg_val = value_msg;
    upb_map_set(fields, key, value, d->arena);
    jsondec_entrysep(d);
    jsondec_wellknownvalue(d, value_msg, value_m);
  }
  jsondec_objend(d);
}

static void jsondec_wellknownvalue(jsondec *d, upb_msg *msg,
                                   const upb_msgdef *m) {
  upb_msgval val;
  const upb_fielddef *f;
  upb_msg *submsg;

  switch (jsondec_peek(d)) {
    case JD_NUMBER:
      /* double number_value = 2; */
      f = upb_msgdef_itof(m, 2);
      val.double_val = jsondec_number(d);
      break;
    case JD_STRING:
      /* string string_value = 3; */
      f = upb_msgdef_itof(m, 3);
      val.str_val = jsondec_string(d);
      break;
    case JD_FALSE:
      /* bool bool_value = 4; */
      f = upb_msgdef_itof(m, 4);
      val.bool_val = false;
      jsondec_false(d);
      break;
    case JD_TRUE:
      /* bool bool_value = 4; */
      f = upb_msgdef_itof(m, 4);
      val.bool_val = true;
      jsondec_true(d);
      break;
    case JD_NULL:
      /* NullValue null_value = 1; */
      f = upb_msgdef_itof(m, 1);
      val.int32_val = 0;
      jsondec_null(d);
      break;
    /* Note: these cases return, because upb_msg_mutable() is enough. */
    case JD_OBJECT:
      /* Struct struct_value = 5; */
      f = upb_msgdef_itof(m, 5);
      submsg = upb_msg_mutable(msg, f, d->arena).msg;
      jsondec_struct(d, submsg, upb_fielddef_msgsubdef(f));
      return;
    case JD_ARRAY:
      /* ListValue list_value = 6; */
      f = upb_msgdef_itof(m, 6);
      submsg = upb_msg_mutable(msg, f, d->arena).msg;
      jsondec_listvalue(d, submsg, upb_fielddef_msgsubdef(f));
      return;
    default:
      UPB_UNREACHABLE();
  }

  upb_msg_set(msg, f, val, d->arena);
}

static upb_strview jsondec_mask(jsondec *d, const char *buf, const char *end) {
  /* FieldMask fields grow due to inserted '_' characters, so we can't do the
   * transform in place. */
  const char *ptr = buf;
  upb_strview ret;
  char *out;

  ret.size = end - ptr;
  while (ptr < end) {
    ret.size += (*ptr >= 'A' && *ptr <= 'Z');
    ptr++;
  }

  out = upb_arena_malloc(d->arena, ret.size);
  ptr = buf;
  ret.data = out;

  while (ptr < end) {
    char ch = *ptr++;
    if (ch >= 'A' && ch <= 'Z') {
      *out++ = '_';
      *out++ = ch + 32;
    } else if (ch == '_') {
      jsondec_err(d, "field mask may not contain '_'");
    } else {
      *out++ = ch;
    }
  }

  return ret;
}

static void jsondec_fieldmask(jsondec *d, upb_msg *msg, const upb_msgdef *m) {
  /* repeated string paths = 1; */
  const upb_fielddef *paths_f = upb_msgdef_itof(m, 1);
  upb_array *arr = upb_msg_mutable(msg, paths_f, d->arena).array;
  upb_strview str = jsondec_string(d);
  const char *ptr = str.data;
  const char *end = ptr + str.size;
  upb_msgval val;

  while (ptr < end) {
    const char *elem_end = memchr(ptr, ',', end - ptr);
    if (elem_end) {
      val.str_val = jsondec_mask(d, ptr, elem_end);
      ptr = elem_end + 1;
    } else {
      val.str_val = jsondec_mask(d, ptr, end);
      ptr = end;
    }
    upb_array_append(arr, val, d->arena);
  }
}

static void jsondec_anyfield(jsondec *d, upb_msg *msg, const upb_msgdef *m) {
  if (upb_msgdef_wellknowntype(m) == UPB_WELLKNOWN_UNSPECIFIED) {
    /* For regular types: {"@type": "[user type]", "f1": <V1>, "f2": <V2>}
     * where f1, f2, etc. are the normal fields of this type. */
    jsondec_field(d, msg, m);
  } else {
    /* For well-known types: {"@type": "[well-known type]", "value": <X>}
     * where <X> is whatever encoding the WKT normally uses. */
    upb_strview str = jsondec_string(d);
    jsondec_entrysep(d);
    if (!jsondec_streql(str, "value")) {
      jsondec_err(d, "Key for well-known type must be 'value'");
    }
    jsondec_wellknown(d, msg, m);
  }
}

static const upb_msgdef *jsondec_typeurl(jsondec *d, upb_msg *msg,
                                         const upb_msgdef *m) {
  const upb_fielddef *type_url_f = upb_msgdef_itof(m, 1);
  const upb_msgdef *type_m;
  upb_strview type_url = jsondec_string(d);
  const char *end = type_url.data + type_url.size;
  const char *ptr = end;
  upb_msgval val;

  val.str_val = type_url;
  upb_msg_set(msg, type_url_f, val, d->arena);

  /* Find message name after the last '/' */
  while (ptr > type_url.data && *--ptr != '/') {}

  if (ptr == type_url.data || ptr == end) {
    jsondec_err(d, "Type url must have at least one '/' and non-empty host");
  }

  ptr++;
  type_m = upb_symtab_lookupmsg2(d->any_pool, ptr, end - ptr);

  if (!type_m) {
    jsondec_err(d, "Type was not found");
  }

  return type_m;
}

static void jsondec_any(jsondec *d, upb_msg *msg, const upb_msgdef *m) {
  /* string type_url = 1;
   * bytes value = 2; */
  const upb_fielddef *value_f = upb_msgdef_itof(m, 2);
  upb_msg *any_msg;
  const upb_msgdef *any_m = NULL;
  const char *pre_type_data = NULL;
  const char *pre_type_end = NULL;
  upb_msgval encoded;

  jsondec_objstart(d);

  /* Scan looking for "@type", which is not necessarily first. */
  while (!any_m && jsondec_objnext(d)) {
    const char *start = d->ptr;
    upb_strview name = jsondec_string(d);
    jsondec_entrysep(d);
    if (jsondec_streql(name, "@type")) {
      any_m = jsondec_typeurl(d, msg, m);
      if (pre_type_data) {
        pre_type_end = start;
        while (*pre_type_end != ',') pre_type_end--;
      }
    } else {
      if (!pre_type_data) pre_type_data = start;
      jsondec_skipval(d);
    }
  }

  if (!any_m) {
    jsondec_err(d, "Any object didn't contain a '@type' field");
  }

  any_msg = upb_msg_new(any_m, d->arena);

  if (pre_type_data) {
    size_t len = pre_type_end - pre_type_data + 1;
    char *tmp = upb_arena_malloc(d->arena, len);
    const char *saved_ptr = d->ptr;
    const char *saved_end = d->end;
    memcpy(tmp, pre_type_data, len - 1);
    tmp[len - 1] = '}';
    d->ptr = tmp;
    d->end = tmp + len;
    d->is_first = true;
    while (jsondec_objnext(d)) {
      jsondec_anyfield(d, any_msg, any_m);
    }
    d->ptr = saved_ptr;
    d->end = saved_end;
  }

  while (jsondec_objnext(d)) {
    jsondec_anyfield(d, any_msg, any_m);
  }

  jsondec_objend(d);

  encoded.str_val.data = upb_encode(any_msg, upb_msgdef_layout(any_m), d->arena,
                                    &encoded.str_val.size);
  upb_msg_set(msg, value_f, encoded, d->arena);
}

static void jsondec_wrapper(jsondec *d, upb_msg *msg, const upb_msgdef *m) {
  const upb_fielddef *value_f = upb_msgdef_itof(m, 1);
  upb_msgval val = jsondec_value(d, value_f);
  upb_msg_set(msg, value_f, val, d->arena);
}

static void jsondec_wellknown(jsondec *d, upb_msg *msg, const upb_msgdef *m) {
  switch (upb_msgdef_wellknowntype(m)) {
    case UPB_WELLKNOWN_ANY:
      jsondec_any(d, msg, m);
      break;
    case UPB_WELLKNOWN_FIELDMASK:
      jsondec_fieldmask(d, msg, m);
      break;
    case UPB_WELLKNOWN_DURATION:
      jsondec_duration(d, msg, m);
      break;
    case UPB_WELLKNOWN_TIMESTAMP:
      jsondec_timestamp(d, msg, m);
      break;
    case UPB_WELLKNOWN_VALUE:
      jsondec_wellknownvalue(d, msg, m);
      break;
    case UPB_WELLKNOWN_LISTVALUE:
      jsondec_listvalue(d, msg, m);
      break;
    case UPB_WELLKNOWN_STRUCT:
      jsondec_struct(d, msg, m);
      break;
    case UPB_WELLKNOWN_DOUBLEVALUE:
    case UPB_WELLKNOWN_FLOATVALUE:
    case UPB_WELLKNOWN_INT64VALUE:
    case UPB_WELLKNOWN_UINT64VALUE:
    case UPB_WELLKNOWN_INT32VALUE:
    case UPB_WELLKNOWN_UINT32VALUE:
    case UPB_WELLKNOWN_STRINGVALUE:
    case UPB_WELLKNOWN_BYTESVALUE:
    case UPB_WELLKNOWN_BOOLVALUE:
      jsondec_wrapper(d, msg, m);
      break;
    default:
      UPB_UNREACHABLE();
  }
}

bool upb_json_decode(const char *buf, size_t size, upb_msg *msg,
                     const upb_msgdef *m, const upb_symtab *any_pool,
                     int options, upb_arena *arena, upb_status *status) {
  jsondec d;
  d.ptr = buf;
  d.end = buf + size;
  d.arena = arena;
  d.any_pool = any_pool;
  d.status = status;
  d.options = options;
  d.depth = 64;
  d.line = 1;
  d.line_begin = d.ptr;
  d.debug_field = NULL;
  d.is_first = false;

  if (setjmp(d.err)) return false;

  jsondec_tomsg(&d, msg, m);
  return true;
}


#include <ctype.h>
#include <float.h>
#include <inttypes.h>
#include <math.h>
#include <setjmp.h>
#include <stdarg.h>
#include <stdio.h>
#include <string.h>


/* Must be last. */

typedef struct {
  char *buf, *ptr, *end;
  size_t overflow;
  int indent_depth;
  int options;
  const upb_symtab *ext_pool;
  jmp_buf err;
  upb_status *status;
  upb_arena *arena;
} jsonenc;

static void jsonenc_msg(jsonenc *e, const upb_msg *msg, const upb_msgdef *m);
static void jsonenc_scalar(jsonenc *e, upb_msgval val, const upb_fielddef *f);
static void jsonenc_msgfield(jsonenc *e, const upb_msg *msg,
                             const upb_msgdef *m);
static void jsonenc_msgfields(jsonenc *e, const upb_msg *msg,
                              const upb_msgdef *m);
static void jsonenc_value(jsonenc *e, const upb_msg *msg, const upb_msgdef *m);

UPB_NORETURN static void jsonenc_err(jsonenc *e, const char *msg) {
  upb_status_seterrmsg(e->status, msg);
  longjmp(e->err, 1);
}

UPB_NORETURN static void jsonenc_errf(jsonenc *e, const char *fmt, ...) {
  va_list argp;
  va_start(argp, fmt);
  upb_status_vseterrf(e->status, fmt, argp);
  va_end(argp);
  longjmp(e->err, 1);
}

static upb_arena *jsonenc_arena(jsonenc *e) {
  /* Create lazily, since it's only needed for Any */
  if (!e->arena) {
    e->arena = upb_arena_new();
  }
  return e->arena;
}

static void jsonenc_putbytes(jsonenc *e, const void *data, size_t len) {
  size_t have = e->end - e->ptr;
  if (UPB_LIKELY(have >= len)) {
    memcpy(e->ptr, data, len);
    e->ptr += len;
  } else {
    if (have) memcpy(e->ptr, data, have);
    e->ptr += have;
    e->overflow += (len - have);
  }
}

static void jsonenc_putstr(jsonenc *e, const char *str) {
  jsonenc_putbytes(e, str, strlen(str));
}

static void jsonenc_printf(jsonenc *e, const char *fmt, ...) {
  size_t n;
  size_t have = e->end - e->ptr;
  va_list args;

  va_start(args, fmt);
  n = vsnprintf(e->ptr, have, fmt, args);
  va_end(args);

  if (UPB_LIKELY(have > n)) {
    e->ptr += n;
  } else {
    e->ptr += have;
    e->overflow += (n - have);
  }
}

static void jsonenc_nanos(jsonenc *e, int32_t nanos) {
  int digits = 9;

  if (nanos == 0) return;
  if (nanos < 0 || nanos >= 1000000000) {
    jsonenc_err(e, "error formatting timestamp as JSON: invalid nanos");
  }

  while (nanos % 1000 == 0) {
    nanos /= 1000;
    digits -= 3;
  }

  jsonenc_printf(e, ".%0.*" PRId32, digits, nanos);
}

static void jsonenc_timestamp(jsonenc *e, const upb_msg *msg,
                              const upb_msgdef *m) {
  const upb_fielddef *seconds_f = upb_msgdef_itof(m, 1);
  const upb_fielddef *nanos_f = upb_msgdef_itof(m, 2);
  int64_t seconds = upb_msg_get(msg, seconds_f).int64_val;
  int32_t nanos = upb_msg_get(msg, nanos_f).int32_val;
  int L, N, I, J, K, hour, min, sec;

  if (seconds < -62135596800) {
    jsonenc_err(e,
                "error formatting timestamp as JSON: minimum acceptable value "
                "is 0001-01-01T00:00:00Z");
  } else if (seconds > 253402300799) {
    jsonenc_err(e,
                "error formatting timestamp as JSON: maximum acceptable value "
                "is 9999-12-31T23:59:59Z");
  }

  /* Julian Day -> Y/M/D, Algorithm from:
   * Fliegel, H. F., and Van Flandern, T. C., "A Machine Algorithm for
   *   Processing Calendar Dates," Communications of the Association of
   *   Computing Machines, vol. 11 (1968), p. 657.  */
  L = (int)(seconds / 86400) + 68569 + 2440588;
  N = 4 * L / 146097;
  L = L - (146097 * N + 3) / 4;
  I = 4000 * (L + 1) / 1461001;
  L = L - 1461 * I / 4 + 31;
  J = 80 * L / 2447;
  K = L - 2447 * J / 80;
  L = J / 11;
  J = J + 2 - 12 * L;
  I = 100 * (N - 49) + I + L;

  sec = seconds % 60;
  min = (seconds / 60) % 60;
  hour = (seconds / 3600) % 24;

  jsonenc_printf(e, "\"%04d-%02d-%02dT%02d:%02d:%02d", I, J, K, hour, min, sec);
  jsonenc_nanos(e, nanos);
  jsonenc_putstr(e, "Z\"");
}

static void jsonenc_duration(jsonenc *e, const upb_msg *msg, const upb_msgdef *m) {
  const upb_fielddef *seconds_f = upb_msgdef_itof(m, 1);
  const upb_fielddef *nanos_f = upb_msgdef_itof(m, 2);
  int64_t seconds = upb_msg_get(msg, seconds_f).int64_val;
  int32_t nanos = upb_msg_get(msg, nanos_f).int32_val;

  if (seconds > 315576000000 || seconds < -315576000000 ||
      (seconds < 0) != (nanos < 0)) {
    jsonenc_err(e, "bad duration");
  }

  if (nanos < 0) {
    nanos = -nanos;
  }

  jsonenc_printf(e, "\"%" PRId64, seconds);
  jsonenc_nanos(e, nanos);
  jsonenc_putstr(e, "s\"");
}

static void jsonenc_enum(int32_t val, const upb_fielddef *f, jsonenc *e) {
  const upb_enumdef *e_def = upb_fielddef_enumsubdef(f);

  if (strcmp(upb_enumdef_fullname(e_def), "google.protobuf.NullValue") == 0) {
    jsonenc_putstr(e, "null");
  } else {
    const char *name = upb_enumdef_iton(e_def, val);

    if (name) {
      jsonenc_printf(e, "\"%s\"", name);
    } else {
      jsonenc_printf(e, "%" PRId32, val);
    }
  }
}

static void jsonenc_bytes(jsonenc *e, upb_strview str) {
  /* This is the regular base64, not the "web-safe" version. */
  static const char base64[] =
      "ABCDEFGHIJKLMNOPQRSTUVWXYZabcdefghijklmnopqrstuvwxyz0123456789+/";
  const unsigned char *ptr = (unsigned char*)str.data;
  const unsigned char *end = ptr + str.size;
  char buf[4];

  jsonenc_putstr(e, "\"");

  while (end - ptr >= 3) {
    buf[0] = base64[ptr[0] >> 2];
    buf[1] = base64[((ptr[0] & 0x3) << 4) | (ptr[1] >> 4)];
    buf[2] = base64[((ptr[1] & 0xf) << 2) | (ptr[2] >> 6)];
    buf[3] = base64[ptr[2] & 0x3f];
    jsonenc_putbytes(e, buf, 4);
    ptr += 3;
  }

  switch (end - ptr) {
    case 2:
      buf[0] = base64[ptr[0] >> 2];
      buf[1] = base64[((ptr[0] & 0x3) << 4) | (ptr[1] >> 4)];
      buf[2] = base64[(ptr[1] & 0xf) << 2];
      buf[3] = '=';
      jsonenc_putbytes(e, buf, 4);
      break;
    case 1:
      buf[0] = base64[ptr[0] >> 2];
      buf[1] = base64[((ptr[0] & 0x3) << 4)];
      buf[2] = '=';
      buf[3] = '=';
      jsonenc_putbytes(e, buf, 4);
      break;
  }

  jsonenc_putstr(e, "\"");
}

static void jsonenc_stringbody(jsonenc *e, upb_strview str) {
  const char *ptr = str.data;
  const char *end = ptr + str.size;

  while (ptr < end) {
    switch (*ptr) {
      case '\n':
        jsonenc_putstr(e, "\\n");
        break;
      case '\r':
        jsonenc_putstr(e, "\\r");
        break;
      case '\t':
        jsonenc_putstr(e, "\\t");
        break;
      case '\"':
        jsonenc_putstr(e, "\\\"");
        break;
      case '\f':
        jsonenc_putstr(e, "\\f");
        break;
      case '\b':
        jsonenc_putstr(e, "\\b");
        break;
      case '\\':
        jsonenc_putstr(e, "\\\\");
        break;
      default:
        if ((uint8_t)*ptr < 0x20) {
          jsonenc_printf(e, "\\u%04x", (int)(uint8_t)*ptr);
        } else {
          /* This could be a non-ASCII byte.  We rely on the string being valid
           * UTF-8. */
          jsonenc_putbytes(e, ptr, 1);
        }
        break;
    }
    ptr++;
  }
}

static void jsonenc_string(jsonenc *e, upb_strview str) {
  jsonenc_putstr(e, "\"");
  jsonenc_stringbody(e, str);
  jsonenc_putstr(e, "\"");
}

static void jsonenc_double(jsonenc *e, const char *fmt, double val) {
  if (val == INFINITY) {
    jsonenc_putstr(e, "\"Infinity\"");
  } else if (val == -INFINITY) {
    jsonenc_putstr(e, "\"-Infinity\"");
  } else if (val != val) {
    jsonenc_putstr(e, "\"NaN\"");
  } else {
    jsonenc_printf(e, fmt, val);
  }
}

static void jsonenc_wrapper(jsonenc *e, const upb_msg *msg,
                            const upb_msgdef *m) {
  const upb_fielddef *val_f = upb_msgdef_itof(m, 1);
  upb_msgval val = upb_msg_get(msg, val_f);
  jsonenc_scalar(e, val, val_f);
}

static const upb_msgdef *jsonenc_getanymsg(jsonenc *e, upb_strview type_url) {
  /* Find last '/', if any. */
  const char *end = type_url.data + type_url.size;
  const char *ptr = end;
  const upb_msgdef *ret;

  if (!e->ext_pool) {
    jsonenc_err(e, "Tried to encode Any, but no symtab was provided");
  }

  if (type_url.size == 0) goto badurl;

  while (true) {
    if (--ptr == type_url.data) {
      /* Type URL must contain at least one '/', with host before. */
      goto badurl;
    }
    if (*ptr == '/') {
      ptr++;
      break;
    }
  }

  ret = upb_symtab_lookupmsg2(e->ext_pool, ptr, end - ptr);

  if (!ret) {
    jsonenc_errf(e, "Couldn't find Any type: %.*s", (int)(end - ptr), ptr);
  }

  return ret;

badurl:
  jsonenc_errf(
      e, "Bad type URL: " UPB_STRVIEW_FORMAT, UPB_STRVIEW_ARGS(type_url));
}

static void jsonenc_any(jsonenc *e, const upb_msg *msg, const upb_msgdef *m) {
  const upb_fielddef *type_url_f = upb_msgdef_itof(m, 1);
  const upb_fielddef *value_f = upb_msgdef_itof(m, 2);
  upb_strview type_url = upb_msg_get(msg, type_url_f).str_val;
  upb_strview value = upb_msg_get(msg, value_f).str_val;
  const upb_msgdef *any_m = jsonenc_getanymsg(e, type_url);
  const upb_msglayout *any_layout = upb_msgdef_layout(any_m);
  upb_arena *arena = jsonenc_arena(e);
  upb_msg *any = upb_msg_new(any_m, arena);

  if (!upb_decode(value.data, value.size, any, any_layout, arena)) {
    jsonenc_err(e, "Error decoding message in Any");
  }

  jsonenc_putstr(e, "{\"@type\":");
  jsonenc_string(e, type_url);
  jsonenc_putstr(e, ",");

  if (upb_msgdef_wellknowntype(any_m) == UPB_WELLKNOWN_UNSPECIFIED) {
    /* Regular messages: {"@type": "...","foo": 1, "bar": 2} */
    jsonenc_msgfields(e, any, any_m);
  } else {
    /* Well-known type: {"@type": "...","value": <well-known encoding>} */
    jsonenc_putstr(e, "\"value\":");
    jsonenc_msgfield(e, any, any_m);
  }

  jsonenc_putstr(e, "}");
}

static void jsonenc_putsep(jsonenc *e, const char *str, bool *first) {
  if (*first) {
    *first = false;
  } else {
    jsonenc_putstr(e, str);
  }
}

static void jsonenc_fieldpath(jsonenc *e, upb_strview path) {
  const char *ptr = path.data;
  const char *end = ptr + path.size;

  while (ptr < end) {
    char ch = *ptr;

    if (ch >= 'A' && ch <= 'Z') {
      jsonenc_err(e, "Field mask element may not have upper-case letter.");
    } else if (ch == '_') {
      if (ptr == end - 1 || *(ptr + 1) < 'a' || *(ptr + 1) > 'z') {
        jsonenc_err(e, "Underscore must be followed by a lowercase letter.");
      }
      ch = *++ptr - 32;
    }

    jsonenc_putbytes(e, &ch, 1);
    ptr++;
  }
}

static void jsonenc_fieldmask(jsonenc *e, const upb_msg *msg,
                              const upb_msgdef *m) {
  const upb_fielddef *paths_f = upb_msgdef_itof(m, 1);
  const upb_array *paths = upb_msg_get(msg, paths_f).array_val;
  bool first = true;
  size_t i, n = 0;

  if (paths) n = upb_array_size(paths);

  jsonenc_putstr(e, "\"");

  for (i = 0; i < n; i++) {
    jsonenc_putsep(e, ",", &first);
    jsonenc_fieldpath(e, upb_array_get(paths, i).str_val);
  }

  jsonenc_putstr(e, "\"");
}

static void jsonenc_struct(jsonenc *e, const upb_msg *msg,
                           const upb_msgdef *m) {
  const upb_fielddef *fields_f = upb_msgdef_itof(m, 1);
  const upb_map *fields = upb_msg_get(msg, fields_f).map_val;
  const upb_msgdef *entry_m = upb_fielddef_msgsubdef(fields_f);
  const upb_fielddef *value_f = upb_msgdef_itof(entry_m, 2);
  size_t iter = UPB_MAP_BEGIN;
  bool first = true;

  jsonenc_putstr(e, "{");

  if (fields) {
    while (upb_mapiter_next(fields, &iter)) {
      upb_msgval key = upb_mapiter_key(fields, iter);
      upb_msgval val = upb_mapiter_value(fields, iter);

      jsonenc_putsep(e, ",", &first);
      jsonenc_string(e, key.str_val);
      jsonenc_putstr(e, ":");
      jsonenc_value(e, val.msg_val, upb_fielddef_msgsubdef(value_f));
    }
  }

  jsonenc_putstr(e, "}");
}

static void jsonenc_listvalue(jsonenc *e, const upb_msg *msg,
                              const upb_msgdef *m) {
  const upb_fielddef *values_f = upb_msgdef_itof(m, 1);
  const upb_msgdef *values_m = upb_fielddef_msgsubdef(values_f);
  const upb_array *values = upb_msg_get(msg, values_f).array_val;
  size_t i;
  bool first = true;

  jsonenc_putstr(e, "[");

  if (values) {
    const size_t size = upb_array_size(values);
    for (i = 0; i < size; i++) {
      upb_msgval elem = upb_array_get(values, i);

      jsonenc_putsep(e, ",", &first);
      jsonenc_value(e, elem.msg_val, values_m);
    }
  }

  jsonenc_putstr(e, "]");
}

static void jsonenc_value(jsonenc *e, const upb_msg *msg, const upb_msgdef *m) {
  /* TODO(haberman): do we want a reflection method to get oneof case? */
  size_t iter = UPB_MSG_BEGIN;
  const upb_fielddef *f;
  upb_msgval val;

  if (!upb_msg_next(msg, m, NULL,  &f, &val, &iter)) {
    jsonenc_err(e, "No value set in Value proto");
  }

  switch (upb_fielddef_number(f)) {
    case 1:
      jsonenc_putstr(e, "null");
      break;
    case 2:
      jsonenc_double(e, "%.17g", val.double_val);
      break;
    case 3:
      jsonenc_string(e, val.str_val);
      break;
    case 4:
      jsonenc_putstr(e, val.bool_val ? "true" : "false");
      break;
    case 5:
      jsonenc_struct(e, val.msg_val, upb_fielddef_msgsubdef(f));
      break;
    case 6:
      jsonenc_listvalue(e, val.msg_val, upb_fielddef_msgsubdef(f));
      break;
  }
}

static void jsonenc_msgfield(jsonenc *e, const upb_msg *msg,
                             const upb_msgdef *m) {
  switch (upb_msgdef_wellknowntype(m)) {
    case UPB_WELLKNOWN_UNSPECIFIED:
      jsonenc_msg(e, msg, m);
      break;
    case UPB_WELLKNOWN_ANY:
      jsonenc_any(e, msg, m);
      break;
    case UPB_WELLKNOWN_FIELDMASK:
      jsonenc_fieldmask(e, msg, m);
      break;
    case UPB_WELLKNOWN_DURATION:
      jsonenc_duration(e, msg, m);
      break;
    case UPB_WELLKNOWN_TIMESTAMP:
      jsonenc_timestamp(e, msg, m);
      break;
    case UPB_WELLKNOWN_DOUBLEVALUE:
    case UPB_WELLKNOWN_FLOATVALUE:
    case UPB_WELLKNOWN_INT64VALUE:
    case UPB_WELLKNOWN_UINT64VALUE:
    case UPB_WELLKNOWN_INT32VALUE:
    case UPB_WELLKNOWN_UINT32VALUE:
    case UPB_WELLKNOWN_STRINGVALUE:
    case UPB_WELLKNOWN_BYTESVALUE:
    case UPB_WELLKNOWN_BOOLVALUE:
      jsonenc_wrapper(e, msg, m);
      break;
    case UPB_WELLKNOWN_VALUE:
      jsonenc_value(e, msg, m);
      break;
    case UPB_WELLKNOWN_LISTVALUE:
      jsonenc_listvalue(e, msg, m);
      break;
    case UPB_WELLKNOWN_STRUCT:
      jsonenc_struct(e, msg, m);
      break;
  }
}

static void jsonenc_scalar(jsonenc *e, upb_msgval val, const upb_fielddef *f) {
  switch (upb_fielddef_type(f)) {
    case UPB_TYPE_BOOL:
      jsonenc_putstr(e, val.bool_val ? "true" : "false");
      break;
    case UPB_TYPE_FLOAT:
      jsonenc_double(e, "%.9g", val.float_val);
      break;
    case UPB_TYPE_DOUBLE:
      jsonenc_double(e, "%.17g", val.double_val);
      break;
    case UPB_TYPE_INT32:
      jsonenc_printf(e, "%" PRId32, val.int32_val);
      break;
    case UPB_TYPE_UINT32:
      jsonenc_printf(e, "%" PRIu32, val.uint32_val);
      break;
    case UPB_TYPE_INT64:
      jsonenc_printf(e, "\"%" PRId64 "\"", val.int64_val);
      break;
    case UPB_TYPE_UINT64:
      jsonenc_printf(e, "\"%" PRIu64 "\"", val.uint64_val);
      break;
    case UPB_TYPE_STRING:
      jsonenc_string(e, val.str_val);
      break;
    case UPB_TYPE_BYTES:
      jsonenc_bytes(e, val.str_val);
      break;
    case UPB_TYPE_ENUM:
      jsonenc_enum(val.int32_val, f, e);
      break;
    case UPB_TYPE_MESSAGE:
      jsonenc_msgfield(e, val.msg_val, upb_fielddef_msgsubdef(f));
      break;
  }
}

static void jsonenc_mapkey(jsonenc *e, upb_msgval val, const upb_fielddef *f) {
  jsonenc_putstr(e, "\"");

  switch (upb_fielddef_type(f)) {
    case UPB_TYPE_BOOL:
      jsonenc_putstr(e, val.bool_val ? "true" : "false");
      break;
    case UPB_TYPE_INT32:
      jsonenc_printf(e, "%" PRId32, val.int32_val);
      break;
    case UPB_TYPE_UINT32:
      jsonenc_printf(e, "%" PRIu32, val.uint32_val);
      break;
    case UPB_TYPE_INT64:
      jsonenc_printf(e, "%" PRId64, val.int64_val);
      break;
    case UPB_TYPE_UINT64:
      jsonenc_printf(e, "%" PRIu64, val.uint64_val);
      break;
    case UPB_TYPE_STRING:
      jsonenc_stringbody(e, val.str_val);
      break;
    default:
      UPB_UNREACHABLE();
  }

  jsonenc_putstr(e, "\":");
}

static void jsonenc_array(jsonenc *e, const upb_array *arr,
                         const upb_fielddef *f) {
  size_t i;
  size_t size = upb_array_size(arr);
  bool first = true;

  jsonenc_putstr(e, "[");

  for (i = 0; i < size; i++) {
    jsonenc_putsep(e, ",", &first);
    jsonenc_scalar(e, upb_array_get(arr, i), f);
  }

  jsonenc_putstr(e, "]");
}

static void jsonenc_map(jsonenc *e, const upb_map *map, const upb_fielddef *f) {
  const upb_msgdef *entry = upb_fielddef_msgsubdef(f);
  const upb_fielddef *key_f = upb_msgdef_itof(entry, 1);
  const upb_fielddef *val_f = upb_msgdef_itof(entry, 2);
  size_t iter = UPB_MAP_BEGIN;
  bool first = true;

  jsonenc_putstr(e, "{");

  while (upb_mapiter_next(map, &iter)) {
    jsonenc_putsep(e, ",", &first);
    jsonenc_mapkey(e, upb_mapiter_key(map, iter), key_f);
    jsonenc_scalar(e, upb_mapiter_value(map, iter), val_f);
  }

  jsonenc_putstr(e, "}");
}

static void jsonenc_fieldval(jsonenc *e, const upb_fielddef *f,
                             upb_msgval val, bool *first) {
  const char *name;

  if (e->options & UPB_JSONENC_PROTONAMES) {
    name = upb_fielddef_name(f);
  } else {
    name = upb_fielddef_jsonname(f);
  }

  jsonenc_putsep(e, ",", first);
  jsonenc_printf(e, "\"%s\":", name);

  if (upb_fielddef_ismap(f)) {
    jsonenc_map(e, val.map_val, f);
  } else if (upb_fielddef_isseq(f)) {
    jsonenc_array(e, val.array_val, f);
  } else {
    jsonenc_scalar(e, val, f);
  }
}

static void jsonenc_msgfields(jsonenc *e, const upb_msg *msg,
                              const upb_msgdef *m) {
  upb_msgval val;
  const upb_fielddef *f;
  bool first = true;

  if (e->options & UPB_JSONENC_EMITDEFAULTS) {
    /* Iterate over all fields. */
    int i = 0;
    int n = upb_msgdef_fieldcount(m);
    for (i = 0; i < n; i++) {
      f = upb_msgdef_field(m, i);
      jsonenc_fieldval(e, f, upb_msg_get(msg, f), &first);
    }
  } else {
    /* Iterate over non-empty fields. */
    size_t iter = UPB_MSG_BEGIN;
    while (upb_msg_next(msg, m, e->ext_pool, &f, &val, &iter)) {
      jsonenc_fieldval(e, f, val, &first);
    }
  }
}

static void jsonenc_msg(jsonenc *e, const upb_msg *msg, const upb_msgdef *m) {
  jsonenc_putstr(e, "{");
  jsonenc_msgfields(e, msg, m);
  jsonenc_putstr(e, "}");
}

static size_t jsonenc_nullz(jsonenc *e, size_t size) {
  size_t ret = e->ptr - e->buf + e->overflow;

  if (size > 0) {
    if (e->ptr == e->end) e->ptr--;
    *e->ptr = '\0';
  }

  return ret;
}

size_t upb_json_encode(const upb_msg *msg, const upb_msgdef *m,
                       const upb_symtab *ext_pool, int options, char *buf,
                       size_t size, upb_status *status) {
  jsonenc e;

  e.buf = buf;
  e.ptr = buf;
  e.end = buf + size;
  e.overflow = 0;
  e.options = options;
  e.ext_pool = ext_pool;
  e.status = status;
  e.arena = NULL;

  if (setjmp(e.err)) return -1;

  jsonenc_msgfield(&e, msg, m);
  if (e.arena) upb_arena_free(e.arena);
  return jsonenc_nullz(&e, size);
}
/* See port_def.inc.  This should #undef all macros #defined there. */

#undef UPB_MAPTYPE_STRING
#undef UPB_SIZE
#undef UPB_PTR_AT
#undef UPB_READ_ONEOF
#undef UPB_WRITE_ONEOF
#undef UPB_INLINE
#undef UPB_ALIGN_UP
#undef UPB_ALIGN_DOWN
#undef UPB_ALIGN_MALLOC
#undef UPB_ALIGN_OF
#undef UPB_FORCEINLINE
#undef UPB_NOINLINE
#undef UPB_NORETURN
#undef UPB_MAX
#undef UPB_MIN
#undef UPB_UNUSED
#undef UPB_ASSUME
#undef UPB_ASSERT
#undef UPB_UNREACHABLE
<<<<<<< HEAD
#undef UPB_INFINITY
#undef UPB_NAN
#undef UPB_MSVC_VSNPRINTF
#undef _upb_snprintf
#undef _upb_vsnprintf
#undef _upb_va_copy
=======
>>>>>>> 7b56ea3a
#undef UPB_POISON_MEMORY_REGION
#undef UPB_UNPOISON_MEMORY_REGION
#undef UPB_ASAN<|MERGE_RESOLUTION|>--- conflicted
+++ resolved
@@ -126,29 +126,6 @@
 #else
 #define UPB_UNREACHABLE() do { assert(0); } while(0)
 #endif
-
-#if defined(__SANITIZE_ADDRESS__)
-#define UPB_ASAN 1
-#ifdef __cplusplus
-extern "C" {
-#endif
-void __asan_poison_memory_region(void const volatile *addr, size_t size);
-void __asan_unpoison_memory_region(void const volatile *addr, size_t size);
-#ifdef __cplusplus
-}  /* extern "C" */
-#endif
-#define UPB_POISON_MEMORY_REGION(addr, size) \
-  __asan_poison_memory_region((addr), (size))
-#define UPB_UNPOISON_MEMORY_REGION(addr, size) \
-  __asan_unpoison_memory_region((addr), (size))
-#else
-#define UPB_ASAN 0
-#define UPB_POISON_MEMORY_REGION(addr, size) \
-  ((void)(addr), (void)(size))
-#define UPB_UNPOISON_MEMORY_REGION(addr, size) \
-  ((void)(addr), (void)(size))
-#endif 
-
 
 #if defined(__SANITIZE_ADDRESS__)
 #define UPB_ASAN 1
@@ -308,14 +285,9 @@
 
 /* Data pertaining to the parse. */
 typedef struct {
-<<<<<<< HEAD
-  const char *limit;       /* End of delimited region or end of buffer. */
-  upb_arena arena;
-=======
   const char *end;         /* Can read up to 16 bytes slop beyond this. */
   const char *limit_ptr;   /* = end + UPB_MIN(limit, 0) */
   int limit;               /* Submessage limit relative to end. */
->>>>>>> 7b56ea3a
   int depth;
   uint32_t end_group; /* Set to field number of END_GROUP tag, if any. */
   bool alias;
@@ -470,8 +442,6 @@
                                  const upb_msglayout_field *field) {
   const upb_msglayout *subl = layout->submsgs[field->submsg_index];
   return _upb_msg_new_inl(subl, &d->arena);
-<<<<<<< HEAD
-=======
 }
 
 static int decode_pushlimit(upb_decstate *d, const char *ptr, int size) {
@@ -510,7 +480,6 @@
   } else {
     decode_err(d);
   }
->>>>>>> 7b56ea3a
 }
 
 UPB_FORCEINLINE
@@ -690,16 +659,9 @@
     ent.v.val = upb_value_ptr(_upb_msg_new(entry->submsgs[0], &d->arena));
   }
 
-<<<<<<< HEAD
-  decode_tosubmsg(d, &ent.k, layout, field, val.str_val);
-
-  /* Insert into map. */
-  _upb_map_set(map, &ent.k, map->key_size, &ent.v, map->val_size, &d->arena);
-=======
   ptr = decode_tosubmsg(d, ptr, &ent.k, layout, field, val.size);
   _upb_map_set(map, &ent.k, map->key_size, &ent.v, map->val_size, &d->arena);
   return ptr;
->>>>>>> 7b56ea3a
 }
 
 static const char *decode_tomsg(upb_decstate *d, const char *ptr, upb_msg *msg,
@@ -782,10 +744,6 @@
         decode_munge(field->descriptortype, &val);
         break;
       case UPB_WIRE_TYPE_32BIT:
-<<<<<<< HEAD
-        if (d->limit - ptr < 4) decode_err(d);
-=======
->>>>>>> 7b56ea3a
         memcpy(&val.uint32_val, ptr, 4);
         val.uint32_val = _upb_be_swap32(val.uint32_val);
         ptr += 4;
@@ -793,10 +751,6 @@
         if (((1 << field->descriptortype) & fixed32_ok) == 0) goto unknown;
         break;
       case UPB_WIRE_TYPE_64BIT:
-<<<<<<< HEAD
-        if (d->limit - ptr < 8) decode_err(d);
-=======
->>>>>>> 7b56ea3a
         memcpy(&val.uint64_val, ptr, 8);
         val.uint64_val = _upb_be_swap64(val.uint64_val);
         ptr += 8;
@@ -865,11 +819,6 @@
   bool ok;
   upb_decstate state;
 
-<<<<<<< HEAD
-  if (size == 0) return true;
-
-  state.limit = buf + size;
-=======
   if (size == 0) {
     return true;
   } else if (size < 16) {
@@ -886,7 +835,6 @@
   }
 
   state.limit_ptr = state.end;
->>>>>>> 7b56ea3a
   state.depth = 64;
   state.end_group = 0;
   state.arena.head = arena->head;
@@ -1454,26 +1402,16 @@
 bool _upb_array_append_fallback(upb_array **arr_ptr, const void *value,
                                 int elem_size_lg2, upb_arena *arena) {
   upb_array *arr = getorcreate_array(arr_ptr, elem_size_lg2, arena);
-<<<<<<< HEAD
-  size_t elem = arr->len;
-  char *data;
-=======
   if (!arr) return false;
->>>>>>> 7b56ea3a
 
   size_t elems = arr->len;
 
-<<<<<<< HEAD
-  data = _upb_array_ptr(arr);
-  memcpy(data + (elem << elem_size_lg2), value, 1 << elem_size_lg2);
-=======
   if (!_upb_array_resize(arr, elems + 1, arena)) {
     return false;
   }
 
   char *data = _upb_array_ptr(arr);
   memcpy(data + (elems << elem_size_lg2), value, 1 << elem_size_lg2);
->>>>>>> 7b56ea3a
   return true;
 }
 
@@ -1501,8 +1439,6 @@
 #include <string.h>
 
 #include "third_party/wyhash/wyhash.h"
-
-/* Must be last. */
 
 /* Must be last. */
 
@@ -1788,18 +1724,10 @@
 bool upb_strtable_init2(upb_strtable *t, upb_ctype_t ctype,
                         size_t expected_size, upb_alloc *a) {
   UPB_UNUSED(ctype);  /* TODO(haberman): rm */
-<<<<<<< HEAD
-  size_t need_entries = (expected_size + 1) / MAX_LOAD;
-  int size_lg2 = 2;
-  while (1 << size_lg2 < need_entries) {
-    size_lg2++;
-  }
-=======
   // Multiply by approximate reciprocal of MAX_LOAD (0.85), with pow2 denominator.
   size_t need_entries = (expected_size + 1) * 1204 / 1024;
   UPB_ASSERT(need_entries >= expected_size * 0.85);
   int size_lg2 = _upb_lg2ceil(need_entries);
->>>>>>> 7b56ea3a
   return init(&t->t, size_lg2, a);
 }
 
@@ -2257,11 +2185,7 @@
 void upb_status_vseterrf(upb_status *status, const char *fmt, va_list args) {
   if (!status) return;
   status->ok = false;
-<<<<<<< HEAD
-  _upb_vsnprintf(status->msg, sizeof(status->msg), fmt, args);
-=======
   vsnprintf(status->msg, sizeof(status->msg), fmt, args);
->>>>>>> 7b56ea3a
   status->msg[UPB_STATUS_MAX_MESSAGE - 1] = '\0';
 }
 
@@ -3557,57 +3481,6 @@
   upb_status_seterrmsg(status, "out of memory");
 }
 
-<<<<<<< HEAD
-static bool assign_msg_indices(upb_msgdef *m, upb_status *s) {
-  /* Sort fields.  upb internally relies on UPB_TYPE_MESSAGE fields having the
-   * lowest indexes, but we do not publicly guarantee this. */
-  upb_msg_field_iter j;
-  int i;
-  uint32_t selector;
-  int n = upb_msgdef_numfields(m);
-  upb_fielddef **fields;
-
-  if (n == 0) {
-    m->selector_count = UPB_STATIC_SELECTOR_COUNT;
-    m->submsg_field_count = 0;
-    return true;
-  }
-
-  fields = upb_gmalloc(n * sizeof(*fields));
-  if (!fields) {
-    upb_status_setoom(s);
-    return false;
-  }
-
-  m->submsg_field_count = 0;
-  for(i = 0, upb_msg_field_begin(&j, m);
-      !upb_msg_field_done(&j);
-      upb_msg_field_next(&j), i++) {
-    upb_fielddef *f = upb_msg_iter_field(&j);
-    UPB_ASSERT(f->msgdef == m);
-    if (upb_fielddef_issubmsg(f)) {
-      m->submsg_field_count++;
-    }
-    fields[i] = f;
-  }
-
-  qsort(fields, n, sizeof(*fields), cmp_fields);
-
-  selector = UPB_STATIC_SELECTOR_COUNT + m->submsg_field_count;
-  for (i = 0; i < n; i++) {
-    upb_fielddef *f = fields[i];
-    f->index_ = i;
-    f->selector_base = selector + upb_handlers_selectorbaseoffset(f);
-    selector += upb_handlers_selectorcount(f);
-  }
-  m->selector_count = selector;
-
-  upb_gfree(fields);
-  return true;
-}
-
-=======
->>>>>>> 7b56ea3a
 static void assign_msg_wellknowntype(upb_msgdef *m) {
   const char *name = upb_msgdef_fullname(m);
   if (name == NULL) {
@@ -4649,11 +4522,7 @@
   }
 }
 
-<<<<<<< HEAD
-static bool finalize_oneofs(symtab_addctx *ctx, upb_msgdef *m) {
-=======
 static void finalize_oneofs(symtab_addctx *ctx, upb_msgdef *m) {
->>>>>>> 7b56ea3a
   int i;
   int synthetic_count = 0;
   upb_oneofdef *mutable_oneofs = (upb_oneofdef*)m->oneofs;
@@ -4662,35 +4531,18 @@
     upb_oneofdef *o = &mutable_oneofs[i];
 
     if (o->synthetic && o->field_count != 1) {
-<<<<<<< HEAD
-      upb_status_seterrf(
-          ctx->status, "Synthetic oneofs must have one field, not %d: %s",
-          o->field_count, upb_oneofdef_name(o));
-      return false;
-=======
       symtab_errf(ctx, "Synthetic oneofs must have one field, not %d: %s",
                   o->field_count, upb_oneofdef_name(o));
->>>>>>> 7b56ea3a
     }
 
     if (o->synthetic) {
       synthetic_count++;
     } else if (synthetic_count != 0) {
-<<<<<<< HEAD
-      upb_status_seterrf(
-          ctx->status, "Synthetic oneofs must be after all other oneofs: %s",
-          upb_oneofdef_name(o));
-      return false;
-    }
-
-    o->fields = upb_malloc(ctx->alloc, sizeof(upb_fielddef*) * o->field_count);
-=======
       symtab_errf(ctx, "Synthetic oneofs must be after all other oneofs: %s",
                   upb_oneofdef_name(o));
     }
 
     o->fields = symtab_alloc(ctx, sizeof(upb_fielddef *) * o->field_count);
->>>>>>> 7b56ea3a
     o->field_count = 0;
   }
 
@@ -4703,10 +4555,6 @@
   }
 
   m->real_oneof_count = m->oneof_count - synthetic_count;
-<<<<<<< HEAD
-  return true;
-=======
->>>>>>> 7b56ea3a
 }
 
 size_t getjsonname(const char *name, char *buf, size_t len) {
@@ -4815,10 +4663,7 @@
 
   CHK_OOM(upb_inttable_init2(&o->itof, UPB_CTYPE_CONSTPTR, ctx->alloc));
   CHK_OOM(upb_strtable_init2(&o->ntof, UPB_CTYPE_CONSTPTR, 4, ctx->alloc));
-<<<<<<< HEAD
-=======
-}
->>>>>>> 7b56ea3a
+}
 
 static str_t *newstr(symtab_addctx *ctx, const char *data, size_t len) {
   str_t *ret = symtab_alloc(ctx, sizeof(*ret) + len);
@@ -5106,17 +4951,6 @@
     if (f->proto3_optional_) {
       oneof->synthetic = true;
     }
-<<<<<<< HEAD
-    CHK(upb_inttable_insert2(&oneof->itof, f->number_, v, alloc));
-    CHK(upb_strtable_insert3(&oneof->ntof, name.data, name.size, v, alloc));
-  } else {
-    f->oneof = NULL;
-    if (f->proto3_optional_) {
-      upb_status_seterrf(ctx->status,
-                         "field with proto3_optional was not in a oneof (%s)",
-                         f->full_name);
-      return false;
-=======
     CHK_OOM(upb_inttable_insert2(&oneof->itof, f->number_, v, alloc));
     CHK_OOM(upb_strtable_insert3(&oneof->ntof, name.data, name.size, v, alloc));
   } else {
@@ -5124,7 +4958,6 @@
     if (f->proto3_optional_) {
       symtab_errf(ctx, "field with proto3_optional was not in a oneof (%s)",
                   f->full_name);
->>>>>>> 7b56ea3a
     }
   }
 
@@ -5223,9 +5056,6 @@
   oneofs = google_protobuf_DescriptorProto_oneof_decl(msg_proto, &n_oneof);
   fields = google_protobuf_DescriptorProto_field(msg_proto, &n_field);
 
-  oneofs = google_protobuf_DescriptorProto_oneof_decl(msg_proto, &n_oneof);
-  fields = google_protobuf_DescriptorProto_field(msg_proto, &n_field);
-
   CHK_OOM(upb_inttable_init2(&m->itof, UPB_CTYPE_CONSTPTR, ctx->alloc));
   CHK_OOM(upb_strtable_init2(&m->ntof, UPB_CTYPE_CONSTPTR, n_oneof + n_field,
                              ctx->alloc));
@@ -5248,21 +5078,6 @@
   }
 
   m->oneof_count = 0;
-<<<<<<< HEAD
-  m->oneofs = upb_malloc(ctx->alloc, sizeof(*m->oneofs) * n_oneof);
-  for (i = 0; i < n_oneof; i++) {
-    CHK(create_oneofdef(ctx, m, oneofs[i]));
-  }
-
-  m->field_count = 0;
-  m->fields = upb_malloc(ctx->alloc, sizeof(*m->fields) * n_field);
-  for (i = 0; i < n_field; i++) {
-    CHK(create_fielddef(ctx, m->full_name, m, fields[i]));
-  }
-
-  CHK(assign_msg_indices(m, ctx->status));
-  CHK(finalize_oneofs(ctx, m));
-=======
   m->oneofs = symtab_alloc(ctx, sizeof(*m->oneofs) * n_oneof);
   for (i = 0; i < n_oneof; i++) {
     create_oneofdef(ctx, m, oneofs[i]);
@@ -5276,7 +5091,6 @@
 
   assign_msg_indices(ctx, m);
   finalize_oneofs(ctx, m);
->>>>>>> 7b56ea3a
   assign_msg_wellknowntype(m);
   upb_inttable_compact2(&m->itof, ctx->alloc);
 
@@ -5517,21 +5331,9 @@
     const char *name = file->enums[i].full_name;
     upb_strtable_remove3(&s->syms, name, strlen(name), NULL, alloc);
   }
-<<<<<<< HEAD
-
-  s->arena = upb_arena_new();
-  alloc = upb_arena_alloc(s->arena);
-
-  if (!upb_strtable_init2(&s->syms, UPB_CTYPE_CONSTPTR, 32, alloc) ||
-      !upb_strtable_init2(&s->files, UPB_CTYPE_CONSTPTR, 4, alloc)) {
-    upb_arena_free(s->arena);
-    upb_gfree(s);
-    s = NULL;
-=======
   for (i = 0; i < file->ext_count; i++) {
     const char *name = file->exts[i].full_name;
     upb_strtable_remove3(&s->syms, name, strlen(name), NULL, alloc);
->>>>>>> 7b56ea3a
   }
 }
 
@@ -5554,10 +5356,6 @@
   ctx.layouts = layouts;
   ctx.status = status;
 
-<<<<<<< HEAD
-  ok = file && upb_strtable_init2(&addtab, UPB_CTYPE_CONSTPTR, 8, ctx.tmp) &&
-       build_filedef(&ctx, file, file_proto) && upb_symtab_addtotabs(s, &ctx);
-=======
   file->msg_count = 0;
   file->enum_count = 0;
   file->ext_count = 0;
@@ -5573,7 +5371,6 @@
     UPB_ASSERT(upb_ok(status));
     upb_arena_fuse(s->arena, file_arena);
   }
->>>>>>> 7b56ea3a
 
 done:
   upb_arena_free(file_arena);
@@ -5733,22 +5530,6 @@
 
 const upb_fielddef *upb_msg_whichoneof(const upb_msg *msg,
                                        const upb_oneofdef *o) {
-<<<<<<< HEAD
-  upb_oneof_iter i;
-  const upb_fielddef *f;
-  const upb_msglayout_field *field;
-  const upb_msgdef *m = upb_oneofdef_containingtype(o);
-  uint32_t oneof_case;
-
-  /* This is far from optimal. */
-  upb_oneof_begin(&i, o);
-  if (upb_oneof_done(&i)) return false;
-  f = upb_oneof_iter_field(&i);
-  field = upb_fielddef_layout(f);
-  oneof_case = _upb_getoneofcase_field(msg, field);
-
-  return oneof_case ? upb_msgdef_itof(m, oneof_case) : NULL;
-=======
   const upb_fielddef *f = upb_oneofdef_field(o, 0);
   if (upb_oneofdef_issynthetic(o)) {
     UPB_ASSERT(upb_oneofdef_fieldcount(o) == 1);
@@ -5760,7 +5541,6 @@
     UPB_ASSERT((f != NULL) == (oneof_case != 0));
     return f;
   }
->>>>>>> 7b56ea3a
 }
 
 upb_msgval upb_msg_get(const upb_msg *msg, const upb_fielddef *f) {
@@ -8246,15 +8026,6 @@
 #undef UPB_ASSUME
 #undef UPB_ASSERT
 #undef UPB_UNREACHABLE
-<<<<<<< HEAD
-#undef UPB_INFINITY
-#undef UPB_NAN
-#undef UPB_MSVC_VSNPRINTF
-#undef _upb_snprintf
-#undef _upb_vsnprintf
-#undef _upb_va_copy
-=======
->>>>>>> 7b56ea3a
 #undef UPB_POISON_MEMORY_REGION
 #undef UPB_UNPOISON_MEMORY_REGION
 #undef UPB_ASAN
--- conflicted
+++ resolved
@@ -32,11 +32,7 @@
 ZEND_ARG_INFO(0, value)
 ZEND_END_ARG_INFO()
 
-<<<<<<< HEAD
-#define PHP_PROTOBUF_VERSION "4.26.2"
-=======
 #define PHP_PROTOBUF_VERSION "4.28.4"
->>>>>>> 3a748ad9
 
 // ptr -> PHP object cache. This is a weak map that caches lazily-created
 // wrapper objects around upb types:

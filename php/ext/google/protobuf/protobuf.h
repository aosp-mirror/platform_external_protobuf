#ifndef __GOOGLE_PROTOBUF_PHP_PROTOBUF_H__
#define __GOOGLE_PROTOBUF_PHP_PROTOBUF_H__

#include <php.h>

#include "upb.h"

#define PHP_PROTOBUF_EXTNAME "protobuf"
<<<<<<< HEAD
#define PHP_PROTOBUF_VERSION "0.01"

// Forward decls.
=======
#define PHP_PROTOBUF_VERSION "3.6.1"

#define MAX_LENGTH_OF_INT64 20
#define SIZEOF_INT64 8

/* From Chromium. */
#define ARRAY_SIZE(x) \
    ((sizeof(x)/sizeof(0[x])) / ((size_t)(!(sizeof(x) % sizeof(0[x])))))

// -----------------------------------------------------------------------------
// PHP7 Wrappers
// ----------------------------------------------------------------------------

#if PHP_VERSION_ID < 70300
#define GC_ADDREF(h) ++GC_REFCOUNT(h)
#define GC_DELREF(h) --GC_REFCOUNT(h)
#endif

#if PHP_MAJOR_VERSION < 7

#define php_proto_zend_literal const zend_literal*
#define PHP_PROTO_CASE_IS_BOOL IS_BOOL
#define PHP_PROTO_SIZE int
#define PHP_PROTO_LONG long
#define PHP_PROTO_TSRMLS_DC TSRMLS_DC
#define PHP_PROTO_TSRMLS_CC TSRMLS_CC

// PHP String

#define PHP_PROTO_ZVAL_STRING(zval_ptr, s, copy) \
  ZVAL_STRING(zval_ptr, s, copy)
#define PHP_PROTO_ZVAL_STRINGL(zval_ptr, s, len, copy) \
  ZVAL_STRINGL(zval_ptr, s, len, copy)
#define PHP_PROTO_RETURN_STRING(s, copy) RETURN_STRING(s, copy)
#define PHP_PROTO_RETURN_STRINGL(s, len, copy) RETURN_STRINGL(s, len, copy)
#define PHP_PROTO_RETVAL_STRINGL(s, len, copy) RETVAL_STRINGL(s, len, copy)
#define php_proto_zend_make_printable_zval(from, to) \
  {                                                  \
    int use_copy;                                    \
    zend_make_printable_zval(from, to, &use_copy);   \
  }

// PHP Array

#define PHP_PROTO_HASH_OF(array) Z_ARRVAL_P(array)

#define php_proto_zend_hash_index_update_zval(ht, h, pData) \
  zend_hash_index_update(ht, h, &(pData), sizeof(void*), NULL)

#define php_proto_zend_hash_update_zval(ht, key, key_len, value) \
  zend_hash_update(ht, key, key_len, value, sizeof(void*), NULL)

#define php_proto_zend_hash_update(ht, key, key_len) \
  zend_hash_update(ht, key, key_len, 0, 0, NULL)

#define php_proto_zend_hash_index_update_mem(ht, h, pData, nDataSize, pDest) \
  zend_hash_index_update(ht, h, pData, nDataSize, pDest)

#define php_proto_zend_hash_update_mem(ht, key, key_len, pData, nDataSize, \
                                       pDest)                              \
  zend_hash_update(ht, key, key_len, pData, nDataSize, pDest)

#define php_proto_zend_hash_index_find_zval(ht, h, pDest) \
  zend_hash_index_find(ht, h, pDest)

#define php_proto_zend_hash_find(ht, key, key_len, pDest) \
  zend_hash_find(ht, key, key_len, pDest)

#define php_proto_zend_hash_index_find_mem(ht, h, pDest) \
  zend_hash_index_find(ht, h, pDest)

#define php_proto_zend_hash_find_zval(ht, key, key_len, pDest) \
  zend_hash_find(ht, key, key_len, pDest)

#define php_proto_zend_hash_find_mem(ht, key, key_len, pDest) \
  zend_hash_find(ht, key, key_len, pDest)

#define php_proto_zend_hash_next_index_insert_zval(ht, pData) \
  zend_hash_next_index_insert(ht, pData, sizeof(void*), NULL)

#define php_proto_zend_hash_next_index_insert_mem(ht, pData, nDataSize, pDest) \
  zend_hash_next_index_insert(ht, pData, nDataSize, pDest)

#define php_proto_zend_hash_get_current_data_ex(ht, pDest, pos) \
  zend_hash_get_current_data_ex(ht, pDest, pos)

// PHP Object

#define PHP_PROTO_WRAP_OBJECT_START(name) \
  struct name {                           \
    zend_object std;
#define PHP_PROTO_WRAP_OBJECT_END \
  };

#define PHP_PROTO_INIT_SUBMSGCLASS_START(CLASSNAME, CAMELNAME, LOWWERNAME)   \
  void LOWWERNAME##_init(TSRMLS_D) {                                         \
    zend_class_entry class_type;                                             \
    const char* class_name = CLASSNAME;                                      \
    INIT_CLASS_ENTRY_EX(class_type, CLASSNAME, strlen(CLASSNAME),            \
                        LOWWERNAME##_methods);                               \
    LOWWERNAME##_type = zend_register_internal_class_ex(                     \
        &class_type, message_type, NULL TSRMLS_CC);                          \
    LOWWERNAME##_type->create_object = message_create;                       \
    zend_do_inheritance(LOWWERNAME##_type, message_type TSRMLS_CC);
#define PHP_PROTO_INIT_SUBMSGCLASS_END \
  }

#define PHP_PROTO_INIT_ENUMCLASS_START(CLASSNAME, CAMELNAME, LOWWERNAME)     \
  void LOWWERNAME##_init(TSRMLS_D) {                                         \
    zend_class_entry class_type;                                             \
    const char* class_name = CLASSNAME;                                      \
    INIT_CLASS_ENTRY_EX(class_type, CLASSNAME, strlen(CLASSNAME),            \
                        LOWWERNAME##_methods);                               \
    LOWWERNAME##_type = zend_register_internal_class(&class_type TSRMLS_CC);
#define PHP_PROTO_INIT_ENUMCLASS_END \
  }

#define PHP_PROTO_INIT_CLASS_START(CLASSNAME, CAMELNAME, LOWWERNAME)         \
  void LOWWERNAME##_init(TSRMLS_D) {                                         \
    zend_class_entry class_type;                                             \
    const char* class_name = CLASSNAME;                                      \
    INIT_CLASS_ENTRY_EX(class_type, CLASSNAME, strlen(CLASSNAME),            \
                        LOWWERNAME##_methods);                               \
    LOWWERNAME##_type = zend_register_internal_class(&class_type TSRMLS_CC); \
    LOWWERNAME##_type->create_object = LOWWERNAME##_create;                  \
    LOWWERNAME##_handlers = PEMALLOC(zend_object_handlers);                  \
    memcpy(LOWWERNAME##_handlers, zend_get_std_object_handlers(),            \
           sizeof(zend_object_handlers));
#define PHP_PROTO_INIT_CLASS_END \
  }

#define PHP_PROTO_OBJECT_CREATE_START(NAME, LOWWERNAME) \
  static zend_object_value LOWWERNAME##_create(         \
      zend_class_entry* ce TSRMLS_DC) {                 \
    PHP_PROTO_ALLOC_CLASS_OBJECT(NAME, ce);             \
    zend_object_std_init(&intern->std, ce TSRMLS_CC);   \
    object_properties_init(&intern->std, ce);
#define PHP_PROTO_OBJECT_CREATE_END(NAME, LOWWERNAME)                          \
  PHP_PROTO_FREE_CLASS_OBJECT(NAME, LOWWERNAME##_free, LOWWERNAME##_handlers); \
  }

#define PHP_PROTO_OBJECT_FREE_START(classname, lowername) \
  void lowername##_free(void* object TSRMLS_DC) {         \
    classname* intern = object;
#define PHP_PROTO_OBJECT_FREE_END                 \
    zend_object_std_dtor(&intern->std TSRMLS_CC); \
    efree(intern);                                \
  }

#define PHP_PROTO_OBJECT_DTOR_START(classname, lowername)
#define PHP_PROTO_OBJECT_DTOR_END

#define CACHED_VALUE zval*
#define CACHED_TO_ZVAL_PTR(VALUE) (VALUE)
#define CACHED_PTR_TO_ZVAL_PTR(VALUE) (*VALUE)
#define ZVAL_PTR_TO_CACHED_PTR(VALUE) (&VALUE)
#define ZVAL_PTR_TO_CACHED_VALUE(VALUE) (VALUE)
#define ZVAL_TO_CACHED_VALUE(VALUE) (&VALUE)

#define CREATE_OBJ_ON_ALLOCATED_ZVAL_PTR(zval_ptr, class_type) \
  ZVAL_OBJ(zval_ptr, class_type->create_object(class_type TSRMLS_CC));

#define PHP_PROTO_SEPARATE_ZVAL_IF_NOT_REF(value) \
  SEPARATE_ZVAL_IF_NOT_REF(value)

#define PHP_PROTO_GLOBAL_UNINITIALIZED_ZVAL EG(uninitialized_zval_ptr)

#define OBJ_PROP(OBJECT, OFFSET) &((OBJECT)->properties_table[OFFSET])

#define php_proto_zval_ptr_dtor(zval_ptr) \
  zval_ptr_dtor(&(zval_ptr))

#define PHP_PROTO_ALLOC_CLASS_OBJECT(class_object, class_type) \
  class_object* intern;                                        \
  intern = (class_object*)emalloc(sizeof(class_object));       \
  memset(intern, 0, sizeof(class_object));

#define PHP_PROTO_FREE_CLASS_OBJECT(class_object, class_object_free, handler) \
  zend_object_value retval = {0};                                             \
  retval.handle = zend_objects_store_put(                                     \
      intern, (zend_objects_store_dtor_t)zend_objects_destroy_object,         \
      class_object_free, NULL TSRMLS_CC);                                     \
  retval.handlers = handler;                                                  \
  return retval;

#define PHP_PROTO_ALLOC_ARRAY(zval_ptr)  \
  ALLOC_HASHTABLE(Z_ARRVAL_P(zval_ptr)); \
  Z_TYPE_P(zval_ptr) = IS_ARRAY;

#define ZVAL_OBJ(zval_ptr, call_create) \
  Z_TYPE_P(zval_ptr) = IS_OBJECT;       \
  Z_OBJVAL_P(zval_ptr) = call_create;

#define UNBOX(class_name, val) \
  (class_name*)zend_object_store_get_object(val TSRMLS_CC);

#define UNBOX_HASHTABLE_VALUE(class_name, val) UNBOX(class_name, val)

#define HASHTABLE_VALUE_DTOR ZVAL_PTR_DTOR

#define PHP_PROTO_HASHTABLE_VALUE zval*
#define HASHTABLE_VALUE_CE(val) Z_OBJCE_P(val)

#define CREATE_HASHTABLE_VALUE(OBJ, WRAPPED_OBJ, OBJ_TYPE, OBJ_CLASS_ENTRY) \
  OBJ_TYPE* OBJ;                                                            \
  PHP_PROTO_HASHTABLE_VALUE WRAPPED_OBJ;                                    \
  MAKE_STD_ZVAL(WRAPPED_OBJ);                                               \
  ZVAL_OBJ(WRAPPED_OBJ,                                                     \
           OBJ_CLASS_ENTRY->create_object(OBJ_CLASS_ENTRY TSRMLS_CC));      \
  OBJ = UNBOX_HASHTABLE_VALUE(OBJ_TYPE, WRAPPED_OBJ);                       \
  Z_DELREF_P(desc_php);

#define PHP_PROTO_CE_DECLARE zend_class_entry**
#define PHP_PROTO_CE_UNREF(ce) (*ce)

#define php_proto_zend_lookup_class(name, name_length, ce) \
  zend_lookup_class(name, name_length, ce TSRMLS_CC)

#define PHP_PROTO_RETVAL_ZVAL(value) ZVAL_ZVAL(return_value, value, 1, 0)

#else  // PHP_MAJOR_VERSION >= 7

#define php_proto_zend_literal void**
#define PHP_PROTO_CASE_IS_BOOL IS_TRUE: case IS_FALSE
#define PHP_PROTO_SIZE size_t
#define PHP_PROTO_LONG zend_long
#define PHP_PROTO_TSRMLS_DC
#define PHP_PROTO_TSRMLS_CC

// PHP String

#define PHP_PROTO_ZVAL_STRING(zval_ptr, s, copy) \
  ZVAL_STRING(zval_ptr, s)
#define PHP_PROTO_ZVAL_STRINGL(zval_ptr, s, len, copy) \
  ZVAL_STRINGL(zval_ptr, s, len)
#define PHP_PROTO_RETURN_STRING(s, copy) RETURN_STRING(s)
#define PHP_PROTO_RETURN_STRINGL(s, len, copy) RETURN_STRINGL(s, len)
#define PHP_PROTO_RETVAL_STRINGL(s, len, copy) RETVAL_STRINGL(s, len)
#define php_proto_zend_make_printable_zval(from, to) \
  zend_make_printable_zval(from, to)

// PHP Array

#define PHP_PROTO_HASH_OF(array) Z_ARRVAL_P(&array)

static inline int php_proto_zend_hash_index_update_zval(HashTable* ht, ulong h,
                                                        zval* pData) {
  void* result = NULL;
  result = zend_hash_index_update(ht, h, pData);
  return result != NULL ? SUCCESS : FAILURE;
}

static inline int php_proto_zend_hash_update(HashTable* ht, const char* key,
                                             size_t key_len) {
  void* result = NULL;
  zval temp;
  ZVAL_LONG(&temp, 0);
  result = zend_hash_str_update(ht, key, key_len, &temp);
  return result != NULL ? SUCCESS : FAILURE;
}

static inline int php_proto_zend_hash_index_update_mem(HashTable* ht, ulong h,
                                                   void* pData, uint nDataSize,
                                                   void** pDest) {
  void* result = NULL;
  result = zend_hash_index_update_mem(ht, h, pData, nDataSize);
  if (pDest != NULL) *pDest = result;
  return result != NULL ? SUCCESS : FAILURE;
}

static inline int php_proto_zend_hash_update_zval(HashTable* ht,
                                                  const char* key, uint key_len,
                                                  zval* pData) {
  void* result = NULL;
  zend_string* internal_key = zend_string_init(key, key_len, 0);
  result = zend_hash_update(ht, internal_key, pData);
  return result != NULL ? SUCCESS : FAILURE;
}

static inline int php_proto_zend_hash_update_mem(HashTable* ht, const char* key,
                                                 uint key_len, void* pData,
                                                 uint nDataSize, void** pDest) {
  zend_string* internal_key = zend_string_init(key, key_len, 0);
  void* result = zend_hash_update_mem(ht, internal_key, pData, nDataSize);
  zend_string_release(internal_key);
  if (pDest != NULL) *pDest = result;
  return result != NULL ? SUCCESS : FAILURE;
}

static inline int php_proto_zend_hash_index_find_zval(const HashTable* ht,
                                                      ulong h, void** pDest) {
  zval* result = zend_hash_index_find(ht, h);
  if (pDest != NULL) *pDest = result;
  return result != NULL ? SUCCESS : FAILURE;
}

static inline int php_proto_zend_hash_find(const HashTable* ht, const char* key,
                                           size_t key_len, void** pDest) {
  void* result = NULL;
  result = zend_hash_str_find(ht, key, key_len);
  return result != NULL ? SUCCESS : FAILURE;
}

static inline int php_proto_zend_hash_index_find_mem(const HashTable* ht,
                                                     ulong h, void** pDest) {
  void* result = NULL;
  result = zend_hash_index_find_ptr(ht, h);
  if (pDest != NULL) *pDest = result;
  return result != NULL ? SUCCESS : FAILURE;
}

static inline int php_proto_zend_hash_find_zval(const HashTable* ht,
                                                const char* key, uint key_len,
                                                void** pDest) {
  zend_string* internal_key = zend_string_init(key, key_len, 1);
  zval* result = zend_hash_find(ht, internal_key);
  if (pDest != NULL) *pDest = result;
  return result != NULL ? SUCCESS : FAILURE;
}

static inline int php_proto_zend_hash_find_mem(const HashTable* ht,
                                                const char* key, uint key_len,
                                                void** pDest) {
  zend_string* internal_key = zend_string_init(key, key_len, 1);
  void* result = zend_hash_find_ptr(ht, internal_key);
  zend_string_release(internal_key);
  if (pDest != NULL) *pDest = result;
  return result != NULL ? SUCCESS : FAILURE;
}

static inline int php_proto_zend_hash_next_index_insert_zval(HashTable* ht,
                                                             void* pData) {
  zval tmp;
  ZVAL_OBJ(&tmp, *(zend_object**)pData);
  zval* result = zend_hash_next_index_insert(ht, &tmp);
  return result != NULL ? SUCCESS : FAILURE;
}

static inline int php_proto_zend_hash_next_index_insert_mem(HashTable* ht,
                                                            void* pData,
                                                            uint nDataSize,
                                                            void** pDest) {
  void* result = NULL;
  result = zend_hash_next_index_insert_mem(ht, pData, nDataSize);
  if (pDest != NULL) *pDest = result;
  return result != NULL ? SUCCESS : FAILURE;
}

static inline int php_proto_zend_hash_get_current_data_ex(HashTable* ht,
                                                          void** pDest,
                                                          HashPosition* pos) {
  void* result = NULL;
  result = zend_hash_get_current_data_ex(ht, pos);
  if (pDest != NULL) *pDest = result;
  return result != NULL ? SUCCESS : FAILURE;
}

// PHP Object

#define PHP_PROTO_WRAP_OBJECT_START(name) struct name {
#define PHP_PROTO_WRAP_OBJECT_END \
  zend_object std;                \
  };

#define PHP_PROTO_INIT_SUBMSGCLASS_START(CLASSNAME, CAMELNAME, LOWWERNAME)   \
  void LOWWERNAME##_init(TSRMLS_D) {                                         \
    zend_class_entry class_type;                                             \
    const char* class_name = CLASSNAME;                                      \
    INIT_CLASS_ENTRY_EX(class_type, CLASSNAME, strlen(CLASSNAME),            \
                        LOWWERNAME##_methods);                               \
    LOWWERNAME##_type = zend_register_internal_class_ex(                     \
        &class_type, message_type TSRMLS_CC);                                \
    zend_do_inheritance(LOWWERNAME##_type, message_type TSRMLS_CC);
#define PHP_PROTO_INIT_SUBMSGCLASS_END \
  }

#define PHP_PROTO_INIT_ENUMCLASS_START(CLASSNAME, CAMELNAME, LOWWERNAME)     \
  void LOWWERNAME##_init(TSRMLS_D) {                                         \
    zend_class_entry class_type;                                             \
    const char* class_name = CLASSNAME;                                      \
    INIT_CLASS_ENTRY_EX(class_type, CLASSNAME, strlen(CLASSNAME),            \
                        LOWWERNAME##_methods);                               \
    LOWWERNAME##_type = zend_register_internal_class(&class_type TSRMLS_CC);
#define PHP_PROTO_INIT_ENUMCLASS_END \
  }

#define PHP_PROTO_INIT_CLASS_START(CLASSNAME, CAMELNAME, LOWWERNAME)         \
  void LOWWERNAME##_init(TSRMLS_D) {                                         \
    zend_class_entry class_type;                                             \
    const char* class_name = CLASSNAME;                                      \
    INIT_CLASS_ENTRY_EX(class_type, CLASSNAME, strlen(CLASSNAME),            \
                        LOWWERNAME##_methods);                               \
    LOWWERNAME##_type = zend_register_internal_class(&class_type TSRMLS_CC); \
    LOWWERNAME##_type->create_object = LOWWERNAME##_create;                  \
    LOWWERNAME##_handlers = PEMALLOC(zend_object_handlers);                  \
    memcpy(LOWWERNAME##_handlers, zend_get_std_object_handlers(),            \
           sizeof(zend_object_handlers));                                    \
    LOWWERNAME##_handlers->free_obj = LOWWERNAME##_free;                     \
    LOWWERNAME##_handlers->dtor_obj = LOWWERNAME##_dtor;                     \
    LOWWERNAME##_handlers->offset = XtOffsetOf(CAMELNAME, std);
#define PHP_PROTO_INIT_CLASS_END \
  }

#define PHP_PROTO_OBJECT_FREE_START(classname, lowername) \
  void lowername##_free(zend_object* object) {            \
    classname* intern =                                   \
        (classname*)((char*)object - XtOffsetOf(classname, std));
#define PHP_PROTO_OBJECT_FREE_END           \
  }

#define PHP_PROTO_OBJECT_DTOR_START(classname, lowername) \
  void lowername##_dtor(zend_object* object) {            \
    classname* intern =                                   \
        (classname*)((char*)object - XtOffsetOf(classname, std));
#define PHP_PROTO_OBJECT_DTOR_END           \
    zend_object_std_dtor(object TSRMLS_CC); \
  }

#define PHP_PROTO_OBJECT_CREATE_START(NAME, LOWWERNAME)                     \
  static zend_object* LOWWERNAME##_create(zend_class_entry* ce TSRMLS_DC) { \
    PHP_PROTO_ALLOC_CLASS_OBJECT(NAME, ce);                                 \
    zend_object_std_init(&intern->std, ce TSRMLS_CC);                       \
    object_properties_init(&intern->std, ce);
#define PHP_PROTO_OBJECT_CREATE_END(NAME, LOWWERNAME)                          \
  PHP_PROTO_FREE_CLASS_OBJECT(NAME, LOWWERNAME##_free, LOWWERNAME##_handlers); \
  }

#define CACHED_VALUE zval
#define CACHED_TO_ZVAL_PTR(VALUE) (&VALUE)
#define CACHED_PTR_TO_ZVAL_PTR(VALUE) (VALUE)
#define ZVAL_PTR_TO_CACHED_PTR(VALUE) (VALUE)
#define ZVAL_PTR_TO_CACHED_VALUE(VALUE) (*VALUE)
#define ZVAL_TO_CACHED_VALUE(VALUE) (VALUE)

#define CREATE_OBJ_ON_ALLOCATED_ZVAL_PTR(zval_ptr, class_type) \
  ZVAL_OBJ(zval_ptr, class_type->create_object(class_type));

#define PHP_PROTO_SEPARATE_ZVAL_IF_NOT_REF(value) ;

#define PHP_PROTO_GLOBAL_UNINITIALIZED_ZVAL &EG(uninitialized_zval)

#define php_proto_zval_ptr_dtor(zval_ptr) \
  zval_ptr_dtor(zval_ptr)

#define PHP_PROTO_ALLOC_CLASS_OBJECT(class_object, class_type)               \
  class_object* intern;                                                      \
  int size = sizeof(class_object) + zend_object_properties_size(class_type); \
  intern = ecalloc(1, size);                                                 \
  memset(intern, 0, size);

#define PHP_PROTO_FREE_CLASS_OBJECT(class_object, class_object_free, handler) \
  intern->std.handlers = handler;                                             \
  return &intern->std;

#define PHP_PROTO_ALLOC_ARRAY(zval_ptr) \
  ZVAL_NEW_ARR(zval_ptr)

#define UNBOX(class_name, val) \
  (class_name*)((char*)Z_OBJ_P(val) - XtOffsetOf(class_name, std));

#define UNBOX_HASHTABLE_VALUE(class_name, val) \
  (class_name*)((char*)val - XtOffsetOf(class_name, std))

#define HASHTABLE_VALUE_DTOR php_proto_hashtable_descriptor_release

#define PHP_PROTO_HASHTABLE_VALUE zend_object*
#define HASHTABLE_VALUE_CE(val) val->ce

#define CREATE_HASHTABLE_VALUE(OBJ, WRAPPED_OBJ, OBJ_TYPE, OBJ_CLASS_ENTRY) \
  OBJ_TYPE* OBJ;                                                            \
  PHP_PROTO_HASHTABLE_VALUE WRAPPED_OBJ;                                    \
  WRAPPED_OBJ = OBJ_CLASS_ENTRY->create_object(OBJ_CLASS_ENTRY);            \
  OBJ = UNBOX_HASHTABLE_VALUE(OBJ_TYPE, WRAPPED_OBJ);                       \
  GC_DELREF(WRAPPED_OBJ);

#define PHP_PROTO_CE_DECLARE zend_class_entry*
#define PHP_PROTO_CE_UNREF(ce) (ce)

static inline int php_proto_zend_lookup_class(
    const char* name, int name_length, zend_class_entry** ce TSRMLS_DC) {
  zend_string *zstr_name = zend_string_init(name, name_length, 0);
  *ce = zend_lookup_class(zstr_name);
  zend_string_release(zstr_name);
  return *ce != NULL ? SUCCESS : FAILURE;
}

#define PHP_PROTO_RETVAL_ZVAL(value) ZVAL_COPY(return_value, value)

#endif  // PHP_MAJOR_VERSION >= 7

#if PHP_MAJOR_VERSION < 7 || (PHP_MAJOR_VERSION == 7 && PHP_MINOR_VERSION == 0)
#define PHP_PROTO_FAKE_SCOPE_BEGIN(klass)  \
  zend_class_entry* old_scope = EG(scope); \
  EG(scope) = klass;
#define PHP_PROTO_FAKE_SCOPE_RESTART(klass) \
  old_scope = EG(scope);                    \
  EG(scope) = klass;
#define PHP_PROTO_FAKE_SCOPE_END EG(scope) = old_scope;
#else
#define PHP_PROTO_FAKE_SCOPE_BEGIN(klass)       \
  zend_class_entry* old_scope = EG(fake_scope); \
  EG(fake_scope) = klass;
#define PHP_PROTO_FAKE_SCOPE_RESTART(klass) \
  old_scope = EG(fake_scope);               \
  EG(fake_scope) = klass;
#define PHP_PROTO_FAKE_SCOPE_END EG(fake_scope) = old_scope;
#endif

// Define PHP class
#define DEFINE_PROTOBUF_INIT_CLASS(CLASSNAME, CAMELNAME, LOWERNAME) \
  PHP_PROTO_INIT_CLASS_START(CLASSNAME, CAMELNAME, LOWERNAME)       \
  PHP_PROTO_INIT_CLASS_END

#define DEFINE_PROTOBUF_CREATE(NAME, LOWERNAME)  \
  PHP_PROTO_OBJECT_CREATE_START(NAME, LOWERNAME) \
  LOWERNAME##_init_c_instance(intern TSRMLS_CC); \
  PHP_PROTO_OBJECT_CREATE_END(NAME, LOWERNAME)

#define DEFINE_PROTOBUF_FREE(CAMELNAME, LOWERNAME)  \
  PHP_PROTO_OBJECT_FREE_START(CAMELNAME, LOWERNAME) \
  LOWERNAME##_free_c(intern TSRMLS_CC);             \
  PHP_PROTO_OBJECT_FREE_END

#define DEFINE_PROTOBUF_DTOR(CAMELNAME, LOWERNAME)  \
  PHP_PROTO_OBJECT_DTOR_START(CAMELNAME, LOWERNAME) \
  PHP_PROTO_OBJECT_DTOR_END

#define DEFINE_CLASS(NAME, LOWERNAME, string_name) \
  zend_class_entry *LOWERNAME##_type;              \
  zend_object_handlers *LOWERNAME##_handlers;      \
  DEFINE_PROTOBUF_FREE(NAME, LOWERNAME)            \
  DEFINE_PROTOBUF_DTOR(NAME, LOWERNAME)            \
  DEFINE_PROTOBUF_CREATE(NAME, LOWERNAME)          \
  DEFINE_PROTOBUF_INIT_CLASS(string_name, NAME, LOWERNAME)

// -----------------------------------------------------------------------------
// Forward Declaration
// ----------------------------------------------------------------------------

struct Any;
struct Api;
struct BoolValue;
struct BytesValue;
struct Descriptor;
>>>>>>> 1ee15bae
struct DescriptorPool;
struct Descriptor;
struct FieldDescriptor;
struct EnumDescriptor;
struct MessageLayout;
struct MessageField;
struct MessageHeader;
struct MessageBuilderContext;
struct EnumBuilderContext;

typedef struct DescriptorPool DescriptorPool;
typedef struct Descriptor Descriptor;
typedef struct FieldDescriptor FieldDescriptor;
typedef struct OneofDescriptor OneofDescriptor;
typedef struct EnumDescriptor EnumDescriptor;
typedef struct MessageLayout MessageLayout;
typedef struct MessageField MessageField;
typedef struct MessageHeader MessageHeader;
typedef struct MessageBuilderContext MessageBuilderContext;
typedef struct OneofBuilderContext OneofBuilderContext;
typedef struct EnumBuilderContext EnumBuilderContext;

extern zend_class_entry* builder_type;
extern zend_class_entry* descriptor_type;
extern zend_class_entry* message_builder_context_type;

extern DescriptorPool* generated_pool;  // The actual generated pool

ZEND_BEGIN_MODULE_GLOBALS(protobuf)
  zval* generated_pool;
  zend_object_handlers* message_handlers;
  HashTable upb_def_to_php_obj_map;
ZEND_END_MODULE_GLOBALS(protobuf)

<<<<<<< HEAD
ZEND_DECLARE_MODULE_GLOBALS(protobuf)
=======
// Init module and PHP classes.
void any_init(TSRMLS_D);
void api_init(TSRMLS_D);
void bool_value_init(TSRMLS_D);
void bytes_value_init(TSRMLS_D);
void descriptor_init(TSRMLS_D);
void descriptor_pool_init(TSRMLS_D);
void double_value_init(TSRMLS_D);
void duration_init(TSRMLS_D);
void empty_init(TSRMLS_D);
void enum_descriptor_init(TSRMLS_D);
void enum_value_descriptor_init(TSRMLS_D);
void enum_init(TSRMLS_D);
void enum_value_init(TSRMLS_D);
void field_cardinality_init(TSRMLS_D);
void field_descriptor_init(TSRMLS_D);
void field_init(TSRMLS_D);
void field_kind_init(TSRMLS_D);
void field_mask_init(TSRMLS_D);
void float_value_init(TSRMLS_D);
void gpb_type_init(TSRMLS_D);
void int32_value_init(TSRMLS_D);
void int64_value_init(TSRMLS_D);
void internal_descriptor_pool_init(TSRMLS_D);
void list_value_init(TSRMLS_D);
void map_field_init(TSRMLS_D);
void map_field_iter_init(TSRMLS_D);
void message_init(TSRMLS_D);
void method_init(TSRMLS_D);
void mixin_init(TSRMLS_D);
void null_value_init(TSRMLS_D);
void oneof_descriptor_init(TSRMLS_D);
void option_init(TSRMLS_D);
void repeated_field_init(TSRMLS_D);
void repeated_field_iter_init(TSRMLS_D);
void source_context_init(TSRMLS_D);
void string_value_init(TSRMLS_D);
void struct_init(TSRMLS_D);
void syntax_init(TSRMLS_D);
void timestamp_init(TSRMLS_D);
void type_init(TSRMLS_D);
void u_int32_value_init(TSRMLS_D);
void u_int64_value_init(TSRMLS_D);
void util_init(TSRMLS_D);
void value_init(TSRMLS_D);

void gpb_metadata_any_init(TSRMLS_D);
void gpb_metadata_api_init(TSRMLS_D);
void gpb_metadata_duration_init(TSRMLS_D);
void gpb_metadata_field_mask_init(TSRMLS_D);
void gpb_metadata_empty_init(TSRMLS_D);
void gpb_metadata_source_context_init(TSRMLS_D);
void gpb_metadata_struct_init(TSRMLS_D);
void gpb_metadata_timestamp_init(TSRMLS_D);
void gpb_metadata_type_init(TSRMLS_D);
void gpb_metadata_wrappers_init(TSRMLS_D);

// Global map from upb {msg,enum}defs to wrapper Descriptor/EnumDescriptor
// instances.
void add_def_obj(const void* def, PHP_PROTO_HASHTABLE_VALUE value);
PHP_PROTO_HASHTABLE_VALUE get_def_obj(const void* def);

// Global map from PHP class entries to wrapper Descriptor/EnumDescriptor
// instances.
void add_ce_obj(const void* ce, PHP_PROTO_HASHTABLE_VALUE value);
PHP_PROTO_HASHTABLE_VALUE get_ce_obj(const void* ce);
bool class_added(const void* ce);

// Global map from message/enum's proto fully-qualified name to corresponding
// wrapper Descriptor/EnumDescriptor instances.
void add_proto_obj(const char* proto, PHP_PROTO_HASHTABLE_VALUE value);
PHP_PROTO_HASHTABLE_VALUE get_proto_obj(const char* proto);
>>>>>>> 1ee15bae

#ifdef ZTS
#define PROTOBUF_G(v) TSRMG(protobuf_globals_id, zend_protobuf_globals*, v)
#else
#define PROTOBUF_G(v) (protobuf_globals.v)
#endif

// -----------------------------------------------------------------------------
// PHP functions and global variables.
// -----------------------------------------------------------------------------

PHP_MINIT_FUNCTION(protobuf);

// -----------------------------------------------------------------------------
// PHP class structure.
// -----------------------------------------------------------------------------

struct DescriptorPool {
  zend_object std;
  upb_symtab* symtab;
  HashTable* pending_list;
<<<<<<< HEAD
};
=======
PHP_PROTO_WRAP_OBJECT_END

PHP_METHOD(InternalDescriptorPool, getGeneratedPool);
PHP_METHOD(InternalDescriptorPool, internalAddGeneratedFile);

void internal_add_generated_file(const char* data, PHP_PROTO_SIZE data_len,
                                 InternalDescriptorPool* pool,
                                 bool use_nested_submsg TSRMLS_DC);
void init_generated_pool_once(TSRMLS_D);

// wrapper of generated pool
#if PHP_MAJOR_VERSION < 7
extern zval* generated_pool_php;
extern zval* internal_generated_pool_php;
void descriptor_pool_free(void* object TSRMLS_DC);
void internal_descriptor_pool_free(void* object TSRMLS_DC);
#else
extern zend_object *generated_pool_php;
extern zend_object *internal_generated_pool_php;
void descriptor_pool_free(zend_object* object);
void internal_descriptor_pool_free(zend_object* object);
#endif
extern InternalDescriptorPool* generated_pool;  // The actual generated pool
>>>>>>> 1ee15bae

struct Descriptor {
  zend_object std;
  const upb_msgdef* msgdef;
  MessageLayout* layout;
  // zval* klass;  // begins as NULL
  // const upb_handlers* fill_handlers;
  // const upb_pbdecodermethod* fill_method;
  const upb_handlers* pb_serialize_handlers;
  // const upb_handlers* json_serialize_handlers;
  // Handlers hold type class references for sub-message fields directly in some
  // cases. We need to keep these rooted because they might otherwise be
  // collected.
  // zval_array typeclass_references;
};

struct FieldDescriptor {
  zend_object std;
  const upb_fielddef* fielddef;
};

struct OneofDescriptor {
  zend_object std;
  const upb_oneofdef* oneofdef;
};

<<<<<<< HEAD
struct EnumDescriptor {
  zend_object std;
  const upb_enumdef* enumdef;
  // zval* module;  // begins as NULL
};
=======
PHP_PROTO_WRAP_OBJECT_START(MessageHeader)
  void* data;  // Point to the real message data.
               // Place needs to be consistent with map_parse_frame_data_t.
  Descriptor* descriptor;  // Kept alive by self.class.descriptor reference.
PHP_PROTO_WRAP_OBJECT_END

MessageLayout* create_layout(const upb_msgdef* msgdef);
void layout_init(MessageLayout* layout, void* storage,
                 zend_object* object PHP_PROTO_TSRMLS_DC);
zval* layout_get(MessageLayout* layout, const void* storage,
                 const upb_fielddef* field, CACHED_VALUE* cache TSRMLS_DC);
void layout_set(MessageLayout* layout, MessageHeader* header,
                const upb_fielddef* field, zval* val TSRMLS_DC);
void layout_merge(MessageLayout* layout, MessageHeader* from,
                  MessageHeader* to TSRMLS_DC);
const char* layout_get_oneof_case(MessageLayout* layout, const void* storage,
                                  const upb_oneofdef* oneof TSRMLS_DC);
void free_layout(MessageLayout* layout);
void* slot_memory(MessageLayout* layout, const void* storage,
                  const upb_fielddef* field);

PHP_METHOD(Message, clear);
PHP_METHOD(Message, mergeFrom);
PHP_METHOD(Message, readOneof);
PHP_METHOD(Message, writeOneof);
PHP_METHOD(Message, whichOneof);
PHP_METHOD(Message, __construct);

// -----------------------------------------------------------------------------
// Encode / Decode.
// -----------------------------------------------------------------------------

// Maximum depth allowed during encoding, to avoid stack overflows due to
// cycles.
#define ENCODE_MAX_NESTING 63

// Constructs the upb decoder method for parsing messages of this type.
// This is called from the message class creation code.
const upb_pbdecodermethod *new_fillmsg_decodermethod(Descriptor *desc,
                                                     const void *owner);
void serialize_to_string(zval* val, zval* return_value TSRMLS_DC);
void merge_from_string(const char* data, int data_len, Descriptor* desc,
                       MessageHeader* msg);

PHP_METHOD(Message, serializeToString);
PHP_METHOD(Message, mergeFromString);
PHP_METHOD(Message, serializeToJsonString);
PHP_METHOD(Message, mergeFromJsonString);
PHP_METHOD(Message, discardUnknownFields);

// -----------------------------------------------------------------------------
// Type check / conversion.
// -----------------------------------------------------------------------------

bool protobuf_convert_to_int32(zval* from, int32_t* to);
bool protobuf_convert_to_uint32(zval* from, uint32_t* to);
bool protobuf_convert_to_int64(zval* from, int64_t* to);
bool protobuf_convert_to_uint64(zval* from, uint64_t* to);
bool protobuf_convert_to_float(zval* from, float* to);
bool protobuf_convert_to_double(zval* from, double* to);
bool protobuf_convert_to_bool(zval* from, int8_t* to);
bool protobuf_convert_to_string(zval* from);

void check_repeated_field(const zend_class_entry* klass, PHP_PROTO_LONG type,
                          zval* val, zval* return_value);
void check_map_field(const zend_class_entry* klass, PHP_PROTO_LONG key_type,
                     PHP_PROTO_LONG value_type, zval* val, zval* return_value);

PHP_METHOD(Util, checkInt32);
PHP_METHOD(Util, checkUint32);
PHP_METHOD(Util, checkInt64);
PHP_METHOD(Util, checkUint64);
PHP_METHOD(Util, checkEnum);
PHP_METHOD(Util, checkFloat);
PHP_METHOD(Util, checkDouble);
PHP_METHOD(Util, checkBool);
PHP_METHOD(Util, checkString);
PHP_METHOD(Util, checkBytes);
PHP_METHOD(Util, checkMessage);
PHP_METHOD(Util, checkMapField);
PHP_METHOD(Util, checkRepeatedField);
>>>>>>> 1ee15bae

// -----------------------------------------------------------------------------
// Native slot storage abstraction.
// -----------------------------------------------------------------------------

#define NATIVE_SLOT_MAX_SIZE sizeof(uint64_t)

size_t native_slot_size(upb_fieldtype_t type);

#define MAP_KEY_FIELD 1
#define MAP_VALUE_FIELD 2

// Oneof case slot value to indicate that no oneof case is set. The value `0` is
// safe because field numbers are used as case identifiers, and no field can
// have a number of 0.
#define ONEOF_CASE_NONE 0

// These operate on a map field (i.e., a repeated field of submessages whose
// submessage type is a map-entry msgdef).
bool is_map_field(const upb_fielddef* field);
const upb_fielddef* map_field_key(const upb_fielddef* field);
const upb_fielddef* map_field_value(const upb_fielddef* field);

// These operate on a map-entry msgdef.
const upb_fielddef* map_entry_key(const upb_msgdef* msgdef);
const upb_fielddef* map_entry_value(const upb_msgdef* msgdef);

// -----------------------------------------------------------------------------
// Message layout / storage.
// -----------------------------------------------------------------------------

#define MESSAGE_FIELD_NO_CASE ((size_t)-1)

struct MessageField {
  size_t offset;
  size_t case_offset;  // for oneofs, a uint32. Else, MESSAGE_FIELD_NO_CASE.
};

struct MessageLayout {
  const upb_msgdef* msgdef;
  MessageField* fields;
  size_t size;
};

void layout_init(MessageLayout* layout, void* storage);
zval* layout_get(MessageLayout* layout, const void* storage,
                 const upb_fielddef* field TSRMLS_DC);
MessageLayout* create_layout(const upb_msgdef* msgdef);
void free_layout(MessageLayout* layout);
zval* native_slot_get(upb_fieldtype_t type, /*VALUE type_class,*/
                      const void* memory TSRMLS_DC);

// -----------------------------------------------------------------------------
// Message class creation.
// -----------------------------------------------------------------------------

<<<<<<< HEAD
struct MessageHeader {
  zend_object std;
  Descriptor* descriptor;  // kept alive by self.class.descriptor reference.
                           // Data comes after this.
};
=======
extern bool is_inited_file_any;
extern bool is_inited_file_api;
extern bool is_inited_file_duration;
extern bool is_inited_file_field_mask;
extern bool is_inited_file_empty;
extern bool is_inited_file_source_context;
extern bool is_inited_file_struct;
extern bool is_inited_file_timestamp;
extern bool is_inited_file_type;
extern bool is_inited_file_wrappers;

PHP_METHOD(GPBMetadata_Any, initOnce);
PHP_METHOD(GPBMetadata_Api, initOnce);
PHP_METHOD(GPBMetadata_Duration, initOnce);
PHP_METHOD(GPBMetadata_FieldMask, initOnce);
PHP_METHOD(GPBMetadata_Empty, initOnce);
PHP_METHOD(GPBMetadata_SourceContext, initOnce);
PHP_METHOD(GPBMetadata_Struct, initOnce);
PHP_METHOD(GPBMetadata_Timestamp, initOnce);
PHP_METHOD(GPBMetadata_Type, initOnce);
PHP_METHOD(GPBMetadata_Wrappers, initOnce);

PHP_METHOD(Any, __construct);
PHP_METHOD(Any, getTypeUrl);
PHP_METHOD(Any, setTypeUrl);
PHP_METHOD(Any, getValue);
PHP_METHOD(Any, setValue);
PHP_METHOD(Any, unpack);
PHP_METHOD(Any, pack);
PHP_METHOD(Any, is);

PHP_METHOD(Duration, __construct);
PHP_METHOD(Duration, getSeconds);
PHP_METHOD(Duration, setSeconds);
PHP_METHOD(Duration, getNanos);
PHP_METHOD(Duration, setNanos);

PHP_METHOD(Timestamp, __construct);
PHP_METHOD(Timestamp, fromDateTime);
PHP_METHOD(Timestamp, toDateTime);
PHP_METHOD(Timestamp, getSeconds);
PHP_METHOD(Timestamp, setSeconds);
PHP_METHOD(Timestamp, getNanos);
PHP_METHOD(Timestamp, setNanos);

PHP_METHOD(Api, __construct);
PHP_METHOD(Api, getName);
PHP_METHOD(Api, setName);
PHP_METHOD(Api, getMethods);
PHP_METHOD(Api, setMethods);
PHP_METHOD(Api, getOptions);
PHP_METHOD(Api, setOptions);
PHP_METHOD(Api, getVersion);
PHP_METHOD(Api, setVersion);
PHP_METHOD(Api, getSourceContext);
PHP_METHOD(Api, setSourceContext);
PHP_METHOD(Api, getMixins);
PHP_METHOD(Api, setMixins);
PHP_METHOD(Api, getSyntax);
PHP_METHOD(Api, setSyntax);

PHP_METHOD(BoolValue, __construct);
PHP_METHOD(BoolValue, getValue);
PHP_METHOD(BoolValue, setValue);

PHP_METHOD(BytesValue, __construct);
PHP_METHOD(BytesValue, getValue);
PHP_METHOD(BytesValue, setValue);

PHP_METHOD(DoubleValue, __construct);
PHP_METHOD(DoubleValue, getValue);
PHP_METHOD(DoubleValue, setValue);

PHP_METHOD(Enum, __construct);
PHP_METHOD(Enum, getName);
PHP_METHOD(Enum, setName);
PHP_METHOD(Enum, getEnumvalue);
PHP_METHOD(Enum, setEnumvalue);
PHP_METHOD(Enum, getOptions);
PHP_METHOD(Enum, setOptions);
PHP_METHOD(Enum, getSourceContext);
PHP_METHOD(Enum, setSourceContext);
PHP_METHOD(Enum, getSyntax);
PHP_METHOD(Enum, setSyntax);

PHP_METHOD(EnumValue, __construct);
PHP_METHOD(EnumValue, getName);
PHP_METHOD(EnumValue, setName);
PHP_METHOD(EnumValue, getNumber);
PHP_METHOD(EnumValue, setNumber);
PHP_METHOD(EnumValue, getOptions);
PHP_METHOD(EnumValue, setOptions);

PHP_METHOD(FieldMask, __construct);
PHP_METHOD(FieldMask, getPaths);
PHP_METHOD(FieldMask, setPaths);

PHP_METHOD(Field, __construct);
PHP_METHOD(Field, getKind);
PHP_METHOD(Field, setKind);
PHP_METHOD(Field, getCardinality);
PHP_METHOD(Field, setCardinality);
PHP_METHOD(Field, getNumber);
PHP_METHOD(Field, setNumber);
PHP_METHOD(Field, getName);
PHP_METHOD(Field, setName);
PHP_METHOD(Field, getTypeUrl);
PHP_METHOD(Field, setTypeUrl);
PHP_METHOD(Field, getOneofIndex);
PHP_METHOD(Field, setOneofIndex);
PHP_METHOD(Field, getPacked);
PHP_METHOD(Field, setPacked);
PHP_METHOD(Field, getOptions);
PHP_METHOD(Field, setOptions);
PHP_METHOD(Field, getJsonName);
PHP_METHOD(Field, setJsonName);
PHP_METHOD(Field, getDefaultValue);
PHP_METHOD(Field, setDefaultValue);

PHP_METHOD(Field_Cardinality, name);
PHP_METHOD(Field_Cardinality, value);

PHP_METHOD(Field_Kind, name);
PHP_METHOD(Field_Kind, value);

PHP_METHOD(FloatValue, __construct);
PHP_METHOD(FloatValue, getValue);
PHP_METHOD(FloatValue, setValue);

PHP_METHOD(GPBEmpty, __construct);

PHP_METHOD(Int32Value, __construct);
PHP_METHOD(Int32Value, getValue);
PHP_METHOD(Int32Value, setValue);

PHP_METHOD(Int64Value, __construct);
PHP_METHOD(Int64Value, getValue);
PHP_METHOD(Int64Value, setValue);

PHP_METHOD(ListValue, __construct);
PHP_METHOD(ListValue, getValues);
PHP_METHOD(ListValue, setValues);

PHP_METHOD(Method, __construct);
PHP_METHOD(Method, getName);
PHP_METHOD(Method, setName);
PHP_METHOD(Method, getRequestTypeUrl);
PHP_METHOD(Method, setRequestTypeUrl);
PHP_METHOD(Method, getRequestStreaming);
PHP_METHOD(Method, setRequestStreaming);
PHP_METHOD(Method, getResponseTypeUrl);
PHP_METHOD(Method, setResponseTypeUrl);
PHP_METHOD(Method, getResponseStreaming);
PHP_METHOD(Method, setResponseStreaming);
PHP_METHOD(Method, getOptions);
PHP_METHOD(Method, setOptions);
PHP_METHOD(Method, getSyntax);
PHP_METHOD(Method, setSyntax);

PHP_METHOD(Mixin, __construct);
PHP_METHOD(Mixin, getName);
PHP_METHOD(Mixin, setName);
PHP_METHOD(Mixin, getRoot);
PHP_METHOD(Mixin, setRoot);

PHP_METHOD(NullValue, name);
PHP_METHOD(NullValue, value);

PHP_METHOD(Option, __construct);
PHP_METHOD(Option, getName);
PHP_METHOD(Option, setName);
PHP_METHOD(Option, getValue);
PHP_METHOD(Option, setValue);
>>>>>>> 1ee15bae

struct MessageBuilderContext {
  zend_object std;
  zval* descriptor;
  zval* pool;
};

struct OneofBuilderContext {
  zend_object std;
  // VALUE descriptor;
  // VALUE builder;
};

struct EnumBuilderContext {
  zend_object std;
  // VALUE enumdesc;
};

<<<<<<< HEAD
// Forward-declare all of the PHP method implementations.
=======
PHP_METHOD(Syntax, name);
PHP_METHOD(Syntax, value);

PHP_METHOD(Type, __construct);
PHP_METHOD(Type, getName);
PHP_METHOD(Type, setName);
PHP_METHOD(Type, getFields);
PHP_METHOD(Type, setFields);
PHP_METHOD(Type, getOneofs);
PHP_METHOD(Type, setOneofs);
PHP_METHOD(Type, getOptions);
PHP_METHOD(Type, setOptions);
PHP_METHOD(Type, getSourceContext);
PHP_METHOD(Type, setSourceContext);
PHP_METHOD(Type, getSyntax);
PHP_METHOD(Type, setSyntax);
>>>>>>> 1ee15bae

DescriptorPool* php_to_descriptor_pool(zval* value TSRMLS_DC);
zend_object_value descriptor_pool_create(zend_class_entry *ce TSRMLS_DC);
void descriptor_pool_free_c(DescriptorPool* object TSRMLS_DC);
void descriptor_pool_free(void* object TSRMLS_DC);
void descriptor_pool_init_c_instance(DescriptorPool* pool TSRMLS_DC);
PHP_METHOD(DescriptorPool, addMessage);
PHP_METHOD(DescriptorPool, finalize);

Descriptor* php_to_descriptor(zval* value TSRMLS_DC);
zend_object_value descriptor_create(zend_class_entry *ce TSRMLS_DC);
void descriptor_init_c_instance(Descriptor* intern TSRMLS_DC);
void descriptor_free_c(Descriptor* object TSRMLS_DC);
void descriptor_free(void* object TSRMLS_DC);
void descriptor_name_set(Descriptor *desc, const char *name);

MessageBuilderContext* php_to_message_builder_context(zval* value TSRMLS_DC);
zend_object_value message_builder_context_create(
    zend_class_entry* ce TSRMLS_DC);
void message_builder_context_init_c_instance(
    MessageBuilderContext* intern TSRMLS_DC);
void message_builder_context_free_c(MessageBuilderContext* object TSRMLS_DC);
void message_builder_context_free(void* object TSRMLS_DC);
PHP_METHOD(MessageBuilderContext, optional);
PHP_METHOD(MessageBuilderContext, finalizeToPool);

PHP_METHOD(Message, encode);
const zend_class_entry* build_class_from_descriptor(
    zval* php_descriptor TSRMLS_DC);

PHP_FUNCTION(get_generated_pool);

// -----------------------------------------------------------------------------
// Global map from upb {msg,enum}defs to wrapper Descriptor/EnumDescriptor
// instances.
// ----------------------------------------------------------------------------

<<<<<<< HEAD
void add_def_obj(const void* def, zval* value);
zval* get_def_obj(const void* def);
=======
upb_fieldtype_t to_fieldtype(upb_descriptortype_t type);
const zend_class_entry* field_type_class(
    const upb_fielddef* field PHP_PROTO_TSRMLS_DC);
void stringsink_uninit_opaque(void *sink);

typedef struct {
  upb_byteshandler handler;
  upb_bytessink sink;
  char *ptr;
  size_t len, size;
} stringsink;

void stringsink_init(stringsink *sink);
void stringsink_uninit(stringsink *sink);
size_t stringsink_string(void *_sink, const void *hd, const char *ptr,
                         size_t len, const upb_bufhandle *handle);
>>>>>>> 1ee15bae

// -----------------------------------------------------------------------------
// Utilities.
// -----------------------------------------------------------------------------

// PHP Array utils.
#define Z_ARRVAL_SIZE_P(zval_p) zend_hash_num_elements(Z_ARRVAL_P(zval_p))
#define Z_ARRVAL_BEGIN_P(zval_p) Z_ARRVAL_P(zval_p)->pListHead
#define Z_BUCKET_NEXT_PP(bucket_pp) *bucket_pp = (*bucket_pp)->pListNext

#define DEFINE_PHP_OBJECT(class_name, class_name_lower, name) \
  do {                                                        \
    zval* name;                                               \
    MAKE_STD_ZVAL(name);                                      \
    object_init_ex(name, class_name_lower##_type);            \
  } while (0)

#define DEFINE_PHP_WRAPPER(class_name, class_name_lower, name, intern) \
  zval* name;                                                          \
  MAKE_STD_ZVAL(name);                                                 \
  object_init_ex(name, class_name_lower##_type);                       \
  Z_OBJVAL_P(name)                                                     \
      .handle = zend_objects_store_put(                                \
      intern, (zend_objects_store_dtor_t)zend_objects_destroy_object,  \
      class_name_lower##_free, NULL TSRMLS_CC);

#define DEFINE_PHP_ZVAL(name) \
  do {                        \
    zval* name;               \
    MAKE_STD_ZVAL(name);      \
  } while (0)

#define DEFINE_PHP_STRING(name, value) \
  do {                                 \
    zval* name;                        \
    MAKE_STD_ZVAL(name);               \
    ZVAL_STRING(name, value, 1);       \
  } while (0)

// Upb Utilities

void check_upb_status(const upb_status* status, const char* msg);

#define CHECK_UPB(code, msg)             \
  do {                                   \
    upb_status status = UPB_STATUS_INIT; \
    code;                                \
    check_upb_status(&status, msg);      \
  } while (0)

// Memory management

#define ALLOC(class_name) (class_name*) emalloc(sizeof(class_name))
#define ALLOC_N(class_name, n) (class_name*) emalloc(sizeof(class_name) * n)
#define FREE(object) efree(object)

// Type Checking
#define CHECK_TYPE(field, type)             \
  if (Z_TYPE_P(field) != type) {            \
    zend_error(E_ERROR, "Unexpected type"); \
  }

#endif  // __GOOGLE_PROTOBUF_PHP_PROTOBUF_H__<|MERGE_RESOLUTION|>--- conflicted
+++ resolved
@@ -1,16 +1,42 @@
+// Protocol Buffers - Google's data interchange format
+// Copyright 2008 Google Inc.  All rights reserved.
+// https://developers.google.com/protocol-buffers/
+//
+// Redistribution and use in source and binary forms, with or without
+// modification, are permitted provided that the following conditions are
+// met:
+//
+//     * Redistributions of source code must retain the above copyright
+// notice, this list of conditions and the following disclaimer.
+//     * Redistributions in binary form must reproduce the above
+// copyright notice, this list of conditions and the following disclaimer
+// in the documentation and/or other materials provided with the
+// distribution.
+//     * Neither the name of Google Inc. nor the names of its
+// contributors may be used to endorse or promote products derived from
+// this software without specific prior written permission.
+//
+// THIS SOFTWARE IS PROVIDED BY THE COPYRIGHT HOLDERS AND CONTRIBUTORS
+// "AS IS" AND ANY EXPRESS OR IMPLIED WARRANTIES, INCLUDING, BUT NOT
+// LIMITED TO, THE IMPLIED WARRANTIES OF MERCHANTABILITY AND FITNESS FOR
+// A PARTICULAR PURPOSE ARE DISCLAIMED. IN NO EVENT SHALL THE COPYRIGHT
+// OWNER OR CONTRIBUTORS BE LIABLE FOR ANY DIRECT, INDIRECT, INCIDENTAL,
+// SPECIAL, EXEMPLARY, OR CONSEQUENTIAL DAMAGES (INCLUDING, BUT NOT
+// LIMITED TO, PROCUREMENT OF SUBSTITUTE GOODS OR SERVICES; LOSS OF USE,
+// DATA, OR PROFITS; OR BUSINESS INTERRUPTION) HOWEVER CAUSED AND ON ANY
+// THEORY OF LIABILITY, WHETHER IN CONTRACT, STRICT LIABILITY, OR TORT
+// (INCLUDING NEGLIGENCE OR OTHERWISE) ARISING IN ANY WAY OUT OF THE USE
+// OF THIS SOFTWARE, EVEN IF ADVISED OF THE POSSIBILITY OF SUCH DAMAGE.
+
 #ifndef __GOOGLE_PROTOBUF_PHP_PROTOBUF_H__
 #define __GOOGLE_PROTOBUF_PHP_PROTOBUF_H__
 
 #include <php.h>
 
+// ubp.h has to be placed after php.h. Othwise, php.h will introduce NDEBUG.
 #include "upb.h"
 
 #define PHP_PROTOBUF_EXTNAME "protobuf"
-<<<<<<< HEAD
-#define PHP_PROTOBUF_VERSION "0.01"
-
-// Forward decls.
-=======
 #define PHP_PROTOBUF_VERSION "3.6.1"
 
 #define MAX_LENGTH_OF_INT64 20
@@ -555,44 +581,98 @@
 struct BoolValue;
 struct BytesValue;
 struct Descriptor;
->>>>>>> 1ee15bae
 struct DescriptorPool;
-struct Descriptor;
+struct DoubleValue;
+struct Duration;
+struct Enum;
+struct EnumDescriptor;
+struct EnumValue;
+struct EnumValueDescriptor;
+struct Field;
 struct FieldDescriptor;
-struct EnumDescriptor;
-struct MessageLayout;
+struct FieldMask;
+struct Field_Cardinality;
+struct Field_Kind;
+struct FloatValue;
+struct GPBEmpty;
+struct Int32Value;
+struct Int64Value;
+struct InternalDescriptorPool;
+struct ListValue;
+struct Map;
+struct MapIter;
 struct MessageField;
 struct MessageHeader;
-struct MessageBuilderContext;
-struct EnumBuilderContext;
-
+struct MessageLayout;
+struct Method;
+struct Mixin;
+struct NullValue;
+struct Oneof;
+struct Option;
+struct RepeatedField;
+struct RepeatedFieldIter;
+struct SourceContext;
+struct StringValue;
+struct Struct;
+struct Syntax;
+struct Timestamp;
+struct Type;
+struct UInt32Value;
+struct UInt64Value;
+struct Value;
+
+typedef struct Any Any;
+typedef struct Api Api;
+typedef struct BoolValue BoolValue;
+typedef struct BytesValue BytesValue;
+typedef struct Descriptor Descriptor;
 typedef struct DescriptorPool DescriptorPool;
-typedef struct Descriptor Descriptor;
+typedef struct DoubleValue DoubleValue;
+typedef struct Duration Duration;
+typedef struct EnumDescriptor EnumDescriptor;
+typedef struct Enum Enum;
+typedef struct EnumValueDescriptor EnumValueDescriptor;
+typedef struct EnumValue EnumValue;
+typedef struct Field_Cardinality Field_Cardinality;
 typedef struct FieldDescriptor FieldDescriptor;
-typedef struct OneofDescriptor OneofDescriptor;
-typedef struct EnumDescriptor EnumDescriptor;
-typedef struct MessageLayout MessageLayout;
+typedef struct Field Field;
+typedef struct Field_Kind Field_Kind;
+typedef struct FieldMask FieldMask;
+typedef struct FloatValue FloatValue;
+typedef struct GPBEmpty GPBEmpty;
+typedef struct Int32Value Int32Value;
+typedef struct Int64Value Int64Value;
+typedef struct InternalDescriptorPool InternalDescriptorPool;
+typedef struct ListValue ListValue;
+typedef struct MapIter MapIter;
+typedef struct Map Map;
 typedef struct MessageField MessageField;
 typedef struct MessageHeader MessageHeader;
-typedef struct MessageBuilderContext MessageBuilderContext;
-typedef struct OneofBuilderContext OneofBuilderContext;
-typedef struct EnumBuilderContext EnumBuilderContext;
-
-extern zend_class_entry* builder_type;
-extern zend_class_entry* descriptor_type;
-extern zend_class_entry* message_builder_context_type;
-
-extern DescriptorPool* generated_pool;  // The actual generated pool
+typedef struct MessageLayout MessageLayout;
+typedef struct Method Method;
+typedef struct Mixin Mixin;
+typedef struct NullValue NullValue;
+typedef struct Oneof Oneof;
+typedef struct Option Option;
+typedef struct RepeatedFieldIter RepeatedFieldIter;
+typedef struct RepeatedField RepeatedField;
+typedef struct SourceContext SourceContext;
+typedef struct StringValue StringValue;
+typedef struct Struct Struct;
+typedef struct Syntax Syntax;
+typedef struct Timestamp Timestamp;
+typedef struct Type Type;
+typedef struct UInt32Value UInt32Value;
+typedef struct UInt64Value UInt64Value;
+typedef struct Value Value;
+
+// -----------------------------------------------------------------------------
+// Globals.
+// -----------------------------------------------------------------------------
 
 ZEND_BEGIN_MODULE_GLOBALS(protobuf)
-  zval* generated_pool;
-  zend_object_handlers* message_handlers;
-  HashTable upb_def_to_php_obj_map;
 ZEND_END_MODULE_GLOBALS(protobuf)
 
-<<<<<<< HEAD
-ZEND_DECLARE_MODULE_GLOBALS(protobuf)
-=======
 // Init module and PHP classes.
 void any_init(TSRMLS_D);
 void api_init(TSRMLS_D);
@@ -665,31 +745,25 @@
 // wrapper Descriptor/EnumDescriptor instances.
 void add_proto_obj(const char* proto, PHP_PROTO_HASHTABLE_VALUE value);
 PHP_PROTO_HASHTABLE_VALUE get_proto_obj(const char* proto);
->>>>>>> 1ee15bae
-
-#ifdef ZTS
-#define PROTOBUF_G(v) TSRMG(protobuf_globals_id, zend_protobuf_globals*, v)
-#else
-#define PROTOBUF_G(v) (protobuf_globals.v)
-#endif
-
-// -----------------------------------------------------------------------------
-// PHP functions and global variables.
-// -----------------------------------------------------------------------------
-
-PHP_MINIT_FUNCTION(protobuf);
-
-// -----------------------------------------------------------------------------
-// PHP class structure.
-// -----------------------------------------------------------------------------
-
-struct DescriptorPool {
-  zend_object std;
+
+extern zend_class_entry* map_field_type;
+extern zend_class_entry* repeated_field_type;
+
+// -----------------------------------------------------------------------------
+// Descriptor.
+// -----------------------------------------------------------------------------
+
+PHP_PROTO_WRAP_OBJECT_START(DescriptorPool)
+  InternalDescriptorPool* intern;
+PHP_PROTO_WRAP_OBJECT_END
+
+PHP_METHOD(DescriptorPool, getGeneratedPool);
+PHP_METHOD(DescriptorPool, getDescriptorByClassName);
+PHP_METHOD(DescriptorPool, getEnumDescriptorByClassName);
+
+PHP_PROTO_WRAP_OBJECT_START(InternalDescriptorPool)
   upb_symtab* symtab;
   HashTable* pending_list;
-<<<<<<< HEAD
-};
-=======
 PHP_PROTO_WRAP_OBJECT_END
 
 PHP_METHOD(InternalDescriptorPool, getGeneratedPool);
@@ -713,40 +787,148 @@
 void internal_descriptor_pool_free(zend_object* object);
 #endif
 extern InternalDescriptorPool* generated_pool;  // The actual generated pool
->>>>>>> 1ee15bae
-
-struct Descriptor {
-  zend_object std;
+
+PHP_PROTO_WRAP_OBJECT_START(Descriptor)
   const upb_msgdef* msgdef;
   MessageLayout* layout;
-  // zval* klass;  // begins as NULL
-  // const upb_handlers* fill_handlers;
-  // const upb_pbdecodermethod* fill_method;
+  zend_class_entry* klass;  // begins as NULL
+  const upb_handlers* fill_handlers;
+  const upb_pbdecodermethod* fill_method;
+  const upb_json_parsermethod* json_fill_method;
   const upb_handlers* pb_serialize_handlers;
-  // const upb_handlers* json_serialize_handlers;
-  // Handlers hold type class references for sub-message fields directly in some
-  // cases. We need to keep these rooted because they might otherwise be
-  // collected.
-  // zval_array typeclass_references;
+  const upb_handlers* json_serialize_handlers;
+  const upb_handlers* json_serialize_handlers_preserve;
+PHP_PROTO_WRAP_OBJECT_END
+
+PHP_METHOD(Descriptor, getClass);
+PHP_METHOD(Descriptor, getFullName);
+PHP_METHOD(Descriptor, getField);
+PHP_METHOD(Descriptor, getFieldCount);
+PHP_METHOD(Descriptor, getOneofDecl);
+PHP_METHOD(Descriptor, getOneofDeclCount);
+
+extern zend_class_entry* descriptor_type;
+
+void descriptor_name_set(Descriptor *desc, const char *name);
+
+PHP_PROTO_WRAP_OBJECT_START(FieldDescriptor)
+  const upb_fielddef* fielddef;
+PHP_PROTO_WRAP_OBJECT_END
+
+PHP_METHOD(FieldDescriptor, getName);
+PHP_METHOD(FieldDescriptor, getNumber);
+PHP_METHOD(FieldDescriptor, getLabel);
+PHP_METHOD(FieldDescriptor, getType);
+PHP_METHOD(FieldDescriptor, isMap);
+PHP_METHOD(FieldDescriptor, getEnumType);
+PHP_METHOD(FieldDescriptor, getMessageType);
+
+extern zend_class_entry* field_descriptor_type;
+
+PHP_PROTO_WRAP_OBJECT_START(EnumDescriptor)
+  const upb_enumdef* enumdef;
+  zend_class_entry* klass;  // begins as NULL
+PHP_PROTO_WRAP_OBJECT_END
+
+PHP_METHOD(EnumDescriptor, getValue);
+PHP_METHOD(EnumDescriptor, getValueCount);
+
+extern zend_class_entry* enum_descriptor_type;
+
+PHP_PROTO_WRAP_OBJECT_START(EnumValueDescriptor)
+  const char* name;
+  int32_t number;
+PHP_PROTO_WRAP_OBJECT_END
+
+PHP_METHOD(EnumValueDescriptor, getName);
+PHP_METHOD(EnumValueDescriptor, getNumber);
+
+extern zend_class_entry* enum_value_descriptor_type;
+
+// -----------------------------------------------------------------------------
+// Message class creation.
+// -----------------------------------------------------------------------------
+
+void* message_data(MessageHeader* msg);
+void custom_data_init(const zend_class_entry* ce,
+                      MessageHeader* msg PHP_PROTO_TSRMLS_DC);
+
+// Build PHP class for given descriptor. Instead of building from scratch, this
+// function modifies existing class which has been partially defined in PHP
+// code.
+void build_class_from_descriptor(
+    PHP_PROTO_HASHTABLE_VALUE php_descriptor TSRMLS_DC);
+
+extern zend_class_entry* message_type;
+extern zend_object_handlers* message_handlers;
+
+// -----------------------------------------------------------------------------
+// Message layout / storage.
+// -----------------------------------------------------------------------------
+
+/*
+ * In c extension, each protobuf message is a zval instance. The zval instance
+ * is like union, which can be used to store int, string, zend_object_value and
+ * etc. For protobuf message, the zval instance is used to store the
+ * zend_object_value.
+ *
+ * The zend_object_value is composed of handlers and a handle to look up the
+ * actual stored data. The handlers are pointers to functions, e.g., read,
+ * write, and etc, to access properties.
+ *
+ * The actual data of protobuf messages is stored as MessageHeader in zend
+ * engine's central repository. Each MessageHeader instance is composed of a
+ * zend_object, a Descriptor instance and the real message data.
+ *
+ * For the reason that PHP's native types may not be large enough to store
+ * protobuf message's field (e.g., int64), all message's data is stored in
+ * custom memory layout and is indexed by the Descriptor instance.
+ *
+ * The zend_object contains the zend class entry and the properties table. The
+ * zend class entry contains all information about protobuf message's
+ * corresponding PHP class. The most useful information is the offset table of
+ * properties. Because read access to properties requires returning zval
+ * instance, we need to convert data from the custom layout to zval instance.
+ * Instead of creating zval instance for every read access, we use the zval
+ * instances in the properties table in the zend_object as cache.  When
+ * accessing properties, the offset is needed to find the zval property in
+ * zend_object's properties table. These properties will be updated using the
+ * data from custom memory layout only when reading these properties.
+ *
+ * zval
+ * |-zend_object_value obj
+ *   |-zend_object_handlers* handlers -> |-read_property_handler
+ *   |                                   |-write_property_handler
+ *   |                              ++++++++++++++++++++++
+ *   |-zend_object_handle handle -> + central repository +
+ *                                  ++++++++++++++++++++++
+ *  MessageHeader <-----------------|
+ *  |-zend_object std
+ *  | |-class_entry* ce -> class_entry
+ *  | |                    |-HashTable properties_table (name->offset)
+ *  | |-zval** properties_table <------------------------------|
+ *  |                         |------> zval* property(cache)
+ *  |-Descriptor* desc (name->offset)
+ *  |-void** data <-----------|
+ *           |-----------------------> void* property(data)
+ *
+ */
+
+#define MESSAGE_FIELD_NO_CASE ((size_t)-1)
+
+struct MessageField {
+  size_t offset;
+  int cache_index;  // Each field except oneof field has a zval cache to avoid
+                    // multiple creation when being accessed.
+  size_t case_offset;   // for oneofs, a uint32. Else, MESSAGE_FIELD_NO_CASE.
 };
 
-struct FieldDescriptor {
-  zend_object std;
-  const upb_fielddef* fielddef;
+struct MessageLayout {
+  const upb_msgdef* msgdef;
+  MessageField* fields;
+  size_t size;
 };
 
-struct OneofDescriptor {
-  zend_object std;
-  const upb_oneofdef* oneofdef;
-};
-
-<<<<<<< HEAD
-struct EnumDescriptor {
-  zend_object std;
-  const upb_enumdef* enumdef;
-  // zval* module;  // begins as NULL
-};
-=======
 PHP_PROTO_WRAP_OBJECT_START(MessageHeader)
   void* data;  // Point to the real message data.
                // Place needs to be consistent with map_parse_frame_data_t.
@@ -828,7 +1010,6 @@
 PHP_METHOD(Util, checkMessage);
 PHP_METHOD(Util, checkMapField);
 PHP_METHOD(Util, checkRepeatedField);
->>>>>>> 1ee15bae
 
 // -----------------------------------------------------------------------------
 // Native slot storage abstraction.
@@ -837,14 +1018,77 @@
 #define NATIVE_SLOT_MAX_SIZE sizeof(uint64_t)
 
 size_t native_slot_size(upb_fieldtype_t type);
+bool native_slot_set(upb_fieldtype_t type, const zend_class_entry* klass,
+                     void* memory, zval* value TSRMLS_DC);
+// String/Message is stored differently in array/map from normal message fields.
+// So we need to make a special method to handle that.
+bool native_slot_set_by_array(upb_fieldtype_t type,
+                              const zend_class_entry* klass, void* memory,
+                              zval* value TSRMLS_DC);
+bool native_slot_set_by_map(upb_fieldtype_t type, const zend_class_entry* klass,
+                            void* memory, zval* value TSRMLS_DC);
+void native_slot_init(upb_fieldtype_t type, void* memory, CACHED_VALUE* cache);
+// For each property, in order to avoid conversion between the zval object and
+// the actual data type during parsing/serialization, the containing message
+// object use the custom memory layout to store the actual data type for each
+// property inside of it.  To access a property from php code, the property
+// needs to be converted to a zval object. The message object is not responsible
+// for providing such a zval object. Instead the caller needs to provide one
+// (cache) and update it with the actual data (memory).
+void native_slot_get(upb_fieldtype_t type, const void* memory,
+                     CACHED_VALUE* cache TSRMLS_DC);
+// String/Message is stored differently in array/map from normal message fields.
+// So we need to make a special method to handle that.
+void native_slot_get_by_array(upb_fieldtype_t type, const void* memory,
+                     CACHED_VALUE* cache TSRMLS_DC);
+void native_slot_get_by_map_key(upb_fieldtype_t type, const void* memory,
+                                int length, CACHED_VALUE* cache TSRMLS_DC);
+void native_slot_get_by_map_value(upb_fieldtype_t type, const void* memory,
+                                  CACHED_VALUE* cache TSRMLS_DC);
+void native_slot_get_default(upb_fieldtype_t type,
+                             CACHED_VALUE* cache TSRMLS_DC);
+
+// -----------------------------------------------------------------------------
+// Map Field.
+// -----------------------------------------------------------------------------
+
+extern zend_object_handlers* map_field_handlers;
+extern zend_object_handlers* map_field_iter_handlers;
+
+PHP_PROTO_WRAP_OBJECT_START(Map)
+  upb_fieldtype_t key_type;
+  upb_fieldtype_t value_type;
+  const zend_class_entry* msg_ce;  // class entry for value message
+  upb_strtable table;
+PHP_PROTO_WRAP_OBJECT_END
+
+PHP_PROTO_WRAP_OBJECT_START(MapIter)
+  Map* self;
+  upb_strtable_iter it;
+PHP_PROTO_WRAP_OBJECT_END
+
+void map_begin(zval* self, MapIter* iter TSRMLS_DC);
+void map_next(MapIter* iter);
+bool map_done(MapIter* iter);
+const char* map_iter_key(MapIter* iter, int* len);
+upb_value map_iter_value(MapIter* iter, int* len);
+
+// These operate on a map-entry msgdef.
+const upb_fielddef* map_entry_key(const upb_msgdef* msgdef);
+const upb_fielddef* map_entry_value(const upb_msgdef* msgdef);
+
+void map_field_create_with_field(const zend_class_entry* ce,
+                                 const upb_fielddef* field,
+                                 CACHED_VALUE* map_field PHP_PROTO_TSRMLS_DC);
+void map_field_create_with_type(const zend_class_entry* ce,
+                                upb_fieldtype_t key_type,
+                                upb_fieldtype_t value_type,
+                                const zend_class_entry* msg_ce,
+                                CACHED_VALUE* map_field PHP_PROTO_TSRMLS_DC);
+void* upb_value_memory(upb_value* v);
 
 #define MAP_KEY_FIELD 1
 #define MAP_VALUE_FIELD 2
-
-// Oneof case slot value to indicate that no oneof case is set. The value `0` is
-// safe because field numbers are used as case identifiers, and no field can
-// have a number of 0.
-#define ONEOF_CASE_NONE 0
 
 // These operate on a map field (i.e., a repeated field of submessages whose
 // submessage type is a map-entry msgdef).
@@ -852,46 +1096,98 @@
 const upb_fielddef* map_field_key(const upb_fielddef* field);
 const upb_fielddef* map_field_value(const upb_fielddef* field);
 
-// These operate on a map-entry msgdef.
-const upb_fielddef* map_entry_key(const upb_msgdef* msgdef);
-const upb_fielddef* map_entry_value(const upb_msgdef* msgdef);
-
-// -----------------------------------------------------------------------------
-// Message layout / storage.
-// -----------------------------------------------------------------------------
-
-#define MESSAGE_FIELD_NO_CASE ((size_t)-1)
-
-struct MessageField {
-  size_t offset;
-  size_t case_offset;  // for oneofs, a uint32. Else, MESSAGE_FIELD_NO_CASE.
-};
-
-struct MessageLayout {
-  const upb_msgdef* msgdef;
-  MessageField* fields;
-  size_t size;
-};
-
-void layout_init(MessageLayout* layout, void* storage);
-zval* layout_get(MessageLayout* layout, const void* storage,
-                 const upb_fielddef* field TSRMLS_DC);
-MessageLayout* create_layout(const upb_msgdef* msgdef);
-void free_layout(MessageLayout* layout);
-zval* native_slot_get(upb_fieldtype_t type, /*VALUE type_class,*/
-                      const void* memory TSRMLS_DC);
-
-// -----------------------------------------------------------------------------
-// Message class creation.
-// -----------------------------------------------------------------------------
-
-<<<<<<< HEAD
-struct MessageHeader {
-  zend_object std;
-  Descriptor* descriptor;  // kept alive by self.class.descriptor reference.
-                           // Data comes after this.
-};
-=======
+bool map_index_set(Map *intern, const char* keyval, int length, upb_value v);
+
+PHP_METHOD(MapField, __construct);
+PHP_METHOD(MapField, offsetExists);
+PHP_METHOD(MapField, offsetGet);
+PHP_METHOD(MapField, offsetSet);
+PHP_METHOD(MapField, offsetUnset);
+PHP_METHOD(MapField, count);
+PHP_METHOD(MapField, getIterator);
+
+PHP_METHOD(MapFieldIter, rewind);
+PHP_METHOD(MapFieldIter, current);
+PHP_METHOD(MapFieldIter, key);
+PHP_METHOD(MapFieldIter, next);
+PHP_METHOD(MapFieldIter, valid);
+
+// -----------------------------------------------------------------------------
+// Repeated Field.
+// -----------------------------------------------------------------------------
+
+extern zend_object_handlers* repeated_field_handlers;
+extern zend_object_handlers* repeated_field_iter_handlers;
+
+PHP_PROTO_WRAP_OBJECT_START(RepeatedField)
+#if PHP_MAJOR_VERSION < 7
+  zval* array;
+#else
+  zval array;
+#endif
+  upb_fieldtype_t type;
+  const zend_class_entry* msg_ce;  // class entry for containing message
+                                   // (for message field only).
+PHP_PROTO_WRAP_OBJECT_END
+
+PHP_PROTO_WRAP_OBJECT_START(RepeatedFieldIter)
+  RepeatedField* repeated_field;
+  long position;
+PHP_PROTO_WRAP_OBJECT_END
+
+void repeated_field_create_with_field(
+    zend_class_entry* ce, const upb_fielddef* field,
+    CACHED_VALUE* repeated_field PHP_PROTO_TSRMLS_DC);
+void repeated_field_create_with_type(
+    zend_class_entry* ce, upb_fieldtype_t type, const zend_class_entry* msg_ce,
+    CACHED_VALUE* repeated_field PHP_PROTO_TSRMLS_DC);
+// Return the element at the index position from the repeated field. There is
+// not restriction on the type of stored elements.
+void *repeated_field_index_native(RepeatedField *intern, int index TSRMLS_DC);
+// Add the element to the end of the repeated field. There is not restriction on
+// the type of stored elements.
+void repeated_field_push_native(RepeatedField *intern, void *value);
+
+PHP_METHOD(RepeatedField, __construct);
+PHP_METHOD(RepeatedField, append);
+PHP_METHOD(RepeatedField, offsetExists);
+PHP_METHOD(RepeatedField, offsetGet);
+PHP_METHOD(RepeatedField, offsetSet);
+PHP_METHOD(RepeatedField, offsetUnset);
+PHP_METHOD(RepeatedField, count);
+PHP_METHOD(RepeatedField, getIterator);
+
+PHP_METHOD(RepeatedFieldIter, rewind);
+PHP_METHOD(RepeatedFieldIter, current);
+PHP_METHOD(RepeatedFieldIter, key);
+PHP_METHOD(RepeatedFieldIter, next);
+PHP_METHOD(RepeatedFieldIter, valid);
+
+// -----------------------------------------------------------------------------
+// Oneof Field.
+// -----------------------------------------------------------------------------
+
+PHP_PROTO_WRAP_OBJECT_START(Oneof)
+  upb_oneofdef* oneofdef;
+  int index;    // Index of field in oneof. -1 if not set.
+  char value[NATIVE_SLOT_MAX_SIZE];
+PHP_PROTO_WRAP_OBJECT_END
+
+PHP_METHOD(Oneof, getName);
+PHP_METHOD(Oneof, getField);
+PHP_METHOD(Oneof, getFieldCount);
+
+extern zend_class_entry* oneof_descriptor_type;
+
+// Oneof case slot value to indicate that no oneof case is set. The value `0` is
+// safe because field numbers are used as case identifiers, and no field can
+// have a number of 0.
+#define ONEOF_CASE_NONE 0
+
+// -----------------------------------------------------------------------------
+// Well Known Type.
+// -----------------------------------------------------------------------------
+
 extern bool is_inited_file_any;
 extern bool is_inited_file_api;
 extern bool is_inited_file_duration;
@@ -1065,28 +1361,19 @@
 PHP_METHOD(Option, setName);
 PHP_METHOD(Option, getValue);
 PHP_METHOD(Option, setValue);
->>>>>>> 1ee15bae
-
-struct MessageBuilderContext {
-  zend_object std;
-  zval* descriptor;
-  zval* pool;
-};
-
-struct OneofBuilderContext {
-  zend_object std;
-  // VALUE descriptor;
-  // VALUE builder;
-};
-
-struct EnumBuilderContext {
-  zend_object std;
-  // VALUE enumdesc;
-};
-
-<<<<<<< HEAD
-// Forward-declare all of the PHP method implementations.
-=======
+
+PHP_METHOD(SourceContext, __construct);
+PHP_METHOD(SourceContext, getFileName);
+PHP_METHOD(SourceContext, setFileName);
+
+PHP_METHOD(StringValue, __construct);
+PHP_METHOD(StringValue, getValue);
+PHP_METHOD(StringValue, setValue);
+
+PHP_METHOD(Struct, __construct);
+PHP_METHOD(Struct, getFields);
+PHP_METHOD(Struct, setFields);
+
 PHP_METHOD(Syntax, name);
 PHP_METHOD(Syntax, value);
 
@@ -1103,48 +1390,65 @@
 PHP_METHOD(Type, setSourceContext);
 PHP_METHOD(Type, getSyntax);
 PHP_METHOD(Type, setSyntax);
->>>>>>> 1ee15bae
-
-DescriptorPool* php_to_descriptor_pool(zval* value TSRMLS_DC);
-zend_object_value descriptor_pool_create(zend_class_entry *ce TSRMLS_DC);
-void descriptor_pool_free_c(DescriptorPool* object TSRMLS_DC);
-void descriptor_pool_free(void* object TSRMLS_DC);
-void descriptor_pool_init_c_instance(DescriptorPool* pool TSRMLS_DC);
-PHP_METHOD(DescriptorPool, addMessage);
-PHP_METHOD(DescriptorPool, finalize);
-
-Descriptor* php_to_descriptor(zval* value TSRMLS_DC);
-zend_object_value descriptor_create(zend_class_entry *ce TSRMLS_DC);
-void descriptor_init_c_instance(Descriptor* intern TSRMLS_DC);
-void descriptor_free_c(Descriptor* object TSRMLS_DC);
-void descriptor_free(void* object TSRMLS_DC);
-void descriptor_name_set(Descriptor *desc, const char *name);
-
-MessageBuilderContext* php_to_message_builder_context(zval* value TSRMLS_DC);
-zend_object_value message_builder_context_create(
-    zend_class_entry* ce TSRMLS_DC);
-void message_builder_context_init_c_instance(
-    MessageBuilderContext* intern TSRMLS_DC);
-void message_builder_context_free_c(MessageBuilderContext* object TSRMLS_DC);
-void message_builder_context_free(void* object TSRMLS_DC);
-PHP_METHOD(MessageBuilderContext, optional);
-PHP_METHOD(MessageBuilderContext, finalizeToPool);
-
-PHP_METHOD(Message, encode);
-const zend_class_entry* build_class_from_descriptor(
-    zval* php_descriptor TSRMLS_DC);
-
-PHP_FUNCTION(get_generated_pool);
-
-// -----------------------------------------------------------------------------
-// Global map from upb {msg,enum}defs to wrapper Descriptor/EnumDescriptor
-// instances.
-// ----------------------------------------------------------------------------
-
-<<<<<<< HEAD
-void add_def_obj(const void* def, zval* value);
-zval* get_def_obj(const void* def);
-=======
+
+PHP_METHOD(UInt32Value, __construct);
+PHP_METHOD(UInt32Value, getValue);
+PHP_METHOD(UInt32Value, setValue);
+
+PHP_METHOD(UInt64Value, __construct);
+PHP_METHOD(UInt64Value, getValue);
+PHP_METHOD(UInt64Value, setValue);
+
+PHP_METHOD(Value, __construct);
+PHP_METHOD(Value, getNullValue);
+PHP_METHOD(Value, setNullValue);
+PHP_METHOD(Value, getNumberValue);
+PHP_METHOD(Value, setNumberValue);
+PHP_METHOD(Value, getStringValue);
+PHP_METHOD(Value, setStringValue);
+PHP_METHOD(Value, getBoolValue);
+PHP_METHOD(Value, setBoolValue);
+PHP_METHOD(Value, getStructValue);
+PHP_METHOD(Value, setStructValue);
+PHP_METHOD(Value, getListValue);
+PHP_METHOD(Value, setListValue);
+PHP_METHOD(Value, getKind);
+
+extern zend_class_entry* any_type;
+extern zend_class_entry* api_type;
+extern zend_class_entry* bool_value_type;
+extern zend_class_entry* bytes_value_type;
+extern zend_class_entry* double_value_type;
+extern zend_class_entry* duration_type;
+extern zend_class_entry* empty_type;
+extern zend_class_entry* enum_type;
+extern zend_class_entry* enum_value_type;
+extern zend_class_entry* field_cardinality_type;
+extern zend_class_entry* field_kind_type;
+extern zend_class_entry* field_mask_type;
+extern zend_class_entry* field_type;
+extern zend_class_entry* float_value_type;
+extern zend_class_entry* int32_value_type;
+extern zend_class_entry* int64_value_type;
+extern zend_class_entry* list_value_type;
+extern zend_class_entry* method_type;
+extern zend_class_entry* mixin_type;
+extern zend_class_entry* null_value_type;
+extern zend_class_entry* option_type;
+extern zend_class_entry* source_context_type;
+extern zend_class_entry* string_value_type;
+extern zend_class_entry* struct_type;
+extern zend_class_entry* syntax_type;
+extern zend_class_entry* timestamp_type;
+extern zend_class_entry* type_type;
+extern zend_class_entry* uint32_value_type;
+extern zend_class_entry* uint64_value_type;
+extern zend_class_entry* value_type;
+
+// -----------------------------------------------------------------------------
+// Upb.
+// -----------------------------------------------------------------------------
+
 upb_fieldtype_t to_fieldtype(upb_descriptortype_t type);
 const zend_class_entry* field_type_class(
     const upb_fielddef* field PHP_PROTO_TSRMLS_DC);
@@ -1161,67 +1465,43 @@
 void stringsink_uninit(stringsink *sink);
 size_t stringsink_string(void *_sink, const void *hd, const char *ptr,
                          size_t len, const upb_bufhandle *handle);
->>>>>>> 1ee15bae
 
 // -----------------------------------------------------------------------------
 // Utilities.
 // -----------------------------------------------------------------------------
 
-// PHP Array utils.
-#define Z_ARRVAL_SIZE_P(zval_p) zend_hash_num_elements(Z_ARRVAL_P(zval_p))
-#define Z_ARRVAL_BEGIN_P(zval_p) Z_ARRVAL_P(zval_p)->pListHead
-#define Z_BUCKET_NEXT_PP(bucket_pp) *bucket_pp = (*bucket_pp)->pListNext
-
-#define DEFINE_PHP_OBJECT(class_name, class_name_lower, name) \
-  do {                                                        \
-    zval* name;                                               \
-    MAKE_STD_ZVAL(name);                                      \
-    object_init_ex(name, class_name_lower##_type);            \
-  } while (0)
-
-#define DEFINE_PHP_WRAPPER(class_name, class_name_lower, name, intern) \
-  zval* name;                                                          \
-  MAKE_STD_ZVAL(name);                                                 \
-  object_init_ex(name, class_name_lower##_type);                       \
-  Z_OBJVAL_P(name)                                                     \
-      .handle = zend_objects_store_put(                                \
-      intern, (zend_objects_store_dtor_t)zend_objects_destroy_object,  \
-      class_name_lower##_free, NULL TSRMLS_CC);
-
-#define DEFINE_PHP_ZVAL(name) \
-  do {                        \
-    zval* name;               \
-    MAKE_STD_ZVAL(name);      \
-  } while (0)
-
-#define DEFINE_PHP_STRING(name, value) \
-  do {                                 \
-    zval* name;                        \
-    MAKE_STD_ZVAL(name);               \
-    ZVAL_STRING(name, value, 1);       \
-  } while (0)
-
-// Upb Utilities
-
-void check_upb_status(const upb_status* status, const char* msg);
-
-#define CHECK_UPB(code, msg)             \
-  do {                                   \
-    upb_status status = UPB_STATUS_INIT; \
-    code;                                \
-    check_upb_status(&status, msg);      \
-  } while (0)
-
 // Memory management
-
 #define ALLOC(class_name) (class_name*) emalloc(sizeof(class_name))
+#define PEMALLOC(class_name) (class_name*) pemalloc(sizeof(class_name), 1)
 #define ALLOC_N(class_name, n) (class_name*) emalloc(sizeof(class_name) * n)
 #define FREE(object) efree(object)
-
-// Type Checking
-#define CHECK_TYPE(field, type)             \
-  if (Z_TYPE_P(field) != type) {            \
-    zend_error(E_ERROR, "Unexpected type"); \
-  }
+#define PEFREE(object) pefree(object, 1)
+
+// String argument.
+#define STR(str) (str), strlen(str)
+
+// Zend Value
+#if PHP_MAJOR_VERSION < 7
+#define Z_OBJ_P(zval_p)                                       \
+  ((zend_object*)(EG(objects_store)                           \
+                      .object_buckets[Z_OBJ_HANDLE_P(zval_p)] \
+                      .bucket.obj.object))
+#endif
+
+// Message handler
+static inline zval* php_proto_message_read_property(
+    zval* msg, zval* member PHP_PROTO_TSRMLS_DC) {
+#if PHP_MAJOR_VERSION < 7
+  return message_handlers->read_property(msg, member, BP_VAR_R,
+                                         NULL PHP_PROTO_TSRMLS_CC);
+#else
+  return message_handlers->read_property(msg, member, BP_VAR_R, NULL,
+                                         NULL PHP_PROTO_TSRMLS_CC);
+#endif
+}
+
+// Reserved name
+bool is_reserved_name(const char* name);
+bool is_valid_constant_name(const char* name);
 
 #endif  // __GOOGLE_PROTOBUF_PHP_PROTOBUF_H__
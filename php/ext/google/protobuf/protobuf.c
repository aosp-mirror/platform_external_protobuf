#include "protobuf.h"

#include <zend_hash.h>

ZEND_DECLARE_MODULE_GLOBALS(protobuf)
static PHP_GINIT_FUNCTION(protobuf);
static PHP_GSHUTDOWN_FUNCTION(protobuf);

// -----------------------------------------------------------------------------
// Global map from upb {msg,enum}defs to wrapper Descriptor/EnumDescriptor
// instances.
// -----------------------------------------------------------------------------

void add_def_obj(const void* def, zval* value) {
  uint nIndex = (ulong)def & PROTOBUF_G(upb_def_to_php_obj_map).nTableMask;

  zval* pDest = NULL;
  Z_ADDREF_P(value);
  zend_hash_index_update(&PROTOBUF_G(upb_def_to_php_obj_map), (zend_ulong)def,
                         &value, sizeof(zval*), &pDest);
}

zval* get_def_obj(const void* def) {
  zval** value;
  if (zend_hash_index_find(&PROTOBUF_G(upb_def_to_php_obj_map), (zend_ulong)def,
                           &value) == FAILURE) {
    zend_error(E_ERROR, "PHP object not found for given definition.\n");
    return NULL;
  }
  return *value;
}

<<<<<<< HEAD
=======
void add_def_obj(const void* def, PHP_PROTO_HASHTABLE_VALUE value) {
#if PHP_MAJOR_VERSION < 7
  Z_ADDREF_P(value);
#else
  GC_ADDREF(value);
#endif
  add_to_table(upb_def_to_php_obj_map, def, value);
}

PHP_PROTO_HASHTABLE_VALUE get_def_obj(const void* def) {
  return (PHP_PROTO_HASHTABLE_VALUE)get_from_table(upb_def_to_php_obj_map, def);
}

void add_ce_obj(const void* ce, PHP_PROTO_HASHTABLE_VALUE value) {
#if PHP_MAJOR_VERSION < 7
  Z_ADDREF_P(value);
#else
  GC_ADDREF(value);
#endif
  add_to_table(ce_to_php_obj_map, ce, value);
}

PHP_PROTO_HASHTABLE_VALUE get_ce_obj(const void* ce) {
  return (PHP_PROTO_HASHTABLE_VALUE)get_from_table(ce_to_php_obj_map, ce);
}

bool class_added(const void* ce) {
  return exist_in_table(ce_to_php_obj_map, ce);
}

void add_proto_obj(const char* proto, PHP_PROTO_HASHTABLE_VALUE value) {
#if PHP_MAJOR_VERSION < 7
  Z_ADDREF_P(value);
#else
  GC_ADDREF(value);
#endif
  add_to_strtable(proto_to_php_obj_map, proto, strlen(proto), value);
}

PHP_PROTO_HASHTABLE_VALUE get_proto_obj(const char* proto) {
  return (PHP_PROTO_HASHTABLE_VALUE)get_from_strtable(proto_to_php_obj_map,
                                                      proto, strlen(proto));
}

// -----------------------------------------------------------------------------
// Well Known Types.
// -----------------------------------------------------------------------------

bool is_inited_file_any;
bool is_inited_file_api;
bool is_inited_file_duration;
bool is_inited_file_field_mask;
bool is_inited_file_empty;
bool is_inited_file_source_context;
bool is_inited_file_struct;
bool is_inited_file_timestamp;
bool is_inited_file_type;
bool is_inited_file_wrappers;

// -----------------------------------------------------------------------------
// Reserved Name.
// -----------------------------------------------------------------------------

// Although we already have kReservedNames, we still add them to hash table to
// speed up look up.
const char *const kReservedNames[] = {
    "abstract",   "and",        "array",        "as",           "break",
    "callable",   "case",       "catch",        "class",        "clone",
    "const",      "continue",   "declare",      "default",      "die",
    "do",         "echo",       "else",         "elseif",       "empty",
    "enddeclare", "endfor",     "endforeach",   "endif",        "endswitch",
    "endwhile",   "eval",       "exit",         "extends",      "final",
    "for",        "foreach",    "function",     "global",       "goto",
    "if",         "implements", "include",      "include_once", "instanceof",
    "insteadof",  "interface",  "isset",        "list",         "namespace",
    "new",        "or",         "print",        "private",      "protected",
    "public",     "require",    "require_once", "return",       "static",
    "switch",     "throw",      "trait",        "try",          "unset",
    "use",        "var",        "while",        "xor",          "int",
    "float",      "bool",       "string",       "true",         "false",
    "null",       "void",       "iterable"};
const int kReservedNamesSize = 73;

bool is_reserved_name(const char* name) {
  void** value;
  return (php_proto_zend_hash_find(reserved_names, name, strlen(name),
                                   (void**)&value) == SUCCESS);
}

>>>>>>> 1ee15bae
// -----------------------------------------------------------------------------
// Utilities.
// -----------------------------------------------------------------------------

// define the function(s) we want to add
zend_function_entry protobuf_functions[] = {
  ZEND_FE(get_generated_pool, NULL)
  ZEND_FE_END
};

// "protobuf_functions" refers to the struct defined above
// we'll be filling in more of this later: you can use this to specify
// globals, php.ini info, startup and teardown functions, etc.
zend_module_entry protobuf_module_entry = {
  STANDARD_MODULE_HEADER,
  PHP_PROTOBUF_EXTNAME, // extension name
  protobuf_functions,   // function list
  PHP_MINIT(protobuf),  // process startup
  NULL,  // process shutdown
  NULL,  // request startup
  NULL,  // request shutdown
  NULL,  // extension info
  PHP_PROTOBUF_VERSION, // extension version
  PHP_MODULE_GLOBALS(protobuf),  // globals descriptor
  PHP_GINIT(protobuf), // globals ctor
  PHP_GSHUTDOWN(protobuf),  // globals dtor
  NULL,  // post deactivate
  STANDARD_MODULE_PROPERTIES_EX
};

// install module
ZEND_GET_MODULE(protobuf)

// global variables
static PHP_GINIT_FUNCTION(protobuf) {
<<<<<<< HEAD
  protobuf_globals->generated_pool = NULL;
=======
}

static PHP_GSHUTDOWN_FUNCTION(protobuf) {
}

#if PHP_MAJOR_VERSION >= 7
static void php_proto_hashtable_descriptor_release(zval* value) {
  void* ptr = Z_PTR_P(value);
  zend_object* object = *(zend_object**)ptr;
  GC_DELREF(object);
  if(GC_REFCOUNT(object) == 0) {
    zend_objects_store_del(object);
  }
  efree(ptr);
}
#endif

static PHP_RINIT_FUNCTION(protobuf) {
  int i = 0;

  ALLOC_HASHTABLE(upb_def_to_php_obj_map);
  zend_hash_init(upb_def_to_php_obj_map, 16, NULL, HASHTABLE_VALUE_DTOR, 0);

  ALLOC_HASHTABLE(ce_to_php_obj_map);
  zend_hash_init(ce_to_php_obj_map, 16, NULL, HASHTABLE_VALUE_DTOR, 0);

  ALLOC_HASHTABLE(proto_to_php_obj_map);
  zend_hash_init(proto_to_php_obj_map, 16, NULL, HASHTABLE_VALUE_DTOR, 0);

  ALLOC_HASHTABLE(reserved_names);
  zend_hash_init(reserved_names, 16, NULL, NULL, 0);
  for (i = 0; i < kReservedNamesSize; i++) {
    php_proto_zend_hash_update(reserved_names, kReservedNames[i],
                               strlen(kReservedNames[i]));
  }

>>>>>>> 1ee15bae
  generated_pool = NULL;
  protobuf_globals->message_handlers = NULL;
  zend_hash_init(&protobuf_globals->upb_def_to_php_obj_map, 16, NULL,
                 ZVAL_PTR_DTOR, 0);
}

static PHP_GSHUTDOWN_FUNCTION(protobuf) {
  if (protobuf_globals->generated_pool != NULL) {
    FREE_ZVAL(protobuf_globals->generated_pool);
  }
  if (protobuf_globals->message_handlers != NULL) {
    FREE(protobuf_globals->message_handlers);
  }
  zend_hash_destroy(&protobuf_globals->upb_def_to_php_obj_map);
}

PHP_MINIT_FUNCTION(protobuf) {
  descriptor_pool_init(TSRMLS_C);
  descriptor_init(TSRMLS_C);
  message_builder_context_init(TSRMLS_C);
}<|MERGE_RESOLUTION|>--- conflicted
+++ resolved
@@ -1,3 +1,33 @@
+// Protocol Buffers - Google's data interchange format
+// Copyright 2008 Google Inc.  All rights reserved.
+// https://developers.google.com/protocol-buffers/
+//
+// Redistribution and use in source and binary forms, with or without
+// modification, are permitted provided that the following conditions are
+// met:
+//
+//     * Redistributions of source code must retain the above copyright
+// notice, this list of conditions and the following disclaimer.
+//     * Redistributions in binary form must reproduce the above
+// copyright notice, this list of conditions and the following disclaimer
+// in the documentation and/or other materials provided with the
+// distribution.
+//     * Neither the name of Google Inc. nor the names of its
+// contributors may be used to endorse or promote products derived from
+// this software without specific prior written permission.
+//
+// THIS SOFTWARE IS PROVIDED BY THE COPYRIGHT HOLDERS AND CONTRIBUTORS
+// "AS IS" AND ANY EXPRESS OR IMPLIED WARRANTIES, INCLUDING, BUT NOT
+// LIMITED TO, THE IMPLIED WARRANTIES OF MERCHANTABILITY AND FITNESS FOR
+// A PARTICULAR PURPOSE ARE DISCLAIMED. IN NO EVENT SHALL THE COPYRIGHT
+// OWNER OR CONTRIBUTORS BE LIABLE FOR ANY DIRECT, INDIRECT, INCIDENTAL,
+// SPECIAL, EXEMPLARY, OR CONSEQUENTIAL DAMAGES (INCLUDING, BUT NOT
+// LIMITED TO, PROCUREMENT OF SUBSTITUTE GOODS OR SERVICES; LOSS OF USE,
+// DATA, OR PROFITS; OR BUSINESS INTERRUPTION) HOWEVER CAUSED AND ON ANY
+// THEORY OF LIABILITY, WHETHER IN CONTRACT, STRICT LIABILITY, OR TORT
+// (INCLUDING NEGLIGENCE OR OTHERWISE) ARISING IN ANY WAY OUT OF THE USE
+// OF THIS SOFTWARE, EVEN IF ADVISED OF THE POSSIBILITY OF SUCH DAMAGE.
+
 #include "protobuf.h"
 
 #include <zend_hash.h>
@@ -5,33 +35,71 @@
 ZEND_DECLARE_MODULE_GLOBALS(protobuf)
 static PHP_GINIT_FUNCTION(protobuf);
 static PHP_GSHUTDOWN_FUNCTION(protobuf);
-
-// -----------------------------------------------------------------------------
+static PHP_RINIT_FUNCTION(protobuf);
+static PHP_RSHUTDOWN_FUNCTION(protobuf);
+static PHP_MINIT_FUNCTION(protobuf);
+static PHP_MSHUTDOWN_FUNCTION(protobuf);
+
 // Global map from upb {msg,enum}defs to wrapper Descriptor/EnumDescriptor
 // instances.
-// -----------------------------------------------------------------------------
-
-void add_def_obj(const void* def, zval* value) {
-  uint nIndex = (ulong)def & PROTOBUF_G(upb_def_to_php_obj_map).nTableMask;
+static HashTable* upb_def_to_php_obj_map;
+// Global map from message/enum's php class entry to corresponding wrapper
+// Descriptor/EnumDescriptor instances.
+static HashTable* ce_to_php_obj_map;
+// Global map from message/enum's proto fully-qualified name to corresponding
+// wrapper Descriptor/EnumDescriptor instances.
+static HashTable* proto_to_php_obj_map;
+static HashTable* reserved_names;
+
+// -----------------------------------------------------------------------------
+// Global maps.
+// -----------------------------------------------------------------------------
+
+static void add_to_table(HashTable* t, const void* def, void* value) {
+  uint nIndex = (ulong)def & t->nTableMask;
 
   zval* pDest = NULL;
-  Z_ADDREF_P(value);
-  zend_hash_index_update(&PROTOBUF_G(upb_def_to_php_obj_map), (zend_ulong)def,
-                         &value, sizeof(zval*), &pDest);
-}
-
-zval* get_def_obj(const void* def) {
-  zval** value;
-  if (zend_hash_index_find(&PROTOBUF_G(upb_def_to_php_obj_map), (zend_ulong)def,
-                           &value) == FAILURE) {
-    zend_error(E_ERROR, "PHP object not found for given definition.\n");
+  php_proto_zend_hash_index_update_mem(t, (zend_ulong)def, &value,
+                                       sizeof(zval*), (void**)&pDest);
+}
+
+static void* get_from_table(const HashTable* t, const void* def) {
+  void** value;
+  if (php_proto_zend_hash_index_find_mem(t, (zend_ulong)def, (void**)&value) ==
+      FAILURE) {
     return NULL;
   }
   return *value;
 }
 
-<<<<<<< HEAD
-=======
+static bool exist_in_table(const HashTable* t, const void* def) {
+  void** value;
+  return (php_proto_zend_hash_index_find_mem(t, (zend_ulong)def,
+                                             (void**)&value) == SUCCESS);
+}
+
+static void add_to_list(HashTable* t, void* value) {
+  zval* pDest = NULL;
+  php_proto_zend_hash_next_index_insert_mem(t, &value, sizeof(void*),
+                                        (void**)&pDest);
+}
+
+static void add_to_strtable(HashTable* t, const char* key, int key_size,
+                            void* value) {
+  zval* pDest = NULL;
+  php_proto_zend_hash_update_mem(t, key, key_size, &value, sizeof(void*),
+                                 (void**)&pDest);
+}
+
+static void* get_from_strtable(const HashTable* t, const char* key, int key_size) {
+  void** value;
+  if (php_proto_zend_hash_find_mem(t, key, key_size, (void**)&value) ==
+      FAILURE) {
+    return NULL;
+  }
+  return *value;
+}
+
 void add_def_obj(const void* def, PHP_PROTO_HASHTABLE_VALUE value) {
 #if PHP_MAJOR_VERSION < 7
   Z_ADDREF_P(value);
@@ -121,32 +189,33 @@
                                    (void**)&value) == SUCCESS);
 }
 
->>>>>>> 1ee15bae
 // -----------------------------------------------------------------------------
 // Utilities.
 // -----------------------------------------------------------------------------
 
-// define the function(s) we want to add
 zend_function_entry protobuf_functions[] = {
-  ZEND_FE(get_generated_pool, NULL)
   ZEND_FE_END
 };
 
-// "protobuf_functions" refers to the struct defined above
-// we'll be filling in more of this later: you can use this to specify
-// globals, php.ini info, startup and teardown functions, etc.
+static const zend_module_dep protobuf_deps[] = {
+  ZEND_MOD_OPTIONAL("date")
+  ZEND_MOD_END
+};
+
 zend_module_entry protobuf_module_entry = {
-  STANDARD_MODULE_HEADER,
-  PHP_PROTOBUF_EXTNAME, // extension name
-  protobuf_functions,   // function list
-  PHP_MINIT(protobuf),  // process startup
-  NULL,  // process shutdown
-  NULL,  // request startup
-  NULL,  // request shutdown
-  NULL,  // extension info
+  STANDARD_MODULE_HEADER_EX,
+  NULL,
+  protobuf_deps,
+  PHP_PROTOBUF_EXTNAME,     // extension name
+  protobuf_functions,       // function list
+  PHP_MINIT(protobuf),      // process startup
+  PHP_MSHUTDOWN(protobuf),  // process shutdown
+  PHP_RINIT(protobuf),      // request shutdown
+  PHP_RSHUTDOWN(protobuf),  // request shutdown
+  NULL,                 // extension info
   PHP_PROTOBUF_VERSION, // extension version
   PHP_MODULE_GLOBALS(protobuf),  // globals descriptor
-  PHP_GINIT(protobuf), // globals ctor
+  PHP_GINIT(protobuf),  // globals ctor
   PHP_GSHUTDOWN(protobuf),  // globals dtor
   NULL,  // post deactivate
   STANDARD_MODULE_PROPERTIES_EX
@@ -157,9 +226,6 @@
 
 // global variables
 static PHP_GINIT_FUNCTION(protobuf) {
-<<<<<<< HEAD
-  protobuf_globals->generated_pool = NULL;
-=======
 }
 
 static PHP_GSHUTDOWN_FUNCTION(protobuf) {
@@ -196,25 +262,140 @@
                                strlen(kReservedNames[i]));
   }
 
->>>>>>> 1ee15bae
   generated_pool = NULL;
-  protobuf_globals->message_handlers = NULL;
-  zend_hash_init(&protobuf_globals->upb_def_to_php_obj_map, 16, NULL,
-                 ZVAL_PTR_DTOR, 0);
-}
-
-static PHP_GSHUTDOWN_FUNCTION(protobuf) {
-  if (protobuf_globals->generated_pool != NULL) {
-    FREE_ZVAL(protobuf_globals->generated_pool);
-  }
-  if (protobuf_globals->message_handlers != NULL) {
-    FREE(protobuf_globals->message_handlers);
-  }
-  zend_hash_destroy(&protobuf_globals->upb_def_to_php_obj_map);
-}
-
-PHP_MINIT_FUNCTION(protobuf) {
+  generated_pool_php = NULL;
+  internal_generated_pool_php = NULL;
+
+  is_inited_file_any = false;
+  is_inited_file_api = false;
+  is_inited_file_duration = false;
+  is_inited_file_field_mask = false;
+  is_inited_file_empty = false;
+  is_inited_file_source_context = false;
+  is_inited_file_struct = false;
+  is_inited_file_timestamp = false;
+  is_inited_file_type = false;
+  is_inited_file_wrappers = false;
+
+  return 0;
+}
+
+static PHP_RSHUTDOWN_FUNCTION(protobuf) {
+  zend_hash_destroy(upb_def_to_php_obj_map);
+  FREE_HASHTABLE(upb_def_to_php_obj_map);
+
+  zend_hash_destroy(ce_to_php_obj_map);
+  FREE_HASHTABLE(ce_to_php_obj_map);
+
+  zend_hash_destroy(proto_to_php_obj_map);
+  FREE_HASHTABLE(proto_to_php_obj_map);
+
+  zend_hash_destroy(reserved_names);
+  FREE_HASHTABLE(reserved_names);
+
+#if PHP_MAJOR_VERSION < 7
+  if (generated_pool_php != NULL) {
+    zval_dtor(generated_pool_php);
+    FREE_ZVAL(generated_pool_php);
+  }
+  if (internal_generated_pool_php != NULL) {
+    zval_dtor(internal_generated_pool_php);
+    FREE_ZVAL(internal_generated_pool_php);
+  }
+#else
+  if (generated_pool_php != NULL) {
+    zval tmp;
+    ZVAL_OBJ(&tmp, generated_pool_php);
+    zval_dtor(&tmp);
+  }
+  if (internal_generated_pool_php != NULL) {
+    zval tmp;
+    ZVAL_OBJ(&tmp, internal_generated_pool_php);
+    zval_dtor(&tmp);
+  }
+#endif
+
+  is_inited_file_any = true;
+  is_inited_file_api = true;
+  is_inited_file_duration = true;
+  is_inited_file_field_mask = true;
+  is_inited_file_empty = true;
+  is_inited_file_source_context = true;
+  is_inited_file_struct = true;
+  is_inited_file_timestamp = true;
+  is_inited_file_type = true;
+  is_inited_file_wrappers = true;
+
+  return 0;
+}
+
+static PHP_MINIT_FUNCTION(protobuf) {
   descriptor_pool_init(TSRMLS_C);
   descriptor_init(TSRMLS_C);
-  message_builder_context_init(TSRMLS_C);
+  enum_descriptor_init(TSRMLS_C);
+  enum_value_descriptor_init(TSRMLS_C);
+  field_descriptor_init(TSRMLS_C);
+  gpb_type_init(TSRMLS_C);
+  internal_descriptor_pool_init(TSRMLS_C);
+  map_field_init(TSRMLS_C);
+  map_field_iter_init(TSRMLS_C);
+  message_init(TSRMLS_C);
+  oneof_descriptor_init(TSRMLS_C);
+  repeated_field_init(TSRMLS_C);
+  repeated_field_iter_init(TSRMLS_C);
+  util_init(TSRMLS_C);
+
+  gpb_metadata_any_init(TSRMLS_C);
+  gpb_metadata_api_init(TSRMLS_C);
+  gpb_metadata_duration_init(TSRMLS_C);
+  gpb_metadata_field_mask_init(TSRMLS_C);
+  gpb_metadata_empty_init(TSRMLS_C);
+  gpb_metadata_source_context_init(TSRMLS_C);
+  gpb_metadata_struct_init(TSRMLS_C);
+  gpb_metadata_timestamp_init(TSRMLS_C);
+  gpb_metadata_type_init(TSRMLS_C);
+  gpb_metadata_wrappers_init(TSRMLS_C);
+
+  any_init(TSRMLS_C);
+  api_init(TSRMLS_C);
+  bool_value_init(TSRMLS_C);
+  bytes_value_init(TSRMLS_C);
+  double_value_init(TSRMLS_C);
+  duration_init(TSRMLS_C);
+  enum_init(TSRMLS_C);
+  enum_value_init(TSRMLS_C);
+  field_cardinality_init(TSRMLS_C);
+  field_init(TSRMLS_C);
+  field_kind_init(TSRMLS_C);
+  field_mask_init(TSRMLS_C);
+  float_value_init(TSRMLS_C);
+  empty_init(TSRMLS_C);
+  int32_value_init(TSRMLS_C);
+  int64_value_init(TSRMLS_C);
+  list_value_init(TSRMLS_C);
+  method_init(TSRMLS_C);
+  mixin_init(TSRMLS_C);
+  null_value_init(TSRMLS_C);
+  option_init(TSRMLS_C);
+  source_context_init(TSRMLS_C);
+  string_value_init(TSRMLS_C);
+  struct_init(TSRMLS_C);
+  syntax_init(TSRMLS_C);
+  timestamp_init(TSRMLS_C);
+  type_init(TSRMLS_C);
+  u_int32_value_init(TSRMLS_C);
+  u_int64_value_init(TSRMLS_C);
+  value_init(TSRMLS_C);
+
+  return 0;
+}
+
+static PHP_MSHUTDOWN_FUNCTION(protobuf) {
+  PEFREE(message_handlers);
+  PEFREE(repeated_field_handlers);
+  PEFREE(repeated_field_iter_handlers);
+  PEFREE(map_field_handlers);
+  PEFREE(map_field_iter_handlers);
+
+  return 0;
 }
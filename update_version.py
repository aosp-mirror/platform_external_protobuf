#!/usr/bin/env python3
# Usage: ./update_version.py <MAJOR>.<MINOR>.<MICRO> [<RC version>]
#
# Example:
# ./update_version.py 3.7.1 2
#   => Version will become 3.7.1-rc-2 (beta)
# ./update_version.py 3.7.1
#   => Version will become 3.7.1 (stable)

import datetime
import re
import sys
from xml.dom import minidom

if len(sys.argv) < 2 or len(sys.argv) > 3:
  print("""
[ERROR] Please specify a version.

./update_version.py <MAJOR>.<MINOR>.<MICRO> [<RC version>]

Example:
./update_version.py 3.7.1 2
""")
  exit(1)

NEW_VERSION = sys.argv[1]
NEW_VERSION_INFO = [int(x) for x in NEW_VERSION.split('.')]
if len(NEW_VERSION_INFO) != 3:
  print("""
[ERROR] Version must be in the format <MAJOR>.<MINOR>.<MICRO>

Example:
./update_version.py 3.7.3
""")
  exit(1)

RC_VERSION = -1
if len(sys.argv) > 2:
  RC_VERSION = int(sys.argv[2])


def Find(elem, tagname):
  for child in elem.childNodes:
    if child.nodeName == tagname:
      return child
  return None


def FindAndClone(elem, tagname):
  return Find(elem, tagname).cloneNode(True)


def ReplaceText(elem, text):
  elem.firstChild.replaceWholeText(text)


def GetFullVersion(rc_suffix = '-rc-'):
  if RC_VERSION < 0:
    return NEW_VERSION
  else:
    return '%s%s%s' % (NEW_VERSION, rc_suffix, RC_VERSION)


def GetSharedObjectVersion():
  protobuf_version_offset = 11
  expected_major_version = 3
  if NEW_VERSION_INFO[0] != expected_major_version:
    print("""[ERROR] Major protobuf version has changed. Please update
update_version.py to readjust the protobuf_version_offset and
expected_major_version such that the PROTOBUF_VERSION in src/Makefile.am is
always increasing.
    """)
    exit(1)
  return [NEW_VERSION_INFO[1] + protobuf_version_offset, NEW_VERSION_INFO[2], 0]


def RewriteXml(filename, rewriter, add_xml_prefix=True):
  document = minidom.parse(filename)
  rewriter(document)
  # document.toxml() always prepend the XML version without inserting new line.
  # We wants to preserve as much of the original formatting as possible, so we
  # will remove the default XML version and replace it with our custom one when
  # whever necessary.
  content = document.toxml().replace('<?xml version="1.0" ?>', '')
  file_handle = open(filename, 'wb')
  if add_xml_prefix:
    file_handle.write(b'<?xml version="1.0" encoding="UTF-8"?>\n')
  file_handle.write(content.encode('utf-8'))
  file_handle.write(b'\n')
  file_handle.close()


def RewriteTextFile(filename, line_rewriter):
  lines = open(filename, 'r').readlines()
  updated_lines = []
  for line in lines:
    updated_lines.append(line_rewriter(line))
  if lines == updated_lines:
    print('%s was not updated. Please double check.' % filename)
  f = open(filename, 'w')
  f.write(''.join(updated_lines))
  f.close()


def UpdateCMake():
  cmake_files = (
    'cmake/libprotobuf.cmake',
    'cmake/libprotobuf-lite.cmake',
    'cmake/libprotoc.cmake'
  )
  for cmake_file in cmake_files:
    RewriteTextFile(cmake_file,
      lambda line : re.sub(
        r'SOVERSION ([0-9]+)$',
        'SOVERSION %s' % GetSharedObjectVersion()[0],
        line))


def UpdateConfigure():
  RewriteTextFile('configure.ac',
    lambda line : re.sub(
      r'^AC_INIT\(\[Protocol Buffers\],\[.*\],\[protobuf@googlegroups.com\],\[protobuf\]\)$',
      ('AC_INIT([Protocol Buffers],[%s],[protobuf@googlegroups.com],[protobuf])'
        % GetFullVersion()),
      line))


def UpdateCpp():
  cpp_version = '%d%03d%03d' % (
    NEW_VERSION_INFO[0], NEW_VERSION_INFO[1], NEW_VERSION_INFO[2])
  version_suffix = ''
  if RC_VERSION != -1:
    version_suffix = '-rc%s' % RC_VERSION
  def RewriteCommon(line):
    line = re.sub(
      r'^#define GOOGLE_PROTOBUF_VERSION .*$',
      '#define GOOGLE_PROTOBUF_VERSION %s' % cpp_version,
      line)
    line = re.sub(
      r'^#define PROTOBUF_VERSION .*$',
      '#define PROTOBUF_VERSION %s' % cpp_version,
      line)
    line = re.sub(
        r'^#define GOOGLE_PROTOBUF_VERSION_SUFFIX .*$',
        '#define GOOGLE_PROTOBUF_VERSION_SUFFIX "%s"' % version_suffix,
        line)
    line = re.sub(
        r'^#define PROTOBUF_VERSION_SUFFIX .*$',
        '#define PROTOBUF_VERSION_SUFFIX "%s"' % version_suffix,
        line)
    if NEW_VERSION_INFO[2] == 0:
      line = re.sub(
        r'^#define PROTOBUF_MIN_HEADER_VERSION_FOR_PROTOC .*$',
        '#define PROTOBUF_MIN_HEADER_VERSION_FOR_PROTOC %s' % cpp_version,
        line)
      line = re.sub(
        r'^#define GOOGLE_PROTOBUF_MIN_PROTOC_VERSION .*$',
        '#define GOOGLE_PROTOBUF_MIN_PROTOC_VERSION %s' % cpp_version,
        line)
      line = re.sub(
        r'^static const int kMinHeaderVersionForLibrary = .*$',
        'static const int kMinHeaderVersionForLibrary = %s;' % cpp_version,
        line)
      line = re.sub(
        r'^static const int kMinHeaderVersionForProtoc = .*$',
        'static const int kMinHeaderVersionForProtoc = %s;' % cpp_version,
        line)
    return line

  def RewritePortDef(line):
    line = re.sub(
      r'^#define PROTOBUF_VERSION .*$',
      '#define PROTOBUF_VERSION %s' % cpp_version,
      line)
    line = re.sub(
        r'^#define PROTOBUF_VERSION_SUFFIX .*$',
        '#define PROTOBUF_VERSION_SUFFIX "%s"' % version_suffix,
        line)
    if NEW_VERSION_INFO[2] == 0:
      line = re.sub(
        r'^#define PROTOBUF_MIN_HEADER_VERSION_FOR_PROTOC .*$',
        '#define PROTOBUF_MIN_HEADER_VERSION_FOR_PROTOC %s' % cpp_version,
        line)
      line = re.sub(
        r'^#define PROTOBUF_MIN_PROTOC_VERSION .*$',
        '#define PROTOBUF_MIN_PROTOC_VERSION %s' % cpp_version,
        line)
      line = re.sub(
        r'^#define GOOGLE_PROTOBUF_MIN_LIBRARY_VERSION .*$',
        '#define GOOGLE_PROTOBUF_MIN_LIBRARY_VERSION %s' % cpp_version,
        line)
    return line

<<<<<<< HEAD
=======
  def RewritePbH(line):
    line = re.sub(
        r'^#if PROTOBUF_VERSION < .*$',
        '#if PROTOBUF_VERSION < %s' % cpp_version,
        line)
    line = re.sub(
        r'^#if .* < PROTOBUF_MIN_PROTOC_VERSION$',
        '#if %s < PROTOBUF_MIN_PROTOC_VERSION' % cpp_version,
        line)
    return line

>>>>>>> 1dc63ea5
  RewriteTextFile('src/google/protobuf/stubs/common.h', RewriteCommon)
  RewriteTextFile('src/google/protobuf/port_def.inc', RewritePortDef)


def UpdateCsharp():
  RewriteXml('csharp/src/Google.Protobuf/Google.Protobuf.csproj',
    lambda document : ReplaceText(
      Find(Find(document.documentElement, 'PropertyGroup'), 'VersionPrefix'),
      GetFullVersion(rc_suffix = '-rc')),
    add_xml_prefix=False)

  RewriteXml('csharp/Google.Protobuf.Tools.nuspec',
    lambda document : ReplaceText(
      Find(Find(document.documentElement, 'metadata'), 'version'),
      GetFullVersion(rc_suffix = '-rc')))


def UpdateJava():
  RewriteXml('java/pom.xml',
    lambda document : ReplaceText(
      Find(document.documentElement, 'version'), GetFullVersion()))

  RewriteXml('java/bom/pom.xml',
    lambda document : ReplaceText(
      Find(document.documentElement, 'version'), GetFullVersion()))

  RewriteXml('java/core/pom.xml',
    lambda document : ReplaceText(
      Find(Find(document.documentElement, 'parent'), 'version'),
      GetFullVersion()))

  RewriteXml('java/lite/pom.xml',
    lambda document : ReplaceText(
      Find(Find(document.documentElement, 'parent'), 'version'),
      GetFullVersion()))

  RewriteXml('java/util/pom.xml',
    lambda document : ReplaceText(
      Find(Find(document.documentElement, 'parent'), 'version'),
      GetFullVersion()))

  RewriteXml('java/kotlin/pom.xml',
    lambda document : ReplaceText(
      Find(Find(document.documentElement, 'parent'), 'version'),
      GetFullVersion()))

  RewriteXml('java/kotlin-lite/pom.xml',
    lambda document : ReplaceText(
      Find(Find(document.documentElement, 'parent'), 'version'),
      GetFullVersion()))

  RewriteXml('protoc-artifacts/pom.xml',
    lambda document : ReplaceText(
      Find(document.documentElement, 'version'), GetFullVersion()))

  RewriteTextFile('java/README.md',
    lambda line : re.sub(
      r'<version>.*</version>',
      '<version>%s</version>' % GetFullVersion(),
      line))

  RewriteTextFile('java/README.md',
    lambda line : re.sub(
      r'implementation \'com.google.protobuf:protobuf-java:.*\'',
      'implementation \'com.google.protobuf:protobuf-java:%s\'' % GetFullVersion(),
      line))

  RewriteTextFile('java/lite.md',
    lambda line : re.sub(
      r'<version>.*</version>',
      '<version>%s</version>' % GetFullVersion(),
      line))


def UpdateMakefile():
  RewriteTextFile('src/Makefile.am',
    lambda line : re.sub(
      r'^PROTOBUF_VERSION = .*$',
      'PROTOBUF_VERSION = %s' % ":".join(map(str,GetSharedObjectVersion())),
      line))


def UpdateObjectiveC():
  RewriteTextFile('Protobuf.podspec',
    lambda line : re.sub(
      r"^  s.version  = '.*'$",
      "  s.version  = '%s'" % GetFullVersion(rc_suffix = '-rc'),
      line))
  RewriteTextFile('Protobuf-C++.podspec',
    lambda line : re.sub(
      r"^  s.version  = '.*'$",
      "  s.version  = '%s'" % GetFullVersion(rc_suffix = '-rc'),
      line))


def UpdatePhp():
  def Callback(document):
    def CreateNode(tagname, indent, children):
      elem = document.createElement(tagname)
      indent += 1
      for child in children:
        elem.appendChild(document.createTextNode('\n' + (' ' * indent)))
        elem.appendChild(child)
      indent -= 1
      elem.appendChild(document.createTextNode('\n' + (' ' * indent)))
      return elem

    root = document.documentElement
    now = datetime.datetime.now()
    ReplaceText(Find(root, 'date'), now.strftime('%Y-%m-%d'))
    ReplaceText(Find(root, 'time'), now.strftime('%H:%M:%S'))
    version = Find(root, 'version')
    ReplaceText(Find(version, 'release'), GetFullVersion(rc_suffix = 'RC'))
    ReplaceText(Find(version, 'api'), NEW_VERSION)
    stability = Find(root, 'stability')
    ReplaceText(Find(stability, 'release'),
        'stable' if RC_VERSION < 0 else 'beta')
    ReplaceText(Find(stability, 'api'), 'stable' if RC_VERSION < 0 else 'beta')
    changelog = Find(root, 'changelog')
    for old_version in changelog.getElementsByTagName('version'):
      if Find(old_version, 'release').firstChild.nodeValue == NEW_VERSION:
        print ('[WARNING] Version %s already exists in the change log.'
          % NEW_VERSION)
        return
    if RC_VERSION != 0:
      changelog.appendChild(document.createTextNode(' '))
      release = CreateNode('release', 2, [
          CreateNode('version', 3, [
            FindAndClone(version, 'release'),
            FindAndClone(version, 'api')
          ]),
          CreateNode('stability', 3, [
            FindAndClone(stability, 'release'),
            FindAndClone(stability, 'api')
          ]),
          FindAndClone(root, 'date'),
          FindAndClone(root, 'time'),
          FindAndClone(root, 'license'),
          CreateNode('notes', 3, []),
        ])
      changelog.appendChild(release)
      changelog.appendChild(document.createTextNode('\n '))
  RewriteXml('php/ext/google/protobuf/package.xml', Callback)
  RewriteTextFile('php/ext/google/protobuf/protobuf.h',
    lambda line : re.sub(
      r"^#define PHP_PROTOBUF_VERSION .*$",
      "#define PHP_PROTOBUF_VERSION \"%s\"" % GetFullVersion(rc_suffix = 'RC'),
      line))

def UpdatePython():
  RewriteTextFile('python/google/protobuf/__init__.py',
    lambda line : re.sub(
      r"^__version__ = '.*'$",
      "__version__ = '%s'" % GetFullVersion(rc_suffix = 'rc'),
      line))

def UpdateRuby():
  RewriteXml('ruby/pom.xml',
             lambda document : ReplaceText(
                 Find(document.documentElement, 'version'), GetFullVersion()))
  RewriteXml('ruby/pom.xml',
             lambda document : ReplaceText(
                 Find(Find(Find(document.documentElement, 'dependencies'), 'dependency'), 'version'),
                 GetFullVersion()))
  RewriteTextFile('ruby/google-protobuf.gemspec',
    lambda line : re.sub(
      r'^  s.version     = ".*"$',
      '  s.version     = "%s"' % GetFullVersion(rc_suffix = '.rc.'),
      line))

def UpdateBazel():
  RewriteTextFile('protobuf_version.bzl',
    lambda line : re.sub(
     r"^PROTOBUF_VERSION = '.*'$",
     "PROTOBUF_VERSION = '%s'" % GetFullVersion(),
     line))


UpdateCMake()
UpdateConfigure()
UpdateCsharp()
UpdateCpp()
UpdateJava()
UpdateMakefile()
UpdateObjectiveC()
UpdatePhp()
UpdatePython()
UpdateRuby()
UpdateBazel()<|MERGE_RESOLUTION|>--- conflicted
+++ resolved
@@ -191,8 +191,6 @@
         line)
     return line
 
-<<<<<<< HEAD
-=======
   def RewritePbH(line):
     line = re.sub(
         r'^#if PROTOBUF_VERSION < .*$',
@@ -204,7 +202,6 @@
         line)
     return line
 
->>>>>>> 1dc63ea5
   RewriteTextFile('src/google/protobuf/stubs/common.h', RewriteCommon)
   RewriteTextFile('src/google/protobuf/port_def.inc', RewritePortDef)
 

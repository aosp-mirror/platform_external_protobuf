--- conflicted
+++ resolved
@@ -191,8 +191,6 @@
         line)
     return line
 
-<<<<<<< HEAD
-=======
   def RewritePbH(line):
     line = re.sub(
         r'^#if PROTOBUF_VERSION < .*$',
@@ -204,9 +202,20 @@
         line)
     return line
 
->>>>>>> fb6f8da0
   RewriteTextFile('src/google/protobuf/stubs/common.h', RewriteCommon)
   RewriteTextFile('src/google/protobuf/port_def.inc', RewritePortDef)
+  RewriteTextFile('src/google/protobuf/any.pb.h', RewritePbH)
+  RewriteTextFile('src/google/protobuf/api.pb.h', RewritePbH)
+  RewriteTextFile('src/google/protobuf/descriptor.pb.h', RewritePbH)
+  RewriteTextFile('src/google/protobuf/duration.pb.h', RewritePbH)
+  RewriteTextFile('src/google/protobuf/empty.pb.h', RewritePbH)
+  RewriteTextFile('src/google/protobuf/field_mask.pb.h', RewritePbH)
+  RewriteTextFile('src/google/protobuf/source_context.pb.h', RewritePbH)
+  RewriteTextFile('src/google/protobuf/struct.pb.h', RewritePbH)
+  RewriteTextFile('src/google/protobuf/timestamp.pb.h', RewritePbH)
+  RewriteTextFile('src/google/protobuf/type.pb.h', RewritePbH)
+  RewriteTextFile('src/google/protobuf/wrappers.pb.h', RewritePbH)
+  RewriteTextFile('src/google/protobuf/compiler/plugin.pb.h', RewritePbH)
 
 
 def UpdateCsharp():

--- conflicted
+++ resolved
@@ -4,224 +4,6 @@
 
 project(protobuf C CXX)
 
-<<<<<<< HEAD
-# Add c++11 flags
-if (CYGWIN)
-  set(CMAKE_CXX_FLAGS "${CMAKE_CXX_FLAGS} -std=gnu++11")
-else()
-  set(CMAKE_CXX_STANDARD 11)
-  set(CMAKE_CXX_STANDARD_REQUIRED ON)
-  set(CMAKE_CXX_EXTENSIONS OFF)
-endif()
-
-# Options
-option(protobuf_BUILD_TESTS "Build tests" ON)
-option(protobuf_BUILD_CONFORMANCE "Build conformance tests" OFF)
-option(protobuf_BUILD_EXAMPLES "Build examples" OFF)
-option(protobuf_BUILD_PROTOC_BINARIES "Build libprotoc and protoc compiler" ON)
-if (BUILD_SHARED_LIBS)
-  set(protobuf_BUILD_SHARED_LIBS_DEFAULT ON)
-else (BUILD_SHARED_LIBS)
-  set(protobuf_BUILD_SHARED_LIBS_DEFAULT OFF)
-endif (BUILD_SHARED_LIBS)
-option(protobuf_BUILD_SHARED_LIBS "Build Shared Libraries" ${protobuf_BUILD_SHARED_LIBS_DEFAULT})
-include(CMakeDependentOption)
-cmake_dependent_option(protobuf_MSVC_STATIC_RUNTIME "Link static runtime libraries" ON
-  "NOT protobuf_BUILD_SHARED_LIBS" OFF)
-set(protobuf_WITH_ZLIB_DEFAULT ON)
-option(protobuf_WITH_ZLIB "Build with zlib support" ${protobuf_WITH_ZLIB_DEFAULT})
-set(protobuf_DEBUG_POSTFIX "d"
-  CACHE STRING "Default debug postfix")
-mark_as_advanced(protobuf_DEBUG_POSTFIX)
-# User options
-include(protobuf-options.cmake)
-
-# Path to main configure script
-set(protobuf_CONFIGURE_SCRIPT "../configure.ac")
-
-# Parse configure script
-set(protobuf_AC_INIT_REGEX
-  "^AC_INIT\\(\\[([^]]+)\\],\\[([^]]+)\\],\\[([^]]+)\\],\\[([^]]+)\\]\\)$")
-file(STRINGS "${protobuf_CONFIGURE_SCRIPT}" protobuf_AC_INIT_LINE
-  LIMIT_COUNT 1 REGEX "^AC_INIT")
-# Description
-string(REGEX REPLACE        "${protobuf_AC_INIT_REGEX}" "\\1"
-    protobuf_DESCRIPTION    "${protobuf_AC_INIT_LINE}")
-# Version
-string(REGEX REPLACE        "${protobuf_AC_INIT_REGEX}" "\\2"
-    protobuf_VERSION_STRING "${protobuf_AC_INIT_LINE}")
-# Contact
-string(REGEX REPLACE        "${protobuf_AC_INIT_REGEX}" "\\3"
-    protobuf_CONTACT        "${protobuf_AC_INIT_LINE}")
-# Parse version tweaks
-set(protobuf_VERSION_REGEX "^([0-9]+)\\.([0-9]+)\\.([0-9]+)([-]rc[-]|\\.)?([0-9]*)$")
-string(REGEX REPLACE     "${protobuf_VERSION_REGEX}" "\\1"
-  protobuf_VERSION_MAJOR "${protobuf_VERSION_STRING}")
-string(REGEX REPLACE     "${protobuf_VERSION_REGEX}" "\\2"
-  protobuf_VERSION_MINOR "${protobuf_VERSION_STRING}")
-string(REGEX REPLACE     "${protobuf_VERSION_REGEX}" "\\3"
-  protobuf_VERSION_PATCH "${protobuf_VERSION_STRING}")
-string(REGEX REPLACE     "${protobuf_VERSION_REGEX}" "\\5"
-  protobuf_VERSION_PRERELEASE "${protobuf_VERSION_STRING}")
-
-message(STATUS "${protobuf_VERSION_PRERELEASE}")
-
-# Package version
-set(protobuf_VERSION
-  "${protobuf_VERSION_MAJOR}.${protobuf_VERSION_MINOR}.${protobuf_VERSION_PATCH}")
-
-if(protobuf_VERSION_PRERELEASE)
-  set(protobuf_VERSION "${protobuf_VERSION}.${protobuf_VERSION_PRERELEASE}")
-else()
-  set(protobuf_VERSION "${protobuf_VERSION}.0")
-endif()
-message(STATUS "${protobuf_VERSION}")
-
-if(protobuf_VERBOSE)
-  message(STATUS "Configuration script parsing status [")
-  message(STATUS "  Description : ${protobuf_DESCRIPTION}")
-  message(STATUS "  Version     : ${protobuf_VERSION} (${protobuf_VERSION_STRING})")
-  message(STATUS "  Contact     : ${protobuf_CONTACT}")
-  message(STATUS "]")
-endif()
-
-add_definitions(-DGOOGLE_PROTOBUF_CMAKE_BUILD)
-
-find_package(Threads REQUIRED)
-if (CMAKE_USE_PTHREADS_INIT)
-  add_definitions(-DHAVE_PTHREAD)
-endif (CMAKE_USE_PTHREADS_INIT)
-
-set(_protobuf_FIND_ZLIB)
-if (protobuf_WITH_ZLIB)
-  find_package(ZLIB)
-  if (ZLIB_FOUND)
-    set(HAVE_ZLIB 1)
-    # FindZLIB module define ZLIB_INCLUDE_DIRS variable
-    # Set ZLIB_INCLUDE_DIRECTORIES for compatible
-    set(ZLIB_INCLUDE_DIRECTORIES ${ZLIB_INCLUDE_DIRECTORIES} ${ZLIB_INCLUDE_DIRS})
-    # Using imported target if exists
-    if (TARGET ZLIB::ZLIB)
-      set(ZLIB_LIBRARIES ZLIB::ZLIB)
-      set(_protobuf_FIND_ZLIB "if(NOT ZLIB_FOUND)\n  find_package(ZLIB)\nendif()")
-    endif (TARGET ZLIB::ZLIB)
-  else (ZLIB_FOUND)
-    set(HAVE_ZLIB 0)
-    # Explicitly set these to empty (override NOT_FOUND) so cmake doesn't
-    # complain when we use them later.
-    set(ZLIB_INCLUDE_DIRECTORIES)
-    set(ZLIB_LIBRARIES)
-  endif (ZLIB_FOUND)
-endif (protobuf_WITH_ZLIB)
-
-if (HAVE_ZLIB)
-  add_definitions(-DHAVE_ZLIB)
-endif (HAVE_ZLIB)
-
-if (protobuf_BUILD_SHARED_LIBS)
-  set(protobuf_SHARED_OR_STATIC "SHARED")
-else (protobuf_BUILD_SHARED_LIBS)
-  set(protobuf_SHARED_OR_STATIC "STATIC")
-  # In case we are building static libraries, link also the runtime library statically
-  # so that MSVCR*.DLL is not required at runtime.
-  # https://msdn.microsoft.com/en-us/library/2kzt1wy3.aspx
-  # This is achieved by replacing msvc option /MD with /MT and /MDd with /MTd
-  # http://www.cmake.org/Wiki/CMake_FAQ#How_can_I_build_my_MSVC_application_with_a_static_runtime.3F
-  if (MSVC AND protobuf_MSVC_STATIC_RUNTIME)
-    foreach(flag_var
-        CMAKE_CXX_FLAGS CMAKE_CXX_FLAGS_DEBUG CMAKE_CXX_FLAGS_RELEASE
-        CMAKE_CXX_FLAGS_MINSIZEREL CMAKE_CXX_FLAGS_RELWITHDEBINFO)
-      if(${flag_var} MATCHES "/MD")
-        string(REGEX REPLACE "/MD" "/MT" ${flag_var} "${${flag_var}}")
-      endif(${flag_var} MATCHES "/MD")
-    endforeach(flag_var)
-  endif (MSVC AND protobuf_MSVC_STATIC_RUNTIME)
-endif (protobuf_BUILD_SHARED_LIBS)
-
-if (MSVC)
-  # Build with multiple processes
-  add_definitions(/MP)
-  # MSVC warning suppressions
-  add_definitions(
-    /wd4018 # 'expression' : signed/unsigned mismatch
-    /wd4065 # switch statement contains 'default' but no 'case' labels
-    /wd4146 # unary minus operator applied to unsigned type, result still unsigned
-    /wd4244 # 'conversion' conversion from 'type1' to 'type2', possible loss of data
-    /wd4251 # 'identifier' : class 'type' needs to have dll-interface to be used by clients of class 'type2'
-    /wd4267 # 'var' : conversion from 'size_t' to 'type', possible loss of data
-    /wd4305 # 'identifier' : truncation from 'type1' to 'type2'
-    /wd4307 # 'operator' : integral constant overflow
-    /wd4309 # 'conversion' : truncation of constant value
-    /wd4334 # 'operator' : result of 32-bit shift implicitly converted to 64 bits (was 64-bit shift intended?)
-    /wd4355 # 'this' : used in base member initializer list
-    /wd4506 # no definition for inline function 'function'
-    /wd4800 # 'type' : forcing value to bool 'true' or 'false' (performance warning)
-    /wd4996 # The compiler encountered a deprecated declaration.
-  )
-  # Allow big object
-  add_definitions(/bigobj)
-  string(REPLACE "/" "\\" PROTOBUF_SOURCE_WIN32_PATH ${protobuf_SOURCE_DIR})
-  string(REPLACE "/" "\\" PROTOBUF_BINARY_WIN32_PATH ${protobuf_BINARY_DIR})
-  string(REPLACE "." ","  protobuf_RC_FILEVERSION "${protobuf_VERSION}")
-  configure_file(extract_includes.bat.in extract_includes.bat)
-
-  # Suppress linker warnings about files with no symbols defined.
-  set(CMAKE_STATIC_LINKER_FLAGS /ignore:4221)
-
-  # Configure Resource Compiler
-  enable_language(RC)
-  # use English language (0x409) in resource compiler
-  set(rc_flags "/l0x409")
-  # fix rc.exe invocations because of usage of add_definitions()
-  set(CMAKE_RC_COMPILE_OBJECT "<CMAKE_RC_COMPILER> ${rc_flags} <DEFINES> /fo<OBJECT> <SOURCE>")
-
-  configure_file(version.rc.in ${CMAKE_CURRENT_BINARY_DIR}/version.rc @ONLY)
-endif (MSVC)
-
-
-get_filename_component(protobuf_source_dir ${protobuf_SOURCE_DIR} PATH)
-
-include_directories(
-  ${ZLIB_INCLUDE_DIRECTORIES}
-  ${protobuf_BINARY_DIR}
-  ${protobuf_source_dir}/android
-  ${protobuf_source_dir}/src)
-
-if (MSVC)
-  # Add the "lib" prefix for generated .lib outputs.
-  set(LIB_PREFIX lib)
-else (MSVC)
-  # When building with "make", "lib" prefix will be added automatically by
-  # the build tool.
-  set(LIB_PREFIX)
-endif (MSVC)
-
-if (protobuf_UNICODE)
-  add_definitions(-DUNICODE -D_UNICODE)
-endif (protobuf_UNICODE)
-
-include(libprotobuf-lite.cmake)
-include(libprotobuf.cmake)
-if (protobuf_BUILD_PROTOC_BINARIES)
-  include(libprotoc.cmake)
-  include(protoc.cmake)
-endif (protobuf_BUILD_PROTOC_BINARIES)
-
-if (protobuf_BUILD_TESTS)
-  include(tests.cmake)
-endif (protobuf_BUILD_TESTS)
-
-if (protobuf_BUILD_CONFORMANCE)
-  include(conformance.cmake)
-endif (protobuf_BUILD_CONFORMANCE)
-
-include(install.cmake)
-
-if (protobuf_BUILD_EXAMPLES)
-  include(examples.cmake)
-endif (protobuf_BUILD_EXAMPLES)
-=======
 set(protobuf_DEPRECATED_CMAKE_SUBDIRECTORY_USAGE TRUE)
->>>>>>> 1dc63ea5
 
 include(../CMakeLists.txt)
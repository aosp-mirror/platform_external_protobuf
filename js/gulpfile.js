var gulp = require('gulp');
var execFile = require('child_process').execFile;
var glob = require('glob');

function exec(command, cb) {
  execFile('sh', ['-c', command], cb);
}

var protoc = process.env.PROTOC || '../src/protoc';

<<<<<<< HEAD
gulp.task('genproto_closure', function (cb) {
  exec(protoc + ' --js_out=library=testproto_libs,binary:.  -I ../src -I . *.proto ../src/google/protobuf/descriptor.proto',
=======
var wellKnownTypes = [
  '../src/google/protobuf/any.proto',
  '../src/google/protobuf/api.proto',
  '../src/google/protobuf/compiler/plugin.proto',
  '../src/google/protobuf/descriptor.proto',
  '../src/google/protobuf/duration.proto',
  '../src/google/protobuf/empty.proto',
  '../src/google/protobuf/field_mask.proto',
  '../src/google/protobuf/source_context.proto',
  '../src/google/protobuf/struct.proto',
  '../src/google/protobuf/timestamp.proto',
  '../src/google/protobuf/type.proto',
  '../src/google/protobuf/wrappers.proto',
];

var group1Protos = [
  'data.proto',
  'test3.proto',
  'test5.proto',
  'commonjs/test6/test6.proto',
  'test8.proto',
  'test11.proto',
  'test12.proto',
  'test13.proto',
  'test14.proto',
  'test15.proto',
  'testbinary.proto',
  'testempty.proto',
  'test.proto',
];

var group2Protos = [
  'proto3_test.proto',
  'test2.proto',
  'test4.proto',
  'commonjs/test7/test7.proto',
];

var group3Protos = [
  'test9.proto',
  'test10.proto'
];


gulp.task('genproto_well_known_types_closure', function (cb) {
  exec(protoc + ' --js_out=one_output_file_per_input_file,binary:. -I ../src -I . ' + wellKnownTypes.join(' '),
       function (err, stdout, stderr) {
    console.log(stdout);
    console.log(stderr);
    cb(err);
  });
});

gulp.task('genproto_group1_closure', function (cb) {
  exec(protoc + ' --js_out=library=testproto_libs1,binary:.  -I ../src -I . ' + group1Protos.join(' '),
       function (err, stdout, stderr) {
    console.log(stdout);
    console.log(stderr);
    cb(err);
  });
});

gulp.task('genproto_group2_closure', function (cb) {
  exec(protoc + ' --js_out=library=testproto_libs2,binary:.  -I ../src -I . -I commonjs ' + group2Protos.join(' '),
       function (err, stdout, stderr) {
    console.log(stdout);
    console.log(stderr);
    cb(err);
  });
});

gulp.task('genproto_well_known_types_commonjs', function (cb) {
  exec('mkdir -p commonjs_out && ' + protoc + ' --js_out=import_style=commonjs,binary:commonjs_out -I ../src ' + wellKnownTypes.join(' '),
>>>>>>> 1ee15bae
       function (err, stdout, stderr) {
    console.log(stdout);
    console.log(stderr);
    cb(err);
  });
});

gulp.task('genproto_commonjs', function (cb) {
  exec('mkdir -p commonjs_out && ' + protoc + ' --js_out=import_style=commonjs,binary:commonjs_out -I ../src -I commonjs -I . *.proto commonjs/test*/*.proto ../src/google/protobuf/descriptor.proto',
       function (err, stdout, stderr) {
    console.log(stdout);
    console.log(stderr);
    cb(err);
  });
});

<<<<<<< HEAD
gulp.task('dist', function (cb) {
=======
gulp.task('genproto_group2_commonjs', function (cb) {
  exec('mkdir -p commonjs_out && ' + protoc + ' --js_out=import_style=commonjs,binary:commonjs_out -I ../src -I commonjs -I . ' + group2Protos.join(' '),
       function (err, stdout, stderr) {
    console.log(stdout);
    console.log(stderr);
    cb(err);
  });
});

gulp.task('genproto_commonjs_wellknowntypes', function (cb) {
  exec('mkdir -p commonjs_out/node_modules/google-protobuf && ' + protoc + ' --js_out=import_style=commonjs,binary:commonjs_out/node_modules/google-protobuf -I ../src ' + wellKnownTypes.join(' '),
       function (err, stdout, stderr) {
    console.log(stdout);
    console.log(stderr);
    cb(err);
  });
});

gulp.task('genproto_wellknowntypes', function (cb) {
  exec(protoc + ' --js_out=import_style=commonjs,binary:. -I ../src ' + wellKnownTypes.join(' '),
       function (err, stdout, stderr) {
    console.log(stdout);
    console.log(stderr);
    cb(err);
  });
});
gulp.task('genproto_group3_commonjs_strict', function (cb) {
  exec('mkdir -p commonjs_out && ' + protoc + ' --js_out=import_style=commonjs_strict,binary:commonjs_out -I ../src -I commonjs -I . ' + group3Protos.join(' '),
       function (err, stdout, stderr) {
    console.log(stdout);
    console.log(stderr);
    cb(err);
  });
});


function getClosureBuilderCommand(exportsFile, outputFile) {
  return './node_modules/google-closure-library/closure/bin/build/closurebuilder.py ' +
  '--root node_modules ' +
  '-o compiled ' +
  '--compiler_jar node_modules/google-closure-compiler/compiler.jar ' +
  '-i ' + exportsFile + ' ' +
  'map.js message.js binary/arith.js binary/constants.js binary/decoder.js ' +
  'binary/encoder.js binary/reader.js binary/utils.js binary/writer.js ' +
  exportsFile  + ' > ' + outputFile;
}

gulp.task('dist', ['genproto_wellknowntypes'], function (cb) {
>>>>>>> 1ee15bae
  // TODO(haberman): minify this more aggressively.
  // Will require proper externs/exports.
  exec('./node_modules/google-closure-library/closure/bin/calcdeps.py -i message.js -i binary/reader.js -i binary/writer.js -i commonjs/export.js -p . -p node_modules/google-closure-library/closure -o compiled --compiler_jar node_modules/google-closure-compiler/compiler.jar > google-protobuf.js',
       function (err, stdout, stderr) {
    console.log(stdout);
    console.log(stderr);
    cb(err);
  });
});

gulp.task('commonjs_asserts', function (cb) {
  exec('mkdir -p commonjs_out/test_node_modules && ./node_modules/google-closure-library/closure/bin/calcdeps.py -i commonjs/export_asserts.js -p . -p node_modules/google-closure-library/closure -o compiled --compiler_jar node_modules/google-closure-compiler/compiler.jar > commonjs_out/test_node_modules/closure_asserts_commonjs.js',
       function (err, stdout, stderr) {
    console.log(stdout);
    console.log(stderr);
    cb(err);
  });
});

gulp.task('commonjs_testdeps', function (cb) {
  exec('mkdir -p commonjs_out/test_node_modules && ./node_modules/google-closure-library/closure/bin/calcdeps.py -i commonjs/export_testdeps.js -p . -p node_modules/google-closure-library/closure -o compiled --compiler_jar node_modules/google-closure-compiler/compiler.jar > commonjs_out/test_node_modules/testdeps_commonjs.js',
       function (err, stdout, stderr) {
    console.log(stdout);
    console.log(stderr);
    cb(err);
  });
});

<<<<<<< HEAD
gulp.task('make_commonjs_out', ['dist', 'genproto_commonjs', 'commonjs_asserts', 'commonjs_testdeps'], function (cb) {
=======
gulp.task('make_commonjs_out', ['dist', 'genproto_well_known_types_commonjs', 'genproto_group1_commonjs', 'genproto_group2_commonjs', 'genproto_commonjs_wellknowntypes', 'commonjs_asserts', 'commonjs_testdeps', 'genproto_group3_commonjs_strict'], function (cb) {
>>>>>>> 1ee15bae
  // TODO(haberman): minify this more aggressively.
  // Will require proper externs/exports.
  var cmd = "mkdir -p commonjs_out/binary && mkdir -p commonjs_out/test_node_modules && ";
  function addTestFile(file) {
    cmd += 'node commonjs/rewrite_tests_for_commonjs.js < ' + file +
           ' > commonjs_out/' + file + '&& ';
  }

  glob.sync('*_test.js').forEach(addTestFile);
  glob.sync('binary/*_test.js').forEach(addTestFile);

  exec(cmd +
       'cp commonjs/jasmine.json commonjs_out/jasmine.json && ' +
       'cp google-protobuf.js commonjs_out/test_node_modules && ' +
       'cp commonjs/strict_test.js commonjs_out/strict_test.js &&' +
       'cp commonjs/import_test.js commonjs_out/import_test.js',
       function (err, stdout, stderr) {
    console.log(stdout);
    console.log(stderr);
    cb(err);
  });
});

gulp.task('deps', ['genproto_closure'], function (cb) {
  exec('./node_modules/google-closure-library/closure/bin/build/depswriter.py *.js binary/*.js > deps.js',
       function (err, stdout, stderr) {
    console.log(stdout);
    console.log(stderr);
    cb(err);
  });
});

gulp.task('test_closure', ['genproto_closure', 'deps'], function (cb) {
  exec('JASMINE_CONFIG_PATH=jasmine.json ./node_modules/.bin/jasmine',
       function (err, stdout, stderr) {
    console.log(stdout);
    console.log(stderr);
    cb(err);
  });
});

gulp.task('test_commonjs', ['make_commonjs_out'], function (cb) {
  exec('cd commonjs_out && JASMINE_CONFIG_PATH=jasmine.json NODE_PATH=test_node_modules ../node_modules/.bin/jasmine',
       function (err, stdout, stderr) {
    console.log(stdout);
    console.log(stderr);
    cb(err);
  });
});

gulp.task('test', ['test_closure', 'test_commonjs'], function(cb) {
  cb();
});<|MERGE_RESOLUTION|>--- conflicted
+++ resolved
@@ -8,10 +8,6 @@
 
 var protoc = process.env.PROTOC || '../src/protoc';
 
-<<<<<<< HEAD
-gulp.task('genproto_closure', function (cb) {
-  exec(protoc + ' --js_out=library=testproto_libs,binary:.  -I ../src -I . *.proto ../src/google/protobuf/descriptor.proto',
-=======
 var wellKnownTypes = [
   '../src/google/protobuf/any.proto',
   '../src/google/protobuf/api.proto',
@@ -85,26 +81,22 @@
 
 gulp.task('genproto_well_known_types_commonjs', function (cb) {
   exec('mkdir -p commonjs_out && ' + protoc + ' --js_out=import_style=commonjs,binary:commonjs_out -I ../src ' + wellKnownTypes.join(' '),
->>>>>>> 1ee15bae
-       function (err, stdout, stderr) {
-    console.log(stdout);
-    console.log(stderr);
-    cb(err);
-  });
-});
-
-gulp.task('genproto_commonjs', function (cb) {
-  exec('mkdir -p commonjs_out && ' + protoc + ' --js_out=import_style=commonjs,binary:commonjs_out -I ../src -I commonjs -I . *.proto commonjs/test*/*.proto ../src/google/protobuf/descriptor.proto',
-       function (err, stdout, stderr) {
-    console.log(stdout);
-    console.log(stderr);
-    cb(err);
-  });
-});
-
-<<<<<<< HEAD
-gulp.task('dist', function (cb) {
-=======
+       function (err, stdout, stderr) {
+    console.log(stdout);
+    console.log(stderr);
+    cb(err);
+  });
+});
+
+gulp.task('genproto_group1_commonjs', function (cb) {
+  exec('mkdir -p commonjs_out && ' + protoc + ' --js_out=import_style=commonjs,binary:commonjs_out -I ../src -I commonjs -I . ' + group1Protos.join(' '),
+       function (err, stdout, stderr) {
+    console.log(stdout);
+    console.log(stderr);
+    cb(err);
+  });
+});
+
 gulp.task('genproto_group2_commonjs', function (cb) {
   exec('mkdir -p commonjs_out && ' + protoc + ' --js_out=import_style=commonjs,binary:commonjs_out -I ../src -I commonjs -I . ' + group2Protos.join(' '),
        function (err, stdout, stderr) {
@@ -153,10 +145,9 @@
 }
 
 gulp.task('dist', ['genproto_wellknowntypes'], function (cb) {
->>>>>>> 1ee15bae
   // TODO(haberman): minify this more aggressively.
   // Will require proper externs/exports.
-  exec('./node_modules/google-closure-library/closure/bin/calcdeps.py -i message.js -i binary/reader.js -i binary/writer.js -i commonjs/export.js -p . -p node_modules/google-closure-library/closure -o compiled --compiler_jar node_modules/google-closure-compiler/compiler.jar > google-protobuf.js',
+  exec(getClosureBuilderCommand('commonjs/export.js', 'google-protobuf.js'),
        function (err, stdout, stderr) {
     console.log(stdout);
     console.log(stderr);
@@ -165,7 +156,10 @@
 });
 
 gulp.task('commonjs_asserts', function (cb) {
-  exec('mkdir -p commonjs_out/test_node_modules && ./node_modules/google-closure-library/closure/bin/calcdeps.py -i commonjs/export_asserts.js -p . -p node_modules/google-closure-library/closure -o compiled --compiler_jar node_modules/google-closure-compiler/compiler.jar > commonjs_out/test_node_modules/closure_asserts_commonjs.js',
+  exec('mkdir -p commonjs_out/test_node_modules && ' +
+       getClosureBuilderCommand(
+           'commonjs/export_asserts.js',
+           'commonjs_out/test_node_modules/closure_asserts_commonjs.js'),
        function (err, stdout, stderr) {
     console.log(stdout);
     console.log(stderr);
@@ -174,19 +168,18 @@
 });
 
 gulp.task('commonjs_testdeps', function (cb) {
-  exec('mkdir -p commonjs_out/test_node_modules && ./node_modules/google-closure-library/closure/bin/calcdeps.py -i commonjs/export_testdeps.js -p . -p node_modules/google-closure-library/closure -o compiled --compiler_jar node_modules/google-closure-compiler/compiler.jar > commonjs_out/test_node_modules/testdeps_commonjs.js',
-       function (err, stdout, stderr) {
-    console.log(stdout);
-    console.log(stderr);
-    cb(err);
-  });
-});
-
-<<<<<<< HEAD
-gulp.task('make_commonjs_out', ['dist', 'genproto_commonjs', 'commonjs_asserts', 'commonjs_testdeps'], function (cb) {
-=======
+  exec('mkdir -p commonjs_out/test_node_modules && ' +
+       getClosureBuilderCommand(
+           'commonjs/export_testdeps.js',
+           'commonjs_out/test_node_modules/testdeps_commonjs.js'),
+       function (err, stdout, stderr) {
+    console.log(stdout);
+    console.log(stderr);
+    cb(err);
+  });
+});
+
 gulp.task('make_commonjs_out', ['dist', 'genproto_well_known_types_commonjs', 'genproto_group1_commonjs', 'genproto_group2_commonjs', 'genproto_commonjs_wellknowntypes', 'commonjs_asserts', 'commonjs_testdeps', 'genproto_group3_commonjs_strict'], function (cb) {
->>>>>>> 1ee15bae
   // TODO(haberman): minify this more aggressively.
   // Will require proper externs/exports.
   var cmd = "mkdir -p commonjs_out/binary && mkdir -p commonjs_out/test_node_modules && ";
@@ -210,16 +203,16 @@
   });
 });
 
-gulp.task('deps', ['genproto_closure'], function (cb) {
-  exec('./node_modules/google-closure-library/closure/bin/build/depswriter.py *.js binary/*.js > deps.js',
-       function (err, stdout, stderr) {
-    console.log(stdout);
-    console.log(stderr);
-    cb(err);
-  });
-});
-
-gulp.task('test_closure', ['genproto_closure', 'deps'], function (cb) {
+gulp.task('deps', ['genproto_well_known_types_closure', 'genproto_group1_closure', 'genproto_group2_closure'], function (cb) {
+  exec('./node_modules/google-closure-library/closure/bin/build/depswriter.py binary/arith.js binary/constants.js binary/decoder.js binary/encoder.js binary/reader.js binary/utils.js binary/writer.js debug.js map.js message.js node_loader.js test_bootstrap.js > deps.js',
+       function (err, stdout, stderr) {
+    console.log(stdout);
+    console.log(stderr);
+    cb(err);
+  });
+});
+
+gulp.task('test_closure', ['genproto_well_known_types_closure', 'genproto_group1_closure', 'genproto_group2_closure', 'deps'], function (cb) {
   exec('JASMINE_CONFIG_PATH=jasmine.json ./node_modules/.bin/jasmine',
        function (err, stdout, stderr) {
     console.log(stdout);

// Protocol Buffers - Google's data interchange format
// Copyright 2008 Google Inc.  All rights reserved.
// https://developers.google.com/protocol-buffers/
//
// Redistribution and use in source and binary forms, with or without
// modification, are permitted provided that the following conditions are
// met:
//
//     * Redistributions of source code must retain the above copyright
// notice, this list of conditions and the following disclaimer.
//     * Redistributions in binary form must reproduce the above
// copyright notice, this list of conditions and the following disclaimer
// in the documentation and/or other materials provided with the
// distribution.
//     * Neither the name of Google Inc. nor the names of its
// contributors may be used to endorse or promote products derived from
// this software without specific prior written permission.
//
// THIS SOFTWARE IS PROVIDED BY THE COPYRIGHT HOLDERS AND CONTRIBUTORS
// "AS IS" AND ANY EXPRESS OR IMPLIED WARRANTIES, INCLUDING, BUT NOT
// LIMITED TO, THE IMPLIED WARRANTIES OF MERCHANTABILITY AND FITNESS FOR
// A PARTICULAR PURPOSE ARE DISCLAIMED. IN NO EVENT SHALL THE COPYRIGHT
// OWNER OR CONTRIBUTORS BE LIABLE FOR ANY DIRECT, INDIRECT, INCIDENTAL,
// SPECIAL, EXEMPLARY, OR CONSEQUENTIAL DAMAGES (INCLUDING, BUT NOT
// LIMITED TO, PROCUREMENT OF SUBSTITUTE GOODS OR SERVICES; LOSS OF USE,
// DATA, OR PROFITS; OR BUSINESS INTERRUPTION) HOWEVER CAUSED AND ON ANY
// THEORY OF LIABILITY, WHETHER IN CONTRACT, STRICT LIABILITY, OR TORT
// (INCLUDING NEGLIGENCE OR OTHERWISE) ARISING IN ANY WAY OUT OF THE USE
// OF THIS SOFTWARE, EVEN IF ADVISED OF THE POSSIBILITY OF SUCH DAMAGE.

/**
 * @fileoverview Definition of jspb.Message.
 *
 * @author mwr@google.com (Mark Rawling)
 */

goog.provide('jspb.ExtensionFieldInfo');
goog.provide('jspb.Message');

goog.require('goog.array');
goog.require('goog.asserts');
goog.require('goog.crypt.base64');
<<<<<<< HEAD
goog.require('goog.json');
=======
goog.require('jspb.BinaryConstants');
goog.require('jspb.BinaryReader');
goog.require('jspb.Map');
>>>>>>> 1ee15bae

// Not needed in compilation units that have no protos with xids.
goog.forwardDeclare('xid.String');



/**
 * Stores information for a single extension field.
 *
 * For example, an extension field defined like so:
 *
 *     extend BaseMessage {
 *       optional MyMessage my_field = 123;
 *     }
 *
 * will result in an ExtensionFieldInfo object with these properties:
 *
 *     {
 *       fieldIndex: 123,
 *       fieldName: {my_field_renamed: 0},
 *       ctor: proto.example.MyMessage,
 *       toObjectFn: proto.example.MyMessage.toObject,
 *       isRepeated: 0
 *     }
 *
 * We include `toObjectFn` to allow the JSCompiler to perform dead-code removal
 * on unused toObject() methods.
 *
 * If an extension field is primitive, ctor and toObjectFn will be null.
 * isRepeated should be 0 or 1.
 *
 * binary{Reader,Writer}Fn and (if message type) binaryMessageSerializeFn are
 * always provided. binaryReaderFn and binaryWriterFn are references to the
 * appropriate methods on BinaryReader/BinaryWriter to read/write the value of
 * this extension, and binaryMessageSerializeFn is a reference to the message
 * class's .serializeBinary method, if available.
 *
 * @param {number} fieldNumber
 * @param {Object} fieldName This has the extension field name as a property.
 * @param {?function(new: jspb.Message, Array=)} ctor
 * @param {?function((boolean|undefined),!jspb.Message):!Object} toObjectFn
 * @param {number} isRepeated
 * @param {?function(number,?)=} opt_binaryReaderFn
 * @param {?function(number,?)|function(number,?,?,?,?,?)=} opt_binaryWriterFn
 * @param {?function(?,?)=} opt_binaryMessageSerializeFn
 * @param {?function(?,?)=} opt_binaryMessageDeserializeFn
 * @param {?boolean=} opt_isPacked
 * @constructor
 * @struct
 * @template T
 */
jspb.ExtensionFieldInfo = function(fieldNumber, fieldName, ctor, toObjectFn,
    isRepeated, opt_binaryReaderFn, opt_binaryWriterFn,
    opt_binaryMessageSerializeFn, opt_binaryMessageDeserializeFn,
    opt_isPacked) {
  /** @const */
  this.fieldIndex = fieldNumber;
  /** @const */
  this.fieldName = fieldName;
  /** @const */
  this.ctor = ctor;
  /** @const */
  this.toObjectFn = toObjectFn;
  /** @const */
  this.binaryReaderFn = opt_binaryReaderFn;
  /** @const */
  this.binaryWriterFn = opt_binaryWriterFn;
  /** @const */
  this.binaryMessageSerializeFn = opt_binaryMessageSerializeFn;
  /** @const */
  this.binaryMessageDeserializeFn = opt_binaryMessageDeserializeFn;
  /** @const */
  this.isRepeated = isRepeated;
  /** @const */
  this.isPacked = opt_isPacked;
};


/**
 * @return {boolean} Does this field represent a sub Message?
 */
jspb.ExtensionFieldInfo.prototype.isMessageType = function() {
  return !!this.ctor;
};


/**
 * Base class for all JsPb messages.
 * @constructor
 * @struct
 */
jspb.Message = function() {
};


/**
 * @define {boolean} Whether to generate toObject methods for objects. Turn
 *     this off, if you do not want toObject to be ever used in your project.
 *     When turning off this flag, consider adding a conformance test that bans
 *     calling toObject. Enabling this will disable the JSCompiler's ability to
 *     dead code eliminate fields used in protocol buffers that are never used
 *     in an application.
 */
goog.define('jspb.Message.GENERATE_TO_OBJECT', true);


/**
 * @define {boolean} Whether to generate fromObject methods for objects. Turn
 *     this off, if you do not want fromObject to be ever used in your project.
 *     When turning off this flag, consider adding a conformance test that bans
 *     calling fromObject. Enabling this might disable the JSCompiler's ability
 *     to dead code eliminate fields used in protocol buffers that are never
 *     used in an application.
 *     NOTE: By default no protos actually have a fromObject method. You need to
 *     add the jspb.generate_from_object options to the proto definition to
 *     activate the feature.
 *     By default this is enabled for test code only.
 */
goog.define('jspb.Message.GENERATE_FROM_OBJECT', !goog.DISALLOW_TEST_ONLY_CODE);


/**
<<<<<<< HEAD
 * @define {boolean} Turning on this flag does NOT change the behavior of JSPB
 *     and only affects private internal state. It may, however, break some
 *     tests that use naive deeply-equals algorithms, because using a proto
 *     mutates its internal state.
 *     Projects are advised to turn this flag always on.
=======
 * @define {boolean} Whether to generate toString methods for objects. Turn
 *     this off if you do not use toString in your project and want to trim it
 *     from the compiled JS.
 */
goog.define('jspb.Message.GENERATE_TO_STRING', true);


/**
 * @define {boolean} Whether arrays passed to initialize() can be assumed to be
 *     local (e.g. not from another iframe) and thus safely classified with
 *     instanceof Array.
 */
goog.define('jspb.Message.ASSUME_LOCAL_ARRAYS', false);


// TODO(jakubvrana): Turn this off by default.
/**
 * @define {boolean} Disabling the serialization of empty trailing fields
 *     reduces the size of serialized protos. The price is an extra iteration of
 *     the proto before serialization. This is enabled by default to be
 *     backwards compatible. Projects are advised to turn this flag always off.
>>>>>>> 1ee15bae
 */
goog.define('jspb.Message.SERIALIZE_EMPTY_TRAILING_FIELDS', true);


/**
 * Does this browser support Uint8Aray typed arrays?
 * @type {boolean}
 * @private
 */
jspb.Message.SUPPORTS_UINT8ARRAY_ = (typeof Uint8Array == 'function');


/**
 * The internal data array.
 * @type {!Array}
 * @protected
 */
jspb.Message.prototype.array;


/**
 * Wrappers are the constructed instances of message-type fields. They are built
 * on demand from the raw array data. Includes message fields, repeated message
 * fields and extension message fields. Indexed by field number.
 * @type {Object}
 * @private
 */
jspb.Message.prototype.wrappers_;


/**
 * The object that contains extension fields, if any. This is an object that
 * maps from a proto field number to the field's value.
 * @type {Object}
 * @private
 */
jspb.Message.prototype.extensionObject_;


/**
 * Non-extension fields with a field number at or above the pivot are
 * stored in the extension object (in addition to all extension fields).
 * @type {number}
 * @private
 */
jspb.Message.prototype.pivot_;


/**
 * The JsPb message_id of this proto.
 * @type {string|undefined} the message id or undefined if this message
 *     has no id.
 * @private
 */
jspb.Message.prototype.messageId_;


/**
 * Repeated float or double fields which have been converted to include only
 * numbers and not strings holding "NaN", "Infinity" and "-Infinity".
 * @private {!Object<number,boolean>|undefined}
 */
jspb.Message.prototype.convertedFloatingPointFields_;


/**
 * Repeated fields numbers.
 * @protected {?Array<number>|undefined}
 */
jspb.Message.prototype.repeatedFields;


/**
 * The xid of this proto type (The same for all instances of a proto). Provides
 * a way to identify a proto by stable obfuscated name.
 * @see {xid}.
 * Available if {@link jspb.generate_xid} is added as a Message option to
 * a protocol buffer.
 * @const {!xid.String|undefined} The xid or undefined if message is
 *     annotated to generate the xid.
 */
jspb.Message.prototype.messageXid;



/**
 * Returns the JsPb message_id of this proto.
 * @return {string|undefined} the message id or undefined if this message
 *     has no id.
 */
jspb.Message.prototype.getJsPbMessageId = function() {
  return this.messageId_;
};


/**
 * An offset applied to lookups into this.array to account for the presence or
 * absence of a messageId at position 0. For response messages, this will be 0.
 * Otherwise, it will be -1 so that the first array position is not wasted.
 * @type {number}
 * @private
 */
jspb.Message.prototype.arrayIndexOffset_;


/**
 * Returns the index into msg.array at which the proto field with tag number
 * fieldNumber will be located.
 * @param {!jspb.Message} msg Message for which we're calculating an index.
 * @param {number} fieldNumber The field number.
 * @return {number} The index.
 * @private
 */
jspb.Message.getIndex_ = function(msg, fieldNumber) {
  return fieldNumber + msg.arrayIndexOffset_;
};


/**
 * Returns the tag number based on the index in msg.array.
 * @param {!jspb.Message} msg Message for which we're calculating an index.
 * @param {number} index The tag number.
 * @return {number} The field number.
 * @private
 */
jspb.Message.getFieldNumber_ = function(msg, index) {
  return index - msg.arrayIndexOffset_;
};


/**
 * Initializes a JsPb Message.
 * @param {!jspb.Message} msg The JsPb proto to modify.
 * @param {Array|undefined} data An initial data array.
 * @param {string|number} messageId For response messages, the message id or ''
 *     if no message id is specified. For non-response messages, 0.
 * @param {number} suggestedPivot The field number at which to start putting
 *     fields into the extension object. This is only used if data does not
 *     contain an extension object already. -1 if no extension object is
 *     required for this message type.
 * @param {Array<number>} repeatedFields The message's repeated fields.
 * @param {Array<!Array<number>>=} opt_oneofFields The fields belonging to
 *     each of the message's oneof unions.
 * @protected
 */
jspb.Message.initialize = function(
    msg, data, messageId, suggestedPivot, repeatedFields, opt_oneofFields) {
  msg.wrappers_ = null;
  if (!data) {
    data = messageId ? [messageId] : [];
  }
  msg.messageId_ = messageId ? String(messageId) : undefined;
  // If the messageId is 0, this message is not a response message, so we shift
  // array indices down by 1 so as not to waste the first position in the array,
  // which would otherwise go unused.
  msg.arrayIndexOffset_ = messageId === 0 ? -1 : 0;
  msg.array = data;
  jspb.Message.materializeExtensionObject_(msg, suggestedPivot);
  msg.convertedFloatingPointFields_ = {};

  if (!jspb.Message.SERIALIZE_EMPTY_TRAILING_FIELDS) {
    // TODO(jakubvrana): This is same for all instances, move to prototype.
    // TODO(jakubvrana): There are indexOf calls on this in serializtion,
    // consider switching to a set.
    msg.repeatedFields = repeatedFields;
  }

  if (repeatedFields) {
    for (var i = 0; i < repeatedFields.length; i++) {
      var fieldNumber = repeatedFields[i];
      if (fieldNumber < msg.pivot_) {
        var index = jspb.Message.getIndex_(msg, fieldNumber);
        msg.array[index] =
            msg.array[index] || jspb.Message.EMPTY_LIST_SENTINEL_;
      } else {
<<<<<<< HEAD
        msg.extensionObject_[fieldNumber] =
            msg.extensionObject_[fieldNumber] ||
            (jspb.Message.MINIMIZE_MEMORY_ALLOCATIONS ?
                jspb.Message.EMPTY_LIST_SENTINEL_ :
                []);
=======
        jspb.Message.maybeInitEmptyExtensionObject_(msg);
        msg.extensionObject_[fieldNumber] = msg.extensionObject_[fieldNumber] ||
            jspb.Message.EMPTY_LIST_SENTINEL_;
>>>>>>> 1ee15bae
      }
    }
  }

  if (opt_oneofFields && opt_oneofFields.length) {
    // Compute the oneof case for each union. This ensures only one value is
    // set in the union.
    for (var i = 0; i < opt_oneofFields.length; i++) {
      jspb.Message.computeOneofCase(msg, opt_oneofFields[i]);
    }
  }
};


/**
 * Used to mark empty repeated fields. Serializes to null when serialized
 * to JSON.
 * When reading a repeated field readers must check the return value against
 * this value and return and replace it with a new empty array if it is
 * present.
 * @private @const {!Object}
 */
jspb.Message.EMPTY_LIST_SENTINEL_ = goog.DEBUG && Object.freeze ?
    Object.freeze([]) :
    [];


/**
<<<<<<< HEAD
 * Ensures that the array contains an extension object if necessary.
=======
 * Returns true if the provided argument is an array.
 * @param {*} o The object to classify as array or not.
 * @return {boolean} True if the provided object is an array.
 * @private
 */
jspb.Message.isArray_ = function(o) {
  return jspb.Message.ASSUME_LOCAL_ARRAYS ? o instanceof Array :
                                            goog.isArray(o);
};

/**
 * Returns true if the provided argument is an extension object.
 * @param {*} o The object to classify as array or not.
 * @return {boolean} True if the provided object is an extension object.
 * @private
 */
jspb.Message.isExtensionObject_ = function(o) {
  // Normal fields are never objects, so we can be sure that if we find an
  // object here, then it's the extension object. However, we must ensure that
  // the object is not an array, since arrays are valid field values (bytes
  // fields can also be array).
  // NOTE(lukestebbing): We avoid looking at .length to avoid a JIT bug
  // in Safari on iOS 8. See the description of CL/86511464 for details.
  return (o !== null && typeof o == 'object' &&
      !jspb.Message.isArray_(o) &&
      !(jspb.Message.SUPPORTS_UINT8ARRAY_ && o instanceof Uint8Array));
};


/**
>>>>>>> 1ee15bae
 * If the array contains an extension object in its last position, then the
 * object is kept in place and its position is used as the pivot.  If not, then
 * create an extension object using suggestedPivot.  If suggestedPivot is -1,
 * we don't have an extension object at all, in which case all fields are stored
 * in the array.
 * @param {!jspb.Message} msg The JsPb proto to modify.
 * @param {number} suggestedPivot See description for initialize().
 * @private
 */
<<<<<<< HEAD
jspb.Message.materializeExtensionObject_ = function(msg, suggestedPivot) {
  if (msg.array.length) {
    var foundIndex = msg.array.length - 1;
    var obj = msg.array[foundIndex];
    // Normal fields are never objects, so we can be sure that if we find an
    // object here, then it's the extension object. However, we must ensure that
    // the object is not an array, since arrays are valid field values.
    // NOTE(lukestebbing): We avoid looking at .length to avoid a JIT bug
    // in Safari on iOS 8. See the description of CL/86511464 for details.
    if (obj && typeof obj == 'object' && !goog.isArray(obj)) {
      msg.pivot_ = foundIndex - msg.arrayIndexOffset_;
=======
jspb.Message.initPivotAndExtensionObject_ = function(msg, suggestedPivot) {
  // There are 3 variants that need to be dealt with which are the
  // combination of whether there exists an extension object (EO) and
  // whether there is a suggested pivot (SP).
  //
  // EO,    ?    : pivot is the index of the EO
  // no-EO, no-SP: pivot is MAX_INT
  // no-EO, SP   : pivot is the max(lastindex + 1, SP)

  var msgLength = msg.array.length;
  var lastIndex = -1;
  if (msgLength) {
    lastIndex = msgLength - 1;
    var obj = msg.array[lastIndex];
    if (jspb.Message.isExtensionObject_(obj)) {
      msg.pivot_ = jspb.Message.getFieldNumber_(msg, lastIndex);
>>>>>>> 1ee15bae
      msg.extensionObject_ = obj;
      return;
    }
  }
  // This complexity exists because we keep all extension fields in the
  // extensionObject_ regardless of proto field number. Changing this would
  // simplify the code here, but it would require changing the serialization
  // format from the server, which is not backwards compatible.
  // TODO(jshneier): Should we just treat extension fields the same as
  // non-extension fields, and select whether they appear in the object or in
  // the array purely based on tag number? This would allow simplifying all the
  // get/setExtension logic, but it would require the breaking change described
  // above.
  if (suggestedPivot > -1) {
<<<<<<< HEAD
    msg.pivot_ = suggestedPivot;
    var pivotIndex = jspb.Message.getIndex_(msg, suggestedPivot);
    if (!jspb.Message.MINIMIZE_MEMORY_ALLOCATIONS) {
      msg.extensionObject_ = msg.array[pivotIndex] = {};
    } else {
      // Initialize to null to avoid changing the shape of the proto when it
      // gets eventually set.
      msg.extensionObject_ = null;
    }
=======
    // If a extension object is not present, set the pivot value as being
    // after the last value in the array to avoid overwriting values, etc.
    msg.pivot_ = Math.max(
        suggestedPivot, jspb.Message.getFieldNumber_(msg, lastIndex + 1));
    // Avoid changing the shape of the proto with an empty extension object by
    // deferring the materialization of the extension object until the first
    // time a field set into it (may be due to getting a repeated proto field
    // from it, in which case a new empty array is set into it at first).
    msg.extensionObject_ = null;
>>>>>>> 1ee15bae
  } else {
    msg.pivot_ = Number.MAX_VALUE;
  }
};


/**
 * Creates an empty extensionObject_ if non exists.
 * @param {!jspb.Message} msg The JsPb proto to modify.
 * @private
 */
jspb.Message.maybeInitEmptyExtensionObject_ = function(msg) {
  var pivotIndex = jspb.Message.getIndex_(msg, msg.pivot_);
  if (!msg.array[pivotIndex]) {
    msg.extensionObject_ = msg.array[pivotIndex] = {};
  }
};


/**
 * Converts a JsPb repeated message field into an object list.
 * @param {!Array<T>} field The repeated message field to be
 *     converted.
 * @param {?function(boolean=): Object|
 *     function((boolean|undefined),T): Object} toObjectFn The toObject
 *     function for this field.  We need to pass this for effective dead code
 *     removal.
 * @param {boolean=} opt_includeInstance Whether to include the JSPB instance
 *     for transitional soy proto support: http://goto/soy-param-migration
 * @return {!Array<Object>} An array of converted message objects.
 * @template T
 */
jspb.Message.toObjectList = function(field, toObjectFn, opt_includeInstance) {
  // Not using goog.array.map in the generated code to keep it small.
  // And not using it here to avoid a function call.
  var result = [];
  for (var i = 0; i < field.length; i++) {
    result[i] = toObjectFn.call(field[i], opt_includeInstance, field[i]);
  }
  return result;
};


/**
 * Adds a proto's extension data to a Soy rendering object.
 * @param {!jspb.Message} proto The proto whose extensions to convert.
 * @param {!Object} obj The Soy object to add converted extension data to.
 * @param {!Object} extensions The proto class' registered extensions.
 * @param {function(this:?, jspb.ExtensionFieldInfo) : *} getExtensionFn
 *     The proto class' getExtension function. Passed for effective dead code
 *     removal.
 * @param {boolean=} opt_includeInstance Whether to include the JSPB instance
 *     for transitional soy proto support: http://goto/soy-param-migration
 */
jspb.Message.toObjectExtension = function(proto, obj, extensions,
    getExtensionFn, opt_includeInstance) {
  for (var fieldNumber in extensions) {
    var fieldInfo = extensions[fieldNumber];
    var value = getExtensionFn.call(proto, fieldInfo);
    if (value) {
      for (var name in fieldInfo.fieldName) {
        if (fieldInfo.fieldName.hasOwnProperty(name)) {
          break; // the compiled field name
        }
      }
      if (!fieldInfo.toObjectFn) {
        obj[name] = value;
      } else {
        if (fieldInfo.isRepeated) {
          obj[name] = jspb.Message.toObjectList(
              /** @type {!Array<!jspb.Message>} */ (value),
              fieldInfo.toObjectFn, opt_includeInstance);
        } else {
          obj[name] = fieldInfo.toObjectFn(
              opt_includeInstance, /** @type {!jspb.Message} */ (value));
        }
      }
    }
  }
};


/**
 * Writes a proto's extension data to a binary-format output stream.
 * @param {!jspb.Message} proto The proto whose extensions to convert.
 * @param {*} writer The binary-format writer to write to.
 * @param {!Object} extensions The proto class' registered extensions.
 * @param {function(jspb.ExtensionFieldInfo) : *} getExtensionFn The proto
 *     class' getExtension function. Passed for effective dead code removal.
 */
jspb.Message.serializeBinaryExtensions = function(proto, writer, extensions,
    getExtensionFn) {
  for (var fieldNumber in extensions) {
    var fieldInfo = extensions[fieldNumber];
    // The old codegen doesn't add the extra fields to ExtensionFieldInfo, so we
    // need to gracefully error-out here rather than produce a null dereference
    // below.
    if (!fieldInfo.binaryWriterFn) {
      throw new Error('Message extension present that was generated ' +
                      'without binary serialization support');
    }
    var value = getExtensionFn.call(proto, fieldInfo);
    if (value) {
      if (fieldInfo.isMessageType()) {
        // If the message type of the extension was generated without binary
        // support, there may not be a binary message serializer function, and
        // we can't know when we codegen the extending message that the extended
        // message may require binary support, so we can *only* catch this error
        // here, at runtime (and this decoupled codegen is the whole point of
        // extensions!).
        if (fieldInfo.binaryMessageSerializeFn) {
          fieldInfo.binaryWriterFn.call(writer, fieldInfo.fieldIndex,
              value, fieldInfo.binaryMessageSerializeFn);
        } else {
          throw new Error('Message extension present holding submessage ' +
                          'without binary support enabled, and message is ' +
                          'being serialized to binary format');
        }
      } else {
        fieldInfo.binaryWriterFn.call(writer, fieldInfo.fieldIndex, value);
      }
    }
  }
};


/**
 * Reads an extension field from the given reader and, if a valid extension,
 * sets the extension value.
 * @param {!jspb.Message} msg A jspb proto.
<<<<<<< HEAD
 * @param {{skipField:function(),getFieldNumber:function():number}} reader
=======
 * @param {!jspb.BinaryReader} reader
>>>>>>> 1ee15bae
 * @param {!Object} extensions The extensions object.
 * @param {function(jspb.ExtensionFieldInfo)} getExtensionFn
 * @param {function(jspb.ExtensionFieldInfo, ?)} setExtensionFn
 */
jspb.Message.readBinaryExtension = function(msg, reader, extensions,
    getExtensionFn, setExtensionFn) {
  var fieldInfo = extensions[reader.getFieldNumber()];
  if (!fieldInfo) {
    reader.skipField();
    return;
  }
  if (!fieldInfo.binaryReaderFn) {
    throw new Error('Deserializing extension whose generated code does not ' +
                    'support binary format');
  }

  var value;
  if (fieldInfo.isMessageType()) {
    value = new fieldInfo.ctor();
    fieldInfo.binaryReaderFn.call(
        reader, value, fieldInfo.binaryMessageDeserializeFn);
  } else {
    // All other types.
    value = fieldInfo.binaryReaderFn.call(reader);
  }

  if (fieldInfo.isRepeated && !fieldInfo.isPacked) {
    var currentList = getExtensionFn.call(msg, fieldInfo);
    if (!currentList) {
      setExtensionFn.call(msg, fieldInfo, [value]);
    } else {
      currentList.push(value);
    }
  } else {
    setExtensionFn.call(msg, fieldInfo, value);
  }
};


/**
 * Gets the value of a non-extension field.
 * @param {!jspb.Message} msg A jspb proto.
 * @param {number} fieldNumber The field number.
 * @return {string|number|boolean|Uint8Array|Array|null|undefined}
 * The field's value.
 * @protected
 */
jspb.Message.getField = function(msg, fieldNumber) {
  if (fieldNumber < msg.pivot_) {
    var index = jspb.Message.getIndex_(msg, fieldNumber);
    var val = msg.array[index];
    if (val === jspb.Message.EMPTY_LIST_SENTINEL_) {
      return msg.array[index] = [];
    }
    return val;
  } else {
    var val = msg.extensionObject_[fieldNumber];
    if (val === jspb.Message.EMPTY_LIST_SENTINEL_) {
      return msg.extensionObject_[fieldNumber] = [];
    }
    return val;
  }
};


/**
 * Gets the value of an optional float or double field.
 * @param {!jspb.Message} msg A jspb proto.
 * @param {number} fieldNumber The field number.
 * @return {?number|undefined} The field's value.
 * @protected
 */
jspb.Message.getOptionalFloatingPointField = function(msg, fieldNumber) {
  var value = jspb.Message.getField(msg, fieldNumber);
  // Converts "NaN", "Infinity" and "-Infinity" to their corresponding numbers.
  return value == null ? value : +value;
};


/**
 * Gets the value of a repeated float or double field.
 * @param {!jspb.Message} msg A jspb proto.
 * @param {number} fieldNumber The field number.
 * @return {!Array<number>} The field's value.
 * @protected
 */
jspb.Message.getRepeatedFloatingPointField = function(msg, fieldNumber) {
  var values = jspb.Message.getField(msg, fieldNumber);
  if (!msg.convertedFloatingPointFields_) {
    msg.convertedFloatingPointFields_ = {};
  }
  if (!msg.convertedFloatingPointFields_[fieldNumber]) {
    for (var i = 0; i < values.length; i++) {
      // Converts "NaN", "Infinity" and "-Infinity" to their corresponding
      // numbers.
      values[i] = +values[i];
    }
    msg.convertedFloatingPointFields_[fieldNumber] = true;
  }
  return /** @type {!Array<number>} */ (values);
};


/**
 * Coerce a 'bytes' field to a base 64 string.
 * @param {string|Uint8Array|null} value
 * @return {?string} The field's coerced value.
 */
jspb.Message.bytesAsB64 = function(value) {
  if (value == null || goog.isString(value)) {
    return value;
  }
  if (jspb.Message.SUPPORTS_UINT8ARRAY_ && value instanceof Uint8Array) {
    return goog.crypt.base64.encodeByteArray(value);
  }
  goog.asserts.fail('Cannot coerce to b64 string: ' + goog.typeOf(value));
  return null;
};


/**
 * Coerce a 'bytes' field to a Uint8Array byte buffer.
 * Note that Uint8Array is not supported on IE versions before 10 nor on Opera
 * Mini. @see http://caniuse.com/Uint8Array
 * @param {string|Uint8Array|null} value
 * @return {?Uint8Array} The field's coerced value.
 */
jspb.Message.bytesAsU8 = function(value) {
  if (value == null || value instanceof Uint8Array) {
    return value;
  }
  if (goog.isString(value)) {
    return goog.crypt.base64.decodeStringToUint8Array(value);
  }
  goog.asserts.fail('Cannot coerce to Uint8Array: ' + goog.typeOf(value));
  return null;
};


/**
 * Coerce a repeated 'bytes' field to an array of base 64 strings.
 * Note: the returned array should be treated as immutable.
 * @param {!Array<string>|!Array<!Uint8Array>} value
 * @return {!Array<string?>} The field's coerced value.
 */
jspb.Message.bytesListAsB64 = function(value) {
  jspb.Message.assertConsistentTypes_(value);
  if (!value.length || goog.isString(value[0])) {
    return /** @type {!Array<string>} */ (value);
  }
  return goog.array.map(value, jspb.Message.bytesAsB64);
};


/**
 * Coerce a repeated 'bytes' field to an array of Uint8Array byte buffers.
 * Note: the returned array should be treated as immutable.
 * Note that Uint8Array is not supported on IE versions before 10 nor on Opera
 * Mini. @see http://caniuse.com/Uint8Array
 * @param {!Array<string>|!Array<!Uint8Array>} value
 * @return {!Array<Uint8Array?>} The field's coerced value.
 */
jspb.Message.bytesListAsU8 = function(value) {
  jspb.Message.assertConsistentTypes_(value);
  if (!value.length || value[0] instanceof Uint8Array) {
    return /** @type {!Array<!Uint8Array>} */ (value);
  }
  return goog.array.map(value, jspb.Message.bytesAsU8);
};


/**
 * Asserts that all elements of an array are of the same type.
 * @param {Array?} array The array to test.
 * @private
 */
jspb.Message.assertConsistentTypes_ = function(array) {
  if (goog.DEBUG && array && array.length > 1) {
    var expected = goog.typeOf(array[0]);
    goog.array.forEach(array, function(e) {
      if (goog.typeOf(e) != expected) {
        goog.asserts.fail('Inconsistent type in JSPB repeated field array. ' +
            'Got ' + goog.typeOf(e) + ' expected ' + expected);
      }
    });
  }
};


/**
 * Gets the value of a non-extension primitive field, with proto3 (non-nullable
 * primitives) semantics. Returns `defaultValue` if the field is not otherwise
 * set.
 * @template T
 * @param {!jspb.Message} msg A jspb proto.
 * @param {number} fieldNumber The field number.
 * @param {T} defaultValue The default value.
 * @return {T} The field's value.
 * @protected
 */
jspb.Message.getFieldProto3 = function(msg, fieldNumber, defaultValue) {
  var value = jspb.Message.getField(msg, fieldNumber);
  if (value == null) {
    return defaultValue;
  } else {
    return value;
  }
};


/**
 * Sets the value of a non-extension field.
 * @param {!jspb.Message} msg A jspb proto.
 * @param {number} fieldNumber The field number.
 * @param {string|number|boolean|Uint8Array|Array|undefined} value New value
 * @protected
 */
jspb.Message.setField = function(msg, fieldNumber, value) {
  if (fieldNumber < msg.pivot_) {
    msg.array[jspb.Message.getIndex_(msg, fieldNumber)] = value;
  } else {
    msg.extensionObject_[fieldNumber] = value;
  }
};


/**
<<<<<<< HEAD
=======
 * Sets the value of a non-extension integer field of a proto3
 * @param {!jspb.Message} msg A jspb proto.
 * @param {number} fieldNumber The field number.
 * @param {number} value New value
 * @protected
 */
jspb.Message.setProto3IntField = function(msg, fieldNumber, value) {
  jspb.Message.setFieldIgnoringDefault_(msg, fieldNumber, value, 0);
};


/**
 * Sets the value of a non-extension floating point field of a proto3
 * @param {!jspb.Message} msg A jspb proto.
 * @param {number} fieldNumber The field number.
 * @param {number} value New value
 * @protected
 */
jspb.Message.setProto3FloatField = function(msg, fieldNumber, value) {
  jspb.Message.setFieldIgnoringDefault_(msg, fieldNumber, value, 0.0);
};


/**
 * Sets the value of a non-extension boolean field of a proto3
 * @param {!jspb.Message} msg A jspb proto.
 * @param {number} fieldNumber The field number.
 * @param {boolean} value New value
 * @protected
 */
jspb.Message.setProto3BooleanField = function(msg, fieldNumber, value) {
  jspb.Message.setFieldIgnoringDefault_(msg, fieldNumber, value, false);
};


/**
 * Sets the value of a non-extension String field of a proto3
 * @param {!jspb.Message} msg A jspb proto.
 * @param {number} fieldNumber The field number.
 * @param {string} value New value
 * @protected
 */
jspb.Message.setProto3StringField = function(msg, fieldNumber, value) {
  jspb.Message.setFieldIgnoringDefault_(msg, fieldNumber, value, "");
};


/**
 * Sets the value of a non-extension Bytes field of a proto3
 * @param {!jspb.Message} msg A jspb proto.
 * @param {number} fieldNumber The field number.
 * @param {!Uint8Array|string} value New value
 * @protected
 */
jspb.Message.setProto3BytesField = function(msg, fieldNumber, value) {
  jspb.Message.setFieldIgnoringDefault_(msg, fieldNumber, value, "");
};


/**
 * Sets the value of a non-extension enum field of a proto3
 * @param {!jspb.Message} msg A jspb proto.
 * @param {number} fieldNumber The field number.
 * @param {number} value New value
 * @protected
 */
jspb.Message.setProto3EnumField = function(msg, fieldNumber, value) {
  jspb.Message.setFieldIgnoringDefault_(msg, fieldNumber, value, 0);
};


/**
 * Sets the value of a non-extension int field of a proto3 that has jstype set
 * to String.
 * @param {!jspb.Message} msg A jspb proto.
 * @param {number} fieldNumber The field number.
 * @param {string} value New value
 * @protected
 */
jspb.Message.setProto3StringIntField = function(msg, fieldNumber, value) {
  jspb.Message.setFieldIgnoringDefault_(msg, fieldNumber, value, "0");
};

/**
 * Sets the value of a non-extension primitive field, with proto3 (non-nullable
 * primitives) semantics of ignoring values that are equal to the type's
 * default.
 * @param {!jspb.Message} msg A jspb proto.
 * @param {number} fieldNumber The field number.
 * @param {!Uint8Array|string|number|boolean|undefined} value New value
 * @param {!Uint8Array|string|number|boolean} defaultValue The default value.
 * @private
 */
jspb.Message.setFieldIgnoringDefault_ = function(
    msg, fieldNumber, value, defaultValue) {
  if (value !== defaultValue) {
    jspb.Message.setField(msg, fieldNumber, value);
  } else {
    msg.array[jspb.Message.getIndex_(msg, fieldNumber)] = null;
  }
};


/**
 * Adds a value to a repeated, primitive field.
 * @param {!jspb.Message} msg A jspb proto.
 * @param {number} fieldNumber The field number.
 * @param {string|number|boolean|!Uint8Array} value New value
 * @param {number=} opt_index Index where to put new value.
 * @protected
 */
jspb.Message.addToRepeatedField = function(msg, fieldNumber, value, opt_index) {
  var arr = jspb.Message.getRepeatedField(msg, fieldNumber);
  if (opt_index != undefined) {
    arr.splice(opt_index, 0, value);
  } else {
    arr.push(value);
  }
};


/**
>>>>>>> 1ee15bae
 * Sets the value of a field in a oneof union and clears all other fields in
 * the union.
 * @param {!jspb.Message} msg A jspb proto.
 * @param {number} fieldNumber The field number.
 * @param {!Array<number>} oneof The fields belonging to the union.
 * @param {string|number|boolean|Uint8Array|Array|undefined} value New value
 * @protected
 */
jspb.Message.setOneofField = function(msg, fieldNumber, oneof, value) {
  var currentCase = jspb.Message.computeOneofCase(msg, oneof);
  if (currentCase && currentCase !== fieldNumber && value !== undefined) {
    if (msg.wrappers_ && currentCase in msg.wrappers_) {
      msg.wrappers_[currentCase] = undefined;
    }
    jspb.Message.setField(msg, currentCase, undefined);
  }
  jspb.Message.setField(msg, fieldNumber, value);
};


/**
 * Computes the selection in a oneof group for the given message, ensuring
 * only one field is set in the process.
 *
 * According to the protobuf language guide (
 * https://developers.google.com/protocol-buffers/docs/proto#oneof), "if the
 * parser encounters multiple members of the same oneof on the wire, only the
 * last member seen is used in the parsed message." Since JSPB serializes
 * messages to a JSON array, the "last member seen" will always be the field
 * with the greatest field number (directly corresponding to the greatest
 * array index).
 *
 * @param {!jspb.Message} msg A jspb proto.
 * @param {!Array<number>} oneof The field numbers belonging to the union.
 * @return {number} The field number currently set in the union, or 0 if none.
 * @protected
 */
jspb.Message.computeOneofCase = function(msg, oneof) {
  var oneofField;
  var oneofValue;

  for (var i = 0; i < oneof.length; i++) {
    var fieldNumber = oneof[i];
    var value = jspb.Message.getField(msg, fieldNumber);
    if (value != null) {
      oneofField = fieldNumber;
      oneofValue = value;
      jspb.Message.setField(msg, fieldNumber, undefined);
    }
  }

  if (oneofField) {
    // NB: We know the value is unique, so we can call jspb.Message.setField
    // directly instead of jpsb.Message.setOneofField. Also, setOneofField
    // calls this function.
    jspb.Message.setField(msg, oneofField, oneofValue);
    return oneofField;
  }

  return 0;
};


/**
 * Gets and wraps a proto field on access.
 * @param {!jspb.Message} msg A jspb proto.
 * @param {function(new:jspb.Message, Array)} ctor Constructor for the field.
 * @param {number} fieldNumber The field number.
 * @param {number=} opt_required True (1) if this is a required field.
 * @return {jspb.Message} The field as a jspb proto.
 * @protected
 */
jspb.Message.getWrapperField = function(msg, ctor, fieldNumber, opt_required) {
  // TODO(mwr): Consider copying data and/or arrays.
  if (!msg.wrappers_) {
    msg.wrappers_ = {};
  }
  if (!msg.wrappers_[fieldNumber]) {
    var data = /** @type {Array} */ (jspb.Message.getField(msg, fieldNumber));
    if (opt_required || data) {
      // TODO(mwr): Remove existence test for always valid default protos.
      msg.wrappers_[fieldNumber] = new ctor(data);
    }
  }
  return /** @type {jspb.Message} */ (msg.wrappers_[fieldNumber]);
};


/**
 * Gets and wraps a repeated proto field on access.
 * @param {!jspb.Message} msg A jspb proto.
 * @param {function(new:jspb.Message, Array)} ctor Constructor for the field.
 * @param {number} fieldNumber The field number.
 * @return {!Array<!jspb.Message>} The repeated field as an array of protos.
 * @protected
 */
jspb.Message.getRepeatedWrapperField = function(msg, ctor, fieldNumber) {
  if (!msg.wrappers_) {
    msg.wrappers_ = {};
  }
  if (!msg.wrappers_[fieldNumber]) {
    var data = jspb.Message.getField(msg, fieldNumber);
    for (var wrappers = [], i = 0; i < data.length; i++) {
      wrappers[i] = new ctor(data[i]);
    }
    msg.wrappers_[fieldNumber] = wrappers;
  }
  var val = msg.wrappers_[fieldNumber];
  if (val == jspb.Message.EMPTY_LIST_SENTINEL_) {
    val = msg.wrappers_[fieldNumber] = [];
  }
  return /** @type {Array<!jspb.Message>} */ (val);
};


/**
 * Sets a proto field and syncs it to the backing array.
 * @param {!jspb.Message} msg A jspb proto.
 * @param {number} fieldNumber The field number.
 * @param {jspb.Message|undefined} value A new value for this proto field.
 * @protected
 */
jspb.Message.setWrapperField = function(msg, fieldNumber, value) {
  if (!msg.wrappers_) {
    msg.wrappers_ = {};
  }
  var data = value ? value.toArray() : value;
  msg.wrappers_[fieldNumber] = value;
  jspb.Message.setField(msg, fieldNumber, data);
};


/**
 * Sets a proto field in a oneof union and syncs it to the backing array.
 * @param {!jspb.Message} msg A jspb proto.
 * @param {number} fieldNumber The field number.
 * @param {!Array<number>} oneof The fields belonging to the union.
 * @param {jspb.Message|undefined} value A new value for this proto field.
 * @protected
 */
jspb.Message.setOneofWrapperField = function(msg, fieldNumber, oneof, value) {
  if (!msg.wrappers_) {
    msg.wrappers_ = {};
  }
  var data = value ? value.toArray() : value;
  msg.wrappers_[fieldNumber] = value;
  jspb.Message.setOneofField(msg, fieldNumber, oneof, data);
};


/**
 * Sets a repeated proto field and syncs it to the backing array.
 * @param {!jspb.Message} msg A jspb proto.
 * @param {number} fieldNumber The field number.
 * @param {Array<!jspb.Message>|undefined} value An array of protos.
 * @protected
 */
jspb.Message.setRepeatedWrapperField = function(msg, fieldNumber, value) {
  if (!msg.wrappers_) {
    msg.wrappers_ = {};
  }
  value = value || [];
  for (var data = [], i = 0; i < value.length; i++) {
    data[i] = value[i].toArray();
  }
  msg.wrappers_[fieldNumber] = value;
  jspb.Message.setField(msg, fieldNumber, data);
};


/**
 * Converts a JsPb repeated message field into a map. The map will contain
 * protos unless an optional toObject function is given, in which case it will
 * contain objects suitable for Soy rendering.
 * @param {!Array<T>} field The repeated message field to be
 *     converted.
 * @param {function() : string?} mapKeyGetterFn The function to get the key of
 *     the map.
 * @param {?function(boolean=): Object|
 *     function((boolean|undefined),T): Object} opt_toObjectFn The
 *     toObject function for this field. We need to pass this for effective
 *     dead code removal.
 * @param {boolean=} opt_includeInstance Whether to include the JSPB instance
 *     for transitional soy proto support: http://goto/soy-param-migration
 * @return {!Object<string, Object>} A map of proto or Soy objects.
 * @template T
 */
jspb.Message.toMap = function(
    field, mapKeyGetterFn, opt_toObjectFn, opt_includeInstance) {
  var result = {};
  for (var i = 0; i < field.length; i++) {
    result[mapKeyGetterFn.call(field[i])] = opt_toObjectFn ?
        opt_toObjectFn.call(field[i], opt_includeInstance,
            /** @type {!jspb.Message} */ (field[i])) : field[i];
  }
  return result;
};


/**
 * Returns the internal array of this proto.
 * <p>Note: If you use this array to construct a second proto, the content
 * would then be partially shared between the two protos.
 * @return {!Array} The proto represented as an array.
 */
jspb.Message.prototype.toArray = function() {
  return this.array;
};




/**
 * Creates a string representation of the internal data array of this proto.
 * <p>NOTE: This string is *not* suitable for use in server requests.
 * @return {string} A string representation of this proto.
 * @override
 */
jspb.Message.prototype.toString = function() {
  return this.array.toString();
};


/**
 * Gets the value of the extension field from the extended object.
 * @param {jspb.ExtensionFieldInfo<T>} fieldInfo Specifies the field to get.
 * @return {T} The value of the field.
 * @template T
 */
jspb.Message.prototype.getExtension = function(fieldInfo) {
  if (!this.extensionObject_) {
    return undefined;
  }
  if (!this.wrappers_) {
    this.wrappers_ = {};
  }
  var fieldNumber = fieldInfo.fieldIndex;
  if (fieldInfo.isRepeated) {
    if (fieldInfo.isMessageType()) {
      if (!this.wrappers_[fieldNumber]) {
        this.wrappers_[fieldNumber] =
            goog.array.map(this.extensionObject_[fieldNumber] || [],
                function(arr) {
                  return new fieldInfo.ctor(arr);
                });
      }
      return this.wrappers_[fieldNumber];
    } else {
      return this.extensionObject_[fieldNumber];
    }
  } else {
    if (fieldInfo.isMessageType()) {
      if (!this.wrappers_[fieldNumber] && this.extensionObject_[fieldNumber]) {
        this.wrappers_[fieldNumber] = new fieldInfo.ctor(
            /** @type {Array|undefined} */ (
                this.extensionObject_[fieldNumber]));
      }
      return this.wrappers_[fieldNumber];
    } else {
      return this.extensionObject_[fieldNumber];
    }
  }
};


/**
 * Sets the value of the extension field in the extended object.
 * @param {jspb.ExtensionFieldInfo} fieldInfo Specifies the field to set.
 * @param {jspb.Message|string|Uint8Array|number|boolean|Array?} value The value
 *     to set.
 */
jspb.Message.prototype.setExtension = function(fieldInfo, value) {
  if (!this.wrappers_) {
    this.wrappers_ = {};
  }
  jspb.Message.maybeInitEmptyExtensionObject_(this);
  var fieldNumber = fieldInfo.fieldIndex;
  if (fieldInfo.isRepeated) {
    value = value || [];
    if (fieldInfo.isMessageType()) {
<<<<<<< HEAD
      this.wrappers_[fieldNumber] = value;
      this.extensionObject_[fieldNumber] = goog.array.map(
          /** @type {Array<jspb.Message>} */ (value), function(msg) {
=======
      self.wrappers_[fieldNumber] = value;
      self.extensionObject_[fieldNumber] = goog.array.map(
          /** @type {!Array<!jspb.Message>} */ (value), function(msg) {
>>>>>>> 1ee15bae
        return msg.toArray();
      });
    } else {
      this.extensionObject_[fieldNumber] = value;
    }
  } else {
    if (fieldInfo.isMessageType()) {
<<<<<<< HEAD
      this.wrappers_[fieldNumber] = value;
      this.extensionObject_[fieldNumber] = value ? value.toArray() : value;
=======
      self.wrappers_[fieldNumber] = value;
      self.extensionObject_[fieldNumber] =
          value ? /** @type {!jspb.Message} */ (value).toArray() : value;
>>>>>>> 1ee15bae
    } else {
      this.extensionObject_[fieldNumber] = value;
    }
  }
};


/**
 * Creates a difference object between two messages.
 *
 * The result will contain the top-level fields of m2 that differ from those of
 * m1 at any level of nesting. No data is cloned, the result object will
 * share its top-level elements with m2 (but not with m1).
 *
 * Note that repeated fields should not have null/undefined elements, but if
 * they do, this operation will treat repeated fields of different length as
 * the same if the only difference between them is due to trailing
 * null/undefined values.
 *
 * @param {!jspb.Message} m1 The first message object.
 * @param {!jspb.Message} m2 The second message object.
 * @return {!jspb.Message} The difference returned as a proto message.
 *     Note that the returned message may be missing required fields. This is
 *     currently tolerated in Js, but would cause an error if you tried to
 *     send such a proto to the server. You can access the raw difference
 *     array with result.toArray().
 * @throws {Error} If the messages are responses with different types.
 */
jspb.Message.difference = function(m1, m2) {
  if (!(m1 instanceof m2.constructor)) {
    throw new Error('Messages have different types.');
  }
  var arr1 = m1.toArray();
  var arr2 = m2.toArray();
  var res = [];
  var start = 0;
  var length = arr1.length > arr2.length ? arr1.length : arr2.length;
  if (m1.getJsPbMessageId()) {
    res[0] = m1.getJsPbMessageId();
    start = 1;
  }
  for (var i = start; i < length; i++) {
    if (!jspb.Message.compareFields(arr1[i], arr2[i])) {
      res[i] = arr2[i];
    }
  }
  return new m1.constructor(res);
};


/**
 * Tests whether two messages are equal.
 * @param {jspb.Message|undefined} m1 The first message object.
 * @param {jspb.Message|undefined} m2 The second message object.
 * @return {boolean} true if both messages are null/undefined, or if both are
 *     of the same type and have the same field values.
 */
jspb.Message.equals = function(m1, m2) {
  return m1 == m2 || (!!(m1 && m2) && (m1 instanceof m2.constructor) &&
      jspb.Message.compareFields(m1.toArray(), m2.toArray()));
};


/**
 * Compares two message extension fields recursively.
 * @param {!Object} extension1 The first field.
 * @param {!Object} extension2 The second field.
 * @return {boolean} true if the extensions are null/undefined, or otherwise
 *     equal.
 */
jspb.Message.compareExtensions = function(extension1, extension2) {
  extension1 = extension1 || {};
  extension2 = extension2 || {};

  var keys = {};
  for (var name in extension1) {
    keys[name] = 0;
  }
  for (var name in extension2) {
    keys[name] = 0;
  }
  for (name in keys) {
    if (!jspb.Message.compareFields(extension1[name], extension2[name])) {
      return false;
    }
  }
  return true;
};


/**
 * Compares two message fields recursively.
 * @param {*} field1 The first field.
 * @param {*} field2 The second field.
 * @return {boolean} true if the fields are null/undefined, or otherwise equal.
 */
jspb.Message.compareFields = function(field1, field2) {
  // If the fields are trivially equal, they're equal.
  if (field1 == field2) return true;

  if (!goog.isObject(field1) || !goog.isObject(field2)) {
    // NaN != NaN so we cover this case.
    if ((goog.isNumber(field1) && isNaN(field1)) ||
        (goog.isNumber(field2) && isNaN(field2))) {
      // One of the fields might be a string 'NaN'.
      return String(field1) == String(field2);
    }
    // If the fields aren't trivially equal and one of them isn't an object,
    // they can't possibly be equal.
    return false;
  }

  // We have two objects. If they're different types, they're not equal.
  field1 = /** @type {!Object} */(field1);
  field2 = /** @type {!Object} */(field2);
  if (field1.constructor != field2.constructor) return false;

  // If both are Uint8Arrays, compare them element-by-element.
  if (jspb.Message.SUPPORTS_UINT8ARRAY_ && field1.constructor === Uint8Array) {
    var bytes1 = /** @type {!Uint8Array} */(field1);
    var bytes2 = /** @type {!Uint8Array} */(field2);
    if (bytes1.length != bytes2.length) return false;
    for (var i = 0; i < bytes1.length; i++) {
      if (bytes1[i] != bytes2[i]) return false;
    }
    return true;
  }

  // If they're both Arrays, compare them element by element except for the
  // optional extension objects at the end, which we compare separately.
  if (field1.constructor === Array) {
    var typedField1 = /** @type {!Array<?>} */ (field1);
    var typedField2 = /** @type {!Array<?>} */ (field2);
    var extension1 = undefined;
    var extension2 = undefined;

    var length = Math.max(typedField1.length, typedField2.length);
    for (var i = 0; i < length; i++) {
      var val1 = typedField1[i];
      var val2 = typedField2[i];

      if (val1 && (val1.constructor == Object)) {
        goog.asserts.assert(extension1 === undefined);
        goog.asserts.assert(i === typedField1.length - 1);
        extension1 = val1;
        val1 = undefined;
      }

      if (val2 && (val2.constructor == Object)) {
        goog.asserts.assert(extension2 === undefined);
        goog.asserts.assert(i === typedField2.length - 1);
        extension2 = val2;
        val2 = undefined;
      }

      if (!jspb.Message.compareFields(val1, val2)) {
        return false;
      }
    }

    if (extension1 || extension2) {
      extension1 = extension1 || {};
      extension2 = extension2 || {};
      return jspb.Message.compareExtensions(extension1, extension2);
    }

    return true;
  }

  // If they're both plain Objects (i.e. extensions), compare them as
  // extensions.
  if (field1.constructor === Object) {
    return jspb.Message.compareExtensions(field1, field2);
  }

  throw new Error('Invalid type in JSPB array');
};


/**
 * Static clone function. NOTE: A type-safe method called "cloneMessage" exists
 * on each generated JsPb class. Do not call this function directly.
 * @param {!jspb.Message} msg A message to clone.
 * @return {!jspb.Message} A deep clone of the given message.
 */
jspb.Message.clone = function(msg) {
  // Although we could include the wrappers, we leave them out here.
  return jspb.Message.cloneMessage(msg);
};


/**
 * @param {!jspb.Message} msg A message to clone.
 * @return {!jspb.Message} A deep clone of the given message.
 * @protected
 */
jspb.Message.cloneMessage = function(msg) {
  // Although we could include the wrappers, we leave them out here.
  return new msg.constructor(jspb.Message.clone_(msg.toArray()));
};


/**
 * Takes 2 messages of the same type and copies the contents of the first
 * message into the second. After this the 2 messages will equals in terms of
 * value semantics but share no state. All data in the destination message will
 * be overridden.
 *
 * @param {MESSAGE} fromMessage Message that will be copied into toMessage.
 * @param {MESSAGE} toMessage Message which will receive a copy of fromMessage
 *     as its contents.
 * @template MESSAGE
 */
jspb.Message.copyInto = function(fromMessage, toMessage) {
  goog.asserts.assertInstanceof(fromMessage, jspb.Message);
  goog.asserts.assertInstanceof(toMessage, jspb.Message);
  goog.asserts.assert(fromMessage.constructor == toMessage.constructor,
      'Copy source and target message should have the same type.');
  var copyOfFrom = jspb.Message.clone(fromMessage);

  var to = toMessage.toArray();
  var from = copyOfFrom.toArray();

  // Empty destination in case it has more values at the end of the array.
  to.length = 0;
  // and then copy everything from the new to the existing message.
  for (var i = 0; i < from.length; i++) {
    to[i] = from[i];
  }

  // This is either null or empty for a fresh copy.
  toMessage.wrappers_ = copyOfFrom.wrappers_;
  // Just a reference into the shared array.
  toMessage.extensionObject_ = copyOfFrom.extensionObject_;
};


/**
 * Helper for cloning an internal JsPb object.
 * @param {!Object} obj A JsPb object, eg, a field, to be cloned.
 * @return {!Object} A clone of the input object.
 * @private
 */
jspb.Message.clone_ = function(obj) {
  var o;
  if (goog.isArray(obj)) {
    // Allocate array of correct size.
    var clonedArray = new Array(obj.length);
    // Use array iteration where possible because it is faster than for-in.
    for (var i = 0; i < obj.length; i++) {
      o = obj[i];
      if (o != null) {
        // NOTE:redundant null check existing for NTI compatibility.
        // see b/70515949
        clonedArray[i] = (typeof o == 'object') ?
            jspb.Message.clone_(goog.asserts.assert(o)) :
            o;
      }
    }
    return clonedArray;
  }
  var clone = {};
  for (var key in obj) {
    o = obj[key];
    if (o != null) {
      // NOTE:redundant null check existing for NTI compatibility.
      // see b/70515949
      clone[key] = (typeof o == 'object') ?
          jspb.Message.clone_(goog.asserts.assert(o)) :
          o;
    }
  }
  return clone;
};


/**
 * Registers a JsPb message type id with its constructor.
 * @param {string} id The id for this type of message.
 * @param {Function} constructor The message constructor.
 */
jspb.Message.registerMessageType = function(id, constructor) {
  jspb.Message.registry_[id] = constructor;
  // This is needed so we can later access messageId directly on the contructor,
  // otherwise it is not available due to 'property collapsing' by the compiler.
  /**
   * @suppress {strictMissingProperties} messageId is not defined on Function
   */
  constructor.messageId = id;
};


/**
 * The registry of message ids to message constructors.
 * @private
 */
jspb.Message.registry_ = {};


/**
 * The extensions registered on MessageSet. This is a map of extension
 * field number to field info object. This should be considered as a
 * private API.
 *
 * This is similar to [jspb class name].extensions object for
 * non-MessageSet. We special case MessageSet so that we do not need
 * to goog.require MessageSet from classes that extends MessageSet.
 *
 * @type {!Object<number, jspb.ExtensionFieldInfo>}
 */
<<<<<<< HEAD
jspb.Message.messageSetExtensions = {};
=======
jspb.Message.messageSetExtensions = {};

/**
 * @type {!Object<number, jspb.ExtensionFieldBinaryInfo>}
 */
jspb.Message.messageSetExtensionsBinary = {};
>>>>>>> 1ee15bae
<|MERGE_RESOLUTION|>--- conflicted
+++ resolved
@@ -34,19 +34,16 @@
  * @author mwr@google.com (Mark Rawling)
  */
 
+goog.provide('jspb.ExtensionFieldBinaryInfo');
 goog.provide('jspb.ExtensionFieldInfo');
 goog.provide('jspb.Message');
 
 goog.require('goog.array');
 goog.require('goog.asserts');
 goog.require('goog.crypt.base64');
-<<<<<<< HEAD
-goog.require('goog.json');
-=======
 goog.require('jspb.BinaryConstants');
 goog.require('jspb.BinaryReader');
 goog.require('jspb.Map');
->>>>>>> 1ee15bae
 
 // Not needed in compilation units that have no protos with xids.
 goog.forwardDeclare('xid.String');
@@ -89,19 +86,12 @@
  * @param {?function(new: jspb.Message, Array=)} ctor
  * @param {?function((boolean|undefined),!jspb.Message):!Object} toObjectFn
  * @param {number} isRepeated
- * @param {?function(number,?)=} opt_binaryReaderFn
- * @param {?function(number,?)|function(number,?,?,?,?,?)=} opt_binaryWriterFn
- * @param {?function(?,?)=} opt_binaryMessageSerializeFn
- * @param {?function(?,?)=} opt_binaryMessageDeserializeFn
- * @param {?boolean=} opt_isPacked
  * @constructor
  * @struct
  * @template T
  */
 jspb.ExtensionFieldInfo = function(fieldNumber, fieldName, ctor, toObjectFn,
-    isRepeated, opt_binaryReaderFn, opt_binaryWriterFn,
-    opt_binaryMessageSerializeFn, opt_binaryMessageDeserializeFn,
-    opt_isPacked) {
+    isRepeated) {
   /** @const */
   this.fieldIndex = fieldNumber;
   /** @const */
@@ -111,19 +101,37 @@
   /** @const */
   this.toObjectFn = toObjectFn;
   /** @const */
-  this.binaryReaderFn = opt_binaryReaderFn;
+  this.isRepeated = isRepeated;
+};
+
+/**
+ * Stores binary-related information for a single extension field.
+ * @param {!jspb.ExtensionFieldInfo<T>} fieldInfo
+ * @param {function(this:jspb.BinaryReader,number,?)} binaryReaderFn
+ * @param {function(this:jspb.BinaryWriter,number,?)
+ *        |function(this:jspb.BinaryWriter,number,?,?,?,?,?)} binaryWriterFn
+ * @param {function(?,?)=} opt_binaryMessageSerializeFn
+ * @param {function(?,?)=} opt_binaryMessageDeserializeFn
+ * @param {boolean=} opt_isPacked
+ * @constructor
+ * @struct
+ * @template T
+ */
+jspb.ExtensionFieldBinaryInfo = function(fieldInfo, binaryReaderFn, binaryWriterFn,
+    opt_binaryMessageSerializeFn, opt_binaryMessageDeserializeFn, opt_isPacked) {
   /** @const */
-  this.binaryWriterFn = opt_binaryWriterFn;
+  this.fieldInfo = fieldInfo;
+  /** @const */
+  this.binaryReaderFn = binaryReaderFn;
+  /** @const */
+  this.binaryWriterFn = binaryWriterFn;
   /** @const */
   this.binaryMessageSerializeFn = opt_binaryMessageSerializeFn;
   /** @const */
   this.binaryMessageDeserializeFn = opt_binaryMessageDeserializeFn;
   /** @const */
-  this.isRepeated = isRepeated;
-  /** @const */
   this.isPacked = opt_isPacked;
 };
-
 
 /**
  * @return {boolean} Does this field represent a sub Message?
@@ -135,6 +143,21 @@
 
 /**
  * Base class for all JsPb messages.
+ *
+ * Several common methods (toObject, serializeBinary, in particular) are not
+ * defined on the prototype to encourage code patterns that minimize code bloat
+ * due to otherwise unused code on all protos contained in the project.
+ *
+ * If you want to call these methods on a generic message, either
+ * pass in your instance of method as a parameter:
+ *     someFunction(instanceOfKnownProto,
+ *                  KnownProtoClass.prototype.serializeBinary);
+ * or use a lambda that knows the type:
+ *     someFunction(()=>instanceOfKnownProto.serializeBinary());
+ * or, if you don't care about code size, just suppress the
+ *     WARNING - Property serializeBinary never defined on jspb.Message
+ * and call it the intuitive way.
+ *
  * @constructor
  * @struct
  */
@@ -169,13 +192,6 @@
 
 
 /**
-<<<<<<< HEAD
- * @define {boolean} Turning on this flag does NOT change the behavior of JSPB
- *     and only affects private internal state. It may, however, break some
- *     tests that use naive deeply-equals algorithms, because using a proto
- *     mutates its internal state.
- *     Projects are advised to turn this flag always on.
-=======
  * @define {boolean} Whether to generate toString methods for objects. Turn
  *     this off if you do not use toString in your project and want to trim it
  *     from the compiled JS.
@@ -197,13 +213,12 @@
  *     reduces the size of serialized protos. The price is an extra iteration of
  *     the proto before serialization. This is enabled by default to be
  *     backwards compatible. Projects are advised to turn this flag always off.
->>>>>>> 1ee15bae
  */
 goog.define('jspb.Message.SERIALIZE_EMPTY_TRAILING_FIELDS', true);
 
 
 /**
- * Does this browser support Uint8Aray typed arrays?
+ * Does this JavaScript environment support Uint8Aray typed arrays?
  * @type {boolean}
  * @private
  */
@@ -355,7 +370,7 @@
   // which would otherwise go unused.
   msg.arrayIndexOffset_ = messageId === 0 ? -1 : 0;
   msg.array = data;
-  jspb.Message.materializeExtensionObject_(msg, suggestedPivot);
+  jspb.Message.initPivotAndExtensionObject_(msg, suggestedPivot);
   msg.convertedFloatingPointFields_ = {};
 
   if (!jspb.Message.SERIALIZE_EMPTY_TRAILING_FIELDS) {
@@ -373,17 +388,9 @@
         msg.array[index] =
             msg.array[index] || jspb.Message.EMPTY_LIST_SENTINEL_;
       } else {
-<<<<<<< HEAD
-        msg.extensionObject_[fieldNumber] =
-            msg.extensionObject_[fieldNumber] ||
-            (jspb.Message.MINIMIZE_MEMORY_ALLOCATIONS ?
-                jspb.Message.EMPTY_LIST_SENTINEL_ :
-                []);
-=======
         jspb.Message.maybeInitEmptyExtensionObject_(msg);
         msg.extensionObject_[fieldNumber] = msg.extensionObject_[fieldNumber] ||
             jspb.Message.EMPTY_LIST_SENTINEL_;
->>>>>>> 1ee15bae
       }
     }
   }
@@ -412,9 +419,6 @@
 
 
 /**
-<<<<<<< HEAD
- * Ensures that the array contains an extension object if necessary.
-=======
  * Returns true if the provided argument is an array.
  * @param {*} o The object to classify as array or not.
  * @return {boolean} True if the provided object is an array.
@@ -445,29 +449,15 @@
 
 
 /**
->>>>>>> 1ee15bae
  * If the array contains an extension object in its last position, then the
- * object is kept in place and its position is used as the pivot.  If not, then
- * create an extension object using suggestedPivot.  If suggestedPivot is -1,
- * we don't have an extension object at all, in which case all fields are stored
- * in the array.
+ * object is kept in place and its position is used as the pivot.  If not,
+ * decides the pivot of the message based on suggestedPivot without
+ * materializing the extension object.
+ *
  * @param {!jspb.Message} msg The JsPb proto to modify.
  * @param {number} suggestedPivot See description for initialize().
  * @private
  */
-<<<<<<< HEAD
-jspb.Message.materializeExtensionObject_ = function(msg, suggestedPivot) {
-  if (msg.array.length) {
-    var foundIndex = msg.array.length - 1;
-    var obj = msg.array[foundIndex];
-    // Normal fields are never objects, so we can be sure that if we find an
-    // object here, then it's the extension object. However, we must ensure that
-    // the object is not an array, since arrays are valid field values.
-    // NOTE(lukestebbing): We avoid looking at .length to avoid a JIT bug
-    // in Safari on iOS 8. See the description of CL/86511464 for details.
-    if (obj && typeof obj == 'object' && !goog.isArray(obj)) {
-      msg.pivot_ = foundIndex - msg.arrayIndexOffset_;
-=======
 jspb.Message.initPivotAndExtensionObject_ = function(msg, suggestedPivot) {
   // There are 3 variants that need to be dealt with which are the
   // combination of whether there exists an extension object (EO) and
@@ -484,32 +474,12 @@
     var obj = msg.array[lastIndex];
     if (jspb.Message.isExtensionObject_(obj)) {
       msg.pivot_ = jspb.Message.getFieldNumber_(msg, lastIndex);
->>>>>>> 1ee15bae
       msg.extensionObject_ = obj;
       return;
     }
   }
-  // This complexity exists because we keep all extension fields in the
-  // extensionObject_ regardless of proto field number. Changing this would
-  // simplify the code here, but it would require changing the serialization
-  // format from the server, which is not backwards compatible.
-  // TODO(jshneier): Should we just treat extension fields the same as
-  // non-extension fields, and select whether they appear in the object or in
-  // the array purely based on tag number? This would allow simplifying all the
-  // get/setExtension logic, but it would require the breaking change described
-  // above.
+
   if (suggestedPivot > -1) {
-<<<<<<< HEAD
-    msg.pivot_ = suggestedPivot;
-    var pivotIndex = jspb.Message.getIndex_(msg, suggestedPivot);
-    if (!jspb.Message.MINIMIZE_MEMORY_ALLOCATIONS) {
-      msg.extensionObject_ = msg.array[pivotIndex] = {};
-    } else {
-      // Initialize to null to avoid changing the shape of the proto when it
-      // gets eventually set.
-      msg.extensionObject_ = null;
-    }
-=======
     // If a extension object is not present, set the pivot value as being
     // after the last value in the array to avoid overwriting values, etc.
     msg.pivot_ = Math.max(
@@ -519,8 +489,9 @@
     // time a field set into it (may be due to getting a repeated proto field
     // from it, in which case a new empty array is set into it at first).
     msg.extensionObject_ = null;
->>>>>>> 1ee15bae
   } else {
+    // suggestedPivot is -1, which means that we don't have an extension object
+    // at all, in which case all fields are stored in the array.
     msg.pivot_ = Number.MAX_VALUE;
   }
 };
@@ -579,7 +550,7 @@
   for (var fieldNumber in extensions) {
     var fieldInfo = extensions[fieldNumber];
     var value = getExtensionFn.call(proto, fieldInfo);
-    if (value) {
+    if (value != null) {
       for (var name in fieldInfo.fieldName) {
         if (fieldInfo.fieldName.hasOwnProperty(name)) {
           break; // the compiled field name
@@ -607,22 +578,24 @@
  * @param {!jspb.Message} proto The proto whose extensions to convert.
  * @param {*} writer The binary-format writer to write to.
  * @param {!Object} extensions The proto class' registered extensions.
- * @param {function(jspb.ExtensionFieldInfo) : *} getExtensionFn The proto
+ * @param {function(this:jspb.Message,!jspb.ExtensionFieldInfo) : *} getExtensionFn The proto
  *     class' getExtension function. Passed for effective dead code removal.
  */
 jspb.Message.serializeBinaryExtensions = function(proto, writer, extensions,
     getExtensionFn) {
   for (var fieldNumber in extensions) {
-    var fieldInfo = extensions[fieldNumber];
+    var binaryFieldInfo = extensions[fieldNumber];
+    var fieldInfo = binaryFieldInfo.fieldInfo;
+
     // The old codegen doesn't add the extra fields to ExtensionFieldInfo, so we
     // need to gracefully error-out here rather than produce a null dereference
     // below.
-    if (!fieldInfo.binaryWriterFn) {
+    if (!binaryFieldInfo.binaryWriterFn) {
       throw new Error('Message extension present that was generated ' +
                       'without binary serialization support');
     }
     var value = getExtensionFn.call(proto, fieldInfo);
-    if (value) {
+    if (value != null) {
       if (fieldInfo.isMessageType()) {
         // If the message type of the extension was generated without binary
         // support, there may not be a binary message serializer function, and
@@ -630,16 +603,17 @@
         // message may require binary support, so we can *only* catch this error
         // here, at runtime (and this decoupled codegen is the whole point of
         // extensions!).
-        if (fieldInfo.binaryMessageSerializeFn) {
-          fieldInfo.binaryWriterFn.call(writer, fieldInfo.fieldIndex,
-              value, fieldInfo.binaryMessageSerializeFn);
+        if (binaryFieldInfo.binaryMessageSerializeFn) {
+          binaryFieldInfo.binaryWriterFn.call(writer, fieldInfo.fieldIndex,
+              value, binaryFieldInfo.binaryMessageSerializeFn);
         } else {
           throw new Error('Message extension present holding submessage ' +
                           'without binary support enabled, and message is ' +
                           'being serialized to binary format');
         }
       } else {
-        fieldInfo.binaryWriterFn.call(writer, fieldInfo.fieldIndex, value);
+        binaryFieldInfo.binaryWriterFn.call(
+            writer, fieldInfo.fieldIndex, value);
       }
     }
   }
@@ -650,23 +624,20 @@
  * Reads an extension field from the given reader and, if a valid extension,
  * sets the extension value.
  * @param {!jspb.Message} msg A jspb proto.
-<<<<<<< HEAD
- * @param {{skipField:function(),getFieldNumber:function():number}} reader
-=======
  * @param {!jspb.BinaryReader} reader
->>>>>>> 1ee15bae
  * @param {!Object} extensions The extensions object.
- * @param {function(jspb.ExtensionFieldInfo)} getExtensionFn
- * @param {function(jspb.ExtensionFieldInfo, ?)} setExtensionFn
+ * @param {function(this:jspb.Message,!jspb.ExtensionFieldInfo)} getExtensionFn
+ * @param {function(this:jspb.Message,!jspb.ExtensionFieldInfo, ?)} setExtensionFn
  */
 jspb.Message.readBinaryExtension = function(msg, reader, extensions,
     getExtensionFn, setExtensionFn) {
-  var fieldInfo = extensions[reader.getFieldNumber()];
-  if (!fieldInfo) {
+  var binaryFieldInfo = extensions[reader.getFieldNumber()];
+  if (!binaryFieldInfo) {
     reader.skipField();
     return;
   }
-  if (!fieldInfo.binaryReaderFn) {
+  var fieldInfo = binaryFieldInfo.fieldInfo;
+  if (!binaryFieldInfo.binaryReaderFn) {
     throw new Error('Deserializing extension whose generated code does not ' +
                     'support binary format');
   }
@@ -674,14 +645,14 @@
   var value;
   if (fieldInfo.isMessageType()) {
     value = new fieldInfo.ctor();
-    fieldInfo.binaryReaderFn.call(
-        reader, value, fieldInfo.binaryMessageDeserializeFn);
+    binaryFieldInfo.binaryReaderFn.call(
+        reader, value, binaryFieldInfo.binaryMessageDeserializeFn);
   } else {
     // All other types.
-    value = fieldInfo.binaryReaderFn.call(reader);
-  }
-
-  if (fieldInfo.isRepeated && !fieldInfo.isPacked) {
+    value = binaryFieldInfo.binaryReaderFn.call(reader);
+  }
+
+  if (fieldInfo.isRepeated && !binaryFieldInfo.isPacked) {
     var currentList = getExtensionFn.call(msg, fieldInfo);
     if (!currentList) {
       setExtensionFn.call(msg, fieldInfo, [value]);
@@ -711,12 +682,41 @@
     }
     return val;
   } else {
+    if (!msg.extensionObject_) {
+      return undefined;
+    }
     var val = msg.extensionObject_[fieldNumber];
     if (val === jspb.Message.EMPTY_LIST_SENTINEL_) {
       return msg.extensionObject_[fieldNumber] = [];
     }
     return val;
   }
+};
+
+
+/**
+ * Gets the value of a non-extension repeated field.
+ * @param {!jspb.Message} msg A jspb proto.
+ * @param {number} fieldNumber The field number.
+ * @return {!Array}
+ * The field's value.
+ * @protected
+ */
+jspb.Message.getRepeatedField = function(msg, fieldNumber) {
+  if (fieldNumber < msg.pivot_) {
+    var index = jspb.Message.getIndex_(msg, fieldNumber);
+    var val = msg.array[index];
+    if (val === jspb.Message.EMPTY_LIST_SENTINEL_) {
+      return msg.array[index] = [];
+    }
+    return val;
+  }
+
+  var val = msg.extensionObject_[fieldNumber];
+  if (val === jspb.Message.EMPTY_LIST_SENTINEL_) {
+    return msg.extensionObject_[fieldNumber] = [];
+  }
+  return val;
 };
 
 
@@ -742,7 +742,7 @@
  * @protected
  */
 jspb.Message.getRepeatedFloatingPointField = function(msg, fieldNumber) {
-  var values = jspb.Message.getField(msg, fieldNumber);
+  var values = jspb.Message.getRepeatedField(msg, fieldNumber);
   if (!msg.convertedFloatingPointFields_) {
     msg.convertedFloatingPointFields_ = {};
   }
@@ -855,7 +855,7 @@
  * @return {T} The field's value.
  * @protected
  */
-jspb.Message.getFieldProto3 = function(msg, fieldNumber, defaultValue) {
+jspb.Message.getFieldWithDefault = function(msg, fieldNumber, defaultValue) {
   var value = jspb.Message.getField(msg, fieldNumber);
   if (value == null) {
     return defaultValue;
@@ -866,6 +866,58 @@
 
 
 /**
+ * Alias for getFieldWithDefault used by older generated code.
+ * @template T
+ * @param {!jspb.Message} msg A jspb proto.
+ * @param {number} fieldNumber The field number.
+ * @param {T} defaultValue The default value.
+ * @return {T} The field's value.
+ * @protected
+ */
+jspb.Message.getFieldProto3 = jspb.Message.getFieldWithDefault;
+
+
+/**
+ * Gets the value of a map field, lazily creating the map container if
+ * necessary.
+ *
+ * This should only be called from generated code, because it requires knowledge
+ * of serialization/parsing callbacks (which are required by the map at
+ * construction time, and the map may be constructed here).
+ *
+ * @template K, V
+ * @param {!jspb.Message} msg
+ * @param {number} fieldNumber
+ * @param {boolean|undefined} noLazyCreate
+ * @param {?=} opt_valueCtor
+ * @return {!jspb.Map<K, V>|undefined}
+ * @protected
+ */
+jspb.Message.getMapField = function(msg, fieldNumber, noLazyCreate,
+    opt_valueCtor) {
+  if (!msg.wrappers_) {
+    msg.wrappers_ = {};
+  }
+  // If we already have a map in the map wrappers, return that.
+  if (fieldNumber in msg.wrappers_) {
+    return msg.wrappers_[fieldNumber];
+  } else if (noLazyCreate) {
+    return undefined;
+  } else {
+    // Wrap the underlying elements array with a Map.
+    var arr = jspb.Message.getField(msg, fieldNumber);
+    if (!arr) {
+      arr = [];
+      jspb.Message.setField(msg, fieldNumber, arr);
+    }
+    return msg.wrappers_[fieldNumber] =
+        new jspb.Map(
+            /** @type {!Array<!Array<!Object>>} */ (arr), opt_valueCtor);
+  }
+};
+
+
+/**
  * Sets the value of a non-extension field.
  * @param {!jspb.Message} msg A jspb proto.
  * @param {number} fieldNumber The field number.
@@ -876,14 +928,13 @@
   if (fieldNumber < msg.pivot_) {
     msg.array[jspb.Message.getIndex_(msg, fieldNumber)] = value;
   } else {
+    jspb.Message.maybeInitEmptyExtensionObject_(msg);
     msg.extensionObject_[fieldNumber] = value;
   }
 };
 
 
 /**
-<<<<<<< HEAD
-=======
  * Sets the value of a non-extension integer field of a proto3
  * @param {!jspb.Message} msg A jspb proto.
  * @param {number} fieldNumber The field number.
@@ -1006,7 +1057,6 @@
 
 
 /**
->>>>>>> 1ee15bae
  * Sets the value of a field in a oneof union and clears all other fields in
  * the union.
  * @param {!jspb.Message} msg A jspb proto.
@@ -1104,21 +1154,34 @@
  * @protected
  */
 jspb.Message.getRepeatedWrapperField = function(msg, ctor, fieldNumber) {
-  if (!msg.wrappers_) {
-    msg.wrappers_ = {};
-  }
-  if (!msg.wrappers_[fieldNumber]) {
-    var data = jspb.Message.getField(msg, fieldNumber);
-    for (var wrappers = [], i = 0; i < data.length; i++) {
-      wrappers[i] = new ctor(data[i]);
-    }
-    msg.wrappers_[fieldNumber] = wrappers;
-  }
+  jspb.Message.wrapRepeatedField_(msg, ctor, fieldNumber);
   var val = msg.wrappers_[fieldNumber];
   if (val == jspb.Message.EMPTY_LIST_SENTINEL_) {
     val = msg.wrappers_[fieldNumber] = [];
   }
-  return /** @type {Array<!jspb.Message>} */ (val);
+  return /** @type {!Array<!jspb.Message>} */ (val);
+};
+
+
+/**
+ * Wraps underlying array into proto message representation if it wasn't done
+ * before.
+ * @param {!jspb.Message} msg A jspb proto.
+ * @param {function(new:jspb.Message, ?Array)} ctor Constructor for the field.
+ * @param {number} fieldNumber The field number.
+ * @private
+ */
+jspb.Message.wrapRepeatedField_ = function(msg, ctor, fieldNumber) {
+  if (!msg.wrappers_) {
+    msg.wrappers_ = {};
+  }
+  if (!msg.wrappers_[fieldNumber]) {
+    var data = jspb.Message.getRepeatedField(msg, fieldNumber);
+    for (var wrappers = [], i = 0; i < data.length; i++) {
+      wrappers[i] = new ctor(data[i]);
+    }
+    msg.wrappers_[fieldNumber] = wrappers;
+  }
 };
 
 
@@ -1126,7 +1189,8 @@
  * Sets a proto field and syncs it to the backing array.
  * @param {!jspb.Message} msg A jspb proto.
  * @param {number} fieldNumber The field number.
- * @param {jspb.Message|undefined} value A new value for this proto field.
+ * @param {?jspb.Message|?jspb.Map|undefined} value A new value for this proto
+ * field.
  * @protected
  */
 jspb.Message.setWrapperField = function(msg, fieldNumber, value) {
@@ -1174,6 +1238,48 @@
   }
   msg.wrappers_[fieldNumber] = value;
   jspb.Message.setField(msg, fieldNumber, data);
+};
+
+
+/**
+ * Add a message to a repeated proto field.
+ * @param {!jspb.Message} msg A jspb proto.
+ * @param {number} fieldNumber The field number.
+ * @param {T_CHILD|undefined} value Proto that will be added to the
+ *     repeated field.
+ * @param {function(new:T_CHILD, ?Array=)} ctor The constructor of the
+ *     message type.
+ * @param {number|undefined} index Index at which to insert the value.
+ * @return {T_CHILD_NOT_UNDEFINED} proto that was inserted to the repeated field
+ * @template MessageType
+ * Use go/closure-ttl to declare a non-undefined version of T_CHILD. Replace the
+ * undefined in blah|undefined with none. This is necessary because the compiler
+ * will infer T_CHILD to be |undefined.
+ * @template T_CHILD
+ * @template T_CHILD_NOT_UNDEFINED :=
+ *     cond(isUnknown(T_CHILD), unknown(),
+ *       mapunion(T_CHILD, (X) =>
+ *         cond(eq(X, 'undefined'), none(), X)))
+ * =:
+ * @protected
+ */
+jspb.Message.addToRepeatedWrapperField = function(
+    msg, fieldNumber, value, ctor, index) {
+  jspb.Message.wrapRepeatedField_(msg, ctor, fieldNumber);
+  var wrapperArray = msg.wrappers_[fieldNumber];
+  if (!wrapperArray) {
+    wrapperArray = msg.wrappers_[fieldNumber] = [];
+  }
+  var insertedValue = value ? value : new ctor();
+  var array = jspb.Message.getRepeatedField(msg, fieldNumber);
+  if (index != undefined) {
+    wrapperArray.splice(index, 0, insertedValue);
+    array.splice(index, 0, insertedValue.toArray());
+  } else {
+    wrapperArray.push(insertedValue);
+    array.push(insertedValue.toArray());
+  }
+  return insertedValue;
 };
 
 
@@ -1207,17 +1313,51 @@
 
 
 /**
+ * Syncs all map fields' contents back to their underlying arrays.
+ * @private
+ */
+jspb.Message.prototype.syncMapFields_ = function() {
+  // This iterates over submessage, map, and repeated fields, which is intended.
+  // Submessages can contain maps which also need to be synced.
+  //
+  // There is a lot of opportunity for optimization here.  For example we could
+  // statically determine that some messages have no submessages with maps and
+  // optimize this method away for those just by generating one extra static
+  // boolean per message type.
+  if (this.wrappers_) {
+    for (var fieldNumber in this.wrappers_) {
+      var val = this.wrappers_[fieldNumber];
+      if (goog.isArray(val)) {
+        for (var i = 0; i < val.length; i++) {
+          if (val[i]) {
+            val[i].toArray();
+          }
+        }
+      } else {
+        // Works for submessages and maps.
+        if (val) {
+          val.toArray();
+        }
+      }
+    }
+  }
+};
+
+
+/**
  * Returns the internal array of this proto.
  * <p>Note: If you use this array to construct a second proto, the content
  * would then be partially shared between the two protos.
  * @return {!Array} The proto represented as an array.
  */
 jspb.Message.prototype.toArray = function() {
+  this.syncMapFields_();
   return this.array;
 };
 
 
 
+if (jspb.Message.GENERATE_TO_STRING) {
 
 /**
  * Creates a string representation of the internal data array of this proto.
@@ -1226,9 +1366,11 @@
  * @override
  */
 jspb.Message.prototype.toString = function() {
+  this.syncMapFields_();
   return this.array.toString();
 };
 
+}
 
 /**
  * Gets the value of the extension field from the extended object.
@@ -1277,44 +1419,40 @@
  * @param {jspb.ExtensionFieldInfo} fieldInfo Specifies the field to set.
  * @param {jspb.Message|string|Uint8Array|number|boolean|Array?} value The value
  *     to set.
+ * @return {THIS} For chaining
+ * @this {THIS}
+ * @template THIS
  */
 jspb.Message.prototype.setExtension = function(fieldInfo, value) {
-  if (!this.wrappers_) {
-    this.wrappers_ = {};
-  }
-  jspb.Message.maybeInitEmptyExtensionObject_(this);
+  // Cast self, since the inferred THIS is unknown inside the function body.
+  // https://github.com/google/closure-compiler/issues/1411#issuecomment-232442220
+  var self = /** @type {!jspb.Message} */ (this);
+  if (!self.wrappers_) {
+    self.wrappers_ = {};
+  }
+  jspb.Message.maybeInitEmptyExtensionObject_(self);
   var fieldNumber = fieldInfo.fieldIndex;
   if (fieldInfo.isRepeated) {
     value = value || [];
     if (fieldInfo.isMessageType()) {
-<<<<<<< HEAD
-      this.wrappers_[fieldNumber] = value;
-      this.extensionObject_[fieldNumber] = goog.array.map(
-          /** @type {Array<jspb.Message>} */ (value), function(msg) {
-=======
       self.wrappers_[fieldNumber] = value;
       self.extensionObject_[fieldNumber] = goog.array.map(
           /** @type {!Array<!jspb.Message>} */ (value), function(msg) {
->>>>>>> 1ee15bae
         return msg.toArray();
       });
     } else {
-      this.extensionObject_[fieldNumber] = value;
+      self.extensionObject_[fieldNumber] = value;
     }
   } else {
     if (fieldInfo.isMessageType()) {
-<<<<<<< HEAD
-      this.wrappers_[fieldNumber] = value;
-      this.extensionObject_[fieldNumber] = value ? value.toArray() : value;
-=======
       self.wrappers_[fieldNumber] = value;
       self.extensionObject_[fieldNumber] =
           value ? /** @type {!jspb.Message} */ (value).toArray() : value;
->>>>>>> 1ee15bae
     } else {
-      this.extensionObject_[fieldNumber] = value;
-    }
-  }
+      self.extensionObject_[fieldNumber] = value;
+    }
+  }
+  return self;
 };
 
 
@@ -1491,7 +1629,30 @@
 
 
 /**
- * Static clone function. NOTE: A type-safe method called "cloneMessage" exists
+ * Templated, type-safe cloneMessage definition.
+ * @return {THIS}
+ * @this {THIS}
+ * @template THIS
+ */
+jspb.Message.prototype.cloneMessage = function() {
+  return jspb.Message.cloneMessage(/** @type {!jspb.Message} */ (this));
+};
+
+/**
+ * Alias clone to cloneMessage. goog.object.unsafeClone uses clone to
+ * efficiently copy objects. Without this alias, copying jspb messages comes
+ * with a large performance penalty.
+ * @return {THIS}
+ * @this {THIS}
+ * @template THIS
+ */
+jspb.Message.prototype.clone = function() {
+  return jspb.Message.cloneMessage(/** @type {!jspb.Message} */ (this));
+};
+
+/**
+ * Static clone function. NOTE: A type-safe method called "cloneMessage"
+ * exists
  * on each generated JsPb class. Do not call this function directly.
  * @param {!jspb.Message} msg A message to clone.
  * @return {!jspb.Message} A deep clone of the given message.
@@ -1572,6 +1733,9 @@
     }
     return clonedArray;
   }
+  if (jspb.Message.SUPPORTS_UINT8ARRAY_ && obj instanceof Uint8Array) {
+    return new Uint8Array(obj);
+  }
   var clone = {};
   for (var key in obj) {
     o = obj[key];
@@ -1621,13 +1785,9 @@
  *
  * @type {!Object<number, jspb.ExtensionFieldInfo>}
  */
-<<<<<<< HEAD
 jspb.Message.messageSetExtensions = {};
-=======
-jspb.Message.messageSetExtensions = {};
 
 /**
  * @type {!Object<number, jspb.ExtensionFieldBinaryInfo>}
  */
-jspb.Message.messageSetExtensionsBinary = {};
->>>>>>> 1ee15bae
+jspb.Message.messageSetExtensionsBinary = {};
// Protocol Buffers - Google's data interchange format
// Copyright 2008 Google Inc.  All rights reserved.
// https://developers.google.com/protocol-buffers/
//
// Redistribution and use in source and binary forms, with or without
// modification, are permitted provided that the following conditions are
// met:
//
//     * Redistributions of source code must retain the above copyright
// notice, this list of conditions and the following disclaimer.
//     * Redistributions in binary form must reproduce the above
// copyright notice, this list of conditions and the following disclaimer
// in the documentation and/or other materials provided with the
// distribution.
//     * Neither the name of Google Inc. nor the names of its
// contributors may be used to endorse or promote products derived from
// this software without specific prior written permission.
//
// THIS SOFTWARE IS PROVIDED BY THE COPYRIGHT HOLDERS AND CONTRIBUTORS
// "AS IS" AND ANY EXPRESS OR IMPLIED WARRANTIES, INCLUDING, BUT NOT
// LIMITED TO, THE IMPLIED WARRANTIES OF MERCHANTABILITY AND FITNESS FOR
// A PARTICULAR PURPOSE ARE DISCLAIMED. IN NO EVENT SHALL THE COPYRIGHT
// OWNER OR CONTRIBUTORS BE LIABLE FOR ANY DIRECT, INDIRECT, INCIDENTAL,
// SPECIAL, EXEMPLARY, OR CONSEQUENTIAL DAMAGES (INCLUDING, BUT NOT
// LIMITED TO, PROCUREMENT OF SUBSTITUTE GOODS OR SERVICES; LOSS OF USE,
// DATA, OR PROFITS; OR BUSINESS INTERRUPTION) HOWEVER CAUSED AND ON ANY
// THEORY OF LIABILITY, WHETHER IN CONTRACT, STRICT LIABILITY, OR TORT
// (INCLUDING NEGLIGENCE OR OTHERWISE) ARISING IN ANY WAY OUT OF THE USE
// OF THIS SOFTWARE, EVEN IF ADVISED OF THE POSSIBILITY OF SUCH DAMAGE.

// Test suite is written using Jasmine -- see http://jasmine.github.io/

goog.setTestOnly();

goog.require('goog.json');
<<<<<<< HEAD
=======
goog.require('goog.testing.PropertyReplacer');
>>>>>>> 1ee15bae
goog.require('goog.testing.asserts');

// CommonJS-LoadFromFile: google-protobuf jspb
goog.require('jspb.Message');

<<<<<<< HEAD
=======
// CommonJS-LoadFromFile: test15_pb proto.jspb.filenametest.package1
goog.require('proto.jspb.filenametest.package1.b');

// CommonJS-LoadFromFile: test14_pb proto.jspb.filenametest.package2
goog.require('proto.jspb.filenametest.package2.TestMessage');

// CommonJS-LoadFromFile: test13_pb proto.jspb.filenametest.package1
goog.require('proto.jspb.filenametest.package1.a');
goog.require('proto.jspb.filenametest.package1.TestMessage');

// CommonJS-LoadFromFile: test12_pb proto.jspb.circulartest
goog.require('proto.jspb.circulartest.ExtensionContainingType1');
goog.require('proto.jspb.circulartest.ExtensionContainingType2');
goog.require('proto.jspb.circulartest.ExtensionField1');
goog.require('proto.jspb.circulartest.ExtensionField2');
goog.require('proto.jspb.circulartest.ExtensionField3');
goog.require('proto.jspb.circulartest.MapField1');
goog.require('proto.jspb.circulartest.MapField2');
goog.require('proto.jspb.circulartest.MessageField1');
goog.require('proto.jspb.circulartest.MessageField2');
goog.require('proto.jspb.circulartest.NestedEnum1');
goog.require('proto.jspb.circulartest.NestedEnum2');
goog.require('proto.jspb.circulartest.NestedMessage1');
goog.require('proto.jspb.circulartest.NestedMessage2');
goog.require('proto.jspb.circulartest.RepeatedMessageField1');
goog.require('proto.jspb.circulartest.RepeatedMessageField2');

// CommonJS-LoadFromFile: test11_pb proto.jspb.exttest.reverse
goog.require('proto.jspb.exttest.reverse.TestExtensionReverseOrderMessage1');
goog.require('proto.jspb.exttest.reverse.TestExtensionReverseOrderMessage2');
goog.require('proto.jspb.exttest.reverse.c');

// CommonJS-LoadFromFile: test8_pb proto.jspb.exttest.nested
goog.require('proto.jspb.exttest.nested.TestNestedExtensionsMessage');
goog.require('proto.jspb.exttest.nested.TestOuterMessage');

>>>>>>> 1ee15bae
// CommonJS-LoadFromFile: test5_pb proto.jspb.exttest.beta
goog.require('proto.jspb.exttest.beta.floatingStrField');

// CommonJS-LoadFromFile: test3_pb proto.jspb.exttest
goog.require('proto.jspb.exttest.floatingMsgField');

// CommonJS-LoadFromFile: test4_pb proto.jspb.exttest
goog.require('proto.jspb.exttest.floatingMsgFieldTwo');

// CommonJS-LoadFromFile: test_pb proto.jspb.test
goog.require('proto.jspb.test.CloneExtension');
goog.require('proto.jspb.test.Complex');
goog.require('proto.jspb.test.DefaultValues');
goog.require('proto.jspb.test.Empty');
goog.require('proto.jspb.test.EnumContainer');
goog.require('proto.jspb.test.floatingMsgField');
goog.require('proto.jspb.test.FloatingPointFields');
goog.require('proto.jspb.test.floatingStrField');
goog.require('proto.jspb.test.HasExtensions');
goog.require('proto.jspb.test.IndirectExtension');
goog.require('proto.jspb.test.IsExtension');
goog.require('proto.jspb.test.OptionalFields');
goog.require('proto.jspb.test.OuterEnum');
goog.require('proto.jspb.test.OuterMessage.Complex');
goog.require('proto.jspb.test.Simple1');
goog.require('proto.jspb.test.Simple2');
goog.require('proto.jspb.test.SpecialCases');
goog.require('proto.jspb.test.TestClone');
<<<<<<< HEAD
=======
goog.require('proto.jspb.test.TestCloneExtension');
goog.require('proto.jspb.test.TestEndsWithBytes');
>>>>>>> 1ee15bae
goog.require('proto.jspb.test.TestGroup');
goog.require('proto.jspb.test.TestGroup1');
goog.require('proto.jspb.test.TestLastFieldBeforePivot');
goog.require('proto.jspb.test.TestMessageWithOneof');
goog.require('proto.jspb.test.TestReservedNames');
goog.require('proto.jspb.test.TestReservedNamesExtension');

// CommonJS-LoadFromFile: test2_pb proto.jspb.test
goog.require('proto.jspb.test.ExtensionMessage');
goog.require('proto.jspb.test.TestExtensionsMessage');




describe('Message test suite', function() {
  var stubs = new goog.testing.PropertyReplacer();

  beforeEach(function() {
    stubs.set(jspb.Message, 'SERIALIZE_EMPTY_TRAILING_FIELDS', false);
  });

  afterEach(function() {
    stubs.reset();
  });

  it('testEmptyProto', function() {
    var empty1 = new proto.jspb.test.Empty([]);
    var empty2 = new proto.jspb.test.Empty([]);
    assertObjectEquals({}, empty1.toObject());
    assertObjectEquals('Message should not be corrupted:', empty2, empty1);
  });

  it('testTopLevelEnum', function() {
    var response = new proto.jspb.test.EnumContainer([]);
    response.setOuterEnum(proto.jspb.test.OuterEnum.FOO);
    assertEquals(proto.jspb.test.OuterEnum.FOO, response.getOuterEnum());
  });

  it('testByteStrings', function() {
    var data = new proto.jspb.test.DefaultValues([]);
    data.setBytesField('some_bytes');
    assertEquals('some_bytes', data.getBytesField());
  });

  it('testComplexConversion', function() {
    var data1 = ['a', , , [, 11], [[, 22], [, 33]], , ['s1', 's2'], , 1];
    var data2 = ['a', , , [, 11], [[, 22], [, 33]], , ['s1', 's2'], , 1];
    var foo = new proto.jspb.test.Complex(data1);
    var bar = new proto.jspb.test.Complex(data2);
    var result = foo.toObject();
    assertObjectEquals(
        {
          aString: 'a',
          anOutOfOrderBool: 1,
          aNestedMessage: {anInt: 11},
          aRepeatedMessageList: [{anInt: 22}, {anInt: 33}],
          aRepeatedStringList: ['s1', 's2']
        },
        result);

    // Now test with the jspb instances included.
    result = foo.toObject(true /* opt_includeInstance */);
    assertObjectEquals(
        {
          aString: 'a',
          anOutOfOrderBool: 1,
          aNestedMessage:
              {anInt: 11, $jspbMessageInstance: foo.getANestedMessage()},
          aRepeatedMessageList: [
            {anInt: 22, $jspbMessageInstance: foo.getARepeatedMessageList()[0]},
            {anInt: 33, $jspbMessageInstance: foo.getARepeatedMessageList()[1]}
          ],
          aRepeatedStringList: ['s1', 's2'],
          $jspbMessageInstance: foo
        },
        result);

  });

  it('testMissingFields', function() {
    var foo = new proto.jspb.test.Complex([
      undefined, undefined, undefined, [], undefined, undefined, undefined,
      undefined
    ]);
    var bar = new proto.jspb.test.Complex([
      undefined, undefined, undefined, [], undefined, undefined, undefined,
      undefined
    ]);
    var result = foo.toObject();
    assertObjectEquals(
        {
          aString: undefined,
          anOutOfOrderBool: undefined,
          aNestedMessage: {anInt: undefined},
          // Note: JsPb converts undefined repeated fields to empty arrays.
          aRepeatedMessageList: [],
          aRepeatedStringList: []
        },
        result);

  });

  it('testNestedComplexMessage', function() {
    // Instantiate the message and set a unique field, just to ensure that we
    // are not getting jspb.test.Complex instead.
    var msg = new proto.jspb.test.OuterMessage.Complex();
    msg.setInnerComplexField(5);
  });

  it('testSpecialCases', function() {
    // Note: Some property names are reserved in JavaScript.
    // These names are converted to the Js property named pb_<reserved_name>.
    var special = new proto.jspb.test.SpecialCases(
        ['normal', 'default', 'function', 'var']);
    var result = special.toObject();
    assertObjectEquals(
        {
          normal: 'normal',
          pb_default: 'default',
          pb_function: 'function',
          pb_var: 'var'
        },
        result);
  });

  it('testDefaultValues', function() {
    var defaultString = 'default<>\'"abc';
    var response = new proto.jspb.test.DefaultValues();

    // Test toObject
    var expectedObject = {
      stringField: defaultString,
      boolField: true,
      intField: 11,
      enumField: 13,
      emptyField: '',
      bytesField: 'bW9v'
    };
    assertObjectEquals(expectedObject, response.toObject());


    // Test getters
    response = new proto.jspb.test.DefaultValues();
    assertEquals(defaultString, response.getStringField());
    assertEquals(true, response.getBoolField());
    assertEquals(11, response.getIntField());
    assertEquals(13, response.getEnumField());
    assertEquals('', response.getEmptyField());
    assertEquals('bW9v', response.getBytesField());

    function makeDefault(values) {
      return new proto.jspb.test.DefaultValues(values);
    }

    // Test with undefined values,
    // Use push to workaround IE treating undefined array elements as holes.
    response = makeDefault([undefined, undefined, undefined, undefined]);
    assertEquals(defaultString, response.getStringField());
    assertEquals(true, response.getBoolField());
    assertEquals(11, response.getIntField());
    assertEquals(13, response.getEnumField());

    // Test with null values, as would be returned by a JSON serializer.
    response = makeDefault([null, null, null, null]);
    assertEquals(defaultString, response.getStringField());
    assertEquals(true, response.getBoolField());
    assertEquals(11, response.getIntField());
    assertEquals(13, response.getEnumField());

    // Test with false-like values.
    response = makeDefault(['', false, 0, 0]);
    assertEquals('', response.getStringField());
    assertEquals(false, response.getBoolField());
    assertEquals(true, response.getIntField() == 0);
    assertEquals(true, response.getEnumField() == 0);

    // Test that clearing the values reverts them to the default state.
    response = makeDefault(['blah', false, 111, 77]);
    response.clearStringField();
    response.clearBoolField();
    response.clearIntField();
    response.clearEnumField();
    assertEquals(defaultString, response.getStringField());
    assertEquals(true, response.getBoolField());
    assertEquals(11, response.getIntField());
    assertEquals(13, response.getEnumField());

    // Test that setFoo(null) clears the values.
    response = makeDefault(['blah', false, 111, 77]);
    response.setStringField(null);
    response.setBoolField(null);
    response.setIntField(undefined);
    response.setEnumField(undefined);
    assertEquals(defaultString, response.getStringField());
    assertEquals(true, response.getBoolField());
    assertEquals(11, response.getIntField());
    assertEquals(13, response.getEnumField());
  });

  it('testMessageRegistration', function() {
    // goog.require(SomeResponse) will include its library, which will in
    // turn add SomeResponse to the message registry.
    assertEquals(jspb.Message.registry_['res'], proto.jspb.test.SomeResponse);
  });

<<<<<<< HEAD
  it('testClearFields', function() {
    // We don't set 'proper' defaults, rather, bools, strings,
    // etc, are cleared to undefined or null and take on the Javascript
    // meaning for that value. Repeated fields are set to [] when cleared.
    var data = ['str', true, [11], [[22], [33]], ['s1', 's2']];
    var foo = new proto.jspb.test.OptionalFields(data);
    foo.clearAString();
    foo.clearABool();
    foo.clearANestedMessage();
    foo.clearARepeatedMessageList();
    foo.clearARepeatedStringList();
    assertUndefined(foo.getAString());
    assertUndefined(foo.getABool());
    assertUndefined(foo.getANestedMessage());
    assertObjectEquals([], foo.getARepeatedMessageList());
    assertObjectEquals([], foo.getARepeatedStringList());
    // NOTE: We want the missing fields in 'expected' to be undefined,
    // but we actually get a sparse array instead. We could use something
    // like [1,undefined,2] to avoid this, except that this is still
    // sparse on IE. No comment...
    var expected = [,,, [], []];
    expected[0] = expected[1] = expected[2] = undefined;
    assertObjectEquals(expected, foo.toArray());

    // Test set(null). We could deprecated this in favor of clear(), but
    // it's also convenient to have.
    data = ['str', true, [11], [[22], [33]], ['s1', 's2']];
    foo = new proto.jspb.test.OptionalFields(data);
    foo.setAString(null);
    foo.setABool(null);
    foo.setANestedMessage(null);
    foo.setARepeatedMessageList(null);
    foo.setARepeatedStringList(null);
    assertNull(foo.getAString());
    assertNull(foo.getABool());
    assertNull(foo.getANestedMessage());
    assertObjectEquals([], foo.getARepeatedMessageList());
    assertObjectEquals([], foo.getARepeatedStringList());
    assertObjectEquals([null, null, null, [], []], foo.toArray());

    // Test set(undefined). Again, not something we really need, and not
    // supported directly by our typing, but it should 'do the right thing'.
    data = ['str', true, [11], [[22], [33]], ['s1', 's2']];
    foo = new proto.jspb.test.OptionalFields(data);
    foo.setAString(undefined);
    foo.setABool(undefined);
    foo.setANestedMessage(undefined);
    foo.setARepeatedMessageList(undefined);
    foo.setARepeatedStringList(undefined);
    assertUndefined(foo.getAString());
    assertUndefined(foo.getABool());
    assertUndefined(foo.getANestedMessage());
    assertObjectEquals([], foo.getARepeatedMessageList());
    assertObjectEquals([], foo.getARepeatedStringList());
    expected = [,,, [], []];
    expected[0] = expected[1] = expected[2] = undefined;
    assertObjectEquals(expected, foo.toArray());
  });

  it('testDifferenceRawObject', function() {
    var p1 = new proto.jspb.test.HasExtensions(['hi', 'diff', {}]);
    var p2 = new proto.jspb.test.HasExtensions(['hi', 'what',
                                               {1000: 'unique'}]);
    var diff = /** @type {proto.jspb.test.HasExtensions} */
        (jspb.Message.difference(p1, p2));
    assertUndefined(diff.getStr1());
    assertEquals('what', diff.getStr2());
    assertUndefined(diff.getStr3());
    assertEquals('unique', diff.extensionObject_[1000]);
  });

=======
>>>>>>> 1ee15bae
  it('testEqualsSimple', function() {
    var s1 = new proto.jspb.test.Simple1(['hi']);
    assertTrue(jspb.Message.equals(s1, new proto.jspb.test.Simple1(['hi'])));
    assertFalse(jspb.Message.equals(s1, new proto.jspb.test.Simple1(['bye'])));
    var s1b = new proto.jspb.test.Simple1(['hi', ['hello']]);
    assertTrue(jspb.Message.equals(
        s1b, new proto.jspb.test.Simple1(['hi', ['hello']])));
    assertTrue(jspb.Message.equals(s1b, new proto.jspb.test.Simple1([
      'hi', ['hello', undefined, undefined, undefined]
    ])));
    assertFalse(jspb.Message.equals(
        s1b, new proto.jspb.test.Simple1(['no', ['hello']])));
    // Test with messages of different types
    var s2 = new proto.jspb.test.Simple2(['hi']);
    assertFalse(jspb.Message.equals(s1, s2));
  });

  it('testEquals_softComparison', function() {
    var s1 = new proto.jspb.test.Simple1(['hi', [], null]);
    assertTrue(
        jspb.Message.equals(s1, new proto.jspb.test.Simple1(['hi', []])));

    var s1b = new proto.jspb.test.Simple1(['hi', [], true]);
    assertTrue(
        jspb.Message.equals(s1b, new proto.jspb.test.Simple1(['hi', [], 1])));
  });

  it('testEqualsComplex', function() {
    var data1 = ['a', , , [, 11], [[, 22], [, 33]], , ['s1', 's2'], , 1];
    var data2 = ['a', , , [, 11], [[, 22], [, 34]], , ['s1', 's2'], , 1];
    var data3 = ['a', , , [, 11], [[, 22]], , ['s1', 's2'], , 1];
    var data4 = ['hi'];
    var c1a = new proto.jspb.test.Complex(data1);
    var c1b = new proto.jspb.test.Complex(data1);
    var c2 = new proto.jspb.test.Complex(data2);
    var c3 = new proto.jspb.test.Complex(data3);
    var s1 = new proto.jspb.test.Simple1(data4);

    assertTrue(jspb.Message.equals(c1a, c1b));
    assertFalse(jspb.Message.equals(c1a, c2));
    assertFalse(jspb.Message.equals(c2, c3));
    assertFalse(jspb.Message.equals(c1a, s1));
  });

  it('testEqualsExtensionsConstructed', function() {
    assertTrue(jspb.Message.equals(
        new proto.jspb.test.HasExtensions([]),
        new proto.jspb.test.HasExtensions([{}])));
    assertTrue(jspb.Message.equals(
        new proto.jspb.test.HasExtensions(['hi', {100: [{200: 'a'}]}]),
        new proto.jspb.test.HasExtensions(['hi', {100: [{200: 'a'}]}])));
    assertFalse(jspb.Message.equals(
        new proto.jspb.test.HasExtensions(['hi', {100: [{200: 'a'}]}]),
        new proto.jspb.test.HasExtensions(['hi', {100: [{200: 'b'}]}])));
    assertTrue(jspb.Message.equals(
        new proto.jspb.test.HasExtensions([{100: [{200: 'a'}]}]),
        new proto.jspb.test.HasExtensions([{100: [{200: 'a'}]}])));
    assertTrue(jspb.Message.equals(
        new proto.jspb.test.HasExtensions([{100: [{200: 'a'}]}]),
        new proto.jspb.test.HasExtensions([, , , {100: [{200: 'a'}]}])));
    assertTrue(jspb.Message.equals(
        new proto.jspb.test.HasExtensions([, , , {100: [{200: 'a'}]}]),
        new proto.jspb.test.HasExtensions([{100: [{200: 'a'}]}])));
    assertTrue(jspb.Message.equals(
        new proto.jspb.test.HasExtensions(['hi', {100: [{200: 'a'}]}]),
        new proto.jspb.test.HasExtensions(['hi', , , {100: [{200: 'a'}]}])));
    assertTrue(jspb.Message.equals(
        new proto.jspb.test.HasExtensions(['hi', , , {100: [{200: 'a'}]}]),
        new proto.jspb.test.HasExtensions(['hi', {100: [{200: 'a'}]}])));
  });

  it('testEqualsExtensionsUnconstructed', function() {
    assertTrue(jspb.Message.compareFields([], [{}]));
    assertTrue(jspb.Message.compareFields([, , , {}], []));
    assertTrue(jspb.Message.compareFields([, , , {}], [, , {}]));
    assertTrue(jspb.Message.compareFields(
        ['hi', {100: [{200: 'a'}]}], ['hi', {100: [{200: 'a'}]}]));
    assertFalse(jspb.Message.compareFields(
        ['hi', {100: [{200: 'a'}]}], ['hi', {100: [{200: 'b'}]}]));
    assertTrue(jspb.Message.compareFields(
        [{100: [{200: 'a'}]}], [{100: [{200: 'a'}]}]));
    assertTrue(jspb.Message.compareFields(
        [{100: [{200: 'a'}]}], [, , , {100: [{200: 'a'}]}]));
    assertTrue(jspb.Message.compareFields(
        [, , , {100: [{200: 'a'}]}], [{100: [{200: 'a'}]}]));
    assertTrue(jspb.Message.compareFields(
        ['hi', {100: [{200: 'a'}]}], ['hi', , , {100: [{200: 'a'}]}]));
    assertTrue(jspb.Message.compareFields(
        ['hi', , , {100: [{200: 'a'}]}], ['hi', {100: [{200: 'a'}]}]));
  });

  it('testInitializeMessageWithLastFieldNull', function() {
    // This tests for regression to bug http://b/117298778
    var msg = new proto.jspb.test.TestLastFieldBeforePivot([null]);
    assertNotUndefined(msg.getLastFieldBeforePivot());
  });

  it('testEqualsNonFinite', function() {
    assertTrue(jspb.Message.compareFields(NaN, NaN));
    assertTrue(jspb.Message.compareFields(NaN, 'NaN'));
    assertTrue(jspb.Message.compareFields('NaN', NaN));
    assertTrue(jspb.Message.compareFields(Infinity, Infinity));
    assertTrue(jspb.Message.compareFields(Infinity, 'Infinity'));
    assertTrue(jspb.Message.compareFields('-Infinity', -Infinity));
    assertTrue(jspb.Message.compareFields([NaN], ['NaN']));
    assertFalse(jspb.Message.compareFields(undefined, NaN));
    assertFalse(jspb.Message.compareFields(NaN, undefined));
  });

  it('testToMap', function() {
    var p1 = new proto.jspb.test.Simple1(['k', ['v']]);
    var p2 = new proto.jspb.test.Simple1(['k1', ['v1', 'v2']]);
    var soymap = jspb.Message.toMap(
        [p1, p2], proto.jspb.test.Simple1.prototype.getAString,
        proto.jspb.test.Simple1.prototype.toObject);
    assertEquals('k', soymap['k'].aString);
    assertArrayEquals(['v'], soymap['k'].aRepeatedStringList);
    var protomap = jspb.Message.toMap(
        [p1, p2], proto.jspb.test.Simple1.prototype.getAString);
    assertEquals('k', protomap['k'].getAString());
    assertArrayEquals(['v'], protomap['k'].getARepeatedStringList());
  });

  it('testClone', function() {
    var original = new proto.jspb.test.TestClone();
    original.setStr('v1');
    var simple1 = new proto.jspb.test.Simple1(['x1', ['y1', 'z1']]);
    var simple2 = new proto.jspb.test.Simple1(['x2', ['y2', 'z2']]);
    var simple3 = new proto.jspb.test.Simple1(['x3', ['y3', 'z3']]);
    original.setSimple1(simple1);
    original.setSimple2List([simple2, simple3]);
    var extension = new proto.jspb.test.CloneExtension();
    extension.setExt('e1');
    original.setExtension(proto.jspb.test.IsExtension.extField, extension);
<<<<<<< HEAD
    var clone = original.cloneMessage();
    assertArrayEquals(['v1',, ['x1', ['y1', 'z1']],,
      [['x2', ['y2', 'z2']], ['x3', ['y3', 'z3']]],,, { 100: [, 'e1'] }],
=======
    var clone = original.clone();
    assertArrayEquals(
        [
          'v1', , ['x1', ['y1', 'z1']], ,
          [['x2', ['y2', 'z2']], ['x3', ['y3', 'z3']]], bytes1, ,
          {100: [, 'e1']}
        ],
>>>>>>> 1ee15bae
        clone.toArray());
    clone.setStr('v2');
    var simple4 = new proto.jspb.test.Simple1(['a1', ['b1', 'c1']]);
    var simple5 = new proto.jspb.test.Simple1(['a2', ['b2', 'c2']]);
    var simple6 = new proto.jspb.test.Simple1(['a3', ['b3', 'c3']]);
    clone.setSimple1(simple4);
    clone.setSimple2List([simple5, simple6]);
    var newExtension = new proto.jspb.test.CloneExtension();
    newExtension.setExt('e2');
    clone.setExtension(proto.jspb.test.CloneExtension.extField, newExtension);
<<<<<<< HEAD
    assertArrayEquals(['v2',, ['a1', ['b1', 'c1']],,
      [['a2', ['b2', 'c2']], ['a3', ['b3', 'c3']]],,, { 100: [, 'e2'] }],
        clone.toArray());
    assertArrayEquals(['v1',, ['x1', ['y1', 'z1']],,
      [['x2', ['y2', 'z2']], ['x3', ['y3', 'z3']]],,, { 100: [, 'e1'] }],
=======
    assertArrayEquals(
        [
          'v2', , ['a1', ['b1', 'c1']], ,
          [['a2', ['b2', 'c2']], ['a3', ['b3', 'c3']]], bytes2, ,
          {100: [, 'e2']}
        ],
        clone.toArray());
    assertArrayEquals(
        [
          'v1', , ['x1', ['y1', 'z1']], ,
          [['x2', ['y2', 'z2']], ['x3', ['y3', 'z3']]], bytes1, ,
          {100: [, 'e1']}
        ],
>>>>>>> 1ee15bae
        original.toArray());
  });

  it('testCopyInto', function() {
    var original = new proto.jspb.test.TestClone();
    original.setStr('v1');
    var dest = new proto.jspb.test.TestClone();
    dest.setStr('override');
    var simple1 = new proto.jspb.test.Simple1(['x1', ['y1', 'z1']]);
    var simple2 = new proto.jspb.test.Simple1(['x2', ['y2', 'z2']]);
    var simple3 = new proto.jspb.test.Simple1(['x3', ['y3', 'z3']]);
    var destSimple1 = new proto.jspb.test.Simple1(['ox1', ['oy1', 'oz1']]);
    var destSimple2 = new proto.jspb.test.Simple1(['ox2', ['oy2', 'oz2']]);
    var destSimple3 = new proto.jspb.test.Simple1(['ox3', ['oy3', 'oz3']]);
    original.setSimple1(simple1);
    original.setSimple2List([simple2, simple3]);
    dest.setSimple1(destSimple1);
    dest.setSimple2List([destSimple2, destSimple3]);
    var extension = new proto.jspb.test.CloneExtension();
    extension.setExt('e1');
    original.setExtension(proto.jspb.test.CloneExtension.extField, extension);

    jspb.Message.copyInto(original, dest);
    assertArrayEquals(original.toArray(), dest.toArray());
    assertEquals('x1', dest.getSimple1().getAString());
    assertEquals(
        'e1',
        dest.getExtension(proto.jspb.test.CloneExtension.extField).getExt());
    dest.getSimple1().setAString('new value');
<<<<<<< HEAD
    assertNotEquals(dest.getSimple1().getAString(),
        original.getSimple1().getAString());
    dest.getExtension(proto.jspb.test.CloneExtension.extField).
        setExt('new value');
=======
    assertNotEquals(
        dest.getSimple1().getAString(), original.getSimple1().getAString());
    if (supportsUint8Array) {
      dest.getBytesField()[0] = 7;
      assertObjectEquals(bytes1, original.getBytesField());
      assertObjectEquals(new Uint8Array([7, 2, 3]), dest.getBytesField());
    } else {
      dest.setBytesField('789');
      assertObjectEquals(bytes1, original.getBytesField());
      assertObjectEquals('789', dest.getBytesField());
    }
    dest.getExtension(proto.jspb.test.CloneExtension.extField)
        .setExt('new value');
>>>>>>> 1ee15bae
    assertNotEquals(
        dest.getExtension(proto.jspb.test.CloneExtension.extField).getExt(),
        original.getExtension(proto.jspb.test.CloneExtension.extField)
            .getExt());
  });

  it('testCopyInto_notSameType', function() {
    var a = new proto.jspb.test.TestClone();
    var b = new proto.jspb.test.Simple1(['str', ['s1', 's2']]);

    var e = assertThrows(function() {
      jspb.Message.copyInto(a, b);
    });
    assertContains('should have the same type', e.message);
  });

  it('testExtensions', function() {
    var extension1 = new proto.jspb.test.IsExtension(['ext1field']);
    var extension2 = new proto.jspb.test.Simple1(['str', ['s1', 's2']]);
    var extendable = new proto.jspb.test.HasExtensions(['v1', 'v2', 'v3']);
    extendable.setExtension(proto.jspb.test.IsExtension.extField, extension1);
    extendable.setExtension(
        proto.jspb.test.IndirectExtension.simple, extension2);
    extendable.setExtension(proto.jspb.test.IndirectExtension.str, 'xyzzy');
    extendable.setExtension(
        proto.jspb.test.IndirectExtension.repeatedStrList, ['a', 'b']);
    var s1 = new proto.jspb.test.Simple1(['foo', ['s1', 's2']]);
    var s2 = new proto.jspb.test.Simple1(['bar', ['t1', 't2']]);
    extendable.setExtension(
        proto.jspb.test.IndirectExtension.repeatedSimpleList, [s1, s2]);
    assertObjectEquals(
        extension1,
        extendable.getExtension(proto.jspb.test.IsExtension.extField));
    assertObjectEquals(
        extension2,
        extendable.getExtension(proto.jspb.test.IndirectExtension.simple));
    assertObjectEquals(
        'xyzzy',
        extendable.getExtension(proto.jspb.test.IndirectExtension.str));
    assertObjectEquals(
        ['a', 'b'],
        extendable.getExtension(
            proto.jspb.test.IndirectExtension.repeatedStrList));
    assertObjectEquals(
        [s1, s2],
        extendable.getExtension(
            proto.jspb.test.IndirectExtension.repeatedSimpleList));
    // Not supported yet, but it should work...
    extendable.setExtension(proto.jspb.test.IndirectExtension.simple, null);
    assertNull(
        extendable.getExtension(proto.jspb.test.IndirectExtension.simple));
    extendable.setExtension(proto.jspb.test.IndirectExtension.str, null);
    assertNull(extendable.getExtension(proto.jspb.test.IndirectExtension.str));


    // Extension fields with jspb.ignore = true are ignored.
    assertUndefined(proto.jspb.test.IndirectExtension['ignored']);
    assertUndefined(proto.jspb.test.HasExtensions['ignoredFloating']);
  });

  it('testFloatingExtensions', function() {
    // From an autogenerated container.
    var extendable = new proto.jspb.test.HasExtensions(['v1', 'v2', 'v3']);
    var extension = new proto.jspb.test.Simple1(['foo', ['s1', 's2']]);
    extendable.setExtension(proto.jspb.test.simple1, extension);
    assertObjectEquals(
        extension, extendable.getExtension(proto.jspb.test.simple1));

    // From _lib mode.
    extension = new proto.jspb.test.ExtensionMessage(['s1']);
    extendable = new proto.jspb.test.TestExtensionsMessage([16]);
    extendable.setExtension(proto.jspb.test.floatingMsgField, extension);
    extendable.setExtension(proto.jspb.test.floatingStrField, 's2');
    assertObjectEquals(
        extension, extendable.getExtension(proto.jspb.test.floatingMsgField));
    assertObjectEquals(
        's2', extendable.getExtension(proto.jspb.test.floatingStrField));
    assertNotUndefined(proto.jspb.exttest.floatingMsgField);
    assertNotUndefined(proto.jspb.exttest.floatingMsgFieldTwo);
    assertNotUndefined(proto.jspb.exttest.beta.floatingStrField);
  });

<<<<<<< HEAD
=======
  it('testNestedExtensions', function() {
    var extendable =
        new proto.jspb.exttest.nested.TestNestedExtensionsMessage();
    var extension =
        new proto.jspb.exttest.nested.TestOuterMessage.NestedExtensionMessage(
            ['s1']);
    extendable.setExtension(
        proto.jspb.exttest.nested.TestOuterMessage.innerExtension, extension);
    assertObjectEquals(
        extension,
        extendable.getExtension(
            proto.jspb.exttest.nested.TestOuterMessage.innerExtension));
  });

>>>>>>> 1ee15bae
  it('testToObject_extendedObject', function() {
    var extension1 = new proto.jspb.test.IsExtension(['ext1field']);
    var extension2 = new proto.jspb.test.Simple1(['str', ['s1', 's2'], true]);
    var extendable = new proto.jspb.test.HasExtensions(['v1', 'v2', 'v3']);
    extendable.setExtension(proto.jspb.test.IsExtension.extField, extension1);
    extendable.setExtension(
        proto.jspb.test.IndirectExtension.simple, extension2);
    extendable.setExtension(proto.jspb.test.IndirectExtension.str, 'xyzzy');
    extendable.setExtension(
        proto.jspb.test.IndirectExtension.repeatedStrList, ['a', 'b']);
    var s1 = new proto.jspb.test.Simple1(['foo', ['s1', 's2'], true]);
    var s2 = new proto.jspb.test.Simple1(['bar', ['t1', 't2'], false]);
    extendable.setExtension(
        proto.jspb.test.IndirectExtension.repeatedSimpleList, [s1, s2]);
    assertObjectEquals(
        {
          str1: 'v1',
          str2: 'v2',
          str3: 'v3',
          extField: {ext1: 'ext1field'},
          simple: {
            aString: 'str',
            aRepeatedStringList: ['s1', 's2'],
            aBoolean: true
          },
          str: 'xyzzy',
          repeatedStrList: ['a', 'b'],
          repeatedSimpleList: [
            {aString: 'foo', aRepeatedStringList: ['s1', 's2'], aBoolean: true},
            {aString: 'bar', aRepeatedStringList: ['t1', 't2'], aBoolean: false}
          ]
        },
        extendable.toObject());

    // Now, with instances included.
    assertObjectEquals(
        {
          str1: 'v1',
          str2: 'v2',
          str3: 'v3',
          extField: {
            ext1: 'ext1field',
            $jspbMessageInstance:
                extendable.getExtension(proto.jspb.test.IsExtension.extField)
          },
          simple: {
            aString: 'str',
            aRepeatedStringList: ['s1', 's2'],
            aBoolean: true,
            $jspbMessageInstance: extendable.getExtension(
                proto.jspb.test.IndirectExtension.simple)
          },
          str: 'xyzzy',
          repeatedStrList: ['a', 'b'],
          repeatedSimpleList: [
            {
              aString: 'foo',
              aRepeatedStringList: ['s1', 's2'],
              aBoolean: true,
              $jspbMessageInstance: s1
            },
            {
              aString: 'bar',
              aRepeatedStringList: ['t1', 't2'],
              aBoolean: false,
              $jspbMessageInstance: s2
            }
          ],
          $jspbMessageInstance: extendable
        },
        extendable.toObject(true /* opt_includeInstance */));
  });

  it('testInitialization_emptyArray', function() {
    var msg = new proto.jspb.test.HasExtensions([]);
    if (jspb.Message.MINIMIZE_MEMORY_ALLOCATIONS) {
      assertArrayEquals([], msg.toArray());
    } else {
      // Extension object is created past all regular fields.
      assertArrayEquals([,,, {}], msg.toArray());
    }
  });

  it('testInitialization_justExtensionObject', function() {
    var msg = new proto.jspb.test.Empty([{1: 'hi'}]);
    // The extensionObject is not moved from its original location.
    assertArrayEquals([{1: 'hi'}], msg.toArray());
  });

  it('testInitialization_incompleteList', function() {
    var msg = new proto.jspb.test.Empty([1, {4: 'hi'}]);
    // The extensionObject is not moved from its original location.
    assertArrayEquals([1, {4: 'hi'}], msg.toArray());
  });

  it('testInitialization_forwardCompatible', function() {
    var msg = new proto.jspb.test.Empty([1, 2, 3, {1: 'hi'}]);
    assertArrayEquals([1, 2, 3, {1: 'hi'}], msg.toArray());
  });

  it('testExtendedMessageEnsureObject', function() {
    var data = new proto.jspb.test.HasExtensions(['str1',
        {'a_key': 'an_object'}]);
    assertEquals('an_object', data.extensionObject_['a_key']);
  });

  it('testToObject_hasExtensionField', function() {
<<<<<<< HEAD
    var data = new proto.jspb.test.HasExtensions(['str1', {100: ['ext1']}]);
=======
    var data =
        new proto.jspb.test.HasExtensions(['str1', {100: ['ext1'], 102: ''}]);
>>>>>>> 1ee15bae
    var obj = data.toObject();
    assertEquals('str1', obj.str1);
    assertEquals('ext1', obj.extField.ext1);
  });

  it('testGetExtension', function() {
    var data = new proto.jspb.test.HasExtensions(['str1', {100: ['ext1']}]);
    assertEquals('str1', data.getStr1());
    var extension = data.getExtension(proto.jspb.test.IsExtension.extField);
    assertNotNull(extension);
    assertEquals('ext1', extension.getExt1());
  });

  it('testSetExtension', function() {
    var data = new proto.jspb.test.HasExtensions();
    var extensionMessage = new proto.jspb.test.IsExtension(['is_extension']);
    data.setExtension(proto.jspb.test.IsExtension.extField, extensionMessage);
    var obj = data.toObject();
    assertNotNull(data.getExtension(proto.jspb.test.IsExtension.extField));
    assertEquals('is_extension', obj.extField.ext1);
  });

  /**
   * Note that group is long deprecated, we only support it because JsPb has
   * a goal of being able to generate JS classes for all proto descriptors.
   */
  it('testGroups', function() {
    var group = new proto.jspb.test.TestGroup();
    var someGroup = new proto.jspb.test.TestGroup.RepeatedGroup();
    someGroup.setId('g1');
    someGroup.setSomeBoolList([true, false]);
    group.setRepeatedGroupList([someGroup]);
    var groups = group.getRepeatedGroupList();
    assertEquals('g1', groups[0].getId());
    assertObjectEquals([true, false], groups[0].getSomeBoolList());
    assertObjectEquals(
        {id: 'g1', someBoolList: [true, false]}, groups[0].toObject());
    assertObjectEquals(
        {
          repeatedGroupList: [{id: 'g1', someBoolList: [true, false]}],
          requiredGroup: {id: undefined},
          optionalGroup: undefined,
          requiredSimple: {aRepeatedStringList: [], aString: undefined},
          optionalSimple: undefined,
          id: undefined
        },
        group.toObject());
    var group1 = new proto.jspb.test.TestGroup1();
    group1.setGroup(someGroup);
    assertEquals(someGroup, group1.getGroup());
  });

  it('testNonExtensionFieldsAfterExtensionRange', function() {
    var data = [{'1': 'a_string'}];
    var message = new proto.jspb.test.Complex(data);
    assertArrayEquals([], message.getARepeatedStringList());
  });

  it('testReservedGetterNames', function() {
    var message = new proto.jspb.test.TestReservedNames();
    message.setExtension$(11);
    message.setExtension(proto.jspb.test.TestReservedNamesExtension.foo, 12);
    assertEquals(11, message.getExtension$());
    assertEquals(
        12,
        message.getExtension(proto.jspb.test.TestReservedNamesExtension.foo));
    assertObjectEquals({extension: 11, foo: 12}, message.toObject());
  });

  it('testInitializeMessageWithUnsetOneof', function() {
    var message = new proto.jspb.test.TestMessageWithOneof([]);
    assertEquals(
        proto.jspb.test.TestMessageWithOneof.PartialOneofCase
            .PARTIAL_ONEOF_NOT_SET,
        message.getPartialOneofCase());
    assertEquals(
        proto.jspb.test.TestMessageWithOneof.RecursiveOneofCase
            .RECURSIVE_ONEOF_NOT_SET,
        message.getRecursiveOneofCase());
  });

  it('testUnsetsOneofCaseWhenFieldIsCleared', function() {
    var message = new proto.jspb.test.TestMessageWithOneof;
    assertEquals(
        proto.jspb.test.TestMessageWithOneof.PartialOneofCase
            .PARTIAL_ONEOF_NOT_SET,
        message.getPartialOneofCase());

<<<<<<< HEAD
    assertEquals('x', message.getPone());
    assertUndefined(message.getPthree());
=======
    message.setPone('hi');
>>>>>>> 1ee15bae
    assertEquals(
        proto.jspb.test.TestMessageWithOneof.PartialOneofCase.PONE,
        message.getPartialOneofCase());

<<<<<<< HEAD
    assertUndefined('x', message.getPone());
    assertEquals('y', message.getPthree());
=======
    message.clearPone();
>>>>>>> 1ee15bae
    assertEquals(
        proto.jspb.test.TestMessageWithOneof.PartialOneofCase
            .PARTIAL_ONEOF_NOT_SET,
        message.getPartialOneofCase());
  });

<<<<<<< HEAD
  it('testSettingOneofFieldClearsOthers', function() {
    var message = new proto.jspb.test.TestMessageWithOneof;
    assertUndefined(message.getPone());
    assertUndefined(message.getPthree());

    message.setPone('hi');
    assertEquals('hi', message.getPone());
    assertUndefined(message.getPthree());

    message.setPthree('bye');
    assertUndefined(message.getPone());
    assertEquals('bye', message.getPthree());
  });

  it('testSettingOneofFieldDoesNotClearFieldsFromOtherUnions', function() {
    var other = new proto.jspb.test.TestMessageWithOneof;
    var message = new proto.jspb.test.TestMessageWithOneof;
    assertUndefined(message.getPone());
    assertUndefined(message.getPthree());
    assertUndefined(message.getRone());

    message.setPone('hi');
    message.setRone(other);
    assertEquals('hi', message.getPone());
    assertUndefined(message.getPthree());
    assertEquals(other, message.getRone());

    message.setPthree('bye');
    assertUndefined(message.getPone());
    assertEquals('bye', message.getPthree());
    assertEquals(other, message.getRone());
  });
=======
  it('testFloatingPointFieldsSupportNan', function() {
    var assertNan = function(x) {
      assertTrue(
          'Expected ' + x + ' (' + goog.typeOf(x) + ') to be NaN.',
          goog.isNumber(x) && isNaN(x));
    };

    var message = new proto.jspb.test.FloatingPointFields([
      'NaN', 'NaN', ['NaN', 'NaN'], 'NaN', 'NaN', 'NaN', ['NaN', 'NaN'], 'NaN'
    ]);
    assertNan(message.getOptionalFloatField());
    assertNan(message.getRequiredFloatField());
    assertNan(message.getRepeatedFloatFieldList()[0]);
    assertNan(message.getRepeatedFloatFieldList()[1]);
    assertNan(message.getDefaultFloatField());
    assertNan(message.getOptionalDoubleField());
    assertNan(message.getRequiredDoubleField());
    assertNan(message.getRepeatedDoubleFieldList()[0]);
    assertNan(message.getRepeatedDoubleFieldList()[1]);
    assertNan(message.getDefaultDoubleField());
  });

  it('testExtensionReverseOrder', function() {
    var message2 =
        new proto.jspb.exttest.reverse.TestExtensionReverseOrderMessage2;

    message2.setExtension(
        proto.jspb.exttest.reverse.TestExtensionReverseOrderMessage1.a, 233);
    message2.setExtension(
        proto.jspb.exttest.reverse.TestExtensionReverseOrderMessage1
            .TestExtensionReverseOrderNestedMessage1.b,
        2333);
    message2.setExtension(proto.jspb.exttest.reverse.c, 23333);
>>>>>>> 1ee15bae

    assertEquals(
        233,
        message2.getExtension(
            proto.jspb.exttest.reverse.TestExtensionReverseOrderMessage1.a));
    assertEquals(
        2333,
        message2.getExtension(
            proto.jspb.exttest.reverse.TestExtensionReverseOrderMessage1
                .TestExtensionReverseOrderNestedMessage1.b));
    assertEquals(23333, message2.getExtension(proto.jspb.exttest.reverse.c));
  });

  it('testCircularDepsBaseOnMessageField', function() {
    var nestMessage1 = new proto.jspb.circulartest.MessageField1;
    var nestMessage2 = new proto.jspb.circulartest.MessageField2;
    var message1 = new proto.jspb.circulartest.MessageField1;
    var message2 = new proto.jspb.circulartest.MessageField2;

    nestMessage1.setA(1);
    nestMessage2.setA(2);
    message1.setB(nestMessage2);
    message2.setB(nestMessage1);


    assertEquals(2, message1.getB().getA());
    assertEquals(1, message2.getB().getA());
  });

<<<<<<< HEAD
  it('testMessageWithDefaultOneofValues', function() {
    var message = new proto.jspb.test.TestMessageWithOneof;
    assertEquals(1234, message.getAone());
    assertUndefined(message.getAtwo());
    assertEquals(
        proto.jspb.test.TestMessageWithOneof.DefaultOneofACase
            .DEFAULT_ONEOF_A_NOT_SET,
        message.getDefaultOneofACase());

    message.setAone(567);
    assertEquals(567, message.getAone());
    assertUndefined(message.getAtwo());
    assertEquals(
        proto.jspb.test.TestMessageWithOneof.DefaultOneofACase.AONE,
        message.getDefaultOneofACase());
=======

  it('testCircularDepsBaseOnRepeatedMessageField', function() {
    var nestMessage1 = new proto.jspb.circulartest.RepeatedMessageField1;
    var nestMessage2 = new proto.jspb.circulartest.RepeatedMessageField2;
    var message1 = new proto.jspb.circulartest.RepeatedMessageField1;
    var message2 = new proto.jspb.circulartest.RepeatedMessageField2;
>>>>>>> 1ee15bae

    nestMessage1.setA(1);
    nestMessage2.setA(2);
    message1.setB(nestMessage2);
    message2.addB(nestMessage1);

<<<<<<< HEAD
    message.clearAtwo();
    assertEquals(1234, message.getAone());
    assertUndefined(message.getAtwo());
    assertEquals(
        proto.jspb.test.TestMessageWithOneof.DefaultOneofACase
            .DEFAULT_ONEOF_A_NOT_SET,
        message.getDefaultOneofACase());
  });

  it('testMessageWithDefaultOneofValues_defaultNotOnFirstField', function() {
    var message = new proto.jspb.test.TestMessageWithOneof;
    assertUndefined(message.getBone());
    assertEquals(1234, message.getBtwo());
    assertEquals(
        proto.jspb.test.TestMessageWithOneof.DefaultOneofBCase
            .DEFAULT_ONEOF_B_NOT_SET,
        message.getDefaultOneofBCase());

    message.setBone(2);
    assertEquals(2, message.getBone());
    assertEquals(1234, message.getBtwo());
    assertEquals(
        proto.jspb.test.TestMessageWithOneof.DefaultOneofBCase.BONE,
        message.getDefaultOneofBCase());

    message.setBtwo(3);
    assertUndefined(message.getBone());
    assertEquals(3, message.getBtwo());
    assertEquals(
        proto.jspb.test.TestMessageWithOneof.DefaultOneofBCase.BTWO,
        message.getDefaultOneofBCase());

    message.clearBtwo();
    assertUndefined(message.getBone());
    assertEquals(1234, message.getBtwo());
    assertEquals(
        proto.jspb.test.TestMessageWithOneof.DefaultOneofBCase
            .DEFAULT_ONEOF_B_NOT_SET,
        message.getDefaultOneofBCase());
  });

  it('testInitializeMessageWithOneofDefaults', function() {
    var message =
        new proto.jspb.test.TestMessageWithOneof(new Array(9).concat(567));
    assertEquals(567, message.getAone());
    assertUndefined(message.getAtwo());
    assertEquals(
        proto.jspb.test.TestMessageWithOneof.DefaultOneofACase.AONE,
        message.getDefaultOneofACase());
=======

    assertEquals(2, message1.getB().getA());
    assertEquals(1, message2.getBList()[0].getA());
  });

  it('testCircularDepsBaseOnMapField', function() {
    var nestMessage1 = new proto.jspb.circulartest.MapField1;
    var nestMessage2 = new proto.jspb.circulartest.MapField2;
    var message1 = new proto.jspb.circulartest.MapField1;
    var message2 = new proto.jspb.circulartest.MapField2;

    nestMessage1.setA(1);
    nestMessage2.setA(2);
    message1.setB(nestMessage2);
    message2.getBMap().set(1, nestMessage1);


    assertEquals(2, message1.getB().getA());
    assertEquals(1, message2.getBMap().get(1).getA());
  });

  it('testCircularDepsBaseOnNestedMessage', function() {
    var nestMessage1 =
        new proto.jspb.circulartest.NestedMessage1.NestedNestedMessage;
    var nestMessage2 = new proto.jspb.circulartest.NestedMessage2;
    var message1 = new proto.jspb.circulartest.NestedMessage1;
    var message2 = new proto.jspb.circulartest.NestedMessage2;
>>>>>>> 1ee15bae

    nestMessage1.setA(1);
    nestMessage2.setA(2);
    message1.setB(nestMessage2);
    message2.setB(nestMessage1);


    assertEquals(2, message1.getB().getA());
    assertEquals(1, message2.getB().getA());
  });

<<<<<<< HEAD
  it('testInitializeMessageWithOneofDefaults_defaultNotSetOnFirstField',
      function() {
        var message;

        message =
            new proto.jspb.test.TestMessageWithOneof(new Array(11).concat(567));
        assertEquals(567, message.getBone());
        assertEquals(1234, message.getBtwo());
        assertEquals(
            proto.jspb.test.TestMessageWithOneof.DefaultOneofBCase.BONE,
            message.getDefaultOneofBCase());

        message =
            new proto.jspb.test.TestMessageWithOneof(new Array(12).concat(890));
        assertUndefined(message.getBone());
        assertEquals(890, message.getBtwo());
        assertEquals(
            proto.jspb.test.TestMessageWithOneof.DefaultOneofBCase.BTWO,
            message.getDefaultOneofBCase());

        message = new proto.jspb.test.TestMessageWithOneof(
            new Array(11).concat(567, 890));
        assertUndefined(message.getBone());
        assertEquals(890, message.getBtwo());
        assertEquals(
            proto.jspb.test.TestMessageWithOneof.DefaultOneofBCase.BTWO,
            message.getDefaultOneofBCase());
      });

  it('testOneofContainingAnotherMessage', function() {
    var message = new proto.jspb.test.TestMessageWithOneof;
    assertEquals(
        proto.jspb.test.TestMessageWithOneof.RecursiveOneofCase.
            RECURSIVE_ONEOF_NOT_SET,
        message.getRecursiveOneofCase());

    var other = new proto.jspb.test.TestMessageWithOneof;
    message.setRone(other);
    assertEquals(other, message.getRone());
    assertUndefined(message.getRtwo());
    assertEquals(
        proto.jspb.test.TestMessageWithOneof.RecursiveOneofCase.RONE,
        message.getRecursiveOneofCase());
=======
  it('testCircularDepsBaseOnNestedEnum', function() {
    var nestMessage2 = new proto.jspb.circulartest.NestedEnum2;
    var message1 = new proto.jspb.circulartest.NestedEnum1;
    var message2 = new proto.jspb.circulartest.NestedEnum2;

    nestMessage2.setA(2);
    message1.setB(nestMessage2);
    message2.setB(proto.jspb.circulartest.NestedEnum1.NestedNestedEnum.VALUE_1);

>>>>>>> 1ee15bae

    assertEquals(2, message1.getB().getA());
    assertEquals(
        proto.jspb.circulartest.NestedEnum1.NestedNestedEnum.VALUE_1,
        message2.getB());
  });

<<<<<<< HEAD
  it('testQueryingOneofCaseEnsuresOnlyOneFieldIsSetInUnderlyingArray',
     function() {
    var message = new proto.jspb.test.TestMessageWithOneof;
    message.setPone('x');
    assertEquals('x', message.getPone());
    assertUndefined(message.getPthree());
=======
  it('testCircularDepsBaseOnExtensionContainingType', function() {
    var nestMessage2 = new proto.jspb.circulartest.ExtensionContainingType2;
    var message1 = new proto.jspb.circulartest.ExtensionContainingType1;

    nestMessage2.setA(2);
    message1.setB(nestMessage2);
    message1.setExtension(
        proto.jspb.circulartest.ExtensionContainingType2.c, 1);


    assertEquals(2, message1.getB().getA());
>>>>>>> 1ee15bae
    assertEquals(
        1,
        message1.getExtension(
            proto.jspb.circulartest.ExtensionContainingType2.c));
  });

  it('testCircularDepsBaseOnExtensionField', function() {
    var nestMessage2 = new proto.jspb.circulartest.ExtensionField2;
    var message1 = new proto.jspb.circulartest.ExtensionField1;
    var message3 = new proto.jspb.circulartest.ExtensionField3;

    nestMessage2.setA(2);
    message1.setB(nestMessage2);
    message3.setExtension(proto.jspb.circulartest.ExtensionField2.c, message1);


    assertEquals(
        2,
        message3.getExtension(proto.jspb.circulartest.ExtensionField2.c)
            .getB()
            .getA());
  });

  it('testSameMessageNameOuputs', function() {
    var package1Message = new proto.jspb.filenametest.package1.TestMessage;
    var package2Message = new proto.jspb.filenametest.package2.TestMessage;

    package1Message.setExtension(proto.jspb.filenametest.package1.a, 10);
    package1Message.setExtension(proto.jspb.filenametest.package1.b, 11);
    package2Message.setA(12);

    assertEquals(
        10, package1Message.getExtension(proto.jspb.filenametest.package1.a));
    assertEquals(
        11, package1Message.getExtension(proto.jspb.filenametest.package1.b));
    assertEquals(12, package2Message.getA());
  });

});<|MERGE_RESOLUTION|>--- conflicted
+++ resolved
@@ -33,17 +33,13 @@
 goog.setTestOnly();
 
 goog.require('goog.json');
-<<<<<<< HEAD
-=======
 goog.require('goog.testing.PropertyReplacer');
->>>>>>> 1ee15bae
 goog.require('goog.testing.asserts');
+goog.require('goog.userAgent');
 
 // CommonJS-LoadFromFile: google-protobuf jspb
 goog.require('jspb.Message');
 
-<<<<<<< HEAD
-=======
 // CommonJS-LoadFromFile: test15_pb proto.jspb.filenametest.package1
 goog.require('proto.jspb.filenametest.package1.b');
 
@@ -80,7 +76,6 @@
 goog.require('proto.jspb.exttest.nested.TestNestedExtensionsMessage');
 goog.require('proto.jspb.exttest.nested.TestOuterMessage');
 
->>>>>>> 1ee15bae
 // CommonJS-LoadFromFile: test5_pb proto.jspb.exttest.beta
 goog.require('proto.jspb.exttest.beta.floatingStrField');
 
@@ -109,11 +104,8 @@
 goog.require('proto.jspb.test.Simple2');
 goog.require('proto.jspb.test.SpecialCases');
 goog.require('proto.jspb.test.TestClone');
-<<<<<<< HEAD
-=======
 goog.require('proto.jspb.test.TestCloneExtension');
 goog.require('proto.jspb.test.TestEndsWithBytes');
->>>>>>> 1ee15bae
 goog.require('proto.jspb.test.TestGroup');
 goog.require('proto.jspb.test.TestGroup1');
 goog.require('proto.jspb.test.TestLastFieldBeforePivot');
@@ -124,8 +116,6 @@
 // CommonJS-LoadFromFile: test2_pb proto.jspb.test
 goog.require('proto.jspb.test.ExtensionMessage');
 goog.require('proto.jspb.test.TestExtensionsMessage');
-
-
 
 
 describe('Message test suite', function() {
@@ -275,6 +265,10 @@
     assertEquals(true, response.getBoolField());
     assertEquals(11, response.getIntField());
     assertEquals(13, response.getEnumField());
+    assertFalse(response.hasStringField());
+    assertFalse(response.hasBoolField());
+    assertFalse(response.hasIntField());
+    assertFalse(response.hasEnumField());
 
     // Test with null values, as would be returned by a JSON serializer.
     response = makeDefault([null, null, null, null]);
@@ -282,6 +276,10 @@
     assertEquals(true, response.getBoolField());
     assertEquals(11, response.getIntField());
     assertEquals(13, response.getEnumField());
+    assertFalse(response.hasStringField());
+    assertFalse(response.hasBoolField());
+    assertFalse(response.hasIntField());
+    assertFalse(response.hasEnumField());
 
     // Test with false-like values.
     response = makeDefault(['', false, 0, 0]);
@@ -289,6 +287,10 @@
     assertEquals(false, response.getBoolField());
     assertEquals(true, response.getIntField() == 0);
     assertEquals(true, response.getEnumField() == 0);
+    assertTrue(response.hasStringField());
+    assertTrue(response.hasBoolField());
+    assertTrue(response.hasIntField());
+    assertTrue(response.hasEnumField());
 
     // Test that clearing the values reverts them to the default state.
     response = makeDefault(['blah', false, 111, 77]);
@@ -300,6 +302,10 @@
     assertEquals(true, response.getBoolField());
     assertEquals(11, response.getIntField());
     assertEquals(13, response.getEnumField());
+    assertFalse(response.hasStringField());
+    assertFalse(response.hasBoolField());
+    assertFalse(response.hasIntField());
+    assertFalse(response.hasEnumField());
 
     // Test that setFoo(null) clears the values.
     response = makeDefault(['blah', false, 111, 77]);
@@ -311,88 +317,12 @@
     assertEquals(true, response.getBoolField());
     assertEquals(11, response.getIntField());
     assertEquals(13, response.getEnumField());
-  });
-
-  it('testMessageRegistration', function() {
-    // goog.require(SomeResponse) will include its library, which will in
-    // turn add SomeResponse to the message registry.
-    assertEquals(jspb.Message.registry_['res'], proto.jspb.test.SomeResponse);
-  });
-
-<<<<<<< HEAD
-  it('testClearFields', function() {
-    // We don't set 'proper' defaults, rather, bools, strings,
-    // etc, are cleared to undefined or null and take on the Javascript
-    // meaning for that value. Repeated fields are set to [] when cleared.
-    var data = ['str', true, [11], [[22], [33]], ['s1', 's2']];
-    var foo = new proto.jspb.test.OptionalFields(data);
-    foo.clearAString();
-    foo.clearABool();
-    foo.clearANestedMessage();
-    foo.clearARepeatedMessageList();
-    foo.clearARepeatedStringList();
-    assertUndefined(foo.getAString());
-    assertUndefined(foo.getABool());
-    assertUndefined(foo.getANestedMessage());
-    assertObjectEquals([], foo.getARepeatedMessageList());
-    assertObjectEquals([], foo.getARepeatedStringList());
-    // NOTE: We want the missing fields in 'expected' to be undefined,
-    // but we actually get a sparse array instead. We could use something
-    // like [1,undefined,2] to avoid this, except that this is still
-    // sparse on IE. No comment...
-    var expected = [,,, [], []];
-    expected[0] = expected[1] = expected[2] = undefined;
-    assertObjectEquals(expected, foo.toArray());
-
-    // Test set(null). We could deprecated this in favor of clear(), but
-    // it's also convenient to have.
-    data = ['str', true, [11], [[22], [33]], ['s1', 's2']];
-    foo = new proto.jspb.test.OptionalFields(data);
-    foo.setAString(null);
-    foo.setABool(null);
-    foo.setANestedMessage(null);
-    foo.setARepeatedMessageList(null);
-    foo.setARepeatedStringList(null);
-    assertNull(foo.getAString());
-    assertNull(foo.getABool());
-    assertNull(foo.getANestedMessage());
-    assertObjectEquals([], foo.getARepeatedMessageList());
-    assertObjectEquals([], foo.getARepeatedStringList());
-    assertObjectEquals([null, null, null, [], []], foo.toArray());
-
-    // Test set(undefined). Again, not something we really need, and not
-    // supported directly by our typing, but it should 'do the right thing'.
-    data = ['str', true, [11], [[22], [33]], ['s1', 's2']];
-    foo = new proto.jspb.test.OptionalFields(data);
-    foo.setAString(undefined);
-    foo.setABool(undefined);
-    foo.setANestedMessage(undefined);
-    foo.setARepeatedMessageList(undefined);
-    foo.setARepeatedStringList(undefined);
-    assertUndefined(foo.getAString());
-    assertUndefined(foo.getABool());
-    assertUndefined(foo.getANestedMessage());
-    assertObjectEquals([], foo.getARepeatedMessageList());
-    assertObjectEquals([], foo.getARepeatedStringList());
-    expected = [,,, [], []];
-    expected[0] = expected[1] = expected[2] = undefined;
-    assertObjectEquals(expected, foo.toArray());
-  });
-
-  it('testDifferenceRawObject', function() {
-    var p1 = new proto.jspb.test.HasExtensions(['hi', 'diff', {}]);
-    var p2 = new proto.jspb.test.HasExtensions(['hi', 'what',
-                                               {1000: 'unique'}]);
-    var diff = /** @type {proto.jspb.test.HasExtensions} */
-        (jspb.Message.difference(p1, p2));
-    assertUndefined(diff.getStr1());
-    assertEquals('what', diff.getStr2());
-    assertUndefined(diff.getStr3());
-    assertEquals('unique', diff.extensionObject_[1000]);
-  });
-
-=======
->>>>>>> 1ee15bae
+    assertFalse(response.hasStringField());
+    assertFalse(response.hasBoolField());
+    assertFalse(response.hasIntField());
+    assertFalse(response.hasEnumField());
+  });
+
   it('testEqualsSimple', function() {
     var s1 = new proto.jspb.test.Simple1(['hi']);
     assertTrue(jspb.Message.equals(s1, new proto.jspb.test.Simple1(['hi'])));
@@ -517,6 +447,8 @@
   });
 
   it('testClone', function() {
+    var supportsUint8Array =
+        !goog.userAgent.IE || goog.userAgent.isVersionOrHigher('10');
     var original = new proto.jspb.test.TestClone();
     original.setStr('v1');
     var simple1 = new proto.jspb.test.Simple1(['x1', ['y1', 'z1']]);
@@ -524,14 +456,11 @@
     var simple3 = new proto.jspb.test.Simple1(['x3', ['y3', 'z3']]);
     original.setSimple1(simple1);
     original.setSimple2List([simple2, simple3]);
+    var bytes1 = supportsUint8Array ? new Uint8Array([1, 2, 3]) : '123';
+    original.setBytesField(bytes1);
     var extension = new proto.jspb.test.CloneExtension();
     extension.setExt('e1');
     original.setExtension(proto.jspb.test.IsExtension.extField, extension);
-<<<<<<< HEAD
-    var clone = original.cloneMessage();
-    assertArrayEquals(['v1',, ['x1', ['y1', 'z1']],,
-      [['x2', ['y2', 'z2']], ['x3', ['y3', 'z3']]],,, { 100: [, 'e1'] }],
-=======
     var clone = original.clone();
     assertArrayEquals(
         [
@@ -539,7 +468,6 @@
           [['x2', ['y2', 'z2']], ['x3', ['y3', 'z3']]], bytes1, ,
           {100: [, 'e1']}
         ],
->>>>>>> 1ee15bae
         clone.toArray());
     clone.setStr('v2');
     var simple4 = new proto.jspb.test.Simple1(['a1', ['b1', 'c1']]);
@@ -547,16 +475,15 @@
     var simple6 = new proto.jspb.test.Simple1(['a3', ['b3', 'c3']]);
     clone.setSimple1(simple4);
     clone.setSimple2List([simple5, simple6]);
+    if (supportsUint8Array) {
+      clone.getBytesField()[0] = 4;
+      assertObjectEquals(bytes1, original.getBytesField());
+    }
+    var bytes2 = supportsUint8Array ? new Uint8Array([4, 5, 6]) : '456';
+    clone.setBytesField(bytes2);
     var newExtension = new proto.jspb.test.CloneExtension();
     newExtension.setExt('e2');
     clone.setExtension(proto.jspb.test.CloneExtension.extField, newExtension);
-<<<<<<< HEAD
-    assertArrayEquals(['v2',, ['a1', ['b1', 'c1']],,
-      [['a2', ['b2', 'c2']], ['a3', ['b3', 'c3']]],,, { 100: [, 'e2'] }],
-        clone.toArray());
-    assertArrayEquals(['v1',, ['x1', ['y1', 'z1']],,
-      [['x2', ['y2', 'z2']], ['x3', ['y3', 'z3']]],,, { 100: [, 'e1'] }],
-=======
     assertArrayEquals(
         [
           'v2', , ['a1', ['b1', 'c1']], ,
@@ -570,11 +497,12 @@
           [['x2', ['y2', 'z2']], ['x3', ['y3', 'z3']]], bytes1, ,
           {100: [, 'e1']}
         ],
->>>>>>> 1ee15bae
         original.toArray());
   });
 
   it('testCopyInto', function() {
+    var supportsUint8Array =
+        !goog.userAgent.IE || goog.userAgent.isVersionOrHigher('10');
     var original = new proto.jspb.test.TestClone();
     original.setStr('v1');
     var dest = new proto.jspb.test.TestClone();
@@ -589,6 +517,10 @@
     original.setSimple2List([simple2, simple3]);
     dest.setSimple1(destSimple1);
     dest.setSimple2List([destSimple2, destSimple3]);
+    var bytes1 = supportsUint8Array ? new Uint8Array([1, 2, 3]) : '123';
+    var bytes2 = supportsUint8Array ? new Uint8Array([4, 5, 6]) : '456';
+    original.setBytesField(bytes1);
+    dest.setBytesField(bytes2);
     var extension = new proto.jspb.test.CloneExtension();
     extension.setExt('e1');
     original.setExtension(proto.jspb.test.CloneExtension.extField, extension);
@@ -600,12 +532,6 @@
         'e1',
         dest.getExtension(proto.jspb.test.CloneExtension.extField).getExt());
     dest.getSimple1().setAString('new value');
-<<<<<<< HEAD
-    assertNotEquals(dest.getSimple1().getAString(),
-        original.getSimple1().getAString());
-    dest.getExtension(proto.jspb.test.CloneExtension.extField).
-        setExt('new value');
-=======
     assertNotEquals(
         dest.getSimple1().getAString(), original.getSimple1().getAString());
     if (supportsUint8Array) {
@@ -619,7 +545,6 @@
     }
     dest.getExtension(proto.jspb.test.CloneExtension.extField)
         .setExt('new value');
->>>>>>> 1ee15bae
     assertNotEquals(
         dest.getExtension(proto.jspb.test.CloneExtension.extField).getExt(),
         original.getExtension(proto.jspb.test.CloneExtension.extField)
@@ -702,8 +627,6 @@
     assertNotUndefined(proto.jspb.exttest.beta.floatingStrField);
   });
 
-<<<<<<< HEAD
-=======
   it('testNestedExtensions', function() {
     var extendable =
         new proto.jspb.exttest.nested.TestNestedExtensionsMessage();
@@ -718,7 +641,6 @@
             proto.jspb.exttest.nested.TestOuterMessage.innerExtension));
   });
 
->>>>>>> 1ee15bae
   it('testToObject_extendedObject', function() {
     var extension1 = new proto.jspb.test.IsExtension(['ext1field']);
     var extension2 = new proto.jspb.test.Simple1(['str', ['s1', 's2'], true]);
@@ -794,12 +716,7 @@
 
   it('testInitialization_emptyArray', function() {
     var msg = new proto.jspb.test.HasExtensions([]);
-    if (jspb.Message.MINIMIZE_MEMORY_ALLOCATIONS) {
-      assertArrayEquals([], msg.toArray());
-    } else {
-      // Extension object is created past all regular fields.
-      assertArrayEquals([,,, {}], msg.toArray());
-    }
+    assertArrayEquals([], msg.toArray());
   });
 
   it('testInitialization_justExtensionObject', function() {
@@ -819,22 +736,20 @@
     assertArrayEquals([1, 2, 3, {1: 'hi'}], msg.toArray());
   });
 
-  it('testExtendedMessageEnsureObject', function() {
-    var data = new proto.jspb.test.HasExtensions(['str1',
-        {'a_key': 'an_object'}]);
-    assertEquals('an_object', data.extensionObject_['a_key']);
-  });
+  it('testExtendedMessageEnsureObject',
+     /** @suppress {visibility} */ function() {
+       var data =
+           new proto.jspb.test.HasExtensions(['str1', {'a_key': 'an_object'}]);
+       assertEquals('an_object', data.extensionObject_['a_key']);
+     });
 
   it('testToObject_hasExtensionField', function() {
-<<<<<<< HEAD
-    var data = new proto.jspb.test.HasExtensions(['str1', {100: ['ext1']}]);
-=======
     var data =
         new proto.jspb.test.HasExtensions(['str1', {100: ['ext1'], 102: ''}]);
->>>>>>> 1ee15bae
     var obj = data.toObject();
     assertEquals('str1', obj.str1);
     assertEquals('ext1', obj.extField.ext1);
+    assertEquals('', obj.str);
   });
 
   it('testGetExtension', function() {
@@ -920,62 +835,18 @@
             .PARTIAL_ONEOF_NOT_SET,
         message.getPartialOneofCase());
 
-<<<<<<< HEAD
-    assertEquals('x', message.getPone());
-    assertUndefined(message.getPthree());
-=======
     message.setPone('hi');
->>>>>>> 1ee15bae
     assertEquals(
         proto.jspb.test.TestMessageWithOneof.PartialOneofCase.PONE,
         message.getPartialOneofCase());
 
-<<<<<<< HEAD
-    assertUndefined('x', message.getPone());
-    assertEquals('y', message.getPthree());
-=======
     message.clearPone();
->>>>>>> 1ee15bae
     assertEquals(
         proto.jspb.test.TestMessageWithOneof.PartialOneofCase
             .PARTIAL_ONEOF_NOT_SET,
         message.getPartialOneofCase());
   });
 
-<<<<<<< HEAD
-  it('testSettingOneofFieldClearsOthers', function() {
-    var message = new proto.jspb.test.TestMessageWithOneof;
-    assertUndefined(message.getPone());
-    assertUndefined(message.getPthree());
-
-    message.setPone('hi');
-    assertEquals('hi', message.getPone());
-    assertUndefined(message.getPthree());
-
-    message.setPthree('bye');
-    assertUndefined(message.getPone());
-    assertEquals('bye', message.getPthree());
-  });
-
-  it('testSettingOneofFieldDoesNotClearFieldsFromOtherUnions', function() {
-    var other = new proto.jspb.test.TestMessageWithOneof;
-    var message = new proto.jspb.test.TestMessageWithOneof;
-    assertUndefined(message.getPone());
-    assertUndefined(message.getPthree());
-    assertUndefined(message.getRone());
-
-    message.setPone('hi');
-    message.setRone(other);
-    assertEquals('hi', message.getPone());
-    assertUndefined(message.getPthree());
-    assertEquals(other, message.getRone());
-
-    message.setPthree('bye');
-    assertUndefined(message.getPone());
-    assertEquals('bye', message.getPthree());
-    assertEquals(other, message.getRone());
-  });
-=======
   it('testFloatingPointFieldsSupportNan', function() {
     var assertNan = function(x) {
       assertTrue(
@@ -1009,7 +880,6 @@
             .TestExtensionReverseOrderNestedMessage1.b,
         2333);
     message2.setExtension(proto.jspb.exttest.reverse.c, 23333);
->>>>>>> 1ee15bae
 
     assertEquals(
         233,
@@ -1039,87 +909,18 @@
     assertEquals(1, message2.getB().getA());
   });
 
-<<<<<<< HEAD
-  it('testMessageWithDefaultOneofValues', function() {
-    var message = new proto.jspb.test.TestMessageWithOneof;
-    assertEquals(1234, message.getAone());
-    assertUndefined(message.getAtwo());
-    assertEquals(
-        proto.jspb.test.TestMessageWithOneof.DefaultOneofACase
-            .DEFAULT_ONEOF_A_NOT_SET,
-        message.getDefaultOneofACase());
-
-    message.setAone(567);
-    assertEquals(567, message.getAone());
-    assertUndefined(message.getAtwo());
-    assertEquals(
-        proto.jspb.test.TestMessageWithOneof.DefaultOneofACase.AONE,
-        message.getDefaultOneofACase());
-=======
 
   it('testCircularDepsBaseOnRepeatedMessageField', function() {
     var nestMessage1 = new proto.jspb.circulartest.RepeatedMessageField1;
     var nestMessage2 = new proto.jspb.circulartest.RepeatedMessageField2;
     var message1 = new proto.jspb.circulartest.RepeatedMessageField1;
     var message2 = new proto.jspb.circulartest.RepeatedMessageField2;
->>>>>>> 1ee15bae
 
     nestMessage1.setA(1);
     nestMessage2.setA(2);
     message1.setB(nestMessage2);
     message2.addB(nestMessage1);
 
-<<<<<<< HEAD
-    message.clearAtwo();
-    assertEquals(1234, message.getAone());
-    assertUndefined(message.getAtwo());
-    assertEquals(
-        proto.jspb.test.TestMessageWithOneof.DefaultOneofACase
-            .DEFAULT_ONEOF_A_NOT_SET,
-        message.getDefaultOneofACase());
-  });
-
-  it('testMessageWithDefaultOneofValues_defaultNotOnFirstField', function() {
-    var message = new proto.jspb.test.TestMessageWithOneof;
-    assertUndefined(message.getBone());
-    assertEquals(1234, message.getBtwo());
-    assertEquals(
-        proto.jspb.test.TestMessageWithOneof.DefaultOneofBCase
-            .DEFAULT_ONEOF_B_NOT_SET,
-        message.getDefaultOneofBCase());
-
-    message.setBone(2);
-    assertEquals(2, message.getBone());
-    assertEquals(1234, message.getBtwo());
-    assertEquals(
-        proto.jspb.test.TestMessageWithOneof.DefaultOneofBCase.BONE,
-        message.getDefaultOneofBCase());
-
-    message.setBtwo(3);
-    assertUndefined(message.getBone());
-    assertEquals(3, message.getBtwo());
-    assertEquals(
-        proto.jspb.test.TestMessageWithOneof.DefaultOneofBCase.BTWO,
-        message.getDefaultOneofBCase());
-
-    message.clearBtwo();
-    assertUndefined(message.getBone());
-    assertEquals(1234, message.getBtwo());
-    assertEquals(
-        proto.jspb.test.TestMessageWithOneof.DefaultOneofBCase
-            .DEFAULT_ONEOF_B_NOT_SET,
-        message.getDefaultOneofBCase());
-  });
-
-  it('testInitializeMessageWithOneofDefaults', function() {
-    var message =
-        new proto.jspb.test.TestMessageWithOneof(new Array(9).concat(567));
-    assertEquals(567, message.getAone());
-    assertUndefined(message.getAtwo());
-    assertEquals(
-        proto.jspb.test.TestMessageWithOneof.DefaultOneofACase.AONE,
-        message.getDefaultOneofACase());
-=======
 
     assertEquals(2, message1.getB().getA());
     assertEquals(1, message2.getBList()[0].getA());
@@ -1147,7 +948,6 @@
     var nestMessage2 = new proto.jspb.circulartest.NestedMessage2;
     var message1 = new proto.jspb.circulartest.NestedMessage1;
     var message2 = new proto.jspb.circulartest.NestedMessage2;
->>>>>>> 1ee15bae
 
     nestMessage1.setA(1);
     nestMessage2.setA(2);
@@ -1159,51 +959,6 @@
     assertEquals(1, message2.getB().getA());
   });
 
-<<<<<<< HEAD
-  it('testInitializeMessageWithOneofDefaults_defaultNotSetOnFirstField',
-      function() {
-        var message;
-
-        message =
-            new proto.jspb.test.TestMessageWithOneof(new Array(11).concat(567));
-        assertEquals(567, message.getBone());
-        assertEquals(1234, message.getBtwo());
-        assertEquals(
-            proto.jspb.test.TestMessageWithOneof.DefaultOneofBCase.BONE,
-            message.getDefaultOneofBCase());
-
-        message =
-            new proto.jspb.test.TestMessageWithOneof(new Array(12).concat(890));
-        assertUndefined(message.getBone());
-        assertEquals(890, message.getBtwo());
-        assertEquals(
-            proto.jspb.test.TestMessageWithOneof.DefaultOneofBCase.BTWO,
-            message.getDefaultOneofBCase());
-
-        message = new proto.jspb.test.TestMessageWithOneof(
-            new Array(11).concat(567, 890));
-        assertUndefined(message.getBone());
-        assertEquals(890, message.getBtwo());
-        assertEquals(
-            proto.jspb.test.TestMessageWithOneof.DefaultOneofBCase.BTWO,
-            message.getDefaultOneofBCase());
-      });
-
-  it('testOneofContainingAnotherMessage', function() {
-    var message = new proto.jspb.test.TestMessageWithOneof;
-    assertEquals(
-        proto.jspb.test.TestMessageWithOneof.RecursiveOneofCase.
-            RECURSIVE_ONEOF_NOT_SET,
-        message.getRecursiveOneofCase());
-
-    var other = new proto.jspb.test.TestMessageWithOneof;
-    message.setRone(other);
-    assertEquals(other, message.getRone());
-    assertUndefined(message.getRtwo());
-    assertEquals(
-        proto.jspb.test.TestMessageWithOneof.RecursiveOneofCase.RONE,
-        message.getRecursiveOneofCase());
-=======
   it('testCircularDepsBaseOnNestedEnum', function() {
     var nestMessage2 = new proto.jspb.circulartest.NestedEnum2;
     var message1 = new proto.jspb.circulartest.NestedEnum1;
@@ -1213,7 +968,6 @@
     message1.setB(nestMessage2);
     message2.setB(proto.jspb.circulartest.NestedEnum1.NestedNestedEnum.VALUE_1);
 
->>>>>>> 1ee15bae
 
     assertEquals(2, message1.getB().getA());
     assertEquals(
@@ -1221,14 +975,6 @@
         message2.getB());
   });
 
-<<<<<<< HEAD
-  it('testQueryingOneofCaseEnsuresOnlyOneFieldIsSetInUnderlyingArray',
-     function() {
-    var message = new proto.jspb.test.TestMessageWithOneof;
-    message.setPone('x');
-    assertEquals('x', message.getPone());
-    assertUndefined(message.getPthree());
-=======
   it('testCircularDepsBaseOnExtensionContainingType', function() {
     var nestMessage2 = new proto.jspb.circulartest.ExtensionContainingType2;
     var message1 = new proto.jspb.circulartest.ExtensionContainingType1;
@@ -1240,7 +986,6 @@
 
 
     assertEquals(2, message1.getB().getA());
->>>>>>> 1ee15bae
     assertEquals(
         1,
         message1.getExtension(

--- conflicted
+++ resolved
@@ -235,13 +235,9 @@
 
 
 /**
-<<<<<<< HEAD
- * Converts the encoded data into a bas64-encoded string.
-=======
  * Converts the encoded data into a base64-encoded string.
  * @param {boolean=} opt_webSafe True indicates we should use a websafe
  *     alphabet, which does not require escaping for use in URLs.
->>>>>>> 1ee15bae
  * @return {string}
  */
 jspb.BinaryWriter.prototype.getResultBase64String = function(opt_webSafe) {
@@ -441,6 +437,20 @@
 
 
 /**
+ * Writes a zigzag varint field to the buffer without range checking.
+ * @param {number} field The field number.
+ * @param {string?} value The value to write.
+ * @private
+ */
+jspb.BinaryWriter.prototype.writeZigzagVarint64String_ = function(
+    field, value) {
+  if (value == null) return;
+  this.writeFieldHeader_(field, jspb.BinaryConstants.WireType.VARINT);
+  this.encoder_.writeZigzagVarint64String(value);
+};
+
+
+/**
  * Writes an int32 field to the buffer. Numbers outside the range [-2^31,2^31)
  * will be truncated.
  * @param {number} field The field number.
@@ -581,6 +591,20 @@
 
 
 /**
+ * Writes a sint64 field to the buffer. Numbers outside the range [-2^63,2^63)
+ * will be truncated.
+ * @param {number} field The field number.
+ * @param {string?} value The decimal string to write.
+ */
+jspb.BinaryWriter.prototype.writeSint64String = function(field, value) {
+  if (value == null) return;
+  goog.asserts.assert((+value >= -jspb.BinaryConstants.TWO_TO_63) &&
+                      (+value < jspb.BinaryConstants.TWO_TO_63));
+  this.writeZigzagVarint64String_(field, value);
+};
+
+
+/**
  * Writes a fixed32 field to the buffer. Numbers outside the range [0,2^32)
  * will be truncated.
  * @param {number} field The field number.
@@ -611,6 +635,19 @@
 
 
 /**
+ * Writes a fixed64 field (with value as a string) to the buffer.
+ * @param {number} field The field number.
+ * @param {string?} value The value to write.
+ */
+jspb.BinaryWriter.prototype.writeFixed64String = function(field, value) {
+  if (value == null) return;
+  var num = jspb.arith.UInt64.fromString(value);
+  this.writeFieldHeader_(field, jspb.BinaryConstants.WireType.FIXED64);
+  this.encoder_.writeSplitFixed64(num.lo, num.hi);
+};
+
+
+/**
  * Writes a sfixed32 field to the buffer. Numbers outside the range
  * [-2^31,2^31) will be truncated.
  * @param {number} field The field number.
@@ -641,6 +678,20 @@
 
 
 /**
+ * Writes a sfixed64 string field to the buffer. Numbers outside the range
+ * [-2^63,2^63) will be truncated.
+ * @param {number} field The field number.
+ * @param {string?} value The value to write.
+ */
+jspb.BinaryWriter.prototype.writeSfixed64String = function(field, value) {
+  if (value == null) return;
+  var num = jspb.arith.Int64.fromString(value);
+  this.writeFieldHeader_(field, jspb.BinaryConstants.WireType.FIXED64);
+  this.encoder_.writeSplitFixed64(num.lo, num.hi);
+};
+
+
+/**
  * Writes a single-precision floating point field to the buffer. Numbers
  * requiring more than 32 bits of precision will be truncated.
  * @param {number} field The field number.
@@ -667,13 +718,15 @@
 
 
 /**
- * Writes a boolean field to the buffer.
- * @param {number} field The field number.
- * @param {boolean?} value The value to write.
+ * Writes a boolean field to the buffer. We allow numbers as input
+ * because the JSPB code generator uses 0/1 instead of true/false to save space
+ * in the string representation of the proto.
+ * @param {number} field The field number.
+ * @param {boolean?|number?} value The value to write.
  */
 jspb.BinaryWriter.prototype.writeBool = function(field, value) {
   if (value == null) return;
-  goog.asserts.assert(goog.isBoolean(value));
+  goog.asserts.assert(goog.isBoolean(value) || goog.isNumber(value));
   this.writeFieldHeader_(field, jspb.BinaryConstants.WireType.VARINT);
   this.encoder_.writeBool(value);
 };
@@ -723,11 +776,19 @@
 
 /**
  * Writes a message to the buffer.
+ * @param {number} field The field number.
+ * @param {?MessageType} value The message to write.
+ * @param {function(MessageTypeNonNull, !jspb.BinaryWriter)} writerCallback
+ *     Will be invoked with the value to write and the writer to write it with.
  * @template MessageType
- * @param {number} field The field number.
- * @param {?MessageType} value The message to write.
- * @param {!jspb.WriterFunction} writerCallback Will be invoked with the value
- *     to write and the writer to write it with.
+ * Use go/closure-ttl to declare a non-nullable version of MessageType.  Replace
+ * the null in blah|null with none.  This is necessary because the compiler will
+ * infer MessageType to be nullable if the value parameter is nullable.
+ * @template MessageTypeNonNull :=
+ *     cond(isUnknown(MessageType), unknown(),
+ *       mapunion(MessageType, (X) =>
+ *         cond(eq(X, 'null'), none(), X)))
+ * =:
  */
 jspb.BinaryWriter.prototype.writeMessage = function(
     field, value, writerCallback) {
@@ -741,12 +802,20 @@
 /**
  * Writes a group message to the buffer.
  *
- * @template MessageType
  * @param {number} field The field number.
  * @param {?MessageType} value The message to write, wrapped with START_GROUP /
  *     END_GROUP tags. Will be a no-op if 'value' is null.
- * @param {!jspb.WriterFunction} writerCallback Will be invoked with the value
- *     to write and the writer to write it with.
+ * @param {function(MessageTypeNonNull, !jspb.BinaryWriter)} writerCallback
+ *     Will be invoked with the value to write and the writer to write it with.
+ * @template MessageType
+ * Use go/closure-ttl to declare a non-nullable version of MessageType.  Replace
+ * the null in blah|null with none.  This is necessary because the compiler will
+ * infer MessageType to be nullable if the value parameter is nullable.
+ * @template MessageTypeNonNull :=
+ *     cond(isUnknown(MessageType), unknown(),
+ *       mapunion(MessageType, (X) =>
+ *         cond(eq(X, 'null'), none(), X)))
+ * =:
  */
 jspb.BinaryWriter.prototype.writeGroup = function(
     field, value, writerCallback) {
@@ -786,124 +855,16 @@
 
 
 /**
- * Writes an array of numbers to the buffer as a repeated varint field.
- * @param {number} field The field number.
-<<<<<<< HEAD
- * @param {?Array.<number>} value The array of ints to write.
- * @private
-=======
- * @param {?Array<number>} value The array of ints to write.
->>>>>>> 1ee15bae
- */
-jspb.BinaryWriter.prototype.writeRepeatedUnsignedVarint32_ =
-    function(field, value) {
-  if (value == null) return;
-  for (var i = 0; i < value.length; i++) {
-    this.writeUnsignedVarint32_(field, value[i]);
-  }
-};
-
-
-/**
- * Writes an array of numbers to the buffer as a repeated varint field.
- * @param {number} field The field number.
-<<<<<<< HEAD
- * @param {?Array.<number>} value The array of ints to write.
- * @private
-=======
- * @param {?Array<string>} value The array of ints to write.
->>>>>>> 1ee15bae
- */
-jspb.BinaryWriter.prototype.writeRepeatedSignedVarint32_ =
-    function(field, value) {
+ * Writes an array of numbers to the buffer as a repeated 32-bit int field.
+ * @param {number} field The field number.
+ * @param {?Array<number>} value The array of ints to write.
+ */
+jspb.BinaryWriter.prototype.writeRepeatedInt32 = function(field, value) {
   if (value == null) return;
   for (var i = 0; i < value.length; i++) {
     this.writeSignedVarint32_(field, value[i]);
   }
 };
-
-
-/**
- * Writes an array of numbers to the buffer as a repeated varint field.
- * @param {number} field The field number.
-<<<<<<< HEAD
- * @param {?Array.<number>} value The array of ints to write.
- * @private
-=======
- * @param {?Array<number>} value The array of ints to write.
->>>>>>> 1ee15bae
- */
-jspb.BinaryWriter.prototype.writeRepeatedUnsignedVarint64_ =
-    function(field, value) {
-  if (value == null) return;
-  for (var i = 0; i < value.length; i++) {
-    this.writeUnsignedVarint64_(field, value[i]);
-  }
-};
-
-
-/**
- * Writes an array of numbers to the buffer as a repeated varint field.
- * @param {number} field The field number.
-<<<<<<< HEAD
- * @param {?Array.<number>} value The array of ints to write.
- * @private
-=======
- * @param {?Array<string>} value The array of ints to write.
->>>>>>> 1ee15bae
- */
-jspb.BinaryWriter.prototype.writeRepeatedSignedVarint64_ =
-    function(field, value) {
-  if (value == null) return;
-  for (var i = 0; i < value.length; i++) {
-    this.writeSignedVarint64_(field, value[i]);
-  }
-};
-
-
-/**
- * Writes an array of numbers to the buffer as a repeated zigzag field.
- * @param {number} field The field number.
-<<<<<<< HEAD
- * @param {?Array.<number>} value The array of ints to write.
- * @private
-=======
- * @param {?Array<number>} value The array of ints to write.
->>>>>>> 1ee15bae
- */
-jspb.BinaryWriter.prototype.writeRepeatedZigzag32_ = function(field, value) {
-  if (value == null) return;
-  for (var i = 0; i < value.length; i++) {
-    this.writeZigzagVarint32_(field, value[i]);
-  }
-};
-
-
-/**
- * Writes an array of numbers to the buffer as a repeated zigzag field.
- * @param {number} field The field number.
-<<<<<<< HEAD
- * @param {?Array.<number>} value The array of ints to write.
- * @private
-=======
- * @param {?Array<string>} value The array of ints to write.
->>>>>>> 1ee15bae
- */
-jspb.BinaryWriter.prototype.writeRepeatedZigzag_ = function(field, value) {
-  if (value == null) return;
-  for (var i = 0; i < value.length; i++) {
-    this.writeZigzagVarint64_(field, value[i]);
-  }
-};
-
-
-/**
- * Writes an array of numbers to the buffer as a repeated 32-bit int field.
- * @param {number} field The field number.
- * @param {?Array<number>} value The array of ints to write.
- */
-jspb.BinaryWriter.prototype.writeRepeatedInt32 =
-    jspb.BinaryWriter.prototype.writeRepeatedSignedVarint32_;
 
 
 /**
@@ -912,8 +873,7 @@
  * @param {number} field The field number.
  * @param {?Array<string>} value The array of ints to write.
  */
-jspb.BinaryWriter.prototype.writeRepeatedInt32String =
-    function(field, value) {
+jspb.BinaryWriter.prototype.writeRepeatedInt32String = function(field, value) {
   if (value == null) return;
   for (var i = 0; i < value.length; i++) {
     this.writeInt32String(field, value[i]);
@@ -926,18 +886,21 @@
  * @param {number} field The field number.
  * @param {?Array<number>} value The array of ints to write.
  */
-jspb.BinaryWriter.prototype.writeRepeatedInt64 =
-    jspb.BinaryWriter.prototype.writeRepeatedSignedVarint64_;
+jspb.BinaryWriter.prototype.writeRepeatedInt64 = function(field, value) {
+  if (value == null) return;
+  for (var i = 0; i < value.length; i++) {
+    this.writeSignedVarint64_(field, value[i]);
+  }
+};
 
 
 /**
  * Writes an array of numbers formatted as strings to the buffer as a repeated
  * 64-bit int field.
  * @param {number} field The field number.
- * @param {?Array.<string>} value The array of ints to write.
- */
-jspb.BinaryWriter.prototype.writeRepeatedInt64String =
-    function(field, value) {
+ * @param {?Array<string>} value The array of ints to write.
+ */
+jspb.BinaryWriter.prototype.writeRepeatedInt64String = function(field, value) {
   if (value == null) return;
   for (var i = 0; i < value.length; i++) {
     this.writeInt64String(field, value[i]);
@@ -951,18 +914,21 @@
  * @param {number} field The field number.
  * @param {?Array<number>} value The array of ints to write.
  */
-jspb.BinaryWriter.prototype.writeRepeatedUint32 =
-    jspb.BinaryWriter.prototype.writeRepeatedUnsignedVarint32_;
+jspb.BinaryWriter.prototype.writeRepeatedUint32 = function(field, value) {
+  if (value == null) return;
+  for (var i = 0; i < value.length; i++) {
+    this.writeUnsignedVarint32_(field, value[i]);
+  }
+};
 
 
 /**
  * Writes an array of numbers formatted as strings to the buffer as a repeated
  * unsigned 32-bit int field.
  * @param {number} field The field number.
- * @param {?Array.<string>} value The array of ints to write.
- */
-jspb.BinaryWriter.prototype.writeRepeatedUint32String =
-    function(field, value) {
+ * @param {?Array<string>} value The array of ints to write.
+ */
+jspb.BinaryWriter.prototype.writeRepeatedUint32String = function(field, value) {
   if (value == null) return;
   for (var i = 0; i < value.length; i++) {
     this.writeUint32String(field, value[i]);
@@ -974,10 +940,14 @@
  * Writes an array numbers to the buffer as a repeated unsigned 64-bit int
  *     field.
  * @param {number} field The field number.
- * @param {?Array.<number>} value The array of ints to write.
- */
-jspb.BinaryWriter.prototype.writeRepeatedUint64 =
-    jspb.BinaryWriter.prototype.writeRepeatedUnsignedVarint64_;
+ * @param {?Array<number>} value The array of ints to write.
+ */
+jspb.BinaryWriter.prototype.writeRepeatedUint64 = function(field, value) {
+  if (value == null) return;
+  for (var i = 0; i < value.length; i++) {
+    this.writeUnsignedVarint64_(field, value[i]);
+  }
+};
 
 
 /**
@@ -986,8 +956,7 @@
  * @param {number} field The field number.
  * @param {?Array<string>} value The array of ints to write.
  */
-jspb.BinaryWriter.prototype.writeRepeatedUint64String =
-    function(field, value) {
+jspb.BinaryWriter.prototype.writeRepeatedUint64String = function(field, value) {
   if (value == null) return;
   for (var i = 0; i < value.length; i++) {
     this.writeUint64String(field, value[i]);
@@ -998,19 +967,40 @@
 /**
  * Writes an array numbers to the buffer as a repeated signed 32-bit int field.
  * @param {number} field The field number.
- * @param {?Array.<number>} value The array of ints to write.
- */
-jspb.BinaryWriter.prototype.writeRepeatedSint32 =
-    jspb.BinaryWriter.prototype.writeRepeatedZigzag32_;
+ * @param {?Array<number>} value The array of ints to write.
+ */
+jspb.BinaryWriter.prototype.writeRepeatedSint32 = function(field, value) {
+  if (value == null) return;
+  for (var i = 0; i < value.length; i++) {
+    this.writeZigzagVarint32_(field, value[i]);
+  }
+};
 
 
 /**
  * Writes an array numbers to the buffer as a repeated signed 64-bit int field.
  * @param {number} field The field number.
- * @param {?Array.<number>} value The array of ints to write.
- */
-jspb.BinaryWriter.prototype.writeRepeatedSint64 =
-    jspb.BinaryWriter.prototype.writeRepeatedZigzag_;
+ * @param {?Array<number>} value The array of ints to write.
+ */
+jspb.BinaryWriter.prototype.writeRepeatedSint64 = function(field, value) {
+  if (value == null) return;
+  for (var i = 0; i < value.length; i++) {
+    this.writeZigzagVarint64_(field, value[i]);
+  }
+};
+
+
+/**
+ * Writes an array numbers to the buffer as a repeated signed 64-bit int field.
+ * @param {number} field The field number.
+ * @param {?Array<string>} value The array of ints to write.
+ */
+jspb.BinaryWriter.prototype.writeRepeatedSint64String = function(field, value) {
+  if (value == null) return;
+  for (var i = 0; i < value.length; i++) {
+    this.writeZigzagVarint64String_(field, value[i]);
+  }
+};
 
 
 /**
@@ -1042,8 +1032,6 @@
 
 
 /**
-<<<<<<< HEAD
-=======
  * Writes an array of numbers to the buffer as a repeated fixed64 field. This
  * works for both signed and unsigned fixed64s.
  * @param {number} field The field number.
@@ -1059,7 +1047,6 @@
 
 
 /**
->>>>>>> 1ee15bae
  * Writes an array of numbers to the buffer as a repeated sfixed32 field.
  * @param {number} field The field number.
  * @param {?Array<number>} value The array of ints to write.
@@ -1086,8 +1073,6 @@
 
 
 /**
-<<<<<<< HEAD
-=======
  * Writes an array of decimal strings to the buffer as a repeated sfixed64
  * field.
  * @param {number} field The field number.
@@ -1102,7 +1087,6 @@
 
 
 /**
->>>>>>> 1ee15bae
  * Writes an array of numbers to the buffer as a repeated float field.
  * @param {number} field The field number.
  * @param {?Array<number>} value The array of ints to write.
@@ -1187,8 +1171,8 @@
  * @param {number} field The field number.
  * @param {?Array<MessageType>} value The array of messages to
  *    write.
- * @param {!jspb.WriterFunction} writerCallback Will be invoked with the value
- *     to write and the writer to write it with.
+ * @param {function(MessageType, !jspb.BinaryWriter)} writerCallback
+ *     Will be invoked with the value to write and the writer to write it with.
  */
 jspb.BinaryWriter.prototype.writeRepeatedMessage = function(
     field, value, writerCallback) {
@@ -1207,8 +1191,8 @@
  * @param {number} field The field number.
  * @param {?Array<MessageType>} value The array of messages to
  *    write.
- * @param {!jspb.WriterFunction} writerCallback Will be invoked with the value
- *     to write and the writer to write it with.
+ * @param {function(MessageType, !jspb.BinaryWriter)} writerCallback
+ *     Will be invoked with the value to write and the writer to write it with.
  */
 jspb.BinaryWriter.prototype.writeRepeatedGroup = function(
     field, value, writerCallback) {
@@ -1252,204 +1236,88 @@
 
 
 /**
- * Writes an array of numbers to the buffer as a packed varint field.
- * @param {number} field The field number.
-<<<<<<< HEAD
- * @param {?Array.<number>} value The array of ints to write.
- * @private
-=======
- * @param {?Array<number>} value The array of ints to write.
->>>>>>> 1ee15bae
- */
-jspb.BinaryWriter.prototype.writePackedUnsignedVarint32_ = function(
-    field, value) {
+ * Writes an array of numbers to the buffer as a packed 32-bit int field.
+ * @param {number} field The field number.
+ * @param {?Array<number>} value The array of ints to write.
+ */
+jspb.BinaryWriter.prototype.writePackedInt32 = function(field, value) {
   if (value == null || !value.length) return;
   var bookmark = this.beginDelimited_(field);
   for (var i = 0; i < value.length; i++) {
-    this.encoder_.writeUnsignedVarint32(value[i]);
+    this.encoder_.writeSignedVarint32(value[i]);
   }
   this.endDelimited_(bookmark);
 };
 
 
 /**
-<<<<<<< HEAD
- * Writes an array of numbers to the buffer as a packed varint field.
- * @param {number} field The field number.
- * @param {?Array.<number>} value The array of ints to write.
- * @private
-=======
  * Writes an array of numbers represented as strings to the buffer as a packed
  * 32-bit int field.
  * @param {number} field
  * @param {?Array<string>} value
->>>>>>> 1ee15bae
- */
-jspb.BinaryWriter.prototype.writePackedSignedVarint32_ = function(
-    field, value) {
+ */
+jspb.BinaryWriter.prototype.writePackedInt32String = function(field, value) {
   if (value == null || !value.length) return;
   var bookmark = this.beginDelimited_(field);
   for (var i = 0; i < value.length; i++) {
-    this.encoder_.writeSignedVarint32(value[i]);
+    this.encoder_.writeSignedVarint32(parseInt(value[i], 10));
   }
   this.endDelimited_(bookmark);
 };
 
 
 /**
- * Writes an array of numbers to the buffer as a packed varint field.
- * @param {number} field The field number.
-<<<<<<< HEAD
- * @param {?Array.<number>} value The array of ints to write.
- * @private
-=======
- * @param {?Array<number>} value The array of ints to write.
->>>>>>> 1ee15bae
- */
-jspb.BinaryWriter.prototype.writePackedUnsignedVarint64_ = function(
-    field, value) {
+ * Writes an array of numbers to the buffer as a packed 64-bit int field.
+ * @param {number} field The field number.
+ * @param {?Array<number>} value The array of ints to write.
+ */
+jspb.BinaryWriter.prototype.writePackedInt64 = function(field, value) {
   if (value == null || !value.length) return;
   var bookmark = this.beginDelimited_(field);
   for (var i = 0; i < value.length; i++) {
-    this.encoder_.writeUnsignedVarint64(value[i]);
+    this.encoder_.writeSignedVarint64(value[i]);
   }
   this.endDelimited_(bookmark);
 };
 
 
 /**
-<<<<<<< HEAD
- * Writes an array of numbers to the buffer as a packed varint field.
- * @param {number} field The field number.
- * @param {?Array.<number>} value The array of ints to write.
- * @private
-=======
  * Writes an array of numbers represented as strings to the buffer as a packed
  * 64-bit int field.
  * @param {number} field
  * @param {?Array<string>} value
->>>>>>> 1ee15bae
- */
-jspb.BinaryWriter.prototype.writePackedSignedVarint64_ = function(
-    field, value) {
+ */
+jspb.BinaryWriter.prototype.writePackedInt64String = function(field, value) {
   if (value == null || !value.length) return;
   var bookmark = this.beginDelimited_(field);
   for (var i = 0; i < value.length; i++) {
-    this.encoder_.writeSignedVarint64(value[i]);
+    var num = jspb.arith.Int64.fromString(value[i]);
+    this.encoder_.writeSplitVarint64(num.lo, num.hi);
   }
   this.endDelimited_(bookmark);
 };
 
 
 /**
- * Writes an array of numbers to the buffer as a packed zigzag field.
- * @param {number} field The field number.
-<<<<<<< HEAD
- * @param {?Array.<number>} value The array of ints to write.
- * @private
-=======
- * @param {?Array<number>} value The array of ints to write.
->>>>>>> 1ee15bae
- */
-jspb.BinaryWriter.prototype.writePackedZigzag32_ = function(field, value) {
+ * Writes an array numbers to the buffer as a packed unsigned 32-bit int field.
+ * @param {number} field The field number.
+ * @param {?Array<number>} value The array of ints to write.
+ */
+jspb.BinaryWriter.prototype.writePackedUint32 = function(field, value) {
   if (value == null || !value.length) return;
   var bookmark = this.beginDelimited_(field);
   for (var i = 0; i < value.length; i++) {
-    this.encoder_.writeZigzagVarint32(value[i]);
+    this.encoder_.writeUnsignedVarint32(value[i]);
   }
   this.endDelimited_(bookmark);
 };
 
 
 /**
-<<<<<<< HEAD
- * Writes an array of numbers to the buffer as a packed zigzag field.
- * @param {number} field The field number.
- * @param {?Array.<number>} value The array of ints to write.
- * @private
-=======
  * Writes an array of numbers represented as strings to the buffer as a packed
  * unsigned 32-bit int field.
  * @param {number} field
  * @param {?Array<string>} value
->>>>>>> 1ee15bae
- */
-jspb.BinaryWriter.prototype.writePackedZigzag64_ = function(field, value) {
-  if (value == null || !value.length) return;
-  var bookmark = this.beginDelimited_(field);
-  for (var i = 0; i < value.length; i++) {
-    this.encoder_.writeZigzagVarint64(value[i]);
-  }
-  this.endDelimited_(bookmark);
-};
-
-
-/**
- * Writes an array of numbers to the buffer as a packed 32-bit int field.
- * @param {number} field The field number.
- * @param {?Array<number>} value The array of ints to write.
- */
-jspb.BinaryWriter.prototype.writePackedInt32 =
-    jspb.BinaryWriter.prototype.writePackedSignedVarint32_;
-
-
-/**
- * Writes an array of numbers represented as strings to the buffer as a packed
- * 32-bit int field.
- * @param {number} field
- * @param {?Array.<string>} value
- */
-jspb.BinaryWriter.prototype.writePackedInt32String = function(field, value) {
-  if (value == null || !value.length) return;
-  var bookmark = this.beginDelimited_(field);
-  for (var i = 0; i < value.length; i++) {
-    this.encoder_.writeSignedVarint32(parseInt(value[i], 10));
-  }
-  this.endDelimited_(bookmark);
-};
-
-
-/**
- * Writes an array of numbers to the buffer as a packed 64-bit int field.
- * @param {number} field The field number.
- * @param {?Array.<number>} value The array of ints to write.
- */
-jspb.BinaryWriter.prototype.writePackedInt64 =
-    jspb.BinaryWriter.prototype.writePackedSignedVarint64_;
-
-
-/**
- * Writes an array of numbers represented as strings to the buffer as a packed
- * 64-bit int field.
- * @param {number} field
- * @param {?Array<string>} value
- */
-jspb.BinaryWriter.prototype.writePackedInt64String =
-    function(field, value) {
-  if (value == null || !value.length) return;
-  var bookmark = this.beginDelimited_(field);
-  for (var i = 0; i < value.length; i++) {
-    var num = jspb.arith.Int64.fromString(value[i]);
-    this.encoder_.writeSplitVarint64(num.lo, num.hi);
-  }
-  this.endDelimited_(bookmark);
-};
-
-
-/**
- * Writes an array numbers to the buffer as a packed unsigned 32-bit int field.
- * @param {number} field The field number.
- * @param {?Array<number>} value The array of ints to write.
- */
-jspb.BinaryWriter.prototype.writePackedUint32 =
-    jspb.BinaryWriter.prototype.writePackedUnsignedVarint32_;
-
-
-/**
- * Writes an array of numbers represented as strings to the buffer as a packed
- * unsigned 32-bit int field.
- * @param {number} field
- * @param {?Array.<string>} value
  */
 jspb.BinaryWriter.prototype.writePackedUint32String =
     function(field, value) {
@@ -1467,15 +1335,21 @@
  * @param {number} field The field number.
  * @param {?Array<number>} value The array of ints to write.
  */
-jspb.BinaryWriter.prototype.writePackedUint64 =
-    jspb.BinaryWriter.prototype.writePackedUnsignedVarint64_;
+jspb.BinaryWriter.prototype.writePackedUint64 = function(field, value) {
+  if (value == null || !value.length) return;
+  var bookmark = this.beginDelimited_(field);
+  for (var i = 0; i < value.length; i++) {
+    this.encoder_.writeUnsignedVarint64(value[i]);
+  }
+  this.endDelimited_(bookmark);
+};
 
 
 /**
  * Writes an array of numbers represented as strings to the buffer as a packed
  * unsigned 64-bit int field.
  * @param {number} field
- * @param {?Array.<string>} value
+ * @param {?Array<string>} value
  */
 jspb.BinaryWriter.prototype.writePackedUint64String =
     function(field, value) {
@@ -1492,23 +1366,48 @@
 /**
  * Writes an array numbers to the buffer as a packed signed 32-bit int field.
  * @param {number} field The field number.
- * @param {?Array.<number>} value The array of ints to write.
- */
-jspb.BinaryWriter.prototype.writePackedSint32 =
-    jspb.BinaryWriter.prototype.writePackedZigzag32_;
-
-
-/**
- * Writes an array numbers to the buffer as a packed signed 64-bit int field.
- * @param {number} field The field number.
-<<<<<<< HEAD
- * @param {?Array.<number>} value The array of ints to write.
-=======
+ * @param {?Array<number>} value The array of ints to write.
+ */
+jspb.BinaryWriter.prototype.writePackedSint32 = function(field, value) {
+  if (value == null || !value.length) return;
+  var bookmark = this.beginDelimited_(field);
+  for (var i = 0; i < value.length; i++) {
+    this.encoder_.writeZigzagVarint32(value[i]);
+  }
+  this.endDelimited_(bookmark);
+};
+
+
+/**
+ * Writes an array of numbers to the buffer as a packed signed 64-bit int field.
+ * @param {number} field The field number.
+ * @param {?Array<number>} value The array of ints to write.
+ */
+jspb.BinaryWriter.prototype.writePackedSint64 = function(field, value) {
+  if (value == null || !value.length) return;
+  var bookmark = this.beginDelimited_(field);
+  for (var i = 0; i < value.length; i++) {
+    this.encoder_.writeZigzagVarint64(value[i]);
+  }
+  this.endDelimited_(bookmark);
+};
+
+
+/**
+ * Writes an array of decimal strings to the buffer as a packed signed 64-bit
+ * int field.
+ * @param {number} field The field number.
  * @param {?Array<string>} value The array of decimal strings to write.
->>>>>>> 1ee15bae
- */
-jspb.BinaryWriter.prototype.writePackedSint64 =
-    jspb.BinaryWriter.prototype.writePackedZigzag64_;
+ */
+jspb.BinaryWriter.prototype.writePackedSint64String = function(field, value) {
+  if (value == null || !value.length) return;
+  var bookmark = this.beginDelimited_(field);
+  for (var i = 0; i < value.length; i++) {
+    // TODO(haberman): make lossless
+    this.encoder_.writeZigzagVarint64(parseInt(value[i], 10));
+  }
+  this.endDelimited_(bookmark);
+};
 
 
 /**
@@ -1542,8 +1441,6 @@
 
 
 /**
-<<<<<<< HEAD
-=======
  * Writes an array of numbers represented as strings to the buffer as a packed
  * fixed64 field.
  * @param {number} field The field number.
@@ -1561,7 +1458,6 @@
 
 
 /**
->>>>>>> 1ee15bae
  * Writes an array of numbers to the buffer as a packed sfixed32 field.
  * @param {number} field The field number.
  * @param {?Array<number>} value The array of ints to write.
@@ -1592,8 +1488,6 @@
 
 
 /**
-<<<<<<< HEAD
-=======
  * Writes an array of numbers to the buffer as a packed sfixed64 field.
  * @param {number} field The field number.
  * @param {?Array<string>} value The array of decimal strings to write.
@@ -1609,7 +1503,6 @@
 
 
 /**
->>>>>>> 1ee15bae
  * Writes an array of numbers to the buffer as a packed float field.
  * @param {number} field The field number.
  * @param {?Array<number>} value The array of ints to write.

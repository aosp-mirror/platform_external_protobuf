--- conflicted
+++ resolved
@@ -47,6 +47,7 @@
 goog.provide('jspb.BinaryIterator');
 
 goog.require('goog.asserts');
+goog.require('goog.crypt');
 goog.require('jspb.utils');
 
 
@@ -71,7 +72,7 @@
    */
   this.nextMethod_ = null;
 
-  /** @private {Array.<number>} */
+  /** @private {?Array<number|boolean|string>} */
   this.elements_ = null;
 
   /** @private {number} */
@@ -100,7 +101,7 @@
     this.decoder_ = opt_decoder;
     this.nextMethod_ = opt_next;
   }
-  this.elements_ = opt_elements ? opt_elements : null;
+  this.elements_ = opt_elements || null;
   this.cursor_ = 0;
   this.nextValue_ = null;
   this.atEnd_ = !this.decoder_ && !this.elements_;
@@ -582,27 +583,24 @@
   x |= (temp & 0x0F) << 28;
   if (temp < 128) {
     // We're reading the high bits of an unsigned varint. The byte we just read
-    // also contains bits 33 through 35, which we're going to discard. Those
-    // bits _must_ be zero, or the encoding is invalid.
-    goog.asserts.assert((temp & 0xF0) == 0);
+    // also contains bits 33 through 35, which we're going to discard.
     this.cursor_ += 5;
     goog.asserts.assert(this.cursor_ <= this.end_);
     return x >>> 0;
   }
 
-  // If we get here, we're reading the sign extension of a negative 32-bit int.
-  // We can skip these bytes, as we know in advance that they have to be all
-  // 1's if the varint is correctly encoded. Since we also know the value is
-  // negative, we don't have to coerce it to unsigned before we return it.
-
-  goog.asserts.assert((temp & 0xF0) == 0xF0);
-  goog.asserts.assert(bytes[this.cursor_ + 5] == 0xFF);
-  goog.asserts.assert(bytes[this.cursor_ + 6] == 0xFF);
-  goog.asserts.assert(bytes[this.cursor_ + 7] == 0xFF);
-  goog.asserts.assert(bytes[this.cursor_ + 8] == 0xFF);
-  goog.asserts.assert(bytes[this.cursor_ + 9] == 0x01);
-
-  this.cursor_ += 10;
+  // If we get here, we need to truncate coming bytes. However we need to make
+  // sure cursor place is correct.
+  this.cursor_ += 5;
+  if (bytes[this.cursor_++] >= 128 &&
+      bytes[this.cursor_++] >= 128 &&
+      bytes[this.cursor_++] >= 128 &&
+      bytes[this.cursor_++] >= 128 &&
+      bytes[this.cursor_++] >= 128) {
+    // If we get here, the varint is too long.
+    goog.asserts.assert(false);
+  }
+
   goog.asserts.assert(this.cursor_ <= this.end_);
   return x;
 };
@@ -729,6 +727,24 @@
 jspb.BinaryDecoder.prototype.readZigzagVarint64 = function() {
   this.readSplitVarint64_();
   return jspb.utils.joinZigzag64(this.tempLow_, this.tempHigh_);
+};
+
+
+/**
+ * Reads a signed, zigzag-encoded 64-bit varint from the binary stream and
+ * returns its valud as a string.
+ *
+ * Zigzag encoding is a modification of varint encoding that reduces the
+ * storage overhead for small negative integers - for more details on the
+ * format, see https://developers.google.com/protocol-buffers/docs/encoding
+ *
+ * @return {string} The decoded signed, zigzag-encoded 64-bit varint as a
+ * string.
+ */
+jspb.BinaryDecoder.prototype.readZigzagVarint64String = function() {
+  // TODO(haberman): write lossless 64-bit zig-zag math.
+  var value = this.readZigzagVarint64();
+  return value.toString();
 };
 
 
@@ -791,6 +807,20 @@
 
 
 /**
+ * Reads a raw unsigned 64-bit integer from the binary stream. Note that since
+ * Javascript represents all numbers as double-precision floats, there will be
+ * precision lost if the absolute value of the integer is larger than 2^53.
+ *
+ * @return {string} The unsigned 64-bit integer read from the binary stream.
+ */
+jspb.BinaryDecoder.prototype.readUint64String = function() {
+  var bitsLow = this.readUint32();
+  var bitsHigh = this.readUint32();
+  return jspb.utils.joinUnsignedDecimalString(bitsLow, bitsHigh);
+};
+
+
+/**
  * Reads a raw signed 8-bit integer from the binary stream.
  *
  * @return {number} The signed 8-bit integer read from the binary stream.
@@ -849,6 +879,20 @@
 
 
 /**
+ * Reads a raw signed 64-bit integer from the binary stream and returns it as a
+ * string.
+ *
+ * @return {string} The signed 64-bit integer read from the binary stream.
+ *     Precision will be lost if the integer exceeds 2^53.
+ */
+jspb.BinaryDecoder.prototype.readInt64String = function() {
+  var bitsLow = this.readUint32();
+  var bitsHigh = this.readUint32();
+  return jspb.utils.joinSignedDecimalString(bitsLow, bitsHigh);
+};
+
+
+/**
  * Reads a 32-bit floating-point number from the binary stream, using the
  * temporary buffer to realign the data.
  *
@@ -895,11 +939,9 @@
 
 /**
  * Reads and parses a UTF-8 encoded unicode string from the stream.
- * The code is inspired by maps.vectortown.parse.StreamedDataViewReader, with
- * the exception that the implementation here does not get confused if it
- * encounters characters longer than three bytes. These characters are ignored
- * though, as they are extremely rare: three UTF-8 bytes cover virtually all
- * characters in common use (http://en.wikipedia.org/wiki/UTF-8).
+ * The code is inspired by maps.vectortown.parse.StreamedDataViewReader.
+ * Supports codepoints from U+0000 up to U+10FFFF.
+ * (http://en.wikipedia.org/wiki/UTF-8).
  * @param {number} length The length of the string to read.
  * @return {string} The decoded string.
  */
@@ -907,26 +949,24 @@
   var bytes = this.bytes_;
   var cursor = this.cursor_;
   var end = cursor + length;
-  var chars = [];
-
+  var codeUnits = [];
+
+  var result = '';
   while (cursor < end) {
     var c = bytes[cursor++];
     if (c < 128) { // Regular 7-bit ASCII.
-      chars.push(c);
+      codeUnits.push(c);
     } else if (c < 192) {
       // UTF-8 continuation mark. We are out of sync. This
       // might happen if we attempted to read a character
-      // with more than three bytes.
+      // with more than four bytes.
       continue;
     } else if (c < 224) { // UTF-8 with two bytes.
       var c2 = bytes[cursor++];
-      chars.push(((c & 31) << 6) | (c2 & 63));
+      codeUnits.push(((c & 31) << 6) | (c2 & 63));
     } else if (c < 240) { // UTF-8 with three bytes.
       var c2 = bytes[cursor++];
       var c3 = bytes[cursor++];
-<<<<<<< HEAD
-      chars.push(((c & 15) << 12) | ((c2 & 63) << 6) | (c3 & 63));
-=======
       codeUnits.push(((c & 15) << 12) | ((c2 & 63) << 6) | (c3 & 63));
     } else if (c < 248) { // UTF-8 with 4 bytes.
       var c2 = bytes[cursor++];
@@ -950,13 +990,9 @@
     if (codeUnits.length >= 8192) {
       result += String.fromCharCode.apply(null, codeUnits);
       codeUnits.length = 0;
->>>>>>> 1ee15bae
     }
   }
-
-  // String.fromCharCode.apply is faster than manually appending characters on
-  // Chrome 25+, and generates no additional cons string garbage.
-  var result = String.fromCharCode.apply(null, chars);
+  result += goog.crypt.byteArrayToString(codeUnits);
   this.cursor_ = cursor;
   return result;
 };

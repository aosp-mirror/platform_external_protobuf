--- conflicted
+++ resolved
@@ -35,15 +35,12 @@
 // CommonJS-LoadFromFile: proto3_test_pb proto.jspb.test
 goog.require('proto.jspb.test.Proto3Enum');
 goog.require('proto.jspb.test.TestProto3');
-<<<<<<< HEAD
-=======
 // CommonJS-LoadFromFile: google/protobuf/any_pb proto.google.protobuf
 goog.require('proto.google.protobuf.Any');
 // CommonJS-LoadFromFile: google/protobuf/timestamp_pb proto.google.protobuf
 goog.require('proto.google.protobuf.Timestamp');
 // CommonJS-LoadFromFile: google/protobuf/struct_pb proto.google.protobuf
 goog.require('proto.google.protobuf.Struct');
->>>>>>> 1ee15bae
 
 
 var BYTES = new Uint8Array([1, 2, 8, 9]);
@@ -73,6 +70,37 @@
 
 
 describe('proto3Test', function() {
+
+  /**
+   * Test default values don't affect equality test.
+   */
+  it('testEqualsProto3', function() {
+    var msg1 = new proto.jspb.test.TestProto3();
+    var msg2 = new proto.jspb.test.TestProto3();
+    msg2.setOptionalString('');
+
+    assertTrue(jspb.Message.equals(msg1, msg2));
+  });
+
+
+  /**
+   * Test setting when a field has default semantics.
+   */
+  it('testSetProto3ToValueAndBackToDefault', function() {
+    var msg = new proto.jspb.test.TestProto3();
+
+    // Setting should work normally.
+    msg.setOptionalString('optionalString');
+    assertEquals(msg.getOptionalString(), 'optionalString');
+
+    // Clearing should work too ...
+    msg.setOptionalString('');
+    assertEquals(msg.getOptionalString(), '');
+
+    // ... and shouldn't affect the equality with a brand new message.
+    assertTrue(jspb.Message.equals(msg, new proto.jspb.test.TestProto3()));
+  });
+
   /**
    * Test defaults for proto3 message fields.
    */
@@ -226,39 +254,67 @@
    * Test that oneofs continue to have a notion of field presence.
    */
   it('testOneofs', function() {
-    var msg = new proto.jspb.test.TestProto3();
-
-    assertEquals(msg.getOneofUint32(), undefined);
+    // Default instance.
+    var msg = new proto.jspb.test.TestProto3();
+    assertEquals(msg.getOneofUint32(), 0);
     assertEquals(msg.getOneofForeignMessage(), undefined);
-    assertEquals(msg.getOneofString(), undefined);
-    assertEquals(msg.getOneofBytes(), undefined);
-
+    assertEquals(msg.getOneofString(), '');
+    assertEquals(msg.getOneofBytes(), '');
+
+    assertFalse(msg.hasOneofUint32());
+    assertFalse(msg.hasOneofForeignMessage());
+    assertFalse(msg.hasOneofString());
+    assertFalse(msg.hasOneofBytes());
+
+    // Integer field.
     msg.setOneofUint32(42);
     assertEquals(msg.getOneofUint32(), 42);
     assertEquals(msg.getOneofForeignMessage(), undefined);
-    assertEquals(msg.getOneofString(), undefined);
-    assertEquals(msg.getOneofBytes(), undefined);
-
-
+    assertEquals(msg.getOneofString(), '');
+    assertEquals(msg.getOneofBytes(), '');
+
+    assertTrue(msg.hasOneofUint32());
+    assertFalse(msg.hasOneofForeignMessage());
+    assertFalse(msg.hasOneofString());
+    assertFalse(msg.hasOneofBytes());
+
+    // Sub-message field.
     var submsg = new proto.jspb.test.ForeignMessage();
     msg.setOneofForeignMessage(submsg);
-    assertEquals(msg.getOneofUint32(), undefined);
+    assertEquals(msg.getOneofUint32(), 0);
     assertEquals(msg.getOneofForeignMessage(), submsg);
-    assertEquals(msg.getOneofString(), undefined);
-    assertEquals(msg.getOneofBytes(), undefined);
-
+    assertEquals(msg.getOneofString(), '');
+    assertEquals(msg.getOneofBytes(), '');
+
+    assertFalse(msg.hasOneofUint32());
+    assertTrue(msg.hasOneofForeignMessage());
+    assertFalse(msg.hasOneofString());
+    assertFalse(msg.hasOneofBytes());
+
+    // String field.
     msg.setOneofString('hello');
-    assertEquals(msg.getOneofUint32(), undefined);
+    assertEquals(msg.getOneofUint32(), 0);
     assertEquals(msg.getOneofForeignMessage(), undefined);
     assertEquals(msg.getOneofString(), 'hello');
-    assertEquals(msg.getOneofBytes(), undefined);
-
+    assertEquals(msg.getOneofBytes(), '');
+
+    assertFalse(msg.hasOneofUint32());
+    assertFalse(msg.hasOneofForeignMessage());
+    assertTrue(msg.hasOneofString());
+    assertFalse(msg.hasOneofBytes());
+
+    // Bytes field.
     msg.setOneofBytes(goog.crypt.base64.encodeString('\u00FF\u00FF'));
-    assertEquals(msg.getOneofUint32(), undefined);
+    assertEquals(msg.getOneofUint32(), 0);
     assertEquals(msg.getOneofForeignMessage(), undefined);
-    assertEquals(msg.getOneofString(), undefined);
+    assertEquals(msg.getOneofString(), '');
     assertEquals(msg.getOneofBytes_asB64(),
         goog.crypt.base64.encodeString('\u00FF\u00FF'));
+
+    assertFalse(msg.hasOneofUint32());
+    assertFalse(msg.hasOneofForeignMessage());
+    assertFalse(msg.hasOneofString());
+    assertTrue(msg.hasOneofBytes());
   });
 
 
@@ -286,7 +342,7 @@
     msg.setOptionalForeignEnum(proto.jspb.test.Proto3Enum.PROTO3_BAR);
     msg.setOptionalForeignEnum(proto.jspb.test.Proto3Enum.PROTO3_FOO);
     msg.setOneofUint32(32);
-    msg.setOneofUint32(null);
+    msg.clearOneofUint32();
 
 
     var serialized = msg.serializeBinary();
@@ -318,8 +374,6 @@
     assertTrue(bytesCompare(msg.getOptionalBytes(), BYTES));
 
   });
-<<<<<<< HEAD
-=======
 
 
   it('testTimestampWellKnownType', function() {
@@ -356,5 +410,4 @@
     assertEquals("bar", jsObj2.structKey.foo);
     assertEquals(4, jsObj2.complicatedKey[0].xyz.abc[1]);
   });
->>>>>>> 1ee15bae
 });
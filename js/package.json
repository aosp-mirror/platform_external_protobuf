{
  "name": "google-protobuf",
<<<<<<< HEAD
  "version": "3.9.1",
=======
  "version": "3.20.1",
>>>>>>> fb6f8da0
  "description": "Protocol Buffers for JavaScript",
  "main": "google-protobuf.js",
  "files": [
    "google"
  ],
  "dependencies": {},
  "devDependencies": {
    "glob": "~7.1.4",
    "google-closure-compiler": "~20190819.0.0",
    "google-closure-deps": "^20210406.0.0",
    "google-closure-library": "~20190819.0.0",
    "gulp": "~4.0.2",
    "jasmine": "~3.4.0"
  },
  "scripts": {
    "test": "node ./node_modules/gulp/bin/gulp.js test"
  },
  "repository": {
    "type": "git",
    "url": "https://github.com/protocolbuffers/protobuf/tree/master/js"
  },
  "author": "Google Protocol Buffers Team",
  "license": "BSD-3-Clause"
}<|MERGE_RESOLUTION|>--- conflicted
+++ resolved
@@ -1,10 +1,6 @@
 {
   "name": "google-protobuf",
-<<<<<<< HEAD
-  "version": "3.9.1",
-=======
   "version": "3.20.1",
->>>>>>> fb6f8da0
   "description": "Protocol Buffers for JavaScript",
   "main": "google-protobuf.js",
   "files": [

--- conflicted
+++ resolved
@@ -40,11 +40,8 @@
 
 __author__ = 'jieluo@google.com (Jie Luo)'
 
-<<<<<<< HEAD
-=======
 import calendar
 import collections
->>>>>>> 1ee15bae
 from datetime import datetime
 from datetime import timedelta
 import six
@@ -58,6 +55,7 @@
 _MILLIS_PER_SECOND = 1000
 _MICROS_PER_SECOND = 1000000
 _SECONDS_PER_DAY = 24 * 3600
+_DURATION_SECONDS_MAX = 315576000000
 
 
 class Error(Exception):
@@ -71,13 +69,14 @@
 class Any(object):
   """Class for Any Message type."""
 
-  def Pack(self, msg, type_url_prefix='type.googleapis.com/'):
+  def Pack(self, msg, type_url_prefix='type.googleapis.com/',
+           deterministic=None):
     """Packs the specified message into current Any message."""
     if len(type_url_prefix) < 1 or type_url_prefix[-1] != '/':
       self.type_url = '%s/%s' % (type_url_prefix, msg.DESCRIPTOR.full_name)
     else:
       self.type_url = '%s%s' % (type_url_prefix, msg.DESCRIPTOR.full_name)
-    self.value = msg.SerializeToString()
+    self.value = msg.SerializeToString(deterministic=deterministic)
 
   def Unpack(self, msg):
     """Unpacks the current Any message into specified message."""
@@ -258,6 +257,7 @@
       represent the exact Duration value. For example: "1s", "1.010s",
       "1.000000100s", "-3.100s"
     """
+    _CheckDurationValid(self.seconds, self.nanos)
     if self.seconds < 0 or self.nanos < 0:
       result = '-'
       seconds = - self.seconds + int((0 - self.nanos) // 1e9)
@@ -297,14 +297,17 @@
     try:
       pos = value.find('.')
       if pos == -1:
-        self.seconds = int(value[:-1])
-        self.nanos = 0
+        seconds = int(value[:-1])
+        nanos = 0
       else:
-        self.seconds = int(value[:pos])
+        seconds = int(value[:pos])
         if value[0] == '-':
-          self.nanos = int(round(float('-0{0}'.format(value[pos: -1])) *1e9))
+          nanos = int(round(float('-0{0}'.format(value[pos: -1])) *1e9))
         else:
-          self.nanos = int(round(float('0{0}'.format(value[pos: -1])) *1e9))
+          nanos = int(round(float('0{0}'.format(value[pos: -1])) *1e9))
+      _CheckDurationValid(seconds, nanos)
+      self.seconds = seconds
+      self.nanos = nanos
     except ValueError:
       raise ParseError(
           'Couldn\'t parse duration: {0}.'.format(value))
@@ -356,12 +359,12 @@
             self.nanos, _NANOS_PER_MICROSECOND))
 
   def FromTimedelta(self, td):
-    """Convertd timedelta to Duration."""
+    """Converts timedelta to Duration."""
     self._NormalizeDuration(td.seconds + td.days * _SECONDS_PER_DAY,
                             td.microseconds * _NANOS_PER_MICROSECOND)
 
   def _NormalizeDuration(self, seconds, nanos):
-    """Set Duration by seconds and nonas."""
+    """Set Duration by seconds and nanos."""
     # Force nanos to be negative if the duration is negative.
     if seconds < 0 and nanos > 0:
       seconds += 1
@@ -370,8 +373,6 @@
     self.nanos = nanos
 
 
-<<<<<<< HEAD
-=======
 def _CheckDurationValid(seconds, nanos):
   if seconds < -_DURATION_SECONDS_MAX or seconds > _DURATION_SECONDS_MAX:
     raise Error(
@@ -386,7 +387,6 @@
         'Duration is not valid: Sign mismatch.')
 
 
->>>>>>> 1ee15bae
 def _RoundTowardZero(value, divider):
   """Truncates the remainder part after division."""
   # For some languanges, the sign of the remainder is implementation
@@ -407,13 +407,16 @@
 
   def ToJsonString(self):
     """Converts FieldMask to string according to proto3 JSON spec."""
-    return ','.join(self.paths)
+    camelcase_paths = []
+    for path in self.paths:
+      camelcase_paths.append(_SnakeCaseToCamelCase(path))
+    return ','.join(camelcase_paths)
 
   def FromJsonString(self, value):
     """Converts string to FieldMask according to proto3 JSON spec."""
     self.Clear()
     for path in value.split(','):
-      self.paths.append(path)
+      self.paths.append(_CamelCaseToSnakeCase(path))
 
   def IsValidForDescriptor(self, message_descriptor):
     """Checks whether the FieldMask is valid for Message Descriptor."""
@@ -482,7 +485,7 @@
   parts = path.split('.')
   last = parts.pop()
   for name in parts:
-    field = message_descriptor.fields_by_name[name]
+    field = message_descriptor.fields_by_name.get(name)
     if (field is None or
         field.label == FieldDescriptor.LABEL_REPEATED or
         field.type != FieldDescriptor.TYPE_MESSAGE):
@@ -498,6 +501,48 @@
       message_descriptor.file.name != 'google/protobuf/field_mask.proto'):
     raise ValueError('Message {0} is not a FieldMask.'.format(
         message_descriptor.full_name))
+
+
+def _SnakeCaseToCamelCase(path_name):
+  """Converts a path name from snake_case to camelCase."""
+  result = []
+  after_underscore = False
+  for c in path_name:
+    if c.isupper():
+      raise Error('Fail to print FieldMask to Json string: Path name '
+                  '{0} must not contain uppercase letters.'.format(path_name))
+    if after_underscore:
+      if c.islower():
+        result.append(c.upper())
+        after_underscore = False
+      else:
+        raise Error('Fail to print FieldMask to Json string: The '
+                    'character after a "_" must be a lowercase letter '
+                    'in path name {0}.'.format(path_name))
+    elif c == '_':
+      after_underscore = True
+    else:
+      result += c
+
+  if after_underscore:
+    raise Error('Fail to print FieldMask to Json string: Trailing "_" '
+                'in path name {0}.'.format(path_name))
+  return ''.join(result)
+
+
+def _CamelCaseToSnakeCase(path_name):
+  """Converts a field name from camelCase to snake_case."""
+  result = []
+  for c in path_name:
+    if c == '_':
+      raise ParseError('Fail to parse FieldMask: Path name '
+                       '{0} must not contain "_"s.'.format(path_name))
+    if c.isupper():
+      result += '_'
+      result += c.lower()
+    else:
+      result += c
+  return ''.join(result)
 
 
 class _FieldMaskTree(object):
@@ -662,6 +707,12 @@
     struct_value.string_value = value
   elif isinstance(value, _INT_OR_FLOAT):
     struct_value.number_value = value
+  elif isinstance(value, dict):
+    struct_value.struct_value.Clear()
+    struct_value.struct_value.update(value)
+  elif isinstance(value, list):
+    struct_value.list_value.Clear()
+    struct_value.list_value.extend(value)
   else:
     raise ValueError('Unexpected type')
 
@@ -692,18 +743,49 @@
   def __getitem__(self, key):
     return _GetStructValue(self.fields[key])
 
+  def __contains__(self, item):
+    return item in self.fields
+
   def __setitem__(self, key, value):
     _SetStructValue(self.fields[key], value)
 
+  def __delitem__(self, key):
+    del self.fields[key]
+
+  def __len__(self):
+    return len(self.fields)
+
+  def __iter__(self):
+    return iter(self.fields)
+
+  def keys(self):  # pylint: disable=invalid-name
+    return self.fields.keys()
+
+  def values(self):  # pylint: disable=invalid-name
+    return [self[key] for key in self]
+
+  def items(self):  # pylint: disable=invalid-name
+    return [(key, self[key]) for key in self]
+
   def get_or_create_list(self, key):
     """Returns a list for this key, creating if it didn't exist already."""
+    if not self.fields[key].HasField('list_value'):
+      # Clear will mark list_value modified which will indeed create a list.
+      self.fields[key].list_value.Clear()
     return self.fields[key].list_value
 
   def get_or_create_struct(self, key):
     """Returns a struct for this key, creating if it didn't exist already."""
+    if not self.fields[key].HasField('struct_value'):
+      # Clear will mark struct_value modified which will indeed create a struct.
+      self.fields[key].struct_value.Clear()
     return self.fields[key].struct_value
 
-  # TODO(haberman): allow constructing/merging from dict.
+  def update(self, dictionary):  # pylint: disable=invalid-name
+    for key, value in dictionary.items():
+      _SetStructValue(self.fields[key], value)
+
+collections.MutableMapping.register(Struct)
 
 
 class ListValue(object):
@@ -726,17 +808,28 @@
   def __setitem__(self, index, value):
     _SetStructValue(self.values.__getitem__(index), value)
 
+  def __delitem__(self, key):
+    del self.values[key]
+
   def items(self):
     for i in range(len(self)):
       yield self[i]
 
   def add_struct(self):
     """Appends and returns a struct value as the next value in the list."""
-    return self.values.add().struct_value
+    struct_value = self.values.add().struct_value
+    # Clear will mark struct_value modified which will indeed create a struct.
+    struct_value.Clear()
+    return struct_value
 
   def add_list(self):
     """Appends and returns a list value as the next value in the list."""
-    return self.values.add().list_value
+    list_value = self.values.add().list_value
+    # Clear will mark list_value modified which will indeed create a list.
+    list_value.Clear()
+    return list_value
+
+collections.MutableSequence.register(ListValue)
 
 
 WKTBASES = {

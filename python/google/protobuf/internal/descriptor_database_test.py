#! /usr/bin/env python
#
# Protocol Buffers - Google's data interchange format
# Copyright 2008 Google Inc.  All rights reserved.
# https://developers.google.com/protocol-buffers/
#
# Redistribution and use in source and binary forms, with or without
# modification, are permitted provided that the following conditions are
# met:
#
#     * Redistributions of source code must retain the above copyright
# notice, this list of conditions and the following disclaimer.
#     * Redistributions in binary form must reproduce the above
# copyright notice, this list of conditions and the following disclaimer
# in the documentation and/or other materials provided with the
# distribution.
#     * Neither the name of Google Inc. nor the names of its
# contributors may be used to endorse or promote products derived from
# this software without specific prior written permission.
#
# THIS SOFTWARE IS PROVIDED BY THE COPYRIGHT HOLDERS AND CONTRIBUTORS
# "AS IS" AND ANY EXPRESS OR IMPLIED WARRANTIES, INCLUDING, BUT NOT
# LIMITED TO, THE IMPLIED WARRANTIES OF MERCHANTABILITY AND FITNESS FOR
# A PARTICULAR PURPOSE ARE DISCLAIMED. IN NO EVENT SHALL THE COPYRIGHT
# OWNER OR CONTRIBUTORS BE LIABLE FOR ANY DIRECT, INDIRECT, INCIDENTAL,
# SPECIAL, EXEMPLARY, OR CONSEQUENTIAL DAMAGES (INCLUDING, BUT NOT
# LIMITED TO, PROCUREMENT OF SUBSTITUTE GOODS OR SERVICES; LOSS OF USE,
# DATA, OR PROFITS; OR BUSINESS INTERRUPTION) HOWEVER CAUSED AND ON ANY
# THEORY OF LIABILITY, WHETHER IN CONTRACT, STRICT LIABILITY, OR TORT
# (INCLUDING NEGLIGENCE OR OTHERWISE) ARISING IN ANY WAY OUT OF THE USE
# OF THIS SOFTWARE, EVEN IF ADVISED OF THE POSSIBILITY OF SUCH DAMAGE.

"""Tests for google.protobuf.descriptor_database."""

__author__ = 'matthewtoia@google.com (Matt Toia)'

try:
  import unittest2 as unittest  #PY26
except ImportError:
  import unittest
import warnings

from google.protobuf import descriptor_pb2
from google.protobuf.internal import factory_test2_pb2
from google.protobuf.internal import no_package_pb2
from google.protobuf import descriptor_database


class DescriptorDatabaseTest(unittest.TestCase):

  def testAdd(self):
    db = descriptor_database.DescriptorDatabase()
    file_desc_proto = descriptor_pb2.FileDescriptorProto.FromString(
        factory_test2_pb2.DESCRIPTOR.serialized_pb)
    file_desc_proto2 = descriptor_pb2.FileDescriptorProto.FromString(
        no_package_pb2.DESCRIPTOR.serialized_pb)
    db.Add(file_desc_proto)
    db.Add(file_desc_proto2)

    self.assertEqual(file_desc_proto, db.FindFileByName(
        'google/protobuf/internal/factory_test2.proto'))
    self.assertEqual(file_desc_proto, db.FindFileContainingSymbol(
        'google.protobuf.python.internal.Factory2Message'))
    self.assertEqual(file_desc_proto, db.FindFileContainingSymbol(
        'google.protobuf.python.internal.Factory2Message.NestedFactory2Message'))
    self.assertEqual(file_desc_proto, db.FindFileContainingSymbol(
        'google.protobuf.python.internal.Factory2Enum'))
    self.assertEqual(file_desc_proto, db.FindFileContainingSymbol(
        'google.protobuf.python.internal.Factory2Message.NestedFactory2Enum'))
    self.assertEqual(file_desc_proto, db.FindFileContainingSymbol(
        'google.protobuf.python.internal.MessageWithNestedEnumOnly.NestedEnum'))
<<<<<<< HEAD
=======
    # Can find field.
    self.assertEqual(file_desc_proto, db.FindFileContainingSymbol(
        'google.protobuf.python.internal.Factory2Message.list_field'))
    # Can find enum value.
    self.assertEqual(file_desc_proto, db.FindFileContainingSymbol(
        'google.protobuf.python.internal.Factory2Enum.FACTORY_2_VALUE_0'))
    self.assertEqual(file_desc_proto, db.FindFileContainingSymbol(
        'google.protobuf.python.internal.FACTORY_2_VALUE_0'))
    self.assertEqual(file_desc_proto2, db.FindFileContainingSymbol(
        '.NO_PACKAGE_VALUE_0'))
    # Can find top level extension.
    self.assertEqual(file_desc_proto, db.FindFileContainingSymbol(
        'google.protobuf.python.internal.another_field'))
    # Can find nested extension inside a message.
    self.assertEqual(file_desc_proto, db.FindFileContainingSymbol(
        'google.protobuf.python.internal.Factory2Message.one_more_field'))

    # Can find service.
    file_desc_proto2 = descriptor_pb2.FileDescriptorProto.FromString(
        unittest_pb2.DESCRIPTOR.serialized_pb)
    db.Add(file_desc_proto2)
    self.assertEqual(file_desc_proto2, db.FindFileContainingSymbol(
        'protobuf_unittest.TestService'))

    # Non-existent field under a valid top level symbol can also be
    # found. The behavior is the same with protobuf C++.
    self.assertEqual(file_desc_proto2, db.FindFileContainingSymbol(
        'protobuf_unittest.TestAllTypes.none_field'))

    with self.assertRaisesRegexp(KeyError, r'\'protobuf_unittest\.NoneMessage\''):
      db.FindFileContainingSymbol('protobuf_unittest.NoneMessage')

  def testConflictRegister(self):
    db = descriptor_database.DescriptorDatabase()
    unittest_fd = descriptor_pb2.FileDescriptorProto.FromString(
        unittest_pb2.DESCRIPTOR.serialized_pb)
    db.Add(unittest_fd)
    conflict_fd = descriptor_pb2.FileDescriptorProto.FromString(
        unittest_pb2.DESCRIPTOR.serialized_pb)
    conflict_fd.name = 'other_file'
    with warnings.catch_warnings(record=True) as w:
      # Cause all warnings to always be triggered.
      warnings.simplefilter('always')
      db.Add(conflict_fd)
      self.assertTrue(len(w))
      self.assertIs(w[0].category, RuntimeWarning)
      self.assertIn('Conflict register for file "other_file": ',
                    str(w[0].message))
      self.assertIn('already defined in file '
                    '"google/protobuf/unittest.proto"',
                    str(w[0].message))

>>>>>>> 1ee15bae

if __name__ == '__main__':
  unittest.main()<|MERGE_RESOLUTION|>--- conflicted
+++ resolved
@@ -40,6 +40,7 @@
   import unittest
 import warnings
 
+from google.protobuf import unittest_pb2
 from google.protobuf import descriptor_pb2
 from google.protobuf.internal import factory_test2_pb2
 from google.protobuf.internal import no_package_pb2
@@ -59,18 +60,20 @@
 
     self.assertEqual(file_desc_proto, db.FindFileByName(
         'google/protobuf/internal/factory_test2.proto'))
+    # Can find message type.
     self.assertEqual(file_desc_proto, db.FindFileContainingSymbol(
         'google.protobuf.python.internal.Factory2Message'))
+    # Can find nested message type.
     self.assertEqual(file_desc_proto, db.FindFileContainingSymbol(
         'google.protobuf.python.internal.Factory2Message.NestedFactory2Message'))
+    # Can find enum type.
     self.assertEqual(file_desc_proto, db.FindFileContainingSymbol(
         'google.protobuf.python.internal.Factory2Enum'))
+    # Can find nested enum type.
     self.assertEqual(file_desc_proto, db.FindFileContainingSymbol(
         'google.protobuf.python.internal.Factory2Message.NestedFactory2Enum'))
     self.assertEqual(file_desc_proto, db.FindFileContainingSymbol(
         'google.protobuf.python.internal.MessageWithNestedEnumOnly.NestedEnum'))
-<<<<<<< HEAD
-=======
     # Can find field.
     self.assertEqual(file_desc_proto, db.FindFileContainingSymbol(
         'google.protobuf.python.internal.Factory2Message.list_field'))
@@ -123,7 +126,6 @@
                     '"google/protobuf/unittest.proto"',
                     str(w[0].message))
 
->>>>>>> 1ee15bae
 
 if __name__ == '__main__':
   unittest.main()
--- conflicted
+++ resolved
@@ -53,12 +53,18 @@
 import pydoc
 import six
 import sys
+import warnings
 
 try:
-  import unittest2 as unittest  #PY26
+  import unittest2 as unittest  # PY26
 except ImportError:
   import unittest
-
+try:
+  cmp                                   # Python 2
+except NameError:
+  cmp = lambda x, y: (x > y) - (x < y)  # Python 3
+
+from google.protobuf import map_proto2_unittest_pb2
 from google.protobuf import map_unittest_pb2
 from google.protobuf import unittest_pb2
 from google.protobuf import unittest_proto3_arena_pb2
@@ -67,13 +73,11 @@
 from google.protobuf import message_factory
 from google.protobuf import text_format
 from google.protobuf.internal import api_implementation
-<<<<<<< HEAD
-=======
 from google.protobuf.internal import encoder
 from google.protobuf.internal import more_extensions_pb2
->>>>>>> 1ee15bae
 from google.protobuf.internal import packed_field_test_pb2
 from google.protobuf.internal import test_util
+from google.protobuf.internal import testing_refleaks
 from google.protobuf import message
 from google.protobuf.internal import _parameterized
 
@@ -96,12 +100,6 @@
   return isinf(val) and (val < 0)
 
 
-<<<<<<< HEAD
-@_parameterized.Parameters(
-    (unittest_pb2),
-    (unittest_proto3_arena_pb2))
-class MessageTest(unittest.TestCase):
-=======
 BaseTestCase = testing_refleaks.BaseTestCase
 
 
@@ -109,7 +107,6 @@
     ('_proto2', unittest_pb2),
     ('_proto3', unittest_proto3_arena_pb2))
 class MessageTest(BaseTestCase):
->>>>>>> 1ee15bae
 
   def testBadUtf8String(self, message_module):
     if api_implementation.Type() != 'python':
@@ -151,8 +148,6 @@
     golden_copy = copy.deepcopy(golden_message)
     self.assertEqual(golden_data, golden_copy.SerializeToString())
 
-<<<<<<< HEAD
-=======
   def testParseErrors(self, message_module):
     msg = message_module.TestAllTypes()
     self.assertRaises(TypeError, msg.FromString, 0)
@@ -201,7 +196,6 @@
     with self.assertRaises(BadArgError):
       golden_message.SerializeToString(deterministic=BadArg())
 
->>>>>>> 1ee15bae
   def testPickleSupport(self, message_module):
     golden_data = test_util.GoldenFileData('golden_message')
     golden_message = message_module.TestAllTypes()
@@ -474,6 +468,7 @@
     self.assertEqual(message.repeated_int32[0], 1)
     self.assertEqual(message.repeated_int32[1], 2)
     self.assertEqual(message.repeated_int32[2], 3)
+    self.assertEqual(str(message.repeated_int32), str([1, 2, 3]))
 
     message.repeated_float.append(1.1)
     message.repeated_float.append(1.3)
@@ -490,6 +485,7 @@
     self.assertEqual(message.repeated_string[0], 'a')
     self.assertEqual(message.repeated_string[1], 'b')
     self.assertEqual(message.repeated_string[2], 'c')
+    self.assertEqual(str(message.repeated_string), str([u'a', u'b', u'c']))
 
     message.repeated_bytes.append(b'a')
     message.repeated_bytes.append(b'c')
@@ -498,6 +494,7 @@
     self.assertEqual(message.repeated_bytes[0], b'a')
     self.assertEqual(message.repeated_bytes[1], b'b')
     self.assertEqual(message.repeated_bytes[2], b'c')
+    self.assertEqual(str(message.repeated_bytes), str([b'a', b'b', b'c']))
 
   def testSortingRepeatedScalarFieldsCustomComparator(self, message_module):
     """Check some different types with custom comparator."""
@@ -536,6 +533,8 @@
     self.assertEqual(message.repeated_nested_message[3].bb, 4)
     self.assertEqual(message.repeated_nested_message[4].bb, 5)
     self.assertEqual(message.repeated_nested_message[5].bb, 6)
+    self.assertEqual(str(message.repeated_nested_message),
+                     '[bb: 1\n, bb: 2\n, bb: 3\n, bb: 4\n, bb: 5\n, bb: 6\n]')
 
   def testSortingRepeatedCompositeFieldsStable(self, message_module):
     """Check passing a custom comparator to sort a repeated composite field."""
@@ -661,8 +660,6 @@
     self.assertIsInstance(m.repeated_nested_message,
                           collections.MutableSequence)
 
-<<<<<<< HEAD
-=======
   def testRepeatedFieldsNotHashable(self, message_module):
     m = message_module.TestAllTypes()
     with self.assertRaises(TypeError):
@@ -751,7 +748,6 @@
     m1.MergeFromString(b'')  # field state should not change
     self.assertFalse(m1.HasField('optional_nested_message'))
 
->>>>>>> 1ee15bae
   def ensureNestedMessageExists(self, msg, attribute):
     """Make sure that a nested message object exists.
 
@@ -764,6 +760,7 @@
   def testOneofGetCaseNonexistingField(self, message_module):
     m = message_module.TestAllTypes()
     self.assertRaises(ValueError, m.WhichOneof, 'no_such_oneof_field')
+    self.assertRaises(Exception, m.WhichOneof, 0)
 
   def testOneofDefaultValues(self, message_module):
     m = message_module.TestAllTypes()
@@ -1139,6 +1136,8 @@
     m = message_module.TestAllTypes()
     with self.assertRaises(IndexError) as _:
       m.repeated_nested_message.pop()
+    with self.assertRaises(TypeError) as _:
+      m.repeated_nested_message.pop('0')
     for i in range(5):
       n = m.repeated_nested_message.add()
       n.bb = i
@@ -1147,8 +1146,6 @@
     self.assertEqual(2, m.repeated_nested_message.pop(1).bb)
     self.assertEqual([1, 3], [n.bb for n in m.repeated_nested_message])
 
-<<<<<<< HEAD
-=======
   def testRepeatedCompareWithSelf(self, message_module):
     m = message_module.TestAllTypes()
     for i in range(5):
@@ -1176,10 +1173,9 @@
     with self.assertRaises(AttributeError):
       m.repeated_int32 = []
 
->>>>>>> 1ee15bae
 
 # Class to test proto2-only features (required, extensions, etc.)
-class Proto2Test(unittest.TestCase):
+class Proto2Test(BaseTestCase):
 
   def testFieldPresence(self):
     message = unittest_pb2.TestAllTypes()
@@ -1229,18 +1225,46 @@
     self.assertEqual(False, message.optional_bool)
     self.assertEqual(0, message.optional_nested_message.bb)
 
-  # TODO(tibell): The C++ implementations actually allows assignment
-  # of unknown enum values to *scalar* fields (but not repeated
-  # fields). Once checked enum fields becomes the default in the
-  # Python implementation, the C++ implementation should follow suit.
   def testAssignInvalidEnum(self):
-    """It should not be possible to assign an invalid enum number to an
-    enum field."""
+    """Assigning an invalid enum number is not allowed in proto2."""
     m = unittest_pb2.TestAllTypes()
 
+    # Proto2 can not assign unknown enum.
     with self.assertRaises(ValueError) as _:
       m.optional_nested_enum = 1234567
     self.assertRaises(ValueError, m.repeated_nested_enum.append, 1234567)
+    # Assignment is a different code path than append for the C++ impl.
+    m.repeated_nested_enum.append(2)
+    m.repeated_nested_enum[0] = 2
+    with self.assertRaises(ValueError):
+      m.repeated_nested_enum[0] = 123456
+
+    # Unknown enum value can be parsed but is ignored.
+    m2 = unittest_proto3_arena_pb2.TestAllTypes()
+    m2.optional_nested_enum = 1234567
+    m2.repeated_nested_enum.append(7654321)
+    serialized = m2.SerializeToString()
+
+    m3 = unittest_pb2.TestAllTypes()
+    m3.ParseFromString(serialized)
+    self.assertFalse(m3.HasField('optional_nested_enum'))
+    # 1 is the default value for optional_nested_enum.
+    self.assertEqual(1, m3.optional_nested_enum)
+    self.assertEqual(0, len(m3.repeated_nested_enum))
+    m2.Clear()
+    m2.ParseFromString(m3.SerializeToString())
+    self.assertEqual(1234567, m2.optional_nested_enum)
+    self.assertEqual(7654321, m2.repeated_nested_enum[0])
+
+  def testUnknownEnumMap(self):
+    m = map_proto2_unittest_pb2.TestEnumMap()
+    m.known_map_field[123] = 0
+    with self.assertRaises(ValueError):
+      m.unknown_map_field[1] = 123
+
+  def testExtensionsErrors(self):
+    msg = unittest_pb2.TestAllTypes()
+    self.assertRaises(AttributeError, getattr, msg, 'Extensions')
 
   def testMergeFromExtensions(self):
     msg1 = more_extensions_pb2.TopLevelMessage()
@@ -1350,6 +1374,7 @@
         optional_bytes=b'x',
         optionalgroup={'a': 400},
         optional_nested_message={'bb': 500},
+        optional_foreign_message={},
         optional_nested_enum='BAZ',
         repeatedgroup=[{'a': 600},
                        {'a': 700}],
@@ -1362,8 +1387,12 @@
     self.assertEqual(300.5, message.optional_float)
     self.assertEqual(b'x', message.optional_bytes)
     self.assertEqual(400, message.optionalgroup.a)
-    self.assertIsInstance(message.optional_nested_message, unittest_pb2.TestAllTypes.NestedMessage)
+    self.assertIsInstance(message.optional_nested_message,
+                          unittest_pb2.TestAllTypes.NestedMessage)
     self.assertEqual(500, message.optional_nested_message.bb)
+    self.assertTrue(message.HasField('optional_foreign_message'))
+    self.assertEqual(message.optional_foreign_message,
+                     unittest_pb2.ForeignMessage())
     self.assertEqual(unittest_pb2.TestAllTypes.BAZ,
                      message.optional_nested_enum)
     self.assertEqual(2, len(message.repeatedgroup))
@@ -1420,7 +1449,7 @@
 
 
 # Class to test proto3-only features/behavior (updated field presence & enums)
-class Proto3Test(unittest.TestCase):
+class Proto3Test(BaseTestCase):
 
   # Utility method for comparing equality with a map.
   def assertMapIterEquals(self, map_iter, dict_value):
@@ -1494,6 +1523,7 @@
     """Assigning an unknown enum value is allowed and preserves the value."""
     m = unittest_proto3_arena_pb2.TestAllTypes()
 
+    # Proto3 can assign unknown enums.
     m.optional_nested_enum = 1234567
     self.assertEqual(1234567, m.optional_nested_enum)
     m.repeated_nested_enum.append(22334455)
@@ -1511,7 +1541,7 @@
   # Map isn't really a proto3-only feature. But there is no proto2 equivalent
   # of google/protobuf/map_unittest.proto right now, so it's not easy to
   # test both with the same test like we do for the other proto2/proto3 tests.
-  # (google/protobuf/map_protobuf_unittest.proto is very different in the set
+  # (google/protobuf/map_proto2_unittest.proto is very different in the set
   # of messages and fields it contains).
   def testScalarMapDefaults(self):
     msg = map_unittest_pb2.TestMap()
@@ -1572,17 +1602,17 @@
 
     msg.map_int32_int32[5] = 15
     self.assertEqual(15, msg.map_int32_int32.get(5))
+    self.assertEqual(15, msg.map_int32_int32.get(5))
+    with self.assertRaises(TypeError):
+      msg.map_int32_int32.get('')
 
     self.assertIsNone(msg.map_int32_foreign_message.get(5))
     self.assertEqual(10, msg.map_int32_foreign_message.get(5, 10))
 
     submsg = msg.map_int32_foreign_message[5]
     self.assertIs(submsg, msg.map_int32_foreign_message.get(5))
-<<<<<<< HEAD
-=======
     with self.assertRaises(TypeError):
       msg.map_int32_foreign_message.get('')
->>>>>>> 1ee15bae
 
   def testScalarMap(self):
     msg = map_unittest_pb2.TestMap()
@@ -1594,8 +1624,13 @@
     msg.map_int64_int64[-2**33] = -2**34
     msg.map_uint32_uint32[123] = 456
     msg.map_uint64_uint64[2**33] = 2**34
+    msg.map_int32_float[2] = 1.2
+    msg.map_int32_double[1] = 3.3
     msg.map_string_string['abc'] = '123'
+    msg.map_bool_bool[True] = True
     msg.map_int32_enum[888] = 2
+    # Unknown numeric enum is supported in proto3.
+    msg.map_int32_enum[123] = 456
 
     self.assertEqual([], msg.FindInitializationErrors())
 
@@ -1629,10 +1664,11 @@
     self.assertEqual(-2**34, msg2.map_int64_int64[-2**33])
     self.assertEqual(456, msg2.map_uint32_uint32[123])
     self.assertEqual(2**34, msg2.map_uint64_uint64[2**33])
+    self.assertAlmostEqual(1.2, msg.map_int32_float[2])
+    self.assertEqual(3.3, msg.map_int32_double[1])
     self.assertEqual('123', msg2.map_string_string['abc'])
+    self.assertEqual(True, msg2.map_bool_bool[True])
     self.assertEqual(2, msg2.map_int32_enum[888])
-<<<<<<< HEAD
-=======
     self.assertEqual(456, msg2.map_int32_enum[123])
     self.assertEqual('{-123: -456}',
                      str(msg2.map_int32_int32))
@@ -1644,7 +1680,6 @@
     self.assertEqual(msg.ByteSize(), 12)
     self.assertEqual(b'\n\x04\x08\x00\x10\x00r\x04\n\x00\x12\x00',
                      msg.SerializeToString())
->>>>>>> 1ee15bae
 
   def testStringUnicodeConversionInMap(self):
     msg = map_unittest_pb2.TestMap()
@@ -1697,8 +1732,6 @@
     self.assertIn(123, msg2.map_int32_foreign_message)
     self.assertIn(-456, msg2.map_int32_foreign_message)
     self.assertEqual(2, len(msg2.map_int32_foreign_message))
-<<<<<<< HEAD
-=======
     msg2.map_int32_foreign_message[123].c = 1
     # TODO(jieluo): Fix text format for message map.
     self.assertIn(str(msg2.map_int32_foreign_message),
@@ -1732,7 +1765,6 @@
     size = msg.ByteSize()
     msg.map_int32_foreign_message[19].c = 128
     self.assertEqual(msg.ByteSize(), size + 1)
->>>>>>> 1ee15bae
 
   def testMergeFrom(self):
     msg = map_unittest_pb2.TestMap()
@@ -1746,6 +1778,8 @@
     msg2.map_int32_int32[12] = 55
     msg2.map_int64_int64[88] = 99
     msg2.map_int32_foreign_message[222].c = 15
+    msg2.map_int32_foreign_message[222].d = 20
+    old_map_value = msg2.map_int32_foreign_message[222]
 
     msg2.MergeFrom(msg)
     # Compare with expected message instead of call
@@ -1762,6 +1796,16 @@
     self.assertEqual(99, msg2.map_int64_int64[88])
     self.assertEqual(5, msg2.map_int32_foreign_message[111].c)
     self.assertEqual(10, msg2.map_int32_foreign_message[222].c)
+    self.assertFalse(msg2.map_int32_foreign_message[222].HasField('d'))
+    if api_implementation.Type() != 'cpp':
+      # During the call to MergeFrom(), the C++ implementation will have
+      # deallocated the underlying message, but this is very difficult to detect
+      # properly. The line below is likely to cause a segmentation fault.
+      # With the Python implementation, old_map_value is just 'detached' from
+      # the main message. Using it will not crash of course, but since it still
+      # have a reference to the parent message I'm sure we can find interesting
+      # ways to cause inconsistencies.
+      self.assertEqual(15, old_map_value.c)
 
     # Verify that there is only one entry per key, even though the MergeFrom
     # may have internally created multiple entries for a single key in the
@@ -1782,8 +1826,6 @@
 
     del msg2.map_int32_foreign_message[222]
     self.assertFalse(222 in msg2.map_int32_foreign_message)
-<<<<<<< HEAD
-=======
     with self.assertRaises(TypeError):
       del msg2.map_int32_foreign_message['']
 
@@ -1826,7 +1868,6 @@
     m2.map_int32_foreign_message[123].c = 10
     m1.MergeFrom(m2)
     self.assertEqual(10, m2.map_int32_foreign_message[123].c)
->>>>>>> 1ee15bae
 
   def testMergeFromBadType(self):
     msg = map_unittest_pb2.TestMap()
@@ -1960,6 +2001,54 @@
 
     matching_dict = {2: 4, 3: 6, 4: 8}
     self.assertMapIterEquals(msg.map_int32_int32.items(), matching_dict)
+
+  def testPython2Map(self):
+    if sys.version_info < (3,):
+      msg = map_unittest_pb2.TestMap()
+      msg.map_int32_int32[2] = 4
+      msg.map_int32_int32[3] = 6
+      msg.map_int32_int32[4] = 8
+      msg.map_int32_int32[5] = 10
+      map_int32 = msg.map_int32_int32
+      self.assertEqual(4, len(map_int32))
+      msg2 = map_unittest_pb2.TestMap()
+      msg2.ParseFromString(msg.SerializeToString())
+
+      def CheckItems(seq, iterator):
+        self.assertEqual(next(iterator), seq[0])
+        self.assertEqual(list(iterator), seq[1:])
+
+      CheckItems(map_int32.items(), map_int32.iteritems())
+      CheckItems(map_int32.keys(), map_int32.iterkeys())
+      CheckItems(map_int32.values(), map_int32.itervalues())
+
+      self.assertEqual(6, map_int32.get(3))
+      self.assertEqual(None, map_int32.get(999))
+      self.assertEqual(6, map_int32.pop(3))
+      self.assertEqual(0, map_int32.pop(3))
+      self.assertEqual(3, len(map_int32))
+      key, value = map_int32.popitem()
+      self.assertEqual(2 * key, value)
+      self.assertEqual(2, len(map_int32))
+      map_int32.clear()
+      self.assertEqual(0, len(map_int32))
+
+      with self.assertRaises(KeyError):
+        map_int32.popitem()
+
+      self.assertEqual(0, map_int32.setdefault(2))
+      self.assertEqual(1, len(map_int32))
+
+      map_int32.update(msg2.map_int32_int32)
+      self.assertEqual(4, len(map_int32))
+
+      with self.assertRaises(TypeError):
+        map_int32.update(msg2.map_int32_int32,
+                         msg2.map_int32_int32)
+      with self.assertRaises(TypeError):
+        map_int32.update(0)
+      with self.assertRaises(TypeError):
+        map_int32.update(value=12)
 
   def testMapItems(self):
     # Map items used to have strange behaviors when use c extension. Because
@@ -1976,6 +2065,35 @@
     items2 = msg.map_string_string.items()
     self.assertEqual(items1, items2)
 
+  def testMapDeterministicSerialization(self):
+    golden_data = (b'r\x0c\n\x07init_op\x12\x01d'
+                   b'r\n\n\x05item1\x12\x01e'
+                   b'r\n\n\x05item2\x12\x01f'
+                   b'r\n\n\x05item3\x12\x01g'
+                   b'r\x0b\n\x05item4\x12\x02QQ'
+                   b'r\x12\n\rlocal_init_op\x12\x01a'
+                   b'r\x0e\n\tsummaries\x12\x01e'
+                   b'r\x18\n\x13trainable_variables\x12\x01b'
+                   b'r\x0e\n\tvariables\x12\x01c')
+    msg = map_unittest_pb2.TestMap()
+    msg.map_string_string['local_init_op'] = 'a'
+    msg.map_string_string['trainable_variables'] = 'b'
+    msg.map_string_string['variables'] = 'c'
+    msg.map_string_string['init_op'] = 'd'
+    msg.map_string_string['summaries'] = 'e'
+    msg.map_string_string['item1'] = 'e'
+    msg.map_string_string['item2'] = 'f'
+    msg.map_string_string['item3'] = 'g'
+    msg.map_string_string['item4'] = 'QQ'
+
+    # If deterministic serialization is not working correctly, this will be
+    # "flaky" depending on the exact python dict hash seed.
+    #
+    # Fortunately, there are enough items in this map that it is extremely
+    # unlikely to ever hit the "right" in-order combination, so the test
+    # itself should fail reliably.
+    self.assertEqual(golden_data, msg.SerializeToString(deterministic=True))
+
   def testMapIterationClearMessage(self):
     # Iterator needs to work even if message and map are deleted.
     msg = map_unittest_pb2.TestMap()
@@ -2080,6 +2198,9 @@
     del msg.map_int32_int32[4]
     self.assertEqual(0, len(msg.map_int32_int32))
 
+    with self.assertRaises(KeyError):
+      del msg.map_int32_all_types[32]
+
   def testMapsAreMapping(self):
     msg = map_unittest_pb2.TestMap()
     self.assertIsInstance(msg.map_int32_int32, collections.Mapping)
@@ -2087,6 +2208,14 @@
     self.assertIsInstance(msg.map_int32_foreign_message, collections.Mapping)
     self.assertIsInstance(msg.map_int32_foreign_message,
                           collections.MutableMapping)
+
+  def testMapsCompare(self):
+    msg = map_unittest_pb2.TestMap()
+    msg.map_int32_int32[-123] = -456
+    self.assertEqual(msg.map_int32_int32, msg.map_int32_int32)
+    self.assertEqual(msg.map_int32_foreign_message,
+                     msg.map_int32_foreign_message)
+    self.assertNotEqual(msg.map_int32_int32, 0)
 
   def testMapFindInitializationErrorsSmokeTest(self):
     msg = map_unittest_pb2.TestMap()
@@ -2173,7 +2302,7 @@
         optional_string=u'\ud801\ud801')
 
 
-class ValidTypeNamesTest(unittest.TestCase):
+class ValidTypeNamesTest(BaseTestCase):
 
   def assertImportFromName(self, msg, base_name):
     # Parse <type 'module.class_name'> to extra 'some.name' as a string.
@@ -2194,7 +2323,7 @@
     self.assertImportFromName(pb.repeated_int32, 'Scalar')
     self.assertImportFromName(pb.repeated_nested_message, 'Composite')
 
-class PackedFieldTest(unittest.TestCase):
+class PackedFieldTest(BaseTestCase):
 
   def setMessage(self, message):
     message.repeated_int32.append(1)
@@ -2251,12 +2380,17 @@
     self.assertEqual(golden_data, message.SerializeToString())
 
 
-@unittest.skipIf(api_implementation.Type() != 'cpp',
-                 'explicit tests of the C++ implementation')
-class OversizeProtosTest(unittest.TestCase):
-
-  def setUp(self):
-    self.file_desc = """
+@unittest.skipIf(api_implementation.Type() != 'cpp' or
+                 sys.version_info < (2, 7),
+                 'explicit tests of the C++ implementation for PY27 and above')
+class OversizeProtosTest(BaseTestCase):
+
+  @classmethod
+  def setUpClass(cls):
+    # At the moment, reference cycles between DescriptorPool and Message classes
+    # are not detected and these objects are never freed.
+    # To avoid errors with ReferenceLeakChecker, we create the class only once.
+    file_desc = """
       name: "f/f.msg2"
       package: "f"
       message_type {
@@ -2281,10 +2415,12 @@
     """
     pool = descriptor_pool.DescriptorPool()
     desc = descriptor_pb2.FileDescriptorProto()
-    text_format.Parse(self.file_desc, desc)
+    text_format.Parse(file_desc, desc)
     pool.Add(desc)
-    self.proto_cls = message_factory.MessageFactory(pool).GetPrototype(
+    cls.proto_cls = message_factory.MessageFactory(pool).GetPrototype(
         pool.FindMessageTypeByName('f.msg2'))
+
+  def setUp(self):
     self.p = self.proto_cls()
     self.p.field.payload = 'c' * (1024 * 1024 * 64 + 1)
     self.p_serialized = self.p.SerializeToString()

--- conflicted
+++ resolved
@@ -48,24 +48,15 @@
 from google.protobuf.internal import message_set_extensions_pb2
 from google.protobuf.internal import missing_enum_values_pb2
 from google.protobuf.internal import test_util
+from google.protobuf.internal import testing_refleaks
 from google.protobuf.internal import type_checkers
 from google.protobuf import descriptor
 
 
-<<<<<<< HEAD
-def SkipIfCppImplementation(func):
-  return unittest.skipIf(
-      api_implementation.Type() == 'cpp' and api_implementation.Version() == 2,
-      'C++ implementation does not expose unknown fields to Python')(func)
-
-
-class UnknownFieldsTest(unittest.TestCase):
-=======
 BaseTestCase = testing_refleaks.BaseTestCase
 
 
 class UnknownFieldsTest(BaseTestCase):
->>>>>>> 1ee15bae
 
   def setUp(self):
     self.descriptor = unittest_pb2.TestAllTypes.DESCRIPTOR
@@ -83,17 +74,10 @@
     self.assertTrue(data == self.all_fields_data)
 
   def testSerializeProto3(self):
-<<<<<<< HEAD
-    # Verify that proto3 doesn't preserve unknown fields.
-    message = unittest_proto3_arena_pb2.TestEmptyMessage()
-    message.ParseFromString(self.all_fields_data)
-    self.assertEqual(0, len(message.SerializeToString()))
-=======
     # Verify proto3 unknown fields behavior.
     message = unittest_proto3_arena_pb2.TestEmptyMessage()
     message.ParseFromString(self.all_fields_data)
     self.assertEqual(self.all_fields_data, message.SerializeToString())
->>>>>>> 1ee15bae
 
   def testByteSize(self):
     self.assertEqual(self.all_fields.ByteSize(), self.empty_message.ByteSize())
@@ -168,7 +152,7 @@
         msg.map_int32_all_types[1].optional_nested_message.SerializeToString())
 
 
-class UnknownFieldsAccessorsTest(unittest.TestCase):
+class UnknownFieldsAccessorsTest(BaseTestCase):
 
   def setUp(self):
     self.descriptor = unittest_pb2.TestAllTypes.DESCRIPTOR
@@ -177,18 +161,7 @@
     self.all_fields_data = self.all_fields.SerializeToString()
     self.empty_message = unittest_pb2.TestEmptyMessage()
     self.empty_message.ParseFromString(self.all_fields_data)
-    if api_implementation.Type() != 'cpp':
-      # _unknown_fields is an implementation detail.
-      self.unknown_fields = self.empty_message._unknown_fields
-
-<<<<<<< HEAD
-  # All the tests that use GetField() check an implementation detail of the
-  # Python implementation, which stores unknown fields as serialized strings.
-  # These tests are skipped by the C++ implementation: it's enough to check that
-  # the message is correctly serialized.
-
-  def GetField(self, name):
-=======
+
   # InternalCheckUnknownField() is an additional Pure Python check which checks
   # a detail of unknown fields. It cannot be used by the C++
   # implementation because some protect members are called.
@@ -198,53 +171,13 @@
   def InternalCheckUnknownField(self, name, expected_value):
     if api_implementation.Type() == 'cpp':
       return
->>>>>>> 1ee15bae
     field_descriptor = self.descriptor.fields_by_name[name]
     wire_type = type_checkers.FIELD_TYPE_TO_WIRE_TYPE[field_descriptor.type]
     field_tag = encoder.TagBytes(field_descriptor.number, wire_type)
     result_dict = {}
-    for tag_bytes, value in self.unknown_fields:
+    for tag_bytes, value in self.empty_message._unknown_fields:
       if tag_bytes == field_tag:
         decoder = unittest_pb2.TestAllTypes._decoders_by_tag[tag_bytes][0]
-<<<<<<< HEAD
-        decoder(value, 0, len(value), self.all_fields, result_dict)
-    return result_dict[field_descriptor]
-
-  @SkipIfCppImplementation
-  def testEnum(self):
-    value = self.GetField('optional_nested_enum')
-    self.assertEqual(self.all_fields.optional_nested_enum, value)
-
-  @SkipIfCppImplementation
-  def testRepeatedEnum(self):
-    value = self.GetField('repeated_nested_enum')
-    self.assertEqual(self.all_fields.repeated_nested_enum, value)
-
-  @SkipIfCppImplementation
-  def testVarint(self):
-    value = self.GetField('optional_int32')
-    self.assertEqual(self.all_fields.optional_int32, value)
-
-  @SkipIfCppImplementation
-  def testFixed32(self):
-    value = self.GetField('optional_fixed32')
-    self.assertEqual(self.all_fields.optional_fixed32, value)
-
-  @SkipIfCppImplementation
-  def testFixed64(self):
-    value = self.GetField('optional_fixed64')
-    self.assertEqual(self.all_fields.optional_fixed64, value)
-
-  @SkipIfCppImplementation
-  def testLengthDelimited(self):
-    value = self.GetField('optional_string')
-    self.assertEqual(self.all_fields.optional_string, value)
-
-  @SkipIfCppImplementation
-  def testGroup(self):
-    value = self.GetField('optionalgroup')
-    self.assertEqual(self.all_fields.optionalgroup, value)
-=======
         decoder(memoryview(value), 0, len(value), self.all_fields, result_dict)
     self.assertEqual(expected_value, result_dict[field_descriptor])
 
@@ -319,7 +252,6 @@
                                    self.all_fields.optionalgroup)
 
     self.assertEqual(97, len(unknown_fields))
->>>>>>> 1ee15bae
 
   def testCopyFrom(self):
     message = unittest_pb2.TestEmptyMessage()
@@ -416,47 +348,35 @@
     self.assertEqual(message.SerializeToString(), self.all_fields_data)
 
 
-class UnknownEnumValuesTest(unittest.TestCase):
+class UnknownEnumValuesTest(BaseTestCase):
 
   def setUp(self):
     self.descriptor = missing_enum_values_pb2.TestEnumValues.DESCRIPTOR
 
     self.message = missing_enum_values_pb2.TestEnumValues()
+    # TestEnumValues.ZERO = 0, but does not exist in the other NestedEnum.
     self.message.optional_nested_enum = (
-      missing_enum_values_pb2.TestEnumValues.ZERO)
+        missing_enum_values_pb2.TestEnumValues.ZERO)
     self.message.repeated_nested_enum.extend([
-      missing_enum_values_pb2.TestEnumValues.ZERO,
-      missing_enum_values_pb2.TestEnumValues.ONE,
-      ])
+        missing_enum_values_pb2.TestEnumValues.ZERO,
+        missing_enum_values_pb2.TestEnumValues.ONE,
+        ])
     self.message.packed_nested_enum.extend([
-      missing_enum_values_pb2.TestEnumValues.ZERO,
-      missing_enum_values_pb2.TestEnumValues.ONE,
-      ])
+        missing_enum_values_pb2.TestEnumValues.ZERO,
+        missing_enum_values_pb2.TestEnumValues.ONE,
+        ])
     self.message_data = self.message.SerializeToString()
     self.missing_message = missing_enum_values_pb2.TestMissingEnumValues()
     self.missing_message.ParseFromString(self.message_data)
-    if api_implementation.Type() != 'cpp':
-      # _unknown_fields is an implementation detail.
-      self.unknown_fields = self.missing_message._unknown_fields
-
-  # All the tests that use GetField() check an implementation detail of the
-  # Python implementation, which stores unknown fields as serialized strings.
-  # These tests are skipped by the C++ implementation: it's enough to check that
-  # the message is correctly serialized.
-
-  def GetField(self, name):
+
+  # CheckUnknownField() is an additional Pure Python check which checks
+  # a detail of unknown fields. It cannot be used by the C++
+  # implementation because some protect members are called.
+  # The test is added for historical reasons. It is not necessary as
+  # serialized string is checked.
+
+  def CheckUnknownField(self, name, expected_value):
     field_descriptor = self.descriptor.fields_by_name[name]
-<<<<<<< HEAD
-    wire_type = type_checkers.FIELD_TYPE_TO_WIRE_TYPE[field_descriptor.type]
-    field_tag = encoder.TagBytes(field_descriptor.number, wire_type)
-    result_dict = {}
-    for tag_bytes, value in self.unknown_fields:
-      if tag_bytes == field_tag:
-        decoder = missing_enum_values_pb2.TestEnumValues._decoders_by_tag[
-          tag_bytes][0]
-        decoder(value, 0, len(value), self.message, result_dict)
-    return result_dict[field_descriptor]
-=======
     unknown_fields = self.missing_message.UnknownFields()
     for field in unknown_fields:
       if field.field_number == field_descriptor.number:
@@ -464,7 +384,6 @@
           self.assertIn(field.data, expected_value)
         else:
           self.assertEqual(expected_value, field.data)
->>>>>>> 1ee15bae
 
   def testUnknownParseMismatchEnumValue(self):
     just_string = missing_enum_values_pb2.JustString()
@@ -479,23 +398,18 @@
     # default value.
     self.assertEqual(missing.optional_nested_enum, 0)
 
-  @SkipIfCppImplementation
   def testUnknownEnumValue(self):
     self.assertFalse(self.missing_message.HasField('optional_nested_enum'))
-    value = self.GetField('optional_nested_enum')
-    self.assertEqual(self.message.optional_nested_enum, value)
-
-  @SkipIfCppImplementation
+    self.assertEqual(self.missing_message.optional_nested_enum, 2)
+    # Clear does not do anything.
+    serialized = self.missing_message.SerializeToString()
+    self.missing_message.ClearField('optional_nested_enum')
+    self.assertEqual(self.missing_message.SerializeToString(), serialized)
+
   def testUnknownRepeatedEnumValue(self):
-    value = self.GetField('repeated_nested_enum')
-    self.assertEqual(self.message.repeated_nested_enum, value)
-
-  @SkipIfCppImplementation
+    self.assertEqual([], self.missing_message.repeated_nested_enum)
+
   def testUnknownPackedEnumValue(self):
-<<<<<<< HEAD
-    value = self.GetField('packed_nested_enum')
-    self.assertEqual(self.message.packed_nested_enum, value)
-=======
     self.assertEqual([], self.missing_message.packed_nested_enum)
 
   def testCheckUnknownFieldValueForEnum(self):
@@ -505,7 +419,6 @@
                            self.message.repeated_nested_enum)
     self.CheckUnknownField('packed_nested_enum',
                            self.message.packed_nested_enum)
->>>>>>> 1ee15bae
 
   def testRoundTrip(self):
     new_message = missing_enum_values_pb2.TestEnumValues()

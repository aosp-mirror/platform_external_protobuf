--- conflicted
+++ resolved
@@ -279,7 +279,7 @@
     new_values = [self._type_checker.CheckValue(elem) for elem in elem_seq_iter]
     if new_values:
       self._values.extend(new_values)
-      self._message_listener.Modified()
+    self._message_listener.Modified()
 
   def MergeFrom(self, other):
     """Appends the contents of another repeated field of the same type to this
@@ -440,9 +440,11 @@
   """Simple, type-checked, dict-like container for holding repeated scalars."""
 
   # Disallows assignment to other attributes.
-  __slots__ = ['_key_checker', '_value_checker', '_values', '_message_listener']
-
-  def __init__(self, message_listener, key_checker, value_checker):
+  __slots__ = ['_key_checker', '_value_checker', '_values', '_message_listener',
+               '_entry_descriptor']
+
+  def __init__(self, message_listener, key_checker, value_checker,
+               entry_descriptor):
     """
     Args:
       message_listener: A MessageListener implementation.
@@ -452,10 +454,12 @@
         inserted into this container.
       value_checker: A type_checkers.ValueChecker instance to run on values
         inserted into this container.
+      entry_descriptor: The MessageDescriptor of a map entry: key and value.
     """
     self._message_listener = message_listener
     self._key_checker = key_checker
     self._value_checker = value_checker
+    self._entry_descriptor = entry_descriptor
     self._values = {}
 
   def __getitem__(self, key):
@@ -517,6 +521,9 @@
     self._values.clear()
     self._message_listener.Modified()
 
+  def GetEntryClass(self):
+    return self._entry_descriptor._concrete_class
+
 
 class MessageMap(MutableMapping):
 
@@ -524,9 +531,10 @@
 
   # Disallows assignment to other attributes.
   __slots__ = ['_key_checker', '_values', '_message_listener',
-               '_message_descriptor']
-
-  def __init__(self, message_listener, message_descriptor, key_checker):
+               '_message_descriptor', '_entry_descriptor']
+
+  def __init__(self, message_listener, message_descriptor, key_checker,
+               entry_descriptor):
     """
     Args:
       message_listener: A MessageListener implementation.
@@ -536,10 +544,12 @@
         inserted into this container.
       value_checker: A type_checkers.ValueChecker instance to run on values
         inserted into this container.
+      entry_descriptor: The MessageDescriptor of a map entry: key and value.
     """
     self._message_listener = message_listener
     self._message_descriptor = message_descriptor
     self._key_checker = key_checker
+    self._entry_descriptor = entry_descriptor
     self._values = {}
 
   def __getitem__(self, key):
@@ -600,7 +610,11 @@
 
   def MergeFrom(self, other):
     for key in other:
-      self[key].MergeFrom(other[key])
+      # According to documentation: "When parsing from the wire or when merging,
+      # if there are duplicate map keys the last key seen is used".
+      if key in self:
+        del self[key]
+      self[key].CopyFrom(other[key])
     # self._message_listener.Modified() not required here, because
     # mutations to submessages already propagate.
 
@@ -614,9 +628,6 @@
   # This is defined in the abstract base, but we can do it much more cheaply.
   def clear(self):
     self._values.clear()
-<<<<<<< HEAD
-    self._message_listener.Modified()
-=======
     self._message_listener.Modified()
 
   def GetEntryClass(self):
@@ -747,5 +758,4 @@
       # pylint: disable=protected-access
       if isinstance(value._data, UnknownFieldSet):
         value._data._clear()  # pylint: disable=protected-access
-    self._values = None
->>>>>>> 1ee15bae
+    self._values = None
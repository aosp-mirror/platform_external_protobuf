#! /usr/bin/env python
#
# Protocol Buffers - Google's data interchange format
# Copyright 2008 Google Inc.  All rights reserved.
# https://developers.google.com/protocol-buffers/
#
# Redistribution and use in source and binary forms, with or without
# modification, are permitted provided that the following conditions are
# met:
#
#     * Redistributions of source code must retain the above copyright
# notice, this list of conditions and the following disclaimer.
#     * Redistributions in binary form must reproduce the above
# copyright notice, this list of conditions and the following disclaimer
# in the documentation and/or other materials provided with the
# distribution.
#     * Neither the name of Google Inc. nor the names of its
# contributors may be used to endorse or promote products derived from
# this software without specific prior written permission.
#
# THIS SOFTWARE IS PROVIDED BY THE COPYRIGHT HOLDERS AND CONTRIBUTORS
# "AS IS" AND ANY EXPRESS OR IMPLIED WARRANTIES, INCLUDING, BUT NOT
# LIMITED TO, THE IMPLIED WARRANTIES OF MERCHANTABILITY AND FITNESS FOR
# A PARTICULAR PURPOSE ARE DISCLAIMED. IN NO EVENT SHALL THE COPYRIGHT
# OWNER OR CONTRIBUTORS BE LIABLE FOR ANY DIRECT, INDIRECT, INCIDENTAL,
# SPECIAL, EXEMPLARY, OR CONSEQUENTIAL DAMAGES (INCLUDING, BUT NOT
# LIMITED TO, PROCUREMENT OF SUBSTITUTE GOODS OR SERVICES; LOSS OF USE,
# DATA, OR PROFITS; OR BUSINESS INTERRUPTION) HOWEVER CAUSED AND ON ANY
# THEORY OF LIABILITY, WHETHER IN CONTRACT, STRICT LIABILITY, OR TORT
# (INCLUDING NEGLIGENCE OR OTHERWISE) ARISING IN ANY WAY OUT OF THE USE
# OF THIS SOFTWARE, EVEN IF ADVISED OF THE POSSIBILITY OF SUCH DAMAGE.

"""Tests for google.protobuf.internal.service_reflection."""

__author__ = 'petar@google.com (Petar Petrov)'

import unittest
<<<<<<< HEAD

=======
>>>>>>> 38a56ee4
from google.protobuf import unittest_pb2
from google.protobuf import service_reflection
from google.protobuf import service


class FooUnitTest(unittest.TestCase):

  def testService(self):
    class MockRpcChannel(service.RpcChannel):
      def CallMethod(self, method, controller, request, response, callback):
        self.method = method
        self.controller = controller
        self.request = request
        callback(response)

    class MockRpcController(service.RpcController):
      def SetFailed(self, msg):
        self.failure_message = msg

    self.callback_response = None

    class MyService(unittest_pb2.TestService):
      pass

    self.callback_response = None

    def MyCallback(response):
      self.callback_response = response

    rpc_controller = MockRpcController()
    channel = MockRpcChannel()
    srvc = MyService()
    srvc.Foo(rpc_controller, unittest_pb2.FooRequest(), MyCallback)
    self.assertEqual('Method Foo not implemented.',
                     rpc_controller.failure_message)
    self.assertEqual(None, self.callback_response)

    rpc_controller.failure_message = None

    service_descriptor = unittest_pb2.TestService.GetDescriptor()
    srvc.CallMethod(service_descriptor.methods[1], rpc_controller,
                    unittest_pb2.BarRequest(), MyCallback)
    self.assertEqual('Method Bar not implemented.',
                     rpc_controller.failure_message)
    self.assertEqual(None, self.callback_response)
    
    class MyServiceImpl(unittest_pb2.TestService):
      def Foo(self, rpc_controller, request, done):
        self.foo_called = True
      def Bar(self, rpc_controller, request, done):
        self.bar_called = True

    srvc = MyServiceImpl()
    rpc_controller.failure_message = None
    srvc.Foo(rpc_controller, unittest_pb2.FooRequest(), MyCallback)
    self.assertEqual(None, rpc_controller.failure_message)
    self.assertEqual(True, srvc.foo_called)

    rpc_controller.failure_message = None
    srvc.CallMethod(service_descriptor.methods[1], rpc_controller,
                    unittest_pb2.BarRequest(), MyCallback)
    self.assertEqual(None, rpc_controller.failure_message)
    self.assertEqual(True, srvc.bar_called)

  def testServiceStub(self):
    class MockRpcChannel(service.RpcChannel):
      def CallMethod(self, method, controller, request,
                     response_class, callback):
        self.method = method
        self.controller = controller
        self.request = request
        callback(response_class())

    self.callback_response = None

    def MyCallback(response):
      self.callback_response = response

    channel = MockRpcChannel()
    stub = unittest_pb2.TestService_Stub(channel)
    rpc_controller = 'controller'
    request = 'request'

    # GetDescriptor now static, still works as instance method for compatibility
    self.assertEqual(unittest_pb2.TestService_Stub.GetDescriptor(),
                     stub.GetDescriptor())

    # Invoke method.
    stub.Foo(rpc_controller, request, MyCallback)

    self.assertTrue(isinstance(self.callback_response,
                               unittest_pb2.FooResponse))
    self.assertEqual(request, channel.request)
    self.assertEqual(rpc_controller, channel.controller)
    self.assertEqual(stub.GetDescriptor().methods[0], channel.method)


if __name__ == '__main__':
  unittest.main()<|MERGE_RESOLUTION|>--- conflicted
+++ resolved
@@ -35,10 +35,6 @@
 __author__ = 'petar@google.com (Petar Petrov)'
 
 import unittest
-<<<<<<< HEAD
-
-=======
->>>>>>> 38a56ee4
 from google.protobuf import unittest_pb2
 from google.protobuf import service_reflection
 from google.protobuf import service

--- conflicted
+++ resolved
@@ -34,12 +34,8 @@
 
 __author__ = 'jieluo@google.com (Jie Luo)'
 
-<<<<<<< HEAD
-from datetime import datetime
-=======
 import collections
 import datetime
->>>>>>> 1ee15bae
 
 try:
   import unittest2 as unittest  #PY26
@@ -111,6 +107,10 @@
     self.assertEqual(8 * 3600, message.seconds)
     self.assertEqual(0, message.nanos)
 
+    # It is not easy to check with current time. For test coverage only.
+    message.GetCurrentTime()
+    self.assertNotEqual(8 * 3600, message.seconds)
+
   def testDurationSerializeAndParse(self):
     message = duration_pb2.Duration()
     # Generated output should contain 3, 6, or 9 fractional digits.
@@ -294,6 +294,17 @@
   def testInvalidTimestamp(self):
     message = timestamp_pb2.Timestamp()
     self.assertRaisesRegexp(
+        well_known_types.ParseError,
+        'Failed to parse timestamp: missing valid timezone offset.',
+        message.FromJsonString,
+        '')
+    self.assertRaisesRegexp(
+        well_known_types.ParseError,
+        'Failed to parse timestamp: invalid trailing data '
+        '1970-01-01T00:00:01Ztrail.',
+        message.FromJsonString,
+        '1970-01-01T00:00:01Ztrail')
+    self.assertRaisesRegexp(
         ValueError,
         'time data \'10000-01-01T00:00:00\' does not match'
         ' format \'%Y-%m-%dT%H:%M:%S\'',
@@ -310,7 +321,7 @@
         '1972-01-01T01:00:00.01+08',)
     self.assertRaisesRegexp(
         ValueError,
-        'year is out of range',
+        'year (0 )?is out of range',
         message.FromJsonString,
         '0000-01-01T00:00:00Z')
     message.seconds = 253402300800
@@ -329,8 +340,6 @@
         well_known_types.ParseError,
         'Couldn\'t parse duration: 1...2s.',
         message.FromJsonString, '1...2s')
-<<<<<<< HEAD
-=======
     text = '-315576000001.000000000s'
     self.assertRaisesRegexp(
         well_known_types.Error,
@@ -363,7 +372,6 @@
         well_known_types.Error,
         r'Duration is not valid\: Sign mismatch.',
         message.ToJsonString)
->>>>>>> 1ee15bae
 
 
 class FieldMaskTest(unittest.TestCase):
@@ -383,6 +391,20 @@
     mask.FromJsonString('foo,bar')
     self.assertEqual(['foo', 'bar'], mask.paths)
 
+    # Test camel case
+    mask.Clear()
+    mask.paths.append('foo_bar')
+    self.assertEqual('fooBar', mask.ToJsonString())
+    mask.paths.append('bar_quz')
+    self.assertEqual('fooBar,barQuz', mask.ToJsonString())
+
+    mask.FromJsonString('')
+    self.assertEqual('', mask.ToJsonString())
+    mask.FromJsonString('fooBar')
+    self.assertEqual(['foo_bar'], mask.paths)
+    mask.FromJsonString('fooBar,barQuz')
+    self.assertEqual(['foo_bar', 'bar_quz'], mask.paths)
+
   def testDescriptorToFieldMask(self):
     mask = field_mask_pb2.FieldMask()
     msg_descriptor = unittest_pb2.TestAllTypes.DESCRIPTOR
@@ -391,9 +413,36 @@
     self.assertTrue(mask.IsValidForDescriptor(msg_descriptor))
     for field in msg_descriptor.fields:
       self.assertTrue(field.name in mask.paths)
+
+  def testIsValidForDescriptor(self):
+    msg_descriptor = unittest_pb2.TestAllTypes.DESCRIPTOR
+    # Empty mask
+    mask = field_mask_pb2.FieldMask()
+    self.assertTrue(mask.IsValidForDescriptor(msg_descriptor))
+    # All fields from descriptor
+    mask.AllFieldsFromDescriptor(msg_descriptor)
+    self.assertTrue(mask.IsValidForDescriptor(msg_descriptor))
+    # Child under optional message
     mask.paths.append('optional_nested_message.bb')
     self.assertTrue(mask.IsValidForDescriptor(msg_descriptor))
+    # Repeated field is only allowed in the last position of path
     mask.paths.append('repeated_nested_message.bb')
+    self.assertFalse(mask.IsValidForDescriptor(msg_descriptor))
+    # Invalid top level field
+    mask = field_mask_pb2.FieldMask()
+    mask.paths.append('xxx')
+    self.assertFalse(mask.IsValidForDescriptor(msg_descriptor))
+    # Invalid field in root
+    mask = field_mask_pb2.FieldMask()
+    mask.paths.append('xxx.zzz')
+    self.assertFalse(mask.IsValidForDescriptor(msg_descriptor))
+    # Invalid field in internal node
+    mask = field_mask_pb2.FieldMask()
+    mask.paths.append('optional_nested_message.xxx.zzz')
+    self.assertFalse(mask.IsValidForDescriptor(msg_descriptor))
+    # Invalid field in leaf
+    mask = field_mask_pb2.FieldMask()
+    mask.paths.append('optional_nested_message.xxx')
     self.assertFalse(mask.IsValidForDescriptor(msg_descriptor))
 
   def testCanonicalFrom(self):
@@ -450,6 +499,9 @@
     mask2.FromJsonString('foo.bar,bar')
     out_mask.Union(mask1, mask2)
     self.assertEqual('bar,foo.bar,quz', out_mask.ToJsonString())
+    src = unittest_pb2.TestAllTypes()
+    with self.assertRaises(ValueError):
+      out_mask.Union(src, mask2)
 
   def testIntersect(self):
     mask1 = field_mask_pb2.FieldMask()
@@ -563,19 +615,17 @@
     nested_src.payload.repeated_int32.append(1234)
     nested_dst.payload.repeated_int32.append(5678)
     # Repeated fields will be appended by default.
-    mask.FromJsonString('payload.repeated_int32')
+    mask.FromJsonString('payload.repeatedInt32')
     mask.MergeMessage(nested_src, nested_dst)
     self.assertEqual(2, len(nested_dst.payload.repeated_int32))
     self.assertEqual(5678, nested_dst.payload.repeated_int32[0])
     self.assertEqual(1234, nested_dst.payload.repeated_int32[1])
     # Change the behavior to replace repeated fields.
-    mask.FromJsonString('payload.repeated_int32')
+    mask.FromJsonString('payload.repeatedInt32')
     mask.MergeMessage(nested_src, nested_dst, False, True)
     self.assertEqual(1, len(nested_dst.payload.repeated_int32))
     self.assertEqual(1234, nested_dst.payload.repeated_int32[0])
 
-<<<<<<< HEAD
-=======
     # Test Merge oneof field.
     new_msg = unittest_pb2.TestOneof2()
     dst = unittest_pb2.TestOneof2()
@@ -673,12 +723,13 @@
         well_known_types._CamelCaseToSnakeCase,
         'foo_bar')
 
->>>>>>> 1ee15bae
 
 class StructTest(unittest.TestCase):
 
   def testStruct(self):
     struct = struct_pb2.Struct()
+    self.assertIsInstance(struct, collections.Mapping)
+    self.assertEqual(0, len(struct))
     struct_class = struct.__class__
 
     struct['key1'] = 5
@@ -686,56 +737,157 @@
     struct['key3'] = True
     struct.get_or_create_struct('key4')['subkey'] = 11.0
     struct_list = struct.get_or_create_list('key5')
+    self.assertIsInstance(struct_list, collections.Sequence)
     struct_list.extend([6, 'seven', True, False, None])
     struct_list.add_struct()['subkey2'] = 9
-
+    struct['key6'] = {'subkey': {}}
+    struct['key7'] = [2, False]
+
+    self.assertEqual(7, len(struct))
     self.assertTrue(isinstance(struct, well_known_types.Struct))
-    self.assertEquals(5, struct['key1'])
-    self.assertEquals('abc', struct['key2'])
+    self.assertEqual(5, struct['key1'])
+    self.assertEqual('abc', struct['key2'])
     self.assertIs(True, struct['key3'])
-    self.assertEquals(11, struct['key4']['subkey'])
+    self.assertEqual(11, struct['key4']['subkey'])
     inner_struct = struct_class()
     inner_struct['subkey2'] = 9
-    self.assertEquals([6, 'seven', True, False, None, inner_struct],
-                      list(struct['key5'].items()))
+    self.assertEqual([6, 'seven', True, False, None, inner_struct],
+                     list(struct['key5'].items()))
+    self.assertEqual({}, dict(struct['key6']['subkey'].fields))
+    self.assertEqual([2, False], list(struct['key7'].items()))
 
     serialized = struct.SerializeToString()
-
     struct2 = struct_pb2.Struct()
     struct2.ParseFromString(serialized)
 
-    self.assertEquals(struct, struct2)
+    self.assertEqual(struct, struct2)
+    for key, value in struct.items():
+      self.assertIn(key, struct)
+      self.assertIn(key, struct2)
+      self.assertEqual(value, struct2[key])
+
+    self.assertEqual(7, len(struct.keys()))
+    self.assertEqual(7, len(struct.values()))
+    for key in struct.keys():
+      self.assertIn(key, struct)
+      self.assertIn(key, struct2)
+      self.assertEqual(struct[key], struct2[key])
+
+    item = (next(iter(struct.keys())), next(iter(struct.values())))
+    self.assertEqual(item, next(iter(struct.items())))
 
     self.assertTrue(isinstance(struct2, well_known_types.Struct))
-    self.assertEquals(5, struct2['key1'])
-    self.assertEquals('abc', struct2['key2'])
+    self.assertEqual(5, struct2['key1'])
+    self.assertEqual('abc', struct2['key2'])
     self.assertIs(True, struct2['key3'])
-    self.assertEquals(11, struct2['key4']['subkey'])
-    self.assertEquals([6, 'seven', True, False, None, inner_struct],
-                      list(struct2['key5'].items()))
+    self.assertEqual(11, struct2['key4']['subkey'])
+    self.assertEqual([6, 'seven', True, False, None, inner_struct],
+                     list(struct2['key5'].items()))
 
     struct_list = struct2['key5']
-    self.assertEquals(6, struct_list[0])
-    self.assertEquals('seven', struct_list[1])
-    self.assertEquals(True, struct_list[2])
-    self.assertEquals(False, struct_list[3])
-    self.assertEquals(None, struct_list[4])
-    self.assertEquals(inner_struct, struct_list[5])
+    self.assertEqual(6, struct_list[0])
+    self.assertEqual('seven', struct_list[1])
+    self.assertEqual(True, struct_list[2])
+    self.assertEqual(False, struct_list[3])
+    self.assertEqual(None, struct_list[4])
+    self.assertEqual(inner_struct, struct_list[5])
 
     struct_list[1] = 7
-    self.assertEquals(7, struct_list[1])
+    self.assertEqual(7, struct_list[1])
 
     struct_list.add_list().extend([1, 'two', True, False, None])
-    self.assertEquals([1, 'two', True, False, None],
-                      list(struct_list[6].items()))
+    self.assertEqual([1, 'two', True, False, None],
+                     list(struct_list[6].items()))
+    struct_list.extend([{'nested_struct': 30}, ['nested_list', 99], {}, []])
+    self.assertEqual(11, len(struct_list.values))
+    self.assertEqual(30, struct_list[7]['nested_struct'])
+    self.assertEqual('nested_list', struct_list[8][0])
+    self.assertEqual(99, struct_list[8][1])
+    self.assertEqual({}, dict(struct_list[9].fields))
+    self.assertEqual([], list(struct_list[10].items()))
+    struct_list[0] = {'replace': 'set'}
+    struct_list[1] = ['replace', 'set']
+    self.assertEqual('set', struct_list[0]['replace'])
+    self.assertEqual(['replace', 'set'], list(struct_list[1].items()))
 
     text_serialized = str(struct)
     struct3 = struct_pb2.Struct()
     text_format.Merge(text_serialized, struct3)
-    self.assertEquals(struct, struct3)
+    self.assertEqual(struct, struct3)
 
     struct.get_or_create_struct('key3')['replace'] = 12
-    self.assertEquals(12, struct['key3']['replace'])
+    self.assertEqual(12, struct['key3']['replace'])
+
+    # Tests empty list.
+    struct.get_or_create_list('empty_list')
+    empty_list = struct['empty_list']
+    self.assertEqual([], list(empty_list.items()))
+    list2 = struct_pb2.ListValue()
+    list2.add_list()
+    empty_list = list2[0]
+    self.assertEqual([], list(empty_list.items()))
+
+    # Tests empty struct.
+    struct.get_or_create_struct('empty_struct')
+    empty_struct = struct['empty_struct']
+    self.assertEqual({}, dict(empty_struct.fields))
+    list2.add_struct()
+    empty_struct = list2[1]
+    self.assertEqual({}, dict(empty_struct.fields))
+
+    self.assertEqual(9, len(struct))
+    del struct['key3']
+    del struct['key4']
+    self.assertEqual(7, len(struct))
+    self.assertEqual(6, len(struct['key5']))
+    del struct['key5'][1]
+    self.assertEqual(5, len(struct['key5']))
+    self.assertEqual([6, True, False, None, inner_struct],
+                     list(struct['key5'].items()))
+
+  def testMergeFrom(self):
+    struct = struct_pb2.Struct()
+    struct_class = struct.__class__
+
+    dictionary = {
+        'key1': 5,
+        'key2': 'abc',
+        'key3': True,
+        'key4': {'subkey': 11.0},
+        'key5': [6, 'seven', True, False, None, {'subkey2': 9}],
+        'key6': [['nested_list', True]],
+        'empty_struct': {},
+        'empty_list': []
+    }
+    struct.update(dictionary)
+    self.assertEqual(5, struct['key1'])
+    self.assertEqual('abc', struct['key2'])
+    self.assertIs(True, struct['key3'])
+    self.assertEqual(11, struct['key4']['subkey'])
+    inner_struct = struct_class()
+    inner_struct['subkey2'] = 9
+    self.assertEqual([6, 'seven', True, False, None, inner_struct],
+                     list(struct['key5'].items()))
+    self.assertEqual(2, len(struct['key6'][0].values))
+    self.assertEqual('nested_list', struct['key6'][0][0])
+    self.assertEqual(True, struct['key6'][0][1])
+    empty_list = struct['empty_list']
+    self.assertEqual([], list(empty_list.items()))
+    empty_struct = struct['empty_struct']
+    self.assertEqual({}, dict(empty_struct.fields))
+
+    # According to documentation: "When parsing from the wire or when merging,
+    # if there are duplicate map keys the last key seen is used".
+    duplicate = {
+        'key4': {'replace': 20},
+        'key5': [[False, 5]]
+    }
+    struct.update(duplicate)
+    self.assertEqual(1, len(struct['key4'].fields))
+    self.assertEqual(20, struct['key4']['replace'])
+    self.assertEqual(1, len(struct['key5'].values))
+    self.assertEqual(False, struct['key5'][0][0])
+    self.assertEqual(5, struct['key5'][0][1])
 
 
 class AnyTest(unittest.TestCase):
@@ -811,6 +963,20 @@
     self.assertTrue(msg.Unpack(unpacked_message))
     self.assertEqual(submessage, unpacked_message)
 
+  def testPackDeterministic(self):
+    submessage = any_test_pb2.TestAny()
+    for i in range(10):
+      submessage.map_value[str(i)] = i * 2
+    msg = any_pb2.Any()
+    msg.Pack(submessage, deterministic=True)
+    serialized = msg.SerializeToString(deterministic=True)
+    golden = (b'\n4type.googleapis.com/google.protobuf.internal.TestAny\x12F'
+              b'\x1a\x05\n\x010\x10\x00\x1a\x05\n\x011\x10\x02\x1a\x05\n\x01'
+              b'2\x10\x04\x1a\x05\n\x013\x10\x06\x1a\x05\n\x014\x10\x08\x1a'
+              b'\x05\n\x015\x10\n\x1a\x05\n\x016\x10\x0c\x1a\x05\n\x017\x10'
+              b'\x0e\x1a\x05\n\x018\x10\x10\x1a\x05\n\x019\x10\x12')
+    self.assertEqual(golden, serialized)
+
 
 if __name__ == '__main__':
   unittest.main()
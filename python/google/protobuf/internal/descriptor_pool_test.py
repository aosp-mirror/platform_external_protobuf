--- conflicted
+++ resolved
@@ -52,6 +52,7 @@
 from google.protobuf.internal import descriptor_pool_test2_pb2
 from google.protobuf.internal import factory_test1_pb2
 from google.protobuf.internal import factory_test2_pb2
+from google.protobuf.internal import file_options_test_pb2
 from google.protobuf.internal import more_messages_pb2
 from google.protobuf.internal import no_package_pb2
 from google.protobuf import descriptor
@@ -61,16 +62,8 @@
 from google.protobuf import symbol_database
 
 
-class DescriptorPoolTest(unittest.TestCase):
-
-  def setUp(self):
-    self.pool = descriptor_pool.DescriptorPool()
-    self.factory_test1_fd = descriptor_pb2.FileDescriptorProto.FromString(
-        factory_test1_pb2.DESCRIPTOR.serialized_pb)
-    self.factory_test2_fd = descriptor_pb2.FileDescriptorProto.FromString(
-        factory_test2_pb2.DESCRIPTOR.serialized_pb)
-    self.pool.Add(self.factory_test1_fd)
-    self.pool.Add(self.factory_test2_fd)
+
+class DescriptorPoolTestBase(object):
 
   def testFindFileByName(self):
     name1 = 'google/protobuf/internal/factory_test1.proto'
@@ -108,8 +101,6 @@
     self.assertEqual('google.protobuf.python.internal', file_desc2.package)
     self.assertIn('Factory2Message', file_desc2.message_types_by_name)
 
-<<<<<<< HEAD
-=======
     # Tests top level extension.
     file_desc3 = self.pool.FindFileContainingSymbol(
         'google.protobuf.python.internal.another_field')
@@ -163,7 +154,6 @@
     self.assertRaises(KeyError, self.pool.FindFileContainingSymbol,
                       'google.protobuf.python.internal.Factory1Message.none_field')
 
->>>>>>> 1ee15bae
   def testFindFileContainingSymbolFailure(self):
     with self.assertRaises(KeyError):
       self.pool.FindFileContainingSymbol('Does not exist')
@@ -176,6 +166,7 @@
     self.assertEqual('google.protobuf.python.internal.Factory1Message',
                      msg1.full_name)
     self.assertEqual(None, msg1.containing_type)
+    self.assertFalse(msg1.has_options)
 
     nested_msg1 = msg1.nested_types[0]
     self.assertEqual('NestedFactory1Message', nested_msg1.name)
@@ -249,8 +240,6 @@
                        msg2.fields_by_name[name].containing_oneof)
       self.assertIn(msg2.fields_by_name[name], msg2.oneofs[0].fields)
 
-<<<<<<< HEAD
-=======
   def testFindTypeErrors(self):
     self.assertRaises(TypeError, self.pool.FindExtensionByNumber, '')
     self.assertRaises(KeyError, self.pool.FindMethodByName, '')
@@ -272,7 +261,6 @@
       error_type = KeyError
     self.assertRaises(error_type, self.pool.FindFileByName, 0)
 
->>>>>>> 1ee15bae
   def testFindMessageTypeByNameFailure(self):
     with self.assertRaises(KeyError):
       self.pool.FindMessageTypeByName('Does not exist')
@@ -283,6 +271,7 @@
     self.assertIsInstance(enum1, descriptor.EnumDescriptor)
     self.assertEqual(0, enum1.values_by_name['FACTORY_1_VALUE_0'].number)
     self.assertEqual(1, enum1.values_by_name['FACTORY_1_VALUE_1'].number)
+    self.assertFalse(enum1.has_options)
 
     nested_enum1 = self.pool.FindEnumTypeByName(
         'google.protobuf.python.internal.Factory1Message.NestedFactory1Enum')
@@ -315,11 +304,11 @@
         'google.protobuf.python.internal.Factory1Message.list_value')
     self.assertEqual(field.name, 'list_value')
     self.assertEqual(field.label, field.LABEL_REPEATED)
+    self.assertFalse(field.has_options)
+
     with self.assertRaises(KeyError):
       self.pool.FindFieldByName('Does not exist')
 
-<<<<<<< HEAD
-=======
   def testFindOneofByName(self):
     oneof = self.pool.FindOneofByName(
         'google.protobuf.python.internal.Factory2Message.oneof_field')
@@ -327,7 +316,6 @@
     with self.assertRaises(KeyError):
       self.pool.FindOneofByName('Does not exist')
 
->>>>>>> 1ee15bae
   def testFindExtensionByName(self):
     # An extension defined in a message.
     extension = self.pool.FindExtensionByName(
@@ -341,6 +329,53 @@
     with self.assertRaises(KeyError):
       self.pool.FindFieldByName('Does not exist')
 
+  def testFindAllExtensions(self):
+    factory1_message = self.pool.FindMessageTypeByName(
+        'google.protobuf.python.internal.Factory1Message')
+    factory2_message = self.pool.FindMessageTypeByName(
+        'google.protobuf.python.internal.Factory2Message')
+    # An extension defined in a message.
+    one_more_field = factory2_message.extensions_by_name['one_more_field']
+    self.pool.AddExtensionDescriptor(one_more_field)
+    # An extension defined at file scope.
+    factory_test2 = self.pool.FindFileByName(
+        'google/protobuf/internal/factory_test2.proto')
+    another_field = factory_test2.extensions_by_name['another_field']
+    self.pool.AddExtensionDescriptor(another_field)
+
+    extensions = self.pool.FindAllExtensions(factory1_message)
+    expected_extension_numbers = set([one_more_field, another_field])
+    self.assertEqual(expected_extension_numbers, set(extensions))
+    # Verify that mutating the returned list does not affect the pool.
+    extensions.append('unexpected_element')
+    # Get the extensions again, the returned value does not contain the
+    # 'unexpected_element'.
+    extensions = self.pool.FindAllExtensions(factory1_message)
+    self.assertEqual(expected_extension_numbers, set(extensions))
+
+  def testFindExtensionByNumber(self):
+    factory1_message = self.pool.FindMessageTypeByName(
+        'google.protobuf.python.internal.Factory1Message')
+    factory2_message = self.pool.FindMessageTypeByName(
+        'google.protobuf.python.internal.Factory2Message')
+    # An extension defined in a message.
+    one_more_field = factory2_message.extensions_by_name['one_more_field']
+    self.pool.AddExtensionDescriptor(one_more_field)
+    # An extension defined at file scope.
+    factory_test2 = self.pool.FindFileByName(
+        'google/protobuf/internal/factory_test2.proto')
+    another_field = factory_test2.extensions_by_name['another_field']
+    self.pool.AddExtensionDescriptor(another_field)
+
+    # An extension defined in a message.
+    extension = self.pool.FindExtensionByNumber(factory1_message, 1001)
+    self.assertEqual(extension.name, 'one_more_field')
+    # An extension defined at file scope.
+    extension = self.pool.FindExtensionByNumber(factory1_message, 1002)
+    self.assertEqual(extension.name, 'another_field')
+    with self.assertRaises(KeyError):
+      extension = self.pool.FindExtensionByNumber(factory1_message, 1234567)
+
   def testExtensionsAreNotFields(self):
     with self.assertRaises(KeyError):
       self.pool.FindFieldByName('google.protobuf.python.internal.another_field')
@@ -351,8 +386,6 @@
       self.pool.FindExtensionByName(
           'google.protobuf.python.internal.Factory1Message.list_value')
 
-<<<<<<< HEAD
-=======
   def testFindService(self):
     service = self.pool.FindServiceByName('protobuf_unittest.TestService')
     self.assertEqual(service.full_name, 'protobuf_unittest.TestService')
@@ -364,7 +397,6 @@
     with self.assertRaises(KeyError):
       self.pool.FindMethodByName('protobuf_unittest.TestService.Doesnotexist')
 
->>>>>>> 1ee15bae
   def testUserDefinedDB(self):
     db = descriptor_database.DescriptorDatabase()
     self.pool = descriptor_pool.DescriptorPool(db)
@@ -373,23 +405,16 @@
     self.testFindMessageTypeByName()
 
   def testAddSerializedFile(self):
+    if isinstance(self, SecondaryDescriptorFromDescriptorDB):
+      if api_implementation.Type() == 'cpp':
+        # Cpp extension cannot call Add on a DescriptorPool
+        # that uses a DescriptorDatabase.
+        # TODO(jieluo): Fix python and cpp extension diff.
+        return
     self.pool = descriptor_pool.DescriptorPool()
     self.pool.AddSerializedFile(self.factory_test1_fd.SerializeToString())
     self.pool.AddSerializedFile(self.factory_test2_fd.SerializeToString())
     self.testFindMessageTypeByName()
-
-  def testComplexNesting(self):
-    more_messages_desc = descriptor_pb2.FileDescriptorProto.FromString(
-        more_messages_pb2.DESCRIPTOR.serialized_pb)
-    test1_desc = descriptor_pb2.FileDescriptorProto.FromString(
-        descriptor_pool_test1_pb2.DESCRIPTOR.serialized_pb)
-    test2_desc = descriptor_pb2.FileDescriptorProto.FromString(
-        descriptor_pool_test2_pb2.DESCRIPTOR.serialized_pb)
-    self.pool.Add(more_messages_desc)
-    self.pool.Add(test1_desc)
-    self.pool.Add(test2_desc)
-    TEST1_FILE.CheckFile(self, self.pool)
-    TEST2_FILE.CheckFile(self, self.pool)
 
 
   def testEnumDefaultValue(self):
@@ -409,6 +434,12 @@
     self.assertIs(file_descriptor, descriptor_pool_test1_pb2.DESCRIPTOR)
     _CheckDefaultValue(file_descriptor)
 
+    if isinstance(self, SecondaryDescriptorFromDescriptorDB):
+      if api_implementation.Type() == 'cpp':
+        # Cpp extension cannot call Add on a DescriptorPool
+        # that uses a DescriptorDatabase.
+        # TODO(jieluo): Fix python and cpp extension diff.
+        return
     # Then check the dynamic pool and its internal DescriptorDatabase.
     descriptor_proto = descriptor_pb2.FileDescriptorProto.FromString(
         descriptor_pool_test1_pb2.DESCRIPTOR.serialized_pb)
@@ -456,8 +487,6 @@
             unittest_pb2.TestAllTypes.DESCRIPTOR.full_name))
     _CheckDefaultValues(message_class())
 
-<<<<<<< HEAD
-=======
   def testAddFileDescriptor(self):
     if isinstance(self, SecondaryDescriptorFromDescriptorDB):
       if api_implementation.Type() == 'cpp':
@@ -608,7 +637,6 @@
         no_package_pb2.DESCRIPTOR.serialized_pb))
     self.pool = descriptor_pool.DescriptorPool(descriptor_db=db)
 
->>>>>>> 1ee15bae
 
 class ProtoFile(object):
 
@@ -679,10 +707,10 @@
       subtype.CheckType(test, desc, name, file_desc)
 
     for index, (name, field) in enumerate(self.field_list):
-      field.CheckField(test, desc, name, index)
+      field.CheckField(test, desc, name, index, file_desc)
 
     for index, (name, field) in enumerate(self.extensions):
-      field.CheckField(test, desc, name, index)
+      field.CheckField(test, desc, name, index, file_desc)
 
 
 class EnumField(object):
@@ -692,7 +720,7 @@
     self.type_name = type_name
     self.default_value = default_value
 
-  def CheckField(self, test, msg_desc, name, index):
+  def CheckField(self, test, msg_desc, name, index, file_desc):
     field_desc = msg_desc.fields_by_name[name]
     enum_desc = msg_desc.enum_types_by_name[self.type_name]
     test.assertEqual(name, field_desc.name)
@@ -706,8 +734,10 @@
     test.assertTrue(field_desc.has_default_value)
     test.assertEqual(enum_desc.values_by_name[self.default_value].number,
                      field_desc.default_value)
+    test.assertFalse(enum_desc.values_by_name[self.default_value].has_options)
     test.assertEqual(msg_desc, field_desc.containing_type)
     test.assertEqual(enum_desc, field_desc.enum_type)
+    test.assertEqual(file_desc, enum_desc.file)
 
 
 class MessageField(object):
@@ -716,7 +746,7 @@
     self.number = number
     self.type_name = type_name
 
-  def CheckField(self, test, msg_desc, name, index):
+  def CheckField(self, test, msg_desc, name, index, file_desc):
     field_desc = msg_desc.fields_by_name[name]
     field_type_desc = msg_desc.nested_types_by_name[self.type_name]
     test.assertEqual(name, field_desc.name)
@@ -730,11 +760,8 @@
     test.assertFalse(field_desc.has_default_value)
     test.assertEqual(msg_desc, field_desc.containing_type)
     test.assertEqual(field_type_desc, field_desc.message_type)
-<<<<<<< HEAD
-=======
     test.assertEqual(file_desc, field_desc.file)
     test.assertEqual(field_desc.default_value, None)
->>>>>>> 1ee15bae
 
 
 class StringField(object):
@@ -743,7 +770,7 @@
     self.number = number
     self.default_value = default_value
 
-  def CheckField(self, test, msg_desc, name, index):
+  def CheckField(self, test, msg_desc, name, index, file_desc):
     field_desc = msg_desc.fields_by_name[name]
     test.assertEqual(name, field_desc.name)
     expected_field_full_name = '.'.join([msg_desc.full_name, name])
@@ -755,6 +782,7 @@
                      field_desc.cpp_type)
     test.assertTrue(field_desc.has_default_value)
     test.assertEqual(self.default_value, field_desc.default_value)
+    test.assertEqual(file_desc, field_desc.file)
 
 
 class ExtensionField(object):
@@ -763,7 +791,7 @@
     self.number = number
     self.extended_type = extended_type
 
-  def CheckField(self, test, msg_desc, name, index):
+  def CheckField(self, test, msg_desc, name, index, file_desc):
     field_desc = msg_desc.extensions_by_name[name]
     test.assertEqual(name, field_desc.name)
     expected_field_full_name = '.'.join([msg_desc.full_name, name])
@@ -778,6 +806,7 @@
     test.assertEqual(msg_desc, field_desc.extension_scope)
     test.assertEqual(msg_desc, field_desc.message_type)
     test.assertEqual(self.extended_type, field_desc.containing_type.name)
+    test.assertEqual(file_desc, field_desc.file)
 
 
 class AddDescriptorTest(unittest.TestCase):
@@ -853,6 +882,17 @@
   def testEnum(self):
     self._TestEnum('')
     self._TestEnum('.')
+
+  @unittest.skipIf(api_implementation.Type() == 'cpp',
+                   'With the cpp implementation, Add() must be called first')
+  def testService(self):
+    pool = descriptor_pool.DescriptorPool()
+    with self.assertRaises(KeyError):
+      pool.FindServiceByName('protobuf_unittest.TestService')
+    pool.AddServiceDescriptor(unittest_pb2._TESTSERVICE)
+    self.assertEqual(
+        'protobuf_unittest.TestService',
+        pool.FindServiceByName('protobuf_unittest.TestService').full_name)
 
   @unittest.skipIf(api_implementation.Type() == 'cpp',
                    'With the cpp implementation, Add() must be called first')
@@ -893,43 +933,55 @@
                      'some/file.proto')
     self.assertEqual(pool.FindMessageTypeByName('package.Message').name,
                      'Message')
-
-
-@unittest.skipIf(
-    api_implementation.Type() != 'cpp',
-    'default_pool is only supported by the C++ implementation')
-class DefaultPoolTest(unittest.TestCase):
-
-  def testFindMethods(self):
-    # pylint: disable=g-import-not-at-top
-    from google.protobuf.pyext import _message
-    pool = _message.default_pool
-    self.assertIs(
-        pool.FindFileByName('google/protobuf/unittest.proto'),
-        unittest_pb2.DESCRIPTOR)
-    self.assertIs(
-        pool.FindMessageTypeByName('protobuf_unittest.TestAllTypes'),
-        unittest_pb2.TestAllTypes.DESCRIPTOR)
-    self.assertIs(
-        pool.FindFieldByName('protobuf_unittest.TestAllTypes.optional_int32'),
-        unittest_pb2.TestAllTypes.DESCRIPTOR.fields_by_name['optional_int32'])
-    self.assertIs(
-        pool.FindExtensionByName('protobuf_unittest.optional_int32_extension'),
-        unittest_pb2.DESCRIPTOR.extensions_by_name['optional_int32_extension'])
-    self.assertIs(
-        pool.FindEnumTypeByName('protobuf_unittest.ForeignEnum'),
-        unittest_pb2.ForeignEnum.DESCRIPTOR)
-    self.assertIs(
-        pool.FindOneofByName('protobuf_unittest.TestAllTypes.oneof_field'),
-        unittest_pb2.TestAllTypes.DESCRIPTOR.oneofs_by_name['oneof_field'])
-
-  def testAddFileDescriptor(self):
-    # pylint: disable=g-import-not-at-top
-    from google.protobuf.pyext import _message
-    pool = _message.default_pool
-    file_desc = descriptor_pb2.FileDescriptorProto(name='some/file.proto')
-    pool.Add(file_desc)
-    pool.AddSerializedFile(file_desc.SerializeToString())
+    # Test no package
+    file_proto = descriptor_pb2.FileDescriptorProto(
+        name='some/filename/container.proto')
+    message_proto = file_proto.message_type.add(
+        name='TopMessage')
+    message_proto.field.add(
+        name='bb',
+        number=1,
+        type=descriptor_pb2.FieldDescriptorProto.TYPE_INT32,
+        label=descriptor_pb2.FieldDescriptorProto.LABEL_OPTIONAL)
+    enum_proto = file_proto.enum_type.add(name='TopEnum')
+    enum_proto.value.add(name='FOREIGN_FOO', number=4)
+    file_proto.service.add(name='TopService')
+    pool = descriptor_pool.DescriptorPool()
+    pool.Add(file_proto)
+    self.assertEqual('TopMessage',
+                     pool.FindMessageTypeByName('TopMessage').name)
+    self.assertEqual('TopEnum', pool.FindEnumTypeByName('TopEnum').name)
+    self.assertEqual('TopService', pool.FindServiceByName('TopService').name)
+
+  def testFileDescriptorOptionsWithCustomDescriptorPool(self):
+    # Create a descriptor pool, and add a new FileDescriptorProto to it.
+    pool = descriptor_pool.DescriptorPool()
+    file_name = 'file_descriptor_options_with_custom_descriptor_pool.proto'
+    file_descriptor_proto = descriptor_pb2.FileDescriptorProto(name=file_name)
+    extension_id = file_options_test_pb2.foo_options
+    file_descriptor_proto.options.Extensions[extension_id].foo_name = 'foo'
+    pool.Add(file_descriptor_proto)
+    # The options set on the FileDescriptorProto should be available in the
+    # descriptor even if they contain extensions that cannot be deserialized
+    # using the pool.
+    file_descriptor = pool.FindFileByName(file_name)
+    options = file_descriptor.GetOptions()
+    self.assertEqual('foo', options.Extensions[extension_id].foo_name)
+    # The object returned by GetOptions() is cached.
+    self.assertIs(options, file_descriptor.GetOptions())
+
+  def testAddTypeError(self):
+    pool = descriptor_pool.DescriptorPool()
+    with self.assertRaises(TypeError):
+      pool.AddDescriptor(0)
+    with self.assertRaises(TypeError):
+      pool.AddEnumDescriptor(0)
+    with self.assertRaises(TypeError):
+      pool.AddServiceDescriptor(0)
+    with self.assertRaises(TypeError):
+      pool.AddExtensionDescriptor(0)
+    with self.assertRaises(TypeError):
+      pool.AddFileDescriptor(0)
 
 
 TEST1_FILE = ProtoFile(

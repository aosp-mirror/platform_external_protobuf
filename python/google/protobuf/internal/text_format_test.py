#! /usr/bin/env python
#
# Protocol Buffers - Google's data interchange format
# Copyright 2008 Google Inc.  All rights reserved.
# https://developers.google.com/protocol-buffers/
#
# Redistribution and use in source and binary forms, with or without
# modification, are permitted provided that the following conditions are
# met:
#
#     * Redistributions of source code must retain the above copyright
# notice, this list of conditions and the following disclaimer.
#     * Redistributions in binary form must reproduce the above
# copyright notice, this list of conditions and the following disclaimer
# in the documentation and/or other materials provided with the
# distribution.
#     * Neither the name of Google Inc. nor the names of its
# contributors may be used to endorse or promote products derived from
# this software without specific prior written permission.
#
# THIS SOFTWARE IS PROVIDED BY THE COPYRIGHT HOLDERS AND CONTRIBUTORS
# "AS IS" AND ANY EXPRESS OR IMPLIED WARRANTIES, INCLUDING, BUT NOT
# LIMITED TO, THE IMPLIED WARRANTIES OF MERCHANTABILITY AND FITNESS FOR
# A PARTICULAR PURPOSE ARE DISCLAIMED. IN NO EVENT SHALL THE COPYRIGHT
# OWNER OR CONTRIBUTORS BE LIABLE FOR ANY DIRECT, INDIRECT, INCIDENTAL,
# SPECIAL, EXEMPLARY, OR CONSEQUENTIAL DAMAGES (INCLUDING, BUT NOT
# LIMITED TO, PROCUREMENT OF SUBSTITUTE GOODS OR SERVICES; LOSS OF USE,
# DATA, OR PROFITS; OR BUSINESS INTERRUPTION) HOWEVER CAUSED AND ON ANY
# THEORY OF LIABILITY, WHETHER IN CONTRACT, STRICT LIABILITY, OR TORT
# (INCLUDING NEGLIGENCE OR OTHERWISE) ARISING IN ANY WAY OUT OF THE USE
# OF THIS SOFTWARE, EVEN IF ADVISED OF THE POSSIBILITY OF SUCH DAMAGE.

"""Test for google.protobuf.text_format."""

__author__ = 'kenton@google.com (Kenton Varda)'

import re
<<<<<<< HEAD
import string
import unittest
=======
>>>>>>> cf94f7b7

import six

try:
  import unittest2 as unittest
except ImportError:
  import unittest
from google.protobuf.internal import _parameterized

from google.protobuf import map_unittest_pb2
from google.protobuf import unittest_mset_pb2
from google.protobuf import unittest_pb2
from google.protobuf import unittest_proto3_arena_pb2
from google.protobuf.internal import api_implementation
from google.protobuf.internal import test_util
from google.protobuf import text_format

# Base class with some common functionality.
class TextFormatBase(unittest.TestCase):

  def ReadGolden(self, golden_filename):
    with test_util.GoldenFile(golden_filename) as f:
      return (f.readlines() if str is bytes else  # PY3
              [golden_line.decode('utf-8') for golden_line in f])

  def CompareToGoldenFile(self, text, golden_filename):
    golden_lines = self.ReadGolden(golden_filename)
    self.assertMultiLineEqual(text, ''.join(golden_lines))

  def CompareToGoldenText(self, text, golden_text):
    self.assertEqual(text, golden_text)

  def RemoveRedundantZeros(self, text):
    # Some platforms print 1e+5 as 1e+005.  This is fine, but we need to remove
    # these zeros in order to match the golden file.
    text = text.replace('e+0','e+').replace('e+0','e+') \
               .replace('e-0','e-').replace('e-0','e-')
    # Floating point fields are printed with .0 suffix even if they are
    # actualy integer numbers.
    text = re.compile('\.0$', re.MULTILINE).sub('', text)
    return text


@_parameterized.Parameters(
    (unittest_pb2),
    (unittest_proto3_arena_pb2))
class TextFormatTest(TextFormatBase):

  def testPrintExotic(self, message_module):
    message = message_module.TestAllTypes()
    message.repeated_int64.append(-9223372036854775808)
    message.repeated_uint64.append(18446744073709551615)
    message.repeated_double.append(123.456)
    message.repeated_double.append(1.23e22)
    message.repeated_double.append(1.23e-18)
    message.repeated_string.append('\000\001\a\b\f\n\r\t\v\\\'"')
    message.repeated_string.append(u'\u00fc\ua71f')
    self.CompareToGoldenText(
        self.RemoveRedundantZeros(text_format.MessageToString(message)),
        'repeated_int64: -9223372036854775808\n'
        'repeated_uint64: 18446744073709551615\n'
        'repeated_double: 123.456\n'
        'repeated_double: 1.23e+22\n'
        'repeated_double: 1.23e-18\n'
        'repeated_string:'
        ' "\\000\\001\\007\\010\\014\\n\\r\\t\\013\\\\\\\'\\""\n'
        'repeated_string: "\\303\\274\\352\\234\\237"\n')

  def testPrintExoticUnicodeSubclass(self, message_module):
    class UnicodeSub(six.text_type):
      pass
    message = message_module.TestAllTypes()
    message.repeated_string.append(UnicodeSub(u'\u00fc\ua71f'))
    self.CompareToGoldenText(
        text_format.MessageToString(message),
        'repeated_string: "\\303\\274\\352\\234\\237"\n')

  def testPrintNestedMessageAsOneLine(self, message_module):
    message = message_module.TestAllTypes()
    msg = message.repeated_nested_message.add()
    msg.bb = 42
    self.CompareToGoldenText(
        text_format.MessageToString(message, as_one_line=True),
        'repeated_nested_message { bb: 42 }')

  def testPrintRepeatedFieldsAsOneLine(self, message_module):
    message = message_module.TestAllTypes()
    message.repeated_int32.append(1)
    message.repeated_int32.append(1)
    message.repeated_int32.append(3)
    message.repeated_string.append('Google')
    message.repeated_string.append('Zurich')
    self.CompareToGoldenText(
        text_format.MessageToString(message, as_one_line=True),
        'repeated_int32: 1 repeated_int32: 1 repeated_int32: 3 '
        'repeated_string: "Google" repeated_string: "Zurich"')

  def testPrintNestedNewLineInStringAsOneLine(self, message_module):
    message = message_module.TestAllTypes()
    message.optional_string = 'a\nnew\nline'
    self.CompareToGoldenText(
        text_format.MessageToString(message, as_one_line=True),
        'optional_string: "a\\nnew\\nline"')

  def testPrintExoticAsOneLine(self, message_module):
    message = message_module.TestAllTypes()
    message.repeated_int64.append(-9223372036854775808)
    message.repeated_uint64.append(18446744073709551615)
    message.repeated_double.append(123.456)
    message.repeated_double.append(1.23e22)
    message.repeated_double.append(1.23e-18)
    message.repeated_string.append('\000\001\a\b\f\n\r\t\v\\\'"')
    message.repeated_string.append(u'\u00fc\ua71f')
    self.CompareToGoldenText(
        self.RemoveRedundantZeros(
            text_format.MessageToString(message, as_one_line=True)),
        'repeated_int64: -9223372036854775808'
        ' repeated_uint64: 18446744073709551615'
        ' repeated_double: 123.456'
        ' repeated_double: 1.23e+22'
        ' repeated_double: 1.23e-18'
        ' repeated_string: '
        '"\\000\\001\\007\\010\\014\\n\\r\\t\\013\\\\\\\'\\""'
        ' repeated_string: "\\303\\274\\352\\234\\237"')

  def testRoundTripExoticAsOneLine(self, message_module):
    message = message_module.TestAllTypes()
    message.repeated_int64.append(-9223372036854775808)
    message.repeated_uint64.append(18446744073709551615)
    message.repeated_double.append(123.456)
    message.repeated_double.append(1.23e22)
    message.repeated_double.append(1.23e-18)
    message.repeated_string.append('\000\001\a\b\f\n\r\t\v\\\'"')
    message.repeated_string.append(u'\u00fc\ua71f')

    # Test as_utf8 = False.
    wire_text = text_format.MessageToString(
        message, as_one_line=True, as_utf8=False)
    parsed_message = message_module.TestAllTypes()
    r = text_format.Parse(wire_text, parsed_message)
    self.assertIs(r, parsed_message)
    self.assertEqual(message, parsed_message)

    # Test as_utf8 = True.
    wire_text = text_format.MessageToString(
        message, as_one_line=True, as_utf8=True)
    parsed_message = message_module.TestAllTypes()
    r = text_format.Parse(wire_text, parsed_message)
    self.assertIs(r, parsed_message)
    self.assertEqual(message, parsed_message,
                      '\n%s != %s' % (message, parsed_message))

  def testPrintRawUtf8String(self, message_module):
    message = message_module.TestAllTypes()
    message.repeated_string.append(u'\u00fc\ua71f')
    text = text_format.MessageToString(message, as_utf8=True)
    self.CompareToGoldenText(text, 'repeated_string: "\303\274\352\234\237"\n')
    parsed_message = message_module.TestAllTypes()
    text_format.Parse(text, parsed_message)
    self.assertEqual(message, parsed_message,
                      '\n%s != %s' % (message, parsed_message))

  def testPrintFloatFormat(self, message_module):
    # Check that float_format argument is passed to sub-message formatting.
    message = message_module.NestedTestAllTypes()
    # We use 1.25 as it is a round number in binary.  The proto 32-bit float
    # will not gain additional imprecise digits as a 64-bit Python float and
    # show up in its str.  32-bit 1.2 is noisy when extended to 64-bit:
    #  >>> struct.unpack('f', struct.pack('f', 1.2))[0]
    #  1.2000000476837158
    #  >>> struct.unpack('f', struct.pack('f', 1.25))[0]
    #  1.25
    message.payload.optional_float = 1.25
    # Check rounding at 15 significant digits
    message.payload.optional_double = -.000003456789012345678
    # Check no decimal point.
    message.payload.repeated_float.append(-5642)
    # Check no trailing zeros.
    message.payload.repeated_double.append(.000078900)
    formatted_fields = ['optional_float: 1.25',
                        'optional_double: -3.45678901234568e-6',
                        'repeated_float: -5642',
                        'repeated_double: 7.89e-5']
    text_message = text_format.MessageToString(message, float_format='.15g')
    self.CompareToGoldenText(
        self.RemoveRedundantZeros(text_message),
        'payload {{\n  {0}\n  {1}\n  {2}\n  {3}\n}}\n'.format(*formatted_fields))
    # as_one_line=True is a separate code branch where float_format is passed.
    text_message = text_format.MessageToString(message, as_one_line=True,
                                               float_format='.15g')
    self.CompareToGoldenText(
        self.RemoveRedundantZeros(text_message),
        'payload {{ {0} {1} {2} {3} }}'.format(*formatted_fields))

  def testMessageToString(self, message_module):
    message = message_module.ForeignMessage()
    message.c = 123
    self.assertEqual('c: 123\n', str(message))

  def testParseAllFields(self, message_module):
    message = message_module.TestAllTypes()
    test_util.SetAllFields(message)
    ascii_text = text_format.MessageToString(message)

    parsed_message = message_module.TestAllTypes()
    text_format.Parse(ascii_text, parsed_message)
    self.assertEqual(message, parsed_message)
    if message_module is unittest_pb2:
      test_util.ExpectAllFieldsSet(self, message)

  def testParseExotic(self, message_module):
    message = message_module.TestAllTypes()
    text = ('repeated_int64: -9223372036854775808\n'
            'repeated_uint64: 18446744073709551615\n'
            'repeated_double: 123.456\n'
            'repeated_double: 1.23e+22\n'
            'repeated_double: 1.23e-18\n'
            'repeated_string: \n'
            '"\\000\\001\\007\\010\\014\\n\\r\\t\\013\\\\\\\'\\""\n'
            'repeated_string: "foo" \'corge\' "grault"\n'
            'repeated_string: "\\303\\274\\352\\234\\237"\n'
            'repeated_string: "\\xc3\\xbc"\n'
            'repeated_string: "\xc3\xbc"\n')
    text_format.Parse(text, message)

    self.assertEqual(-9223372036854775808, message.repeated_int64[0])
    self.assertEqual(18446744073709551615, message.repeated_uint64[0])
    self.assertEqual(123.456, message.repeated_double[0])
    self.assertEqual(1.23e22, message.repeated_double[1])
    self.assertEqual(1.23e-18, message.repeated_double[2])
    self.assertEqual(
        '\000\001\a\b\f\n\r\t\v\\\'"', message.repeated_string[0])
    self.assertEqual('foocorgegrault', message.repeated_string[1])
    self.assertEqual(u'\u00fc\ua71f', message.repeated_string[2])
    self.assertEqual(u'\u00fc', message.repeated_string[3])

  def testParseTrailingCommas(self, message_module):
    message = message_module.TestAllTypes()
    text = ('repeated_int64: 100;\n'
            'repeated_int64: 200;\n'
            'repeated_int64: 300,\n'
            'repeated_string: "one",\n'
            'repeated_string: "two";\n')
    text_format.Parse(text, message)

    self.assertEqual(100, message.repeated_int64[0])
    self.assertEqual(200, message.repeated_int64[1])
    self.assertEqual(300, message.repeated_int64[2])
    self.assertEqual(u'one', message.repeated_string[0])
    self.assertEqual(u'two', message.repeated_string[1])

  def testParseEmptyText(self, message_module):
    message = message_module.TestAllTypes()
    text = ''
    text_format.Parse(text, message)
    self.assertEqual(message_module.TestAllTypes(), message)

  def testParseInvalidUtf8(self, message_module):
    message = message_module.TestAllTypes()
    text = 'repeated_string: "\\xc3\\xc3"'
    self.assertRaises(text_format.ParseError, text_format.Parse, text, message)

  def testParseSingleWord(self, message_module):
    message = message_module.TestAllTypes()
    text = 'foo'
    six.assertRaisesRegex(self, 
        text_format.ParseError,
        (r'1:1 : Message type "\w+.TestAllTypes" has no field named '
         r'"foo".'),
        text_format.Parse, text, message)

  def testParseUnknownField(self, message_module):
    message = message_module.TestAllTypes()
    text = 'unknown_field: 8\n'
    six.assertRaisesRegex(self, 
        text_format.ParseError,
        (r'1:1 : Message type "\w+.TestAllTypes" has no field named '
         r'"unknown_field".'),
        text_format.Parse, text, message)

  def testParseBadEnumValue(self, message_module):
    message = message_module.TestAllTypes()
    text = 'optional_nested_enum: BARR'
    six.assertRaisesRegex(self, 
        text_format.ParseError,
        (r'1:23 : Enum type "\w+.TestAllTypes.NestedEnum" '
         r'has no value named BARR.'),
        text_format.Parse, text, message)

    message = message_module.TestAllTypes()
    text = 'optional_nested_enum: 100'
    six.assertRaisesRegex(self, 
        text_format.ParseError,
        (r'1:23 : Enum type "\w+.TestAllTypes.NestedEnum" '
         r'has no value with number 100.'),
        text_format.Parse, text, message)

  def testParseBadIntValue(self, message_module):
    message = message_module.TestAllTypes()
    text = 'optional_int32: bork'
    six.assertRaisesRegex(self, 
        text_format.ParseError,
        ('1:17 : Couldn\'t parse integer: bork'),
        text_format.Parse, text, message)

  def testParseStringFieldUnescape(self, message_module):
    message = message_module.TestAllTypes()
    text = r'''repeated_string: "\xf\x62"
               repeated_string: "\\xf\\x62"
               repeated_string: "\\\xf\\\x62"
               repeated_string: "\\\\xf\\\\x62"
               repeated_string: "\\\\\xf\\\\\x62"
               repeated_string: "\x5cx20"'''
    text_format.Parse(text, message)

    SLASH = '\\'
    self.assertEqual('\x0fb', message.repeated_string[0])
    self.assertEqual(SLASH + 'xf' + SLASH + 'x62', message.repeated_string[1])
    self.assertEqual(SLASH + '\x0f' + SLASH + 'b', message.repeated_string[2])
    self.assertEqual(SLASH + SLASH + 'xf' + SLASH + SLASH + 'x62',
                     message.repeated_string[3])
    self.assertEqual(SLASH + SLASH + '\x0f' + SLASH + SLASH + 'b',
                     message.repeated_string[4])
    self.assertEqual(SLASH + 'x20', message.repeated_string[5])

  def testMergeDuplicateScalars(self, message_module):
    message = message_module.TestAllTypes()
    text = ('optional_int32: 42 '
            'optional_int32: 67')
    r = text_format.Merge(text, message)
    self.assertIs(r, message)
    self.assertEqual(67, message.optional_int32)

  def testMergeDuplicateNestedMessageScalars(self, message_module):
    message = message_module.TestAllTypes()
    text = ('optional_nested_message { bb: 1 } '
            'optional_nested_message { bb: 2 }')
    r = text_format.Merge(text, message)
    self.assertTrue(r is message)
    self.assertEqual(2, message.optional_nested_message.bb)

  def testParseOneof(self, message_module):
    m = message_module.TestAllTypes()
    m.oneof_uint32 = 11
    m2 = message_module.TestAllTypes()
    text_format.Parse(text_format.MessageToString(m), m2)
    self.assertEqual('oneof_uint32', m2.WhichOneof('oneof_field'))


# These are tests that aren't fundamentally specific to proto2, but are at
# the moment because of differences between the proto2 and proto3 test schemas.
# Ideally the schemas would be made more similar so these tests could pass.
class OnlyWorksWithProto2RightNowTests(TextFormatBase):

  def testPrintAllFieldsPointy(self, message_module):
    message = unittest_pb2.TestAllTypes()
    test_util.SetAllFields(message)
    self.CompareToGoldenFile(
        self.RemoveRedundantZeros(
            text_format.MessageToString(message, pointy_brackets=True)),
        'text_format_unittest_data_pointy_oneof.txt')

  def testParseGolden(self):
    golden_text = '\n'.join(self.ReadGolden('text_format_unittest_data.txt'))
    parsed_message = unittest_pb2.TestAllTypes()
    r = text_format.Parse(golden_text, parsed_message)
    self.assertIs(r, parsed_message)

    message = unittest_pb2.TestAllTypes()
    test_util.SetAllFields(message)
    self.assertEqual(message, parsed_message)

  def testPrintAllFields(self):
    message = unittest_pb2.TestAllTypes()
    test_util.SetAllFields(message)
    self.CompareToGoldenFile(
        self.RemoveRedundantZeros(text_format.MessageToString(message)),
        'text_format_unittest_data_oneof_implemented.txt')

  def testPrintAllFieldsPointy(self):
    message = unittest_pb2.TestAllTypes()
    test_util.SetAllFields(message)
    self.CompareToGoldenFile(
        self.RemoveRedundantZeros(
            text_format.MessageToString(message, pointy_brackets=True)),
        'text_format_unittest_data_pointy_oneof.txt')

  def testPrintInIndexOrder(self):
    message = unittest_pb2.TestFieldOrderings()
    message.my_string = '115'
    message.my_int = 101
    message.my_float = 111
    message.optional_nested_message.oo = 0
    message.optional_nested_message.bb = 1
    self.CompareToGoldenText(
        self.RemoveRedundantZeros(text_format.MessageToString(
            message, use_index_order=True)),
        'my_string: \"115\"\nmy_int: 101\nmy_float: 111\n'
        'optional_nested_message {\n  oo: 0\n  bb: 1\n}\n')
    self.CompareToGoldenText(
        self.RemoveRedundantZeros(text_format.MessageToString(
            message)),
        'my_int: 101\nmy_string: \"115\"\nmy_float: 111\n'
        'optional_nested_message {\n  bb: 1\n  oo: 0\n}\n')

  def testMergeLinesGolden(self):
    opened = self.ReadGolden('text_format_unittest_data.txt')
    parsed_message = unittest_pb2.TestAllTypes()
    r = text_format.MergeLines(opened, parsed_message)
    self.assertIs(r, parsed_message)

    message = unittest_pb2.TestAllTypes()
    test_util.SetAllFields(message)
    self.assertEqual(message, parsed_message)

  def testParseLinesGolden(self):
    opened = self.ReadGolden('text_format_unittest_data.txt')
    parsed_message = unittest_pb2.TestAllTypes()
    r = text_format.ParseLines(opened, parsed_message)
    self.assertIs(r, parsed_message)

    message = unittest_pb2.TestAllTypes()
    test_util.SetAllFields(message)
    self.assertEqual(message, parsed_message)

  def testPrintMap(self):
    message = map_unittest_pb2.TestMap()

    message.map_int32_int32[-123] = -456
    message.map_int64_int64[-2**33] = -2**34
    message.map_uint32_uint32[123] = 456
    message.map_uint64_uint64[2**33] = 2**34
    message.map_string_string["abc"] = "123"
    message.map_int32_foreign_message[111].c = 5

    # Maps are serialized to text format using their underlying repeated
    # representation.
    self.CompareToGoldenText(
        text_format.MessageToString(message),
        'map_int32_int32 {\n'
        '  key: -123\n'
        '  value: -456\n'
        '}\n'
        'map_int64_int64 {\n'
        '  key: -8589934592\n'
        '  value: -17179869184\n'
        '}\n'
        'map_uint32_uint32 {\n'
        '  key: 123\n'
        '  value: 456\n'
        '}\n'
        'map_uint64_uint64 {\n'
        '  key: 8589934592\n'
        '  value: 17179869184\n'
        '}\n'
        'map_string_string {\n'
        '  key: "abc"\n'
        '  value: "123"\n'
        '}\n'
        'map_int32_foreign_message {\n'
        '  key: 111\n'
        '  value {\n'
        '    c: 5\n'
        '  }\n'
        '}\n')

  def testMapOrderEnforcement(self):
    message = map_unittest_pb2.TestMap()
    for letter in string.ascii_uppercase[13:26]:
      message.map_string_string[letter] = 'dummy'
    for letter in reversed(string.ascii_uppercase[0:13]):
      message.map_string_string[letter] = 'dummy'
    golden = ''.join((
        'map_string_string {\n  key: "%c"\n  value: "dummy"\n}\n' % (letter,)
        for letter in string.ascii_uppercase))
    self.CompareToGoldenText(text_format.MessageToString(message), golden)

  def testMapOrderSemantics(self):
    golden_lines = self.ReadGolden('map_test_data.txt')
    # The C++ implementation emits defaulted-value fields, while the Python
    # implementation does not.  Adjusting for this is awkward, but it is
    # valuable to test against a common golden file.
    line_blacklist = ('  key: 0\n',
                      '  value: 0\n',
                      '  key: false\n',
                      '  value: false\n')
    golden_lines = [line for line in golden_lines if line not in line_blacklist]

    message = map_unittest_pb2.TestMap()
    text_format.ParseLines(golden_lines, message)
    candidate = text_format.MessageToString(message)
    # The Python implementation emits "1.0" for the double value that the C++
    # implementation emits as "1".
    candidate = candidate.replace('1.0', '1', 2)
    self.assertMultiLineEqual(candidate, ''.join(golden_lines))


# Tests of proto2-only features (MessageSet, extensions, etc.).
class Proto2Tests(TextFormatBase):

  def testPrintMessageSet(self):
    message = unittest_mset_pb2.TestMessageSetContainer()
    ext1 = unittest_mset_pb2.TestMessageSetExtension1.message_set_extension
    ext2 = unittest_mset_pb2.TestMessageSetExtension2.message_set_extension
    message.message_set.Extensions[ext1].i = 23
    message.message_set.Extensions[ext2].str = 'foo'
    self.CompareToGoldenText(
        text_format.MessageToString(message),
        'message_set {\n'
        '  [protobuf_unittest.TestMessageSetExtension1] {\n'
        '    i: 23\n'
        '  }\n'
        '  [protobuf_unittest.TestMessageSetExtension2] {\n'
        '    str: \"foo\"\n'
        '  }\n'
        '}\n')

  def testPrintMessageSetAsOneLine(self):
    message = unittest_mset_pb2.TestMessageSetContainer()
    ext1 = unittest_mset_pb2.TestMessageSetExtension1.message_set_extension
    ext2 = unittest_mset_pb2.TestMessageSetExtension2.message_set_extension
    message.message_set.Extensions[ext1].i = 23
    message.message_set.Extensions[ext2].str = 'foo'
    self.CompareToGoldenText(
        text_format.MessageToString(message, as_one_line=True),
        'message_set {'
        ' [protobuf_unittest.TestMessageSetExtension1] {'
        ' i: 23'
        ' }'
        ' [protobuf_unittest.TestMessageSetExtension2] {'
        ' str: \"foo\"'
        ' }'
        ' }')

  def testParseMessageSet(self):
    message = unittest_pb2.TestAllTypes()
    text = ('repeated_uint64: 1\n'
            'repeated_uint64: 2\n')
    text_format.Parse(text, message)
    self.assertEqual(1, message.repeated_uint64[0])
    self.assertEqual(2, message.repeated_uint64[1])

    message = unittest_mset_pb2.TestMessageSetContainer()
    text = ('message_set {\n'
            '  [protobuf_unittest.TestMessageSetExtension1] {\n'
            '    i: 23\n'
            '  }\n'
            '  [protobuf_unittest.TestMessageSetExtension2] {\n'
            '    str: \"foo\"\n'
            '  }\n'
            '}\n')
    text_format.Parse(text, message)
    ext1 = unittest_mset_pb2.TestMessageSetExtension1.message_set_extension
    ext2 = unittest_mset_pb2.TestMessageSetExtension2.message_set_extension
    self.assertEqual(23, message.message_set.Extensions[ext1].i)
    self.assertEqual('foo', message.message_set.Extensions[ext2].str)

  def testPrintAllExtensions(self):
    message = unittest_pb2.TestAllExtensions()
    test_util.SetAllExtensions(message)
    self.CompareToGoldenFile(
        self.RemoveRedundantZeros(text_format.MessageToString(message)),
        'text_format_unittest_extensions_data.txt')

  def testPrintAllExtensionsPointy(self):
    message = unittest_pb2.TestAllExtensions()
    test_util.SetAllExtensions(message)
    self.CompareToGoldenFile(
        self.RemoveRedundantZeros(text_format.MessageToString(
            message, pointy_brackets=True)),
        'text_format_unittest_extensions_data_pointy.txt')

  def testParseGoldenExtensions(self):
    golden_text = '\n'.join(self.ReadGolden(
        'text_format_unittest_extensions_data.txt'))
    parsed_message = unittest_pb2.TestAllExtensions()
    text_format.Parse(golden_text, parsed_message)

    message = unittest_pb2.TestAllExtensions()
    test_util.SetAllExtensions(message)
    self.assertEqual(message, parsed_message)

  def testParseAllExtensions(self):
    message = unittest_pb2.TestAllExtensions()
    test_util.SetAllExtensions(message)
    ascii_text = text_format.MessageToString(message)

    parsed_message = unittest_pb2.TestAllExtensions()
    text_format.Parse(ascii_text, parsed_message)
    self.assertEqual(message, parsed_message)

  def testParseBadExtension(self):
    message = unittest_pb2.TestAllExtensions()
    text = '[unknown_extension]: 8\n'
    six.assertRaisesRegex(self, 
        text_format.ParseError,
        '1:2 : Extension "unknown_extension" not registered.',
        text_format.Parse, text, message)
    message = unittest_pb2.TestAllTypes()
    six.assertRaisesRegex(self, 
        text_format.ParseError,
        ('1:2 : Message type "protobuf_unittest.TestAllTypes" does not have '
         'extensions.'),
        text_format.Parse, text, message)

  def testMergeDuplicateExtensionScalars(self):
    message = unittest_pb2.TestAllExtensions()
    text = ('[protobuf_unittest.optional_int32_extension]: 42 '
            '[protobuf_unittest.optional_int32_extension]: 67')
    text_format.Merge(text, message)
    self.assertEqual(
        67,
        message.Extensions[unittest_pb2.optional_int32_extension])

  def testParseDuplicateExtensionScalars(self):
    message = unittest_pb2.TestAllExtensions()
    text = ('[protobuf_unittest.optional_int32_extension]: 42 '
            '[protobuf_unittest.optional_int32_extension]: 67')
    six.assertRaisesRegex(self, 
        text_format.ParseError,
        ('1:96 : Message type "protobuf_unittest.TestAllExtensions" '
         'should not have multiple '
         '"protobuf_unittest.optional_int32_extension" extensions.'),
        text_format.Parse, text, message)

  def testParseDuplicateNestedMessageScalars(self):
    message = unittest_pb2.TestAllTypes()
    text = ('optional_nested_message { bb: 1 } '
            'optional_nested_message { bb: 2 }')
    six.assertRaisesRegex(self, 
        text_format.ParseError,
        ('1:65 : Message type "protobuf_unittest.TestAllTypes.NestedMessage" '
         'should not have multiple "bb" fields.'),
        text_format.Parse, text, message)

  def testParseDuplicateScalars(self):
    message = unittest_pb2.TestAllTypes()
    text = ('optional_int32: 42 '
            'optional_int32: 67')
    six.assertRaisesRegex(self, 
        text_format.ParseError,
        ('1:36 : Message type "protobuf_unittest.TestAllTypes" should not '
         'have multiple "optional_int32" fields.'),
        text_format.Parse, text, message)

  def testParseGroupNotClosed(self):
    message = unittest_pb2.TestAllTypes()
    text = 'RepeatedGroup: <'
    six.assertRaisesRegex(self, 
        text_format.ParseError, '1:16 : Expected ">".',
        text_format.Parse, text, message)
    text = 'RepeatedGroup: {'
    six.assertRaisesRegex(self, 
        text_format.ParseError, '1:16 : Expected "}".',
        text_format.Parse, text, message)

  def testParseEmptyGroup(self):
    message = unittest_pb2.TestAllTypes()
    text = 'OptionalGroup: {}'
    text_format.Parse(text, message)
    self.assertTrue(message.HasField('optionalgroup'))

    message.Clear()

    message = unittest_pb2.TestAllTypes()
    text = 'OptionalGroup: <>'
    text_format.Parse(text, message)
    self.assertTrue(message.HasField('optionalgroup'))

  # Maps aren't really proto2-only, but our test schema only has maps for
  # proto2.
  def testParseMap(self):
    text = ('map_int32_int32 {\n'
            '  key: -123\n'
            '  value: -456\n'
            '}\n'
            'map_int64_int64 {\n'
            '  key: -8589934592\n'
            '  value: -17179869184\n'
            '}\n'
            'map_uint32_uint32 {\n'
            '  key: 123\n'
            '  value: 456\n'
            '}\n'
            'map_uint64_uint64 {\n'
            '  key: 8589934592\n'
            '  value: 17179869184\n'
            '}\n'
            'map_string_string {\n'
            '  key: "abc"\n'
            '  value: "123"\n'
            '}\n'
            'map_int32_foreign_message {\n'
            '  key: 111\n'
            '  value {\n'
            '    c: 5\n'
            '  }\n'
            '}\n')
    message = map_unittest_pb2.TestMap()
    text_format.Parse(text, message)

    self.assertEqual(-456, message.map_int32_int32[-123])
    self.assertEqual(-2**34, message.map_int64_int64[-2**33])
    self.assertEqual(456, message.map_uint32_uint32[123])
    self.assertEqual(2**34, message.map_uint64_uint64[2**33])
    self.assertEqual("123", message.map_string_string["abc"])
    self.assertEqual(5, message.map_int32_foreign_message[111].c)


class TokenizerTest(unittest.TestCase):

  def testSimpleTokenCases(self):
    text = ('identifier1:"string1"\n     \n\n'
            'identifier2 : \n \n123  \n  identifier3 :\'string\'\n'
            'identifiER_4 : 1.1e+2 ID5:-0.23 ID6:\'aaaa\\\'bbbb\'\n'
            'ID7 : "aa\\"bb"\n\n\n\n ID8: {A:inf B:-inf C:true D:false}\n'
            'ID9: 22 ID10: -111111111111111111 ID11: -22\n'
            'ID12: 2222222222222222222 ID13: 1.23456f ID14: 1.2e+2f '
            'false_bool:  0 true_BOOL:t \n true_bool1:  1 false_BOOL1:f ')
    tokenizer = text_format._Tokenizer(text.splitlines())
    methods = [(tokenizer.ConsumeIdentifier, 'identifier1'),
               ':',
               (tokenizer.ConsumeString, 'string1'),
               (tokenizer.ConsumeIdentifier, 'identifier2'),
               ':',
               (tokenizer.ConsumeInt32, 123),
               (tokenizer.ConsumeIdentifier, 'identifier3'),
               ':',
               (tokenizer.ConsumeString, 'string'),
               (tokenizer.ConsumeIdentifier, 'identifiER_4'),
               ':',
               (tokenizer.ConsumeFloat, 1.1e+2),
               (tokenizer.ConsumeIdentifier, 'ID5'),
               ':',
               (tokenizer.ConsumeFloat, -0.23),
               (tokenizer.ConsumeIdentifier, 'ID6'),
               ':',
               (tokenizer.ConsumeString, 'aaaa\'bbbb'),
               (tokenizer.ConsumeIdentifier, 'ID7'),
               ':',
               (tokenizer.ConsumeString, 'aa\"bb'),
               (tokenizer.ConsumeIdentifier, 'ID8'),
               ':',
               '{',
               (tokenizer.ConsumeIdentifier, 'A'),
               ':',
               (tokenizer.ConsumeFloat, float('inf')),
               (tokenizer.ConsumeIdentifier, 'B'),
               ':',
               (tokenizer.ConsumeFloat, -float('inf')),
               (tokenizer.ConsumeIdentifier, 'C'),
               ':',
               (tokenizer.ConsumeBool, True),
               (tokenizer.ConsumeIdentifier, 'D'),
               ':',
               (tokenizer.ConsumeBool, False),
               '}',
               (tokenizer.ConsumeIdentifier, 'ID9'),
               ':',
               (tokenizer.ConsumeUint32, 22),
               (tokenizer.ConsumeIdentifier, 'ID10'),
               ':',
               (tokenizer.ConsumeInt64, -111111111111111111),
               (tokenizer.ConsumeIdentifier, 'ID11'),
               ':',
               (tokenizer.ConsumeInt32, -22),
               (tokenizer.ConsumeIdentifier, 'ID12'),
               ':',
               (tokenizer.ConsumeUint64, 2222222222222222222),
               (tokenizer.ConsumeIdentifier, 'ID13'),
               ':',
               (tokenizer.ConsumeFloat, 1.23456),
               (tokenizer.ConsumeIdentifier, 'ID14'),
               ':',
               (tokenizer.ConsumeFloat, 1.2e+2),
               (tokenizer.ConsumeIdentifier, 'false_bool'),
               ':',
               (tokenizer.ConsumeBool, False),
               (tokenizer.ConsumeIdentifier, 'true_BOOL'),
               ':',
               (tokenizer.ConsumeBool, True),
               (tokenizer.ConsumeIdentifier, 'true_bool1'),
               ':',
               (tokenizer.ConsumeBool, True),
               (tokenizer.ConsumeIdentifier, 'false_BOOL1'),
               ':',
               (tokenizer.ConsumeBool, False)]

    i = 0
    while not tokenizer.AtEnd():
      m = methods[i]
      if type(m) == str:
        token = tokenizer.token
        self.assertEqual(token, m)
        tokenizer.NextToken()
      else:
        self.assertEqual(m[1], m[0]())
      i += 1

  def testConsumeIntegers(self):
    # This test only tests the failures in the integer parsing methods as well
    # as the '0' special cases.
    int64_max = (1 << 63) - 1
    uint32_max = (1 << 32) - 1
    text = '-1 %d %d' % (uint32_max + 1, int64_max + 1)
    tokenizer = text_format._Tokenizer(text.splitlines())
    self.assertRaises(text_format.ParseError, tokenizer.ConsumeUint32)
    self.assertRaises(text_format.ParseError, tokenizer.ConsumeUint64)
    self.assertEqual(-1, tokenizer.ConsumeInt32())

    self.assertRaises(text_format.ParseError, tokenizer.ConsumeUint32)
    self.assertRaises(text_format.ParseError, tokenizer.ConsumeInt32)
    self.assertEqual(uint32_max + 1, tokenizer.ConsumeInt64())

    self.assertRaises(text_format.ParseError, tokenizer.ConsumeInt64)
    self.assertEqual(int64_max + 1, tokenizer.ConsumeUint64())
    self.assertTrue(tokenizer.AtEnd())

    text = '-0 -0 0 0'
    tokenizer = text_format._Tokenizer(text.splitlines())
    self.assertEqual(0, tokenizer.ConsumeUint32())
    self.assertEqual(0, tokenizer.ConsumeUint64())
    self.assertEqual(0, tokenizer.ConsumeUint32())
    self.assertEqual(0, tokenizer.ConsumeUint64())
    self.assertTrue(tokenizer.AtEnd())

  def testConsumeByteString(self):
    text = '"string1\''
    tokenizer = text_format._Tokenizer(text.splitlines())
    self.assertRaises(text_format.ParseError, tokenizer.ConsumeByteString)

    text = 'string1"'
    tokenizer = text_format._Tokenizer(text.splitlines())
    self.assertRaises(text_format.ParseError, tokenizer.ConsumeByteString)

    text = '\n"\\xt"'
    tokenizer = text_format._Tokenizer(text.splitlines())
    self.assertRaises(text_format.ParseError, tokenizer.ConsumeByteString)

    text = '\n"\\"'
    tokenizer = text_format._Tokenizer(text.splitlines())
    self.assertRaises(text_format.ParseError, tokenizer.ConsumeByteString)

    text = '\n"\\x"'
    tokenizer = text_format._Tokenizer(text.splitlines())
    self.assertRaises(text_format.ParseError, tokenizer.ConsumeByteString)

  def testConsumeBool(self):
    text = 'not-a-bool'
    tokenizer = text_format._Tokenizer(text.splitlines())
    self.assertRaises(text_format.ParseError, tokenizer.ConsumeBool)


if __name__ == '__main__':
  unittest.main()<|MERGE_RESOLUTION|>--- conflicted
+++ resolved
@@ -35,13 +35,8 @@
 __author__ = 'kenton@google.com (Kenton Varda)'
 
 import re
-<<<<<<< HEAD
+import six
 import string
-import unittest
-=======
->>>>>>> cf94f7b7
-
-import six
 
 try:
   import unittest2 as unittest

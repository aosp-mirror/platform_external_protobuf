--- conflicted
+++ resolved
@@ -136,8 +136,11 @@
   return DecodeVarint
 
 
-def _SignedVarintDecoder(mask, result_type):
+def _SignedVarintDecoder(bits, result_type):
   """Like _VarintDecoder() but decodes signed values."""
+
+  signbit = 1 << (bits - 1)
+  mask = (1 << bits) - 1
 
   def DecodeVarint(buffer, pos):
     result = 0
@@ -147,11 +150,8 @@
       result |= ((b & 0x7f) << shift)
       pos += 1
       if not (b & 0x80):
-        if result > 0x7fffffffffffffff:
-          result -= (1 << 64)
-          result |= ~mask
-        else:
-          result &= mask
+        result &= mask
+        result = (result ^ signbit) - signbit
         result = result_type(result)
         return (result, pos)
       shift += 7
@@ -164,11 +164,11 @@
 # (e.g. the C++ implementation) simpler.
 
 _DecodeVarint = _VarintDecoder((1 << 64) - 1, long)
-_DecodeSignedVarint = _SignedVarintDecoder((1 << 64) - 1, long)
+_DecodeSignedVarint = _SignedVarintDecoder(64, long)
 
 # Use these versions for values which must be limited to 32 bits.
 _DecodeVarint32 = _VarintDecoder((1 << 32) - 1, int)
-_DecodeSignedVarint32 = _SignedVarintDecoder((1 << 32) - 1, int)
+_DecodeSignedVarint32 = _SignedVarintDecoder(32, int)
 
 
 def ReadTag(buffer, pos):
@@ -192,13 +192,9 @@
   while six.indexbytes(buffer, pos) & 0x80:
     pos += 1
   pos += 1
-<<<<<<< HEAD
-  return (buffer[start:pos], pos)
-=======
 
   tag_bytes = buffer[start:pos].tobytes()
   return tag_bytes, pos
->>>>>>> 1ee15bae
 
 
 # --------------------------------------------------------------------
@@ -736,10 +732,10 @@
 
 MESSAGE_SET_ITEM_TAG = encoder.TagBytes(1, wire_format.WIRETYPE_START_GROUP)
 
-def MessageSetItemDecoder(extensions_by_number):
+def MessageSetItemDecoder(descriptor):
   """Returns a decoder for a MessageSet item.
 
-  The parameter is the _extensions_by_number map for the message class.
+  The parameter is the message Descriptor.
 
   The message set message looks like this:
     message MessageSet {
@@ -800,12 +796,8 @@
     if message_start == -1:
       raise _DecodeError('MessageSet item missing message.')
 
-<<<<<<< HEAD
-    extension = extensions_by_number.get(type_id)
-=======
     extension = message.Extensions._FindExtensionByNumber(type_id)
     # pylint: disable=protected-access
->>>>>>> 1ee15bae
     if extension is not None:
       value = field_dict.get(extension)
       if value is None:

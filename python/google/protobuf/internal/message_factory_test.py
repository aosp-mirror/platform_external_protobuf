#! /usr/bin/env python
#
# Protocol Buffers - Google's data interchange format
# Copyright 2008 Google Inc.  All rights reserved.
# https://developers.google.com/protocol-buffers/
#
# Redistribution and use in source and binary forms, with or without
# modification, are permitted provided that the following conditions are
# met:
#
#     * Redistributions of source code must retain the above copyright
# notice, this list of conditions and the following disclaimer.
#     * Redistributions in binary form must reproduce the above
# copyright notice, this list of conditions and the following disclaimer
# in the documentation and/or other materials provided with the
# distribution.
#     * Neither the name of Google Inc. nor the names of its
# contributors may be used to endorse or promote products derived from
# this software without specific prior written permission.
#
# THIS SOFTWARE IS PROVIDED BY THE COPYRIGHT HOLDERS AND CONTRIBUTORS
# "AS IS" AND ANY EXPRESS OR IMPLIED WARRANTIES, INCLUDING, BUT NOT
# LIMITED TO, THE IMPLIED WARRANTIES OF MERCHANTABILITY AND FITNESS FOR
# A PARTICULAR PURPOSE ARE DISCLAIMED. IN NO EVENT SHALL THE COPYRIGHT
# OWNER OR CONTRIBUTORS BE LIABLE FOR ANY DIRECT, INDIRECT, INCIDENTAL,
# SPECIAL, EXEMPLARY, OR CONSEQUENTIAL DAMAGES (INCLUDING, BUT NOT
# LIMITED TO, PROCUREMENT OF SUBSTITUTE GOODS OR SERVICES; LOSS OF USE,
# DATA, OR PROFITS; OR BUSINESS INTERRUPTION) HOWEVER CAUSED AND ON ANY
# THEORY OF LIABILITY, WHETHER IN CONTRACT, STRICT LIABILITY, OR TORT
# (INCLUDING NEGLIGENCE OR OTHERWISE) ARISING IN ANY WAY OUT OF THE USE
# OF THIS SOFTWARE, EVEN IF ADVISED OF THE POSSIBILITY OF SUCH DAMAGE.

"""Tests for google.protobuf.message_factory."""

__author__ = 'matthewtoia@google.com (Matt Toia)'

try:
  import unittest2 as unittest  #PY26
except ImportError:
  import unittest

from google.protobuf import descriptor_pb2
from google.protobuf.internal import factory_test1_pb2
from google.protobuf.internal import factory_test2_pb2
from google.protobuf import descriptor_database
from google.protobuf import descriptor_pool
from google.protobuf import message_factory


class MessageFactoryTest(unittest.TestCase):

  def setUp(self):
    self.factory_test1_fd = descriptor_pb2.FileDescriptorProto.FromString(
        factory_test1_pb2.DESCRIPTOR.serialized_pb)
    self.factory_test2_fd = descriptor_pb2.FileDescriptorProto.FromString(
        factory_test2_pb2.DESCRIPTOR.serialized_pb)

  def _ExerciseDynamicClass(self, cls):
    msg = cls()
    msg.mandatory = 42
    msg.nested_factory_2_enum = 0
    msg.nested_factory_2_message.value = 'nested message value'
    msg.factory_1_message.factory_1_enum = 1
    msg.factory_1_message.nested_factory_1_enum = 0
    msg.factory_1_message.nested_factory_1_message.value = (
        'nested message value')
    msg.factory_1_message.scalar_value = 22
    msg.factory_1_message.list_value.extend([u'one', u'two', u'three'])
    msg.factory_1_message.list_value.append(u'four')
    msg.factory_1_enum = 1
    msg.nested_factory_1_enum = 0
    msg.nested_factory_1_message.value = 'nested message value'
    msg.circular_message.mandatory = 1
    msg.circular_message.circular_message.mandatory = 2
    msg.circular_message.scalar_value = 'one deep'
    msg.scalar_value = 'zero deep'
    msg.list_value.extend([u'four', u'three', u'two'])
    msg.list_value.append(u'one')
    msg.grouped.add()
    msg.grouped[0].part_1 = 'hello'
    msg.grouped[0].part_2 = 'world'
    msg.grouped.add(part_1='testing', part_2='123')
    msg.loop.loop.mandatory = 2
    msg.loop.loop.loop.loop.mandatory = 4
    serialized = msg.SerializeToString()
    converted = factory_test2_pb2.Factory2Message.FromString(serialized)
    reserialized = converted.SerializeToString()
    self.assertEqual(serialized, reserialized)
    result = cls.FromString(reserialized)
    self.assertEqual(msg, result)

  def testGetPrototype(self):
    db = descriptor_database.DescriptorDatabase()
    pool = descriptor_pool.DescriptorPool(db)
    db.Add(self.factory_test1_fd)
    db.Add(self.factory_test2_fd)
    factory = message_factory.MessageFactory()
    cls = factory.GetPrototype(pool.FindMessageTypeByName(
        'google.protobuf.python.internal.Factory2Message'))
    self.assertFalse(cls is factory_test2_pb2.Factory2Message)
    self._ExerciseDynamicClass(cls)
    cls2 = factory.GetPrototype(pool.FindMessageTypeByName(
        'google.protobuf.python.internal.Factory2Message'))
    self.assertTrue(cls is cls2)

  def testGetMessages(self):
    # performed twice because multiple calls with the same input must be allowed
    for _ in range(2):
      messages = message_factory.GetMessages([self.factory_test1_fd,
                                              self.factory_test2_fd])
      self.assertTrue(
          set(['google.protobuf.python.internal.Factory2Message',
               'google.protobuf.python.internal.Factory1Message'],
             ).issubset(set(messages.keys())))
      self._ExerciseDynamicClass(
          messages['google.protobuf.python.internal.Factory2Message'])
      self.assertTrue(
          set(['google.protobuf.python.internal.Factory2Message.one_more_field',
               'google.protobuf.python.internal.another_field'],
             ).issubset(
                 set(messages['google.protobuf.python.internal.Factory1Message']
                     ._extensions_by_name.keys())))
      factory_msg1 = messages['google.protobuf.python.internal.Factory1Message']
      msg1 = messages['google.protobuf.python.internal.Factory1Message']()
      ext1 = factory_msg1._extensions_by_name[
          'google.protobuf.python.internal.Factory2Message.one_more_field']
      ext2 = factory_msg1._extensions_by_name[
          'google.protobuf.python.internal.another_field']
      msg1.Extensions[ext1] = 'test1'
      msg1.Extensions[ext2] = 'test2'
      self.assertEqual('test1', msg1.Extensions[ext1])
      self.assertEqual('test2', msg1.Extensions[ext2])
<<<<<<< HEAD
=======
      self.assertEqual(None,
                       msg1.Extensions._FindExtensionByNumber(12321))
      self.assertRaises(TypeError, len, msg1.Extensions)
      if api_implementation.Type() == 'cpp':
        self.assertRaises(TypeError,
                          msg1.Extensions._FindExtensionByName, 0)
        self.assertRaises(TypeError,
                          msg1.Extensions._FindExtensionByNumber, '')
      else:
        self.assertEqual(None,
                         msg1.Extensions._FindExtensionByName(0))
        self.assertEqual(None,
                         msg1.Extensions._FindExtensionByNumber(''))
>>>>>>> 1ee15bae

  def testDuplicateExtensionNumber(self):
    pool = descriptor_pool.DescriptorPool()
    factory = message_factory.MessageFactory(pool=pool)

    # Add Container message.
    f = descriptor_pb2.FileDescriptorProto()
    f.name = 'google/protobuf/internal/container.proto'
    f.package = 'google.protobuf.python.internal'
    msg = f.message_type.add()
    msg.name = 'Container'
    rng = msg.extension_range.add()
    rng.start = 1
    rng.end = 10
    pool.Add(f)
    msgs = factory.GetMessages([f.name])
    self.assertIn('google.protobuf.python.internal.Container', msgs)

    # Extend container.
    f = descriptor_pb2.FileDescriptorProto()
    f.name = 'google/protobuf/internal/extension.proto'
    f.package = 'google.protobuf.python.internal'
    f.dependency.append('google/protobuf/internal/container.proto')
    msg = f.message_type.add()
    msg.name = 'Extension'
    ext = msg.extension.add()
    ext.name = 'extension_field'
    ext.number = 2
    ext.label = descriptor_pb2.FieldDescriptorProto.LABEL_OPTIONAL
    ext.type_name = 'Extension'
    ext.extendee = 'Container'
    pool.Add(f)
    msgs = factory.GetMessages([f.name])
    self.assertIn('google.protobuf.python.internal.Extension', msgs)

    # Add Duplicate extending the same field number.
    f = descriptor_pb2.FileDescriptorProto()
    f.name = 'google/protobuf/internal/duplicate.proto'
    f.package = 'google.protobuf.python.internal'
    f.dependency.append('google/protobuf/internal/container.proto')
    msg = f.message_type.add()
    msg.name = 'Duplicate'
    ext = msg.extension.add()
    ext.name = 'extension_field'
    ext.number = 2
    ext.label = descriptor_pb2.FieldDescriptorProto.LABEL_OPTIONAL
    ext.type_name = 'Duplicate'
    ext.extendee = 'Container'
    pool.Add(f)

    with self.assertRaises(Exception) as cm:
      factory.GetMessages([f.name])

    self.assertIsInstance(cm.exception, (AssertionError, ValueError))


if __name__ == '__main__':
  unittest.main()<|MERGE_RESOLUTION|>--- conflicted
+++ resolved
@@ -40,6 +40,7 @@
   import unittest
 
 from google.protobuf import descriptor_pb2
+from google.protobuf.internal import api_implementation
 from google.protobuf.internal import factory_test1_pb2
 from google.protobuf.internal import factory_test2_pb2
 from google.protobuf import descriptor_database
@@ -106,32 +107,39 @@
   def testGetMessages(self):
     # performed twice because multiple calls with the same input must be allowed
     for _ in range(2):
-      messages = message_factory.GetMessages([self.factory_test1_fd,
-                                              self.factory_test2_fd])
+      # GetMessage should work regardless of the order the FileDescriptorProto
+      # are provided. In particular, the function should succeed when the files
+      # are not in the topological order of dependencies.
+
+      # Assuming factory_test2_fd depends on factory_test1_fd.
+      self.assertIn(self.factory_test1_fd.name,
+                    self.factory_test2_fd.dependency)
+      # Get messages should work when a file comes before its dependencies:
+      # factory_test2_fd comes before factory_test1_fd.
+      messages = message_factory.GetMessages([self.factory_test2_fd,
+                                              self.factory_test1_fd])
       self.assertTrue(
           set(['google.protobuf.python.internal.Factory2Message',
                'google.protobuf.python.internal.Factory1Message'],
              ).issubset(set(messages.keys())))
       self._ExerciseDynamicClass(
           messages['google.protobuf.python.internal.Factory2Message'])
-      self.assertTrue(
-          set(['google.protobuf.python.internal.Factory2Message.one_more_field',
-               'google.protobuf.python.internal.another_field'],
-             ).issubset(
-                 set(messages['google.protobuf.python.internal.Factory1Message']
-                     ._extensions_by_name.keys())))
       factory_msg1 = messages['google.protobuf.python.internal.Factory1Message']
+      self.assertTrue(set(
+          ['google.protobuf.python.internal.Factory2Message.one_more_field',
+           'google.protobuf.python.internal.another_field'],).issubset(set(
+               ext.full_name
+               for ext in factory_msg1.DESCRIPTOR.file.pool.FindAllExtensions(
+                   factory_msg1.DESCRIPTOR))))
       msg1 = messages['google.protobuf.python.internal.Factory1Message']()
-      ext1 = factory_msg1._extensions_by_name[
-          'google.protobuf.python.internal.Factory2Message.one_more_field']
-      ext2 = factory_msg1._extensions_by_name[
-          'google.protobuf.python.internal.another_field']
+      ext1 = msg1.Extensions._FindExtensionByName(
+          'google.protobuf.python.internal.Factory2Message.one_more_field')
+      ext2 = msg1.Extensions._FindExtensionByName(
+          'google.protobuf.python.internal.another_field')
       msg1.Extensions[ext1] = 'test1'
       msg1.Extensions[ext2] = 'test2'
       self.assertEqual('test1', msg1.Extensions[ext1])
       self.assertEqual('test2', msg1.Extensions[ext2])
-<<<<<<< HEAD
-=======
       self.assertEqual(None,
                        msg1.Extensions._FindExtensionByNumber(12321))
       self.assertRaises(TypeError, len, msg1.Extensions)
@@ -145,7 +153,6 @@
                          msg1.Extensions._FindExtensionByName(0))
         self.assertEqual(None,
                          msg1.Extensions._FindExtensionByNumber(''))
->>>>>>> 1ee15bae
 
   def testDuplicateExtensionNumber(self):
     pool = descriptor_pool.DescriptorPool()
@@ -199,7 +206,14 @@
     with self.assertRaises(Exception) as cm:
       factory.GetMessages([f.name])
 
-    self.assertIsInstance(cm.exception, (AssertionError, ValueError))
+    self.assertIn(str(cm.exception),
+                  ['Extensions '
+                   '"google.protobuf.python.internal.Duplicate.extension_field" and'
+                   ' "google.protobuf.python.internal.Extension.extension_field"'
+                   ' both try to extend message type'
+                   ' "google.protobuf.python.internal.Container"'
+                   ' with field number 2.',
+                   'Double registration of Extensions'])
 
 
 if __name__ == '__main__':

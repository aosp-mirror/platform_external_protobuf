# Protocol Buffers - Google's data interchange format
# Copyright 2008 Google Inc.  All rights reserved.
# https://developers.google.com/protocol-buffers/
#
# Redistribution and use in source and binary forms, with or without
# modification, are permitted provided that the following conditions are
# met:
#
#     * Redistributions of source code must retain the above copyright
# notice, this list of conditions and the following disclaimer.
#     * Redistributions in binary form must reproduce the above
# copyright notice, this list of conditions and the following disclaimer
# in the documentation and/or other materials provided with the
# distribution.
#     * Neither the name of Google Inc. nor the names of its
# contributors may be used to endorse or promote products derived from
# this software without specific prior written permission.
#
# THIS SOFTWARE IS PROVIDED BY THE COPYRIGHT HOLDERS AND CONTRIBUTORS
# "AS IS" AND ANY EXPRESS OR IMPLIED WARRANTIES, INCLUDING, BUT NOT
# LIMITED TO, THE IMPLIED WARRANTIES OF MERCHANTABILITY AND FITNESS FOR
# A PARTICULAR PURPOSE ARE DISCLAIMED. IN NO EVENT SHALL THE COPYRIGHT
# OWNER OR CONTRIBUTORS BE LIABLE FOR ANY DIRECT, INDIRECT, INCIDENTAL,
# SPECIAL, EXEMPLARY, OR CONSEQUENTIAL DAMAGES (INCLUDING, BUT NOT
# LIMITED TO, PROCUREMENT OF SUBSTITUTE GOODS OR SERVICES; LOSS OF USE,
# DATA, OR PROFITS; OR BUSINESS INTERRUPTION) HOWEVER CAUSED AND ON ANY
# THEORY OF LIABILITY, WHETHER IN CONTRACT, STRICT LIABILITY, OR TORT
# (INCLUDING NEGLIGENCE OR OTHERWISE) ARISING IN ANY WAY OUT OF THE USE
# OF THIS SOFTWARE, EVEN IF ADVISED OF THE POSSIBILITY OF SUCH DAMAGE.

"""Code for encoding protocol message primitives.

Contains the logic for encoding every logical protocol field type
into one of the 5 physical wire types.

This code is designed to push the Python interpreter's performance to the
limits.

The basic idea is that at startup time, for every field (i.e. every
FieldDescriptor) we construct two functions:  a "sizer" and an "encoder".  The
sizer takes a value of this field's type and computes its byte size.  The
encoder takes a writer function and a value.  It encodes the value into byte
strings and invokes the writer function to write those strings.  Typically the
writer function is the write() method of a BytesIO.

We try to do as much work as possible when constructing the writer and the
sizer rather than when calling them.  In particular:
* We copy any needed global functions to local variables, so that we do not need
  to do costly global table lookups at runtime.
* Similarly, we try to do any attribute lookups at startup time if possible.
* Every field's tag is encoded to bytes at startup, since it can't change at
  runtime.
* Whatever component of the field size we can compute at startup, we do.
* We *avoid* sharing code if doing so would make the code slower and not sharing
  does not burden us too much.  For example, encoders for repeated fields do
  not just call the encoders for singular fields in a loop because this would
  add an extra function call overhead for every loop iteration; instead, we
  manually inline the single-value encoder into the loop.
* If a Python function lacks a return statement, Python actually generates
  instructions to pop the result of the last statement off the stack, push
  None onto the stack, and then return that.  If we really don't care what
  value is returned, then we can save two instructions by returning the
  result of the last statement.  It looks funny but it helps.
* We assume that type and bounds checking has happened at a higher level.
"""

__author__ = 'kenton@google.com (Kenton Varda)'

import struct

import six

from google.protobuf.internal import wire_format


# This will overflow and thus become IEEE-754 "infinity".  We would use
# "float('inf')" but it doesn't work on Windows pre-Python-2.6.
_POS_INF = 1e10000
_NEG_INF = -_POS_INF


def _VarintSize(value):
  """Compute the size of a varint value."""
  if value <= 0x7f: return 1
  if value <= 0x3fff: return 2
  if value <= 0x1fffff: return 3
  if value <= 0xfffffff: return 4
  if value <= 0x7ffffffff: return 5
  if value <= 0x3ffffffffff: return 6
  if value <= 0x1ffffffffffff: return 7
  if value <= 0xffffffffffffff: return 8
  if value <= 0x7fffffffffffffff: return 9
  return 10


def _SignedVarintSize(value):
  """Compute the size of a signed varint value."""
  if value < 0: return 10
  if value <= 0x7f: return 1
  if value <= 0x3fff: return 2
  if value <= 0x1fffff: return 3
  if value <= 0xfffffff: return 4
  if value <= 0x7ffffffff: return 5
  if value <= 0x3ffffffffff: return 6
  if value <= 0x1ffffffffffff: return 7
  if value <= 0xffffffffffffff: return 8
  if value <= 0x7fffffffffffffff: return 9
  return 10


def _TagSize(field_number):
  """Returns the number of bytes required to serialize a tag with this field
  number."""
  # Just pass in type 0, since the type won't affect the tag+type size.
  return _VarintSize(wire_format.PackTag(field_number, 0))


# --------------------------------------------------------------------
# In this section we define some generic sizers.  Each of these functions
# takes parameters specific to a particular field type, e.g. int32 or fixed64.
# It returns another function which in turn takes parameters specific to a
# particular field, e.g. the field number and whether it is repeated or packed.
# Look at the next section to see how these are used.


def _SimpleSizer(compute_value_size):
  """A sizer which uses the function compute_value_size to compute the size of
  each value.  Typically compute_value_size is _VarintSize."""

  def SpecificSizer(field_number, is_repeated, is_packed):
    tag_size = _TagSize(field_number)
    if is_packed:
      local_VarintSize = _VarintSize
      def PackedFieldSize(value):
        result = 0
        for element in value:
          result += compute_value_size(element)
        return result + local_VarintSize(result) + tag_size
      return PackedFieldSize
    elif is_repeated:
      def RepeatedFieldSize(value):
        result = tag_size * len(value)
        for element in value:
          result += compute_value_size(element)
        return result
      return RepeatedFieldSize
    else:
      def FieldSize(value):
        return tag_size + compute_value_size(value)
      return FieldSize

  return SpecificSizer


def _ModifiedSizer(compute_value_size, modify_value):
  """Like SimpleSizer, but modify_value is invoked on each value before it is
  passed to compute_value_size.  modify_value is typically ZigZagEncode."""

  def SpecificSizer(field_number, is_repeated, is_packed):
    tag_size = _TagSize(field_number)
    if is_packed:
      local_VarintSize = _VarintSize
      def PackedFieldSize(value):
        result = 0
        for element in value:
          result += compute_value_size(modify_value(element))
        return result + local_VarintSize(result) + tag_size
      return PackedFieldSize
    elif is_repeated:
      def RepeatedFieldSize(value):
        result = tag_size * len(value)
        for element in value:
          result += compute_value_size(modify_value(element))
        return result
      return RepeatedFieldSize
    else:
      def FieldSize(value):
        return tag_size + compute_value_size(modify_value(value))
      return FieldSize

  return SpecificSizer


def _FixedSizer(value_size):
  """Like _SimpleSizer except for a fixed-size field.  The input is the size
  of one value."""

  def SpecificSizer(field_number, is_repeated, is_packed):
    tag_size = _TagSize(field_number)
    if is_packed:
      local_VarintSize = _VarintSize
      def PackedFieldSize(value):
        result = len(value) * value_size
        return result + local_VarintSize(result) + tag_size
      return PackedFieldSize
    elif is_repeated:
      element_size = value_size + tag_size
      def RepeatedFieldSize(value):
        return len(value) * element_size
      return RepeatedFieldSize
    else:
      field_size = value_size + tag_size
      def FieldSize(value):
        return field_size
      return FieldSize

  return SpecificSizer


# ====================================================================
# Here we declare a sizer constructor for each field type.  Each "sizer
# constructor" is a function that takes (field_number, is_repeated, is_packed)
# as parameters and returns a sizer, which in turn takes a field value as
# a parameter and returns its encoded size.


Int32Sizer = Int64Sizer = EnumSizer = _SimpleSizer(_SignedVarintSize)

UInt32Sizer = UInt64Sizer = _SimpleSizer(_VarintSize)

SInt32Sizer = SInt64Sizer = _ModifiedSizer(
    _SignedVarintSize, wire_format.ZigZagEncode)

Fixed32Sizer = SFixed32Sizer = FloatSizer  = _FixedSizer(4)
Fixed64Sizer = SFixed64Sizer = DoubleSizer = _FixedSizer(8)

BoolSizer = _FixedSizer(1)


def StringSizer(field_number, is_repeated, is_packed):
  """Returns a sizer for a string field."""

  tag_size = _TagSize(field_number)
  local_VarintSize = _VarintSize
  local_len = len
  assert not is_packed
  if is_repeated:
    def RepeatedFieldSize(value):
      result = tag_size * len(value)
      for element in value:
        l = local_len(element.encode('utf-8'))
        result += local_VarintSize(l) + l
      return result
    return RepeatedFieldSize
  else:
    def FieldSize(value):
      l = local_len(value.encode('utf-8'))
      return tag_size + local_VarintSize(l) + l
    return FieldSize


def BytesSizer(field_number, is_repeated, is_packed):
  """Returns a sizer for a bytes field."""

  tag_size = _TagSize(field_number)
  local_VarintSize = _VarintSize
  local_len = len
  assert not is_packed
  if is_repeated:
    def RepeatedFieldSize(value):
      result = tag_size * len(value)
      for element in value:
        l = local_len(element)
        result += local_VarintSize(l) + l
      return result
    return RepeatedFieldSize
  else:
    def FieldSize(value):
      l = local_len(value)
      return tag_size + local_VarintSize(l) + l
    return FieldSize


def GroupSizer(field_number, is_repeated, is_packed):
  """Returns a sizer for a group field."""

  tag_size = _TagSize(field_number) * 2
  assert not is_packed
  if is_repeated:
    def RepeatedFieldSize(value):
      result = tag_size * len(value)
      for element in value:
        result += element.ByteSize()
      return result
    return RepeatedFieldSize
  else:
    def FieldSize(value):
      return tag_size + value.ByteSize()
    return FieldSize


def MessageSizer(field_number, is_repeated, is_packed):
  """Returns a sizer for a message field."""

  tag_size = _TagSize(field_number)
  local_VarintSize = _VarintSize
  assert not is_packed
  if is_repeated:
    def RepeatedFieldSize(value):
      result = tag_size * len(value)
      for element in value:
        l = element.ByteSize()
        result += local_VarintSize(l) + l
      return result
    return RepeatedFieldSize
  else:
    def FieldSize(value):
      l = value.ByteSize()
      return tag_size + local_VarintSize(l) + l
    return FieldSize


# --------------------------------------------------------------------
# MessageSet is special: it needs custom logic to compute its size properly.


def MessageSetItemSizer(field_number):
  """Returns a sizer for extensions of MessageSet.

  The message set message looks like this:
    message MessageSet {
      repeated group Item = 1 {
        required int32 type_id = 2;
        required string message = 3;
      }
    }
  """
  static_size = (_TagSize(1) * 2 + _TagSize(2) + _VarintSize(field_number) +
                 _TagSize(3))
  local_VarintSize = _VarintSize

  def FieldSize(value):
    l = value.ByteSize()
    return static_size + local_VarintSize(l) + l

  return FieldSize


# --------------------------------------------------------------------
# Map is special: it needs custom logic to compute its size properly.


def MapSizer(field_descriptor):
  """Returns a sizer for a map field."""

  # Can't look at field_descriptor.message_type._concrete_class because it may
  # not have been initialized yet.
  message_type = field_descriptor.message_type
  message_sizer = MessageSizer(field_descriptor.number, False, False)

  def FieldSize(map_value):
    total = 0
    for key in map_value:
      value = map_value[key]
      # It's wasteful to create the messages and throw them away one second
      # later since we'll do the same for the actual encode.  But there's not an
      # obvious way to avoid this within the current design without tons of code
      # duplication.
      entry_msg = message_type._concrete_class(key=key, value=value)
      total += message_sizer(entry_msg)
    return total

  return FieldSize

# ====================================================================
# Encoders!


def _VarintEncoder():
  """Return an encoder for a basic varint value (does not include tag)."""

<<<<<<< HEAD
  def EncodeVarint(write, value):
=======
  def EncodeVarint(write, value, unused_deterministic=None):
>>>>>>> 1ee15bae
    bits = value & 0x7f
    value >>= 7
    while value:
      write(six.int2byte(0x80|bits))
      bits = value & 0x7f
      value >>= 7
    return write(six.int2byte(bits))

  return EncodeVarint


def _SignedVarintEncoder():
  """Return an encoder for a basic signed varint value (does not include
  tag)."""

<<<<<<< HEAD
  def EncodeSignedVarint(write, value):
=======
  def EncodeSignedVarint(write, value, unused_deterministic=None):
>>>>>>> 1ee15bae
    if value < 0:
      value += (1 << 64)
    bits = value & 0x7f
    value >>= 7
    while value:
      write(six.int2byte(0x80|bits))
      bits = value & 0x7f
      value >>= 7
    return write(six.int2byte(bits))

  return EncodeSignedVarint


_EncodeVarint = _VarintEncoder()
_EncodeSignedVarint = _SignedVarintEncoder()


def _VarintBytes(value):
  """Encode the given integer as a varint and return the bytes.  This is only
  called at startup time so it doesn't need to be fast."""

  pieces = []
  _EncodeVarint(pieces.append, value)
  return b"".join(pieces)


def TagBytes(field_number, wire_type):
  """Encode the given tag and return the bytes.  Only called at startup."""

<<<<<<< HEAD
  return _VarintBytes(wire_format.PackTag(field_number, wire_type))
=======
  return six.binary_type(
      _VarintBytes(wire_format.PackTag(field_number, wire_type)))
>>>>>>> 1ee15bae

# --------------------------------------------------------------------
# As with sizers (see above), we have a number of common encoder
# implementations.


def _SimpleEncoder(wire_type, encode_value, compute_value_size):
  """Return a constructor for an encoder for fields of a particular type.

  Args:
      wire_type:  The field's wire type, for encoding tags.
      encode_value:  A function which encodes an individual value, e.g.
        _EncodeVarint().
      compute_value_size:  A function which computes the size of an individual
        value, e.g. _VarintSize().
  """

  def SpecificEncoder(field_number, is_repeated, is_packed):
    if is_packed:
      tag_bytes = TagBytes(field_number, wire_format.WIRETYPE_LENGTH_DELIMITED)
      local_EncodeVarint = _EncodeVarint
      def EncodePackedField(write, value):
        write(tag_bytes)
        size = 0
        for element in value:
          size += compute_value_size(element)
        local_EncodeVarint(write, size)
        for element in value:
          encode_value(write, element)
      return EncodePackedField
    elif is_repeated:
      tag_bytes = TagBytes(field_number, wire_type)
      def EncodeRepeatedField(write, value):
        for element in value:
          write(tag_bytes)
          encode_value(write, element)
      return EncodeRepeatedField
    else:
      tag_bytes = TagBytes(field_number, wire_type)
      def EncodeField(write, value):
        write(tag_bytes)
        return encode_value(write, value)
      return EncodeField

  return SpecificEncoder


def _ModifiedEncoder(wire_type, encode_value, compute_value_size, modify_value):
  """Like SimpleEncoder but additionally invokes modify_value on every value
  before passing it to encode_value.  Usually modify_value is ZigZagEncode."""

  def SpecificEncoder(field_number, is_repeated, is_packed):
    if is_packed:
      tag_bytes = TagBytes(field_number, wire_format.WIRETYPE_LENGTH_DELIMITED)
      local_EncodeVarint = _EncodeVarint
      def EncodePackedField(write, value):
        write(tag_bytes)
        size = 0
        for element in value:
          size += compute_value_size(modify_value(element))
        local_EncodeVarint(write, size)
        for element in value:
          encode_value(write, modify_value(element))
      return EncodePackedField
    elif is_repeated:
      tag_bytes = TagBytes(field_number, wire_type)
      def EncodeRepeatedField(write, value):
        for element in value:
          write(tag_bytes)
          encode_value(write, modify_value(element))
      return EncodeRepeatedField
    else:
      tag_bytes = TagBytes(field_number, wire_type)
      def EncodeField(write, value):
        write(tag_bytes)
        return encode_value(write, modify_value(value))
      return EncodeField

  return SpecificEncoder


def _StructPackEncoder(wire_type, format):
  """Return a constructor for an encoder for a fixed-width field.

  Args:
      wire_type:  The field's wire type, for encoding tags.
      format:  The format string to pass to struct.pack().
  """

  value_size = struct.calcsize(format)

  def SpecificEncoder(field_number, is_repeated, is_packed):
    local_struct_pack = struct.pack
    if is_packed:
      tag_bytes = TagBytes(field_number, wire_format.WIRETYPE_LENGTH_DELIMITED)
      local_EncodeVarint = _EncodeVarint
      def EncodePackedField(write, value):
        write(tag_bytes)
        local_EncodeVarint(write, len(value) * value_size)
        for element in value:
          write(local_struct_pack(format, element))
      return EncodePackedField
    elif is_repeated:
      tag_bytes = TagBytes(field_number, wire_type)
<<<<<<< HEAD
      def EncodeRepeatedField(write, value):
=======
      def EncodeRepeatedField(write, value, unused_deterministic=None):
>>>>>>> 1ee15bae
        for element in value:
          write(tag_bytes)
          write(local_struct_pack(format, element))
      return EncodeRepeatedField
    else:
      tag_bytes = TagBytes(field_number, wire_type)
<<<<<<< HEAD
      def EncodeField(write, value):
=======
      def EncodeField(write, value, unused_deterministic=None):
>>>>>>> 1ee15bae
        write(tag_bytes)
        return write(local_struct_pack(format, value))
      return EncodeField

  return SpecificEncoder


def _FloatingPointEncoder(wire_type, format):
  """Return a constructor for an encoder for float fields.

  This is like StructPackEncoder, but catches errors that may be due to
  passing non-finite floating-point values to struct.pack, and makes a
  second attempt to encode those values.

  Args:
      wire_type:  The field's wire type, for encoding tags.
      format:  The format string to pass to struct.pack().
  """

  value_size = struct.calcsize(format)
  if value_size == 4:
    def EncodeNonFiniteOrRaise(write, value):
      # Remember that the serialized form uses little-endian byte order.
      if value == _POS_INF:
        write(b'\x00\x00\x80\x7F')
      elif value == _NEG_INF:
        write(b'\x00\x00\x80\xFF')
      elif value != value:           # NaN
        write(b'\x00\x00\xC0\x7F')
      else:
        raise
  elif value_size == 8:
    def EncodeNonFiniteOrRaise(write, value):
      if value == _POS_INF:
        write(b'\x00\x00\x00\x00\x00\x00\xF0\x7F')
      elif value == _NEG_INF:
        write(b'\x00\x00\x00\x00\x00\x00\xF0\xFF')
      elif value != value:                         # NaN
        write(b'\x00\x00\x00\x00\x00\x00\xF8\x7F')
      else:
        raise
  else:
    raise ValueError('Can\'t encode floating-point values that are '
                     '%d bytes long (only 4 or 8)' % value_size)

  def SpecificEncoder(field_number, is_repeated, is_packed):
    local_struct_pack = struct.pack
    if is_packed:
      tag_bytes = TagBytes(field_number, wire_format.WIRETYPE_LENGTH_DELIMITED)
      local_EncodeVarint = _EncodeVarint
      def EncodePackedField(write, value):
        write(tag_bytes)
        local_EncodeVarint(write, len(value) * value_size)
        for element in value:
          # This try/except block is going to be faster than any code that
          # we could write to check whether element is finite.
          try:
            write(local_struct_pack(format, element))
          except SystemError:
            EncodeNonFiniteOrRaise(write, element)
      return EncodePackedField
    elif is_repeated:
      tag_bytes = TagBytes(field_number, wire_type)
<<<<<<< HEAD
      def EncodeRepeatedField(write, value):
=======
      def EncodeRepeatedField(write, value, unused_deterministic=None):
>>>>>>> 1ee15bae
        for element in value:
          write(tag_bytes)
          try:
            write(local_struct_pack(format, element))
          except SystemError:
            EncodeNonFiniteOrRaise(write, element)
      return EncodeRepeatedField
    else:
      tag_bytes = TagBytes(field_number, wire_type)
<<<<<<< HEAD
      def EncodeField(write, value):
=======
      def EncodeField(write, value, unused_deterministic=None):
>>>>>>> 1ee15bae
        write(tag_bytes)
        try:
          write(local_struct_pack(format, value))
        except SystemError:
          EncodeNonFiniteOrRaise(write, value)
      return EncodeField

  return SpecificEncoder


# ====================================================================
# Here we declare an encoder constructor for each field type.  These work
# very similarly to sizer constructors, described earlier.


Int32Encoder = Int64Encoder = EnumEncoder = _SimpleEncoder(
    wire_format.WIRETYPE_VARINT, _EncodeSignedVarint, _SignedVarintSize)

UInt32Encoder = UInt64Encoder = _SimpleEncoder(
    wire_format.WIRETYPE_VARINT, _EncodeVarint, _VarintSize)

SInt32Encoder = SInt64Encoder = _ModifiedEncoder(
    wire_format.WIRETYPE_VARINT, _EncodeVarint, _VarintSize,
    wire_format.ZigZagEncode)

# Note that Python conveniently guarantees that when using the '<' prefix on
# formats, they will also have the same size across all platforms (as opposed
# to without the prefix, where their sizes depend on the C compiler's basic
# type sizes).
Fixed32Encoder  = _StructPackEncoder(wire_format.WIRETYPE_FIXED32, '<I')
Fixed64Encoder  = _StructPackEncoder(wire_format.WIRETYPE_FIXED64, '<Q')
SFixed32Encoder = _StructPackEncoder(wire_format.WIRETYPE_FIXED32, '<i')
SFixed64Encoder = _StructPackEncoder(wire_format.WIRETYPE_FIXED64, '<q')
FloatEncoder    = _FloatingPointEncoder(wire_format.WIRETYPE_FIXED32, '<f')
DoubleEncoder   = _FloatingPointEncoder(wire_format.WIRETYPE_FIXED64, '<d')


def BoolEncoder(field_number, is_repeated, is_packed):
  """Returns an encoder for a boolean field."""

  false_byte = b'\x00'
  true_byte = b'\x01'
  if is_packed:
    tag_bytes = TagBytes(field_number, wire_format.WIRETYPE_LENGTH_DELIMITED)
    local_EncodeVarint = _EncodeVarint
    def EncodePackedField(write, value):
      write(tag_bytes)
      local_EncodeVarint(write, len(value))
      for element in value:
        if element:
          write(true_byte)
        else:
          write(false_byte)
    return EncodePackedField
  elif is_repeated:
    tag_bytes = TagBytes(field_number, wire_format.WIRETYPE_VARINT)
<<<<<<< HEAD
    def EncodeRepeatedField(write, value):
=======
    def EncodeRepeatedField(write, value, unused_deterministic=None):
>>>>>>> 1ee15bae
      for element in value:
        write(tag_bytes)
        if element:
          write(true_byte)
        else:
          write(false_byte)
    return EncodeRepeatedField
  else:
    tag_bytes = TagBytes(field_number, wire_format.WIRETYPE_VARINT)
<<<<<<< HEAD
    def EncodeField(write, value):
=======
    def EncodeField(write, value, unused_deterministic=None):
>>>>>>> 1ee15bae
      write(tag_bytes)
      if value:
        return write(true_byte)
      return write(false_byte)
    return EncodeField


def StringEncoder(field_number, is_repeated, is_packed):
  """Returns an encoder for a string field."""

  tag = TagBytes(field_number, wire_format.WIRETYPE_LENGTH_DELIMITED)
  local_EncodeVarint = _EncodeVarint
  local_len = len
  assert not is_packed
  if is_repeated:
    def EncodeRepeatedField(write, value):
      for element in value:
        encoded = element.encode('utf-8')
        write(tag)
        local_EncodeVarint(write, local_len(encoded))
        write(encoded)
    return EncodeRepeatedField
  else:
    def EncodeField(write, value):
      encoded = value.encode('utf-8')
      write(tag)
      local_EncodeVarint(write, local_len(encoded))
      return write(encoded)
    return EncodeField


def BytesEncoder(field_number, is_repeated, is_packed):
  """Returns an encoder for a bytes field."""

  tag = TagBytes(field_number, wire_format.WIRETYPE_LENGTH_DELIMITED)
  local_EncodeVarint = _EncodeVarint
  local_len = len
  assert not is_packed
  if is_repeated:
    def EncodeRepeatedField(write, value):
      for element in value:
        write(tag)
        local_EncodeVarint(write, local_len(element))
        write(element)
    return EncodeRepeatedField
  else:
    def EncodeField(write, value):
      write(tag)
      local_EncodeVarint(write, local_len(value))
      return write(value)
    return EncodeField


def GroupEncoder(field_number, is_repeated, is_packed):
  """Returns an encoder for a group field."""

  start_tag = TagBytes(field_number, wire_format.WIRETYPE_START_GROUP)
  end_tag = TagBytes(field_number, wire_format.WIRETYPE_END_GROUP)
  assert not is_packed
  if is_repeated:
    def EncodeRepeatedField(write, value):
      for element in value:
        write(start_tag)
        element._InternalSerialize(write)
        write(end_tag)
    return EncodeRepeatedField
  else:
    def EncodeField(write, value):
      write(start_tag)
      value._InternalSerialize(write)
      return write(end_tag)
    return EncodeField


def MessageEncoder(field_number, is_repeated, is_packed):
  """Returns an encoder for a message field."""

  tag = TagBytes(field_number, wire_format.WIRETYPE_LENGTH_DELIMITED)
  local_EncodeVarint = _EncodeVarint
  assert not is_packed
  if is_repeated:
    def EncodeRepeatedField(write, value):
      for element in value:
        write(tag)
        local_EncodeVarint(write, element.ByteSize())
        element._InternalSerialize(write)
    return EncodeRepeatedField
  else:
    def EncodeField(write, value):
      write(tag)
      local_EncodeVarint(write, value.ByteSize())
      return value._InternalSerialize(write)
    return EncodeField


# --------------------------------------------------------------------
# As before, MessageSet is special.


def MessageSetItemEncoder(field_number):
  """Encoder for extensions of MessageSet.

  The message set message looks like this:
    message MessageSet {
      repeated group Item = 1 {
        required int32 type_id = 2;
        required string message = 3;
      }
    }
  """
  start_bytes = b"".join([
      TagBytes(1, wire_format.WIRETYPE_START_GROUP),
      TagBytes(2, wire_format.WIRETYPE_VARINT),
      _VarintBytes(field_number),
      TagBytes(3, wire_format.WIRETYPE_LENGTH_DELIMITED)])
  end_bytes = TagBytes(1, wire_format.WIRETYPE_END_GROUP)
  local_EncodeVarint = _EncodeVarint

  def EncodeField(write, value):
    write(start_bytes)
    local_EncodeVarint(write, value.ByteSize())
    value._InternalSerialize(write)
    return write(end_bytes)

  return EncodeField


# --------------------------------------------------------------------
# As before, Map is special.


def MapEncoder(field_descriptor):
  """Encoder for extensions of MessageSet.

  Maps always have a wire format like this:
    message MapEntry {
      key_type key = 1;
      value_type value = 2;
    }
    repeated MapEntry map = N;
  """
  # Can't look at field_descriptor.message_type._concrete_class because it may
  # not have been initialized yet.
  message_type = field_descriptor.message_type
  encode_message = MessageEncoder(field_descriptor.number, False, False)

  def EncodeField(write, value):
    for key in value:
      entry_msg = message_type._concrete_class(key=key, value=value[key])
      encode_message(write, entry_msg)

  return EncodeField<|MERGE_RESOLUTION|>--- conflicted
+++ resolved
@@ -340,7 +340,7 @@
 # Map is special: it needs custom logic to compute its size properly.
 
 
-def MapSizer(field_descriptor):
+def MapSizer(field_descriptor, is_message_map):
   """Returns a sizer for a map field."""
 
   # Can't look at field_descriptor.message_type._concrete_class because it may
@@ -355,9 +355,12 @@
       # It's wasteful to create the messages and throw them away one second
       # later since we'll do the same for the actual encode.  But there's not an
       # obvious way to avoid this within the current design without tons of code
-      # duplication.
+      # duplication. For message map, value.ByteSize() should be called to
+      # update the status.
       entry_msg = message_type._concrete_class(key=key, value=value)
       total += message_sizer(entry_msg)
+      if is_message_map:
+        value.ByteSize()
     return total
 
   return FieldSize
@@ -369,11 +372,7 @@
 def _VarintEncoder():
   """Return an encoder for a basic varint value (does not include tag)."""
 
-<<<<<<< HEAD
-  def EncodeVarint(write, value):
-=======
   def EncodeVarint(write, value, unused_deterministic=None):
->>>>>>> 1ee15bae
     bits = value & 0x7f
     value >>= 7
     while value:
@@ -389,11 +388,7 @@
   """Return an encoder for a basic signed varint value (does not include
   tag)."""
 
-<<<<<<< HEAD
-  def EncodeSignedVarint(write, value):
-=======
   def EncodeSignedVarint(write, value, unused_deterministic=None):
->>>>>>> 1ee15bae
     if value < 0:
       value += (1 << 64)
     bits = value & 0x7f
@@ -416,19 +411,15 @@
   called at startup time so it doesn't need to be fast."""
 
   pieces = []
-  _EncodeVarint(pieces.append, value)
+  _EncodeVarint(pieces.append, value, True)
   return b"".join(pieces)
 
 
 def TagBytes(field_number, wire_type):
   """Encode the given tag and return the bytes.  Only called at startup."""
 
-<<<<<<< HEAD
-  return _VarintBytes(wire_format.PackTag(field_number, wire_type))
-=======
   return six.binary_type(
       _VarintBytes(wire_format.PackTag(field_number, wire_type)))
->>>>>>> 1ee15bae
 
 # --------------------------------------------------------------------
 # As with sizers (see above), we have a number of common encoder
@@ -450,27 +441,27 @@
     if is_packed:
       tag_bytes = TagBytes(field_number, wire_format.WIRETYPE_LENGTH_DELIMITED)
       local_EncodeVarint = _EncodeVarint
-      def EncodePackedField(write, value):
+      def EncodePackedField(write, value, deterministic):
         write(tag_bytes)
         size = 0
         for element in value:
           size += compute_value_size(element)
-        local_EncodeVarint(write, size)
-        for element in value:
-          encode_value(write, element)
+        local_EncodeVarint(write, size, deterministic)
+        for element in value:
+          encode_value(write, element, deterministic)
       return EncodePackedField
     elif is_repeated:
       tag_bytes = TagBytes(field_number, wire_type)
-      def EncodeRepeatedField(write, value):
+      def EncodeRepeatedField(write, value, deterministic):
         for element in value:
           write(tag_bytes)
-          encode_value(write, element)
+          encode_value(write, element, deterministic)
       return EncodeRepeatedField
     else:
       tag_bytes = TagBytes(field_number, wire_type)
-      def EncodeField(write, value):
+      def EncodeField(write, value, deterministic):
         write(tag_bytes)
-        return encode_value(write, value)
+        return encode_value(write, value, deterministic)
       return EncodeField
 
   return SpecificEncoder
@@ -484,27 +475,27 @@
     if is_packed:
       tag_bytes = TagBytes(field_number, wire_format.WIRETYPE_LENGTH_DELIMITED)
       local_EncodeVarint = _EncodeVarint
-      def EncodePackedField(write, value):
+      def EncodePackedField(write, value, deterministic):
         write(tag_bytes)
         size = 0
         for element in value:
           size += compute_value_size(modify_value(element))
-        local_EncodeVarint(write, size)
-        for element in value:
-          encode_value(write, modify_value(element))
+        local_EncodeVarint(write, size, deterministic)
+        for element in value:
+          encode_value(write, modify_value(element), deterministic)
       return EncodePackedField
     elif is_repeated:
       tag_bytes = TagBytes(field_number, wire_type)
-      def EncodeRepeatedField(write, value):
+      def EncodeRepeatedField(write, value, deterministic):
         for element in value:
           write(tag_bytes)
-          encode_value(write, modify_value(element))
+          encode_value(write, modify_value(element), deterministic)
       return EncodeRepeatedField
     else:
       tag_bytes = TagBytes(field_number, wire_type)
-      def EncodeField(write, value):
+      def EncodeField(write, value, deterministic):
         write(tag_bytes)
-        return encode_value(write, modify_value(value))
+        return encode_value(write, modify_value(value), deterministic)
       return EncodeField
 
   return SpecificEncoder
@@ -525,30 +516,22 @@
     if is_packed:
       tag_bytes = TagBytes(field_number, wire_format.WIRETYPE_LENGTH_DELIMITED)
       local_EncodeVarint = _EncodeVarint
-      def EncodePackedField(write, value):
+      def EncodePackedField(write, value, deterministic):
         write(tag_bytes)
-        local_EncodeVarint(write, len(value) * value_size)
+        local_EncodeVarint(write, len(value) * value_size, deterministic)
         for element in value:
           write(local_struct_pack(format, element))
       return EncodePackedField
     elif is_repeated:
       tag_bytes = TagBytes(field_number, wire_type)
-<<<<<<< HEAD
-      def EncodeRepeatedField(write, value):
-=======
       def EncodeRepeatedField(write, value, unused_deterministic=None):
->>>>>>> 1ee15bae
         for element in value:
           write(tag_bytes)
           write(local_struct_pack(format, element))
       return EncodeRepeatedField
     else:
       tag_bytes = TagBytes(field_number, wire_type)
-<<<<<<< HEAD
-      def EncodeField(write, value):
-=======
       def EncodeField(write, value, unused_deterministic=None):
->>>>>>> 1ee15bae
         write(tag_bytes)
         return write(local_struct_pack(format, value))
       return EncodeField
@@ -599,9 +582,9 @@
     if is_packed:
       tag_bytes = TagBytes(field_number, wire_format.WIRETYPE_LENGTH_DELIMITED)
       local_EncodeVarint = _EncodeVarint
-      def EncodePackedField(write, value):
+      def EncodePackedField(write, value, deterministic):
         write(tag_bytes)
-        local_EncodeVarint(write, len(value) * value_size)
+        local_EncodeVarint(write, len(value) * value_size, deterministic)
         for element in value:
           # This try/except block is going to be faster than any code that
           # we could write to check whether element is finite.
@@ -612,11 +595,7 @@
       return EncodePackedField
     elif is_repeated:
       tag_bytes = TagBytes(field_number, wire_type)
-<<<<<<< HEAD
-      def EncodeRepeatedField(write, value):
-=======
       def EncodeRepeatedField(write, value, unused_deterministic=None):
->>>>>>> 1ee15bae
         for element in value:
           write(tag_bytes)
           try:
@@ -626,11 +605,7 @@
       return EncodeRepeatedField
     else:
       tag_bytes = TagBytes(field_number, wire_type)
-<<<<<<< HEAD
-      def EncodeField(write, value):
-=======
       def EncodeField(write, value, unused_deterministic=None):
->>>>>>> 1ee15bae
         write(tag_bytes)
         try:
           write(local_struct_pack(format, value))
@@ -676,9 +651,9 @@
   if is_packed:
     tag_bytes = TagBytes(field_number, wire_format.WIRETYPE_LENGTH_DELIMITED)
     local_EncodeVarint = _EncodeVarint
-    def EncodePackedField(write, value):
+    def EncodePackedField(write, value, deterministic):
       write(tag_bytes)
-      local_EncodeVarint(write, len(value))
+      local_EncodeVarint(write, len(value), deterministic)
       for element in value:
         if element:
           write(true_byte)
@@ -687,11 +662,7 @@
     return EncodePackedField
   elif is_repeated:
     tag_bytes = TagBytes(field_number, wire_format.WIRETYPE_VARINT)
-<<<<<<< HEAD
-    def EncodeRepeatedField(write, value):
-=======
     def EncodeRepeatedField(write, value, unused_deterministic=None):
->>>>>>> 1ee15bae
       for element in value:
         write(tag_bytes)
         if element:
@@ -701,11 +672,7 @@
     return EncodeRepeatedField
   else:
     tag_bytes = TagBytes(field_number, wire_format.WIRETYPE_VARINT)
-<<<<<<< HEAD
-    def EncodeField(write, value):
-=======
     def EncodeField(write, value, unused_deterministic=None):
->>>>>>> 1ee15bae
       write(tag_bytes)
       if value:
         return write(true_byte)
@@ -721,18 +688,18 @@
   local_len = len
   assert not is_packed
   if is_repeated:
-    def EncodeRepeatedField(write, value):
+    def EncodeRepeatedField(write, value, deterministic):
       for element in value:
         encoded = element.encode('utf-8')
         write(tag)
-        local_EncodeVarint(write, local_len(encoded))
+        local_EncodeVarint(write, local_len(encoded), deterministic)
         write(encoded)
     return EncodeRepeatedField
   else:
-    def EncodeField(write, value):
+    def EncodeField(write, value, deterministic):
       encoded = value.encode('utf-8')
       write(tag)
-      local_EncodeVarint(write, local_len(encoded))
+      local_EncodeVarint(write, local_len(encoded), deterministic)
       return write(encoded)
     return EncodeField
 
@@ -745,16 +712,16 @@
   local_len = len
   assert not is_packed
   if is_repeated:
-    def EncodeRepeatedField(write, value):
+    def EncodeRepeatedField(write, value, deterministic):
       for element in value:
         write(tag)
-        local_EncodeVarint(write, local_len(element))
+        local_EncodeVarint(write, local_len(element), deterministic)
         write(element)
     return EncodeRepeatedField
   else:
-    def EncodeField(write, value):
+    def EncodeField(write, value, deterministic):
       write(tag)
-      local_EncodeVarint(write, local_len(value))
+      local_EncodeVarint(write, local_len(value), deterministic)
       return write(value)
     return EncodeField
 
@@ -766,16 +733,16 @@
   end_tag = TagBytes(field_number, wire_format.WIRETYPE_END_GROUP)
   assert not is_packed
   if is_repeated:
-    def EncodeRepeatedField(write, value):
+    def EncodeRepeatedField(write, value, deterministic):
       for element in value:
         write(start_tag)
-        element._InternalSerialize(write)
+        element._InternalSerialize(write, deterministic)
         write(end_tag)
     return EncodeRepeatedField
   else:
-    def EncodeField(write, value):
+    def EncodeField(write, value, deterministic):
       write(start_tag)
-      value._InternalSerialize(write)
+      value._InternalSerialize(write, deterministic)
       return write(end_tag)
     return EncodeField
 
@@ -787,17 +754,17 @@
   local_EncodeVarint = _EncodeVarint
   assert not is_packed
   if is_repeated:
-    def EncodeRepeatedField(write, value):
+    def EncodeRepeatedField(write, value, deterministic):
       for element in value:
         write(tag)
-        local_EncodeVarint(write, element.ByteSize())
-        element._InternalSerialize(write)
+        local_EncodeVarint(write, element.ByteSize(), deterministic)
+        element._InternalSerialize(write, deterministic)
     return EncodeRepeatedField
   else:
-    def EncodeField(write, value):
+    def EncodeField(write, value, deterministic):
       write(tag)
-      local_EncodeVarint(write, value.ByteSize())
-      return value._InternalSerialize(write)
+      local_EncodeVarint(write, value.ByteSize(), deterministic)
+      return value._InternalSerialize(write, deterministic)
     return EncodeField
 
 
@@ -824,10 +791,10 @@
   end_bytes = TagBytes(1, wire_format.WIRETYPE_END_GROUP)
   local_EncodeVarint = _EncodeVarint
 
-  def EncodeField(write, value):
+  def EncodeField(write, value, deterministic):
     write(start_bytes)
-    local_EncodeVarint(write, value.ByteSize())
-    value._InternalSerialize(write)
+    local_EncodeVarint(write, value.ByteSize(), deterministic)
+    value._InternalSerialize(write, deterministic)
     return write(end_bytes)
 
   return EncodeField
@@ -852,9 +819,10 @@
   message_type = field_descriptor.message_type
   encode_message = MessageEncoder(field_descriptor.number, False, False)
 
-  def EncodeField(write, value):
-    for key in value:
+  def EncodeField(write, value, deterministic):
+    value_keys = sorted(value.keys()) if deterministic else value
+    for key in value_keys:
       entry_msg = message_type._concrete_class(key=key, value=value[key])
-      encode_message(write, entry_msg)
+      encode_message(write, entry_msg, deterministic)
 
   return EncodeField
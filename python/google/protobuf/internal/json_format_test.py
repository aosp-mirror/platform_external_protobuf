--- conflicted
+++ resolved
@@ -49,12 +49,9 @@
 from google.protobuf import struct_pb2
 from google.protobuf import timestamp_pb2
 from google.protobuf import wrappers_pb2
-<<<<<<< HEAD
-=======
 from google.protobuf import any_test_pb2
 from google.protobuf import unittest_mset_pb2
 from google.protobuf import unittest_pb2
->>>>>>> 1ee15bae
 from google.protobuf.internal import well_known_types
 from google.protobuf import descriptor_pool
 from google.protobuf import json_format
@@ -165,8 +162,6 @@
     json_format.Parse(text, parsed_message)
     self.assertEqual(message, parsed_message)
 
-<<<<<<< HEAD
-=======
   def testUnknownEnumToJsonAndBack(self):
     text = '{\n  "enumValue": 999\n}'
     message = json_format_proto3_pb2.TestMessage()
@@ -269,7 +264,6 @@
     self.assertEqual(json.loads(golden_text), json.loads(message_text))
 
 
->>>>>>> 1ee15bae
   def testJsonEscapeString(self):
     message = json_format_proto3_pb2.TestMessage()
     if sys.version_info[0] < 3:
@@ -317,8 +311,28 @@
     parsed_message = json_format_proto3_pb2.TestMessage()
     self.CheckParseBack(message, parsed_message)
 
+  def testIntegersRepresentedAsFloat(self):
+    message = json_format_proto3_pb2.TestMessage()
+    json_format.Parse('{"int32Value": -2.147483648e9}', message)
+    self.assertEqual(message.int32_value, -2147483648)
+    json_format.Parse('{"int32Value": 1e5}', message)
+    self.assertEqual(message.int32_value, 100000)
+    json_format.Parse('{"int32Value": 1.0}', message)
+    self.assertEqual(message.int32_value, 1)
+
   def testMapFields(self):
-    message = json_format_proto3_pb2.TestMap()
+    message = json_format_proto3_pb2.TestNestedMap()
+    self.assertEqual(
+        json.loads(json_format.MessageToJson(message, True)),
+        json.loads('{'
+                   '"boolMap": {},'
+                   '"int32Map": {},'
+                   '"int64Map": {},'
+                   '"uint32Map": {},'
+                   '"uint64Map": {},'
+                   '"stringMap": {},'
+                   '"mapMap": {}'
+                   '}'))
     message.bool_map[True] = 1
     message.bool_map[False] = 2
     message.int32_map[1] = 2
@@ -331,17 +345,19 @@
     message.uint64_map[2] = 3
     message.string_map['1'] = 2
     message.string_map['null'] = 3
-    self.assertEqual(
-        json.loads(json_format.MessageToJson(message, True)),
+    message.map_map['1'].bool_map[True] = 3
+    self.assertEqual(
+        json.loads(json_format.MessageToJson(message, False)),
         json.loads('{'
                    '"boolMap": {"false": 2, "true": 1},'
                    '"int32Map": {"1": 2, "2": 3},'
                    '"int64Map": {"1": 2, "2": 3},'
                    '"uint32Map": {"1": 2, "2": 3},'
                    '"uint64Map": {"1": 2, "2": 3},'
-                   '"stringMap": {"1": 2, "null": 3}'
+                   '"stringMap": {"1": 2, "null": 3},'
+                   '"mapMap": {"1": {"boolMap": {"true": 3}}}'
                    '}'))
-    parsed_message = json_format_proto3_pb2.TestMap()
+    parsed_message = json_format_proto3_pb2.TestNestedMap()
     self.CheckParseBack(message, parsed_message)
 
   def testOneofFields(self):
@@ -358,6 +374,23 @@
         '}')
     parsed_message = json_format_proto3_pb2.TestOneof()
     self.CheckParseBack(message, parsed_message)
+
+  def testSurrogates(self):
+    # Test correct surrogate handling.
+    message = json_format_proto3_pb2.TestMessage()
+    json_format.Parse('{"stringValue": "\\uD83D\\uDE01"}', message)
+    self.assertEqual(message.string_value,
+                     b'\xF0\x9F\x98\x81'.decode('utf-8', 'strict'))
+
+    # Error case: unpaired high surrogate.
+    self.CheckError(
+        '{"stringValue": "\\uD83D"}',
+        r'Invalid \\uXXXX escape|Unpaired.*surrogate')
+
+    # Unpaired low surrogate.
+    self.CheckError(
+        '{"stringValue": "\\uDE01"}',
+        r'Invalid \\uXXXX escape|Unpaired.*surrogate')
 
   def testTimestampMessage(self):
     message = json_format_proto3_pb2.TestTimestamp()
@@ -530,6 +563,9 @@
             '  "value": "hello",'
             '  "repeatedValue": [11.1, false, null, null]'
             '}'))
+    message.Clear()
+    json_format.Parse('{"value": null}', message)
+    self.assertEqual(message.value.WhichOneof('kind'), 'null_value')
 
   def testListValueMessage(self):
     message = json_format_proto3_pb2.TestListValue()
@@ -577,6 +613,22 @@
             '}\n'))
     parsed_message = json_format_proto3_pb2.TestAny()
     self.CheckParseBack(message, parsed_message)
+    # Must print @type first
+    test_message = json_format_proto3_pb2.TestMessage(
+        bool_value=True,
+        int32_value=20,
+        int64_value=-20,
+        uint32_value=20,
+        uint64_value=20,
+        double_value=3.14,
+        string_value='foo')
+    message.Clear()
+    message.value.Pack(test_message)
+    self.assertEqual(
+        json_format.MessageToJson(message, False)[0:68],
+        '{\n'
+        '  "value": {\n'
+        '    "@type": "type.googleapis.com/proto3.TestMessage"')
 
   def testAnyMessageDescriptorPoolMissingType(self):
     packed_message = unittest_pb2.OneString()
@@ -699,6 +751,11 @@
                       '}',
                       parsed_message)
     self.assertEqual(message, parsed_message)
+    # Null and {} should have different behavior for sub message.
+    self.assertFalse(parsed_message.HasField('message_value'))
+    json_format.Parse('{"messageValue": {}}', parsed_message)
+    self.assertTrue(parsed_message.HasField('message_value'))
+    # Null is not allowed to be used as an element in repeated field.
     self.assertRaisesRegexp(
         json_format.ParseError,
         'Failed to parse repeatedInt32Value field: '
@@ -706,6 +763,9 @@
         json_format.Parse,
         '{"repeatedInt32Value":[1, null]}',
         parsed_message)
+    self.CheckError('{"repeatedMessageValue":[null]}',
+                    'Failed to parse repeatedMessageValue field: null is not'
+                    ' allowed to be used as an element in a repeated field.')
 
   def testNanFloat(self):
     message = json_format_proto3_pb2.TestMessage()
@@ -720,15 +780,26 @@
     self.CheckError('',
                     r'Failed to load JSON: (Expecting value)|(No JSON).')
 
-  def testParseBadEnumValue(self):
-    self.CheckError(
-        '{"enumValue": 1}',
-        'Enum value must be a string literal with double quotes. '
-        'Type "proto3.EnumType" has no value named 1.')
+  def testParseEnumValue(self):
+    message = json_format_proto3_pb2.TestMessage()
+    text = '{"enumValue": 0}'
+    json_format.Parse(text, message)
+    text = '{"enumValue": 1}'
+    json_format.Parse(text, message)
     self.CheckError(
         '{"enumValue": "baz"}',
-        'Enum value must be a string literal with double quotes. '
-        'Type "proto3.EnumType" has no value named baz.')
+        'Failed to parse enumValue field: Invalid enum value baz '
+        'for enum type proto3.EnumType.')
+    # Proto3 accepts numeric unknown enums.
+    text = '{"enumValue": 12345}'
+    json_format.Parse(text, message)
+    # Proto2 does not accept unknown enums.
+    message = unittest_pb2.TestAllTypes()
+    self.assertRaisesRegexp(
+        json_format.ParseError,
+        'Failed to parse optionalNestedEnum field: Invalid enum value 12345 '
+        'for enum type protobuf_unittest.TestAllTypes.NestedEnum.',
+        json_format.Parse, '{"optionalNestedEnum": 12345}', message)
 
   def testParseBadIdentifer(self):
     self.CheckError('{int32Value: 1}',
@@ -738,6 +809,19 @@
                     'Message type "proto3.TestMessage" has no field named '
                     '"unknownName".')
 
+  def testIgnoreUnknownField(self):
+    text = '{"unknownName": 1}'
+    parsed_message = json_format_proto3_pb2.TestMessage()
+    json_format.Parse(text, parsed_message, ignore_unknown_fields=True)
+    text = ('{\n'
+            '  "repeatedValue": [ {\n'
+            '    "@type": "type.googleapis.com/proto3.MessageType",\n'
+            '    "unknownName": 1\n'
+            '  }]\n'
+            '}\n')
+    parsed_message = json_format_proto3_pb2.TestAny()
+    json_format.Parse(text, parsed_message, ignore_unknown_fields=True)
+
   def testDuplicateField(self):
     self.CheckError('{"int32Value": 1,\n"int32Value":2}',
                     'Failed to load JSON: duplicate key int32Value.')
@@ -755,12 +839,12 @@
     text = '{"int32Value": 0x12345}'
     self.assertRaises(json_format.ParseError,
                       json_format.Parse, text, message)
+    self.CheckError('{"int32Value": 1.5}',
+                    'Failed to parse int32Value field: '
+                    'Couldn\'t parse integer: 1.5.')
     self.CheckError('{"int32Value": 012345}',
                     (r'Failed to load JSON: Expecting \'?,\'? delimiter: '
                      r'line 1.'))
-    self.CheckError('{"int32Value": 1.0}',
-                    'Failed to parse int32Value field: '
-                    'Couldn\'t parse integer: 1.0.')
     self.CheckError('{"int32Value": " 1 "}',
                     'Failed to parse int32Value field: '
                     'Couldn\'t parse integer: " 1 ".')
@@ -770,9 +854,6 @@
     self.CheckError('{"int32Value": 12345678901234567890}',
                     'Failed to parse int32Value field: Value out of range: '
                     '12345678901234567890.')
-    self.CheckError('{"int32Value": 1e5}',
-                    'Failed to parse int32Value field: '
-                    'Couldn\'t parse integer: 100000.0.')
     self.CheckError('{"uint32Value": -1}',
                     'Failed to parse uint32Value field: '
                     'Value out of range: -1.')
@@ -788,6 +869,11 @@
     self.CheckError('{"bytesValue": "AQI*"}',
                     'Failed to parse bytesValue field: Incorrect padding.')
 
+  def testInvalidRepeated(self):
+    self.CheckError('{"repeatedInt32Value": 12345}',
+                    (r'Failed to parse repeatedInt32Value field: repeated field'
+                     r' repeatedInt32Value must be in \[\] which is 12345.'))
+
   def testInvalidMap(self):
     message = json_format_proto3_pb2.TestMap()
     text = '{"int32Map": {"null": 2, "2": 3}}'
@@ -813,6 +899,12 @@
         json_format.ParseError,
         'Failed to load JSON: duplicate key a',
         json_format.Parse, text, message)
+    text = r'{"stringMap": 0}'
+    self.assertRaisesRegexp(
+        json_format.ParseError,
+        'Failed to parse stringMap field: Map field string_map must be '
+        'in a dict which is 0.',
+        json_format.Parse, text, message)
 
   def testInvalidTimestamp(self):
     message = json_format_proto3_pb2.TestTimestamp()
@@ -836,7 +928,7 @@
     text = '{"value": "0000-01-01T00:00:00Z"}'
     self.assertRaisesRegexp(
         json_format.ParseError,
-        'Failed to parse value field: year is out of range.',
+        'Failed to parse value field: year (0 )?is out of range.',
         json_format.Parse, text, message)
     # Time bigger than maxinum time.
     message.value.seconds = 253402300800
@@ -893,8 +985,6 @@
             r'"value": 1234}')
     json_format.Parse(text, message)
 
-<<<<<<< HEAD
-=======
   def testPreservingProtoFieldNames(self):
     message = json_format_proto3_pb2.TestMessage()
     message.int32_value = 12345
@@ -998,7 +1088,6 @@
                     'uint32Value': 4, 'stringValue': 'bla'},
                    indent=2, sort_keys=True))
 
->>>>>>> 1ee15bae
 
 if __name__ == '__main__':
   unittest.main()
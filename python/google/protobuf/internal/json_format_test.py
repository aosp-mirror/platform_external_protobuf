# Protocol Buffers - Google's data interchange format
# Copyright 2008 Google Inc.  All rights reserved.
#
# Use of this source code is governed by a BSD-style
# license that can be found in the LICENSE file or at
# https://developers.google.com/open-source/licenses/bsd

"""Test for google.protobuf.json_format."""

__author__ = 'jieluo@google.com (Jie Luo)'

import json
import math
import struct
import unittest

from google.protobuf import descriptor_pool
from google.protobuf import json_format
from google.protobuf.internal import more_messages_pb2
from google.protobuf.internal import test_proto2_pb2
from google.protobuf.internal import test_proto3_optional_pb2

from google.protobuf import any_pb2
from google.protobuf import duration_pb2
from google.protobuf import field_mask_pb2
from google.protobuf import struct_pb2
from google.protobuf import timestamp_pb2
from google.protobuf import wrappers_pb2
from google.protobuf import any_test_pb2
from google.protobuf import unittest_mset_pb2
from google.protobuf import unittest_pb2
from google.protobuf.util import json_format_pb2
from google.protobuf.util import json_format_proto3_pb2


class JsonFormatBase(unittest.TestCase):

  def FillAllFields(self, message):
    message.int32_value = 20
    message.int64_value = -20
    message.uint32_value = 3120987654
    message.uint64_value = 12345678900
    message.float_value = float('-inf')
    message.double_value = 3.1415
    message.bool_value = True
    message.string_value = 'foo'
    message.bytes_value = b'bar'
    message.message_value.value = 10
    message.enum_value = json_format_proto3_pb2.BAR
    # Repeated
    message.repeated_int32_value.append(0x7FFFFFFF)
    message.repeated_int32_value.append(-2147483648)
    message.repeated_int64_value.append(9007199254740992)
    message.repeated_int64_value.append(-9007199254740992)
    message.repeated_uint32_value.append(0xFFFFFFF)
    message.repeated_uint32_value.append(0x7FFFFFF)
    message.repeated_uint64_value.append(9007199254740992)
    message.repeated_uint64_value.append(9007199254740991)
    message.repeated_float_value.append(0)

    message.repeated_double_value.append(1e-15)
    message.repeated_double_value.append(float('inf'))
    message.repeated_bool_value.append(True)
    message.repeated_bool_value.append(False)
    message.repeated_string_value.append('Few symbols!#$,;')
    message.repeated_string_value.append('bar')
    message.repeated_bytes_value.append(b'foo')
    message.repeated_bytes_value.append(b'bar')
    message.repeated_message_value.add().value = 10
    message.repeated_message_value.add().value = 11
    message.repeated_enum_value.append(json_format_proto3_pb2.FOO)
    message.repeated_enum_value.append(json_format_proto3_pb2.BAR)
    self.message = message

  def CheckParseBack(self, message, parsed_message):
    json_format.Parse(json_format.MessageToJson(message), parsed_message)
    self.assertEqual(message, parsed_message)

  def CheckError(self, text, error_message):
    message = json_format_proto3_pb2.TestMessage()
    self.assertRaisesRegex(
        json_format.ParseError, error_message, json_format.Parse, text, message
    )


class JsonFormatTest(JsonFormatBase):

  def testEmptyMessageToJson(self):
    message = json_format_proto3_pb2.TestMessage()
    self.assertEqual(json_format.MessageToJson(message), '{}')
    parsed_message = json_format_proto3_pb2.TestMessage()
    self.CheckParseBack(message, parsed_message)

  def testPartialMessageToJson(self):
    message = json_format_proto3_pb2.TestMessage(
        string_value='test', repeated_int32_value=[89, 4]
    )
    self.assertEqual(
        json.loads(json_format.MessageToJson(message)),
        json.loads('{"stringValue": "test", "repeatedInt32Value": [89, 4]}'),
    )
    parsed_message = json_format_proto3_pb2.TestMessage()
    self.CheckParseBack(message, parsed_message)

  def testAllFieldsToJson(self):
    message = json_format_proto3_pb2.TestMessage()
    text = (
        '{"int32Value": 20, '
        '"int64Value": "-20", '
        '"uint32Value": 3120987654,'
        '"uint64Value": "12345678900",'
        '"floatValue": "-Infinity",'
        '"doubleValue": 3.1415,'
        '"boolValue": true,'
        '"stringValue": "foo",'
        '"bytesValue": "YmFy",'
        '"messageValue": {"value": 10},'
        '"enumValue": "BAR",'
        '"repeatedInt32Value": [2147483647, -2147483648],'
        '"repeatedInt64Value": ["9007199254740992", "-9007199254740992"],'
        '"repeatedUint32Value": [268435455, 134217727],'
        '"repeatedUint64Value": ["9007199254740992", "9007199254740991"],'
        '"repeatedFloatValue": [0],'
        '"repeatedDoubleValue": [1e-15, "Infinity"],'
        '"repeatedBoolValue": [true, false],'
        '"repeatedStringValue": ["Few symbols!#$,;", "bar"],'
        '"repeatedBytesValue": ["Zm9v", "YmFy"],'
        '"repeatedMessageValue": [{"value": 10}, {"value": 11}],'
        '"repeatedEnumValue": ["FOO", "BAR"]'
        '}'
    )
    self.FillAllFields(message)
    self.assertEqual(
        json.loads(json_format.MessageToJson(message)), json.loads(text)
    )
    parsed_message = json_format_proto3_pb2.TestMessage()
    json_format.Parse(text, parsed_message)
    self.assertEqual(message, parsed_message)

  def testUnknownEnumToJsonAndBack(self):
    text = '{\n  "enumValue": 999\n}'
    message = json_format_proto3_pb2.TestMessage()
    message.enum_value = 999
    self.assertEqual(json_format.MessageToJson(message), text)
    parsed_message = json_format_proto3_pb2.TestMessage()
    json_format.Parse(text, parsed_message)
    self.assertEqual(message, parsed_message)

  def testExtensionToJsonAndBack(self):
    message = unittest_mset_pb2.TestMessageSetContainer()
    ext1 = unittest_mset_pb2.TestMessageSetExtension1.message_set_extension
    ext2 = unittest_mset_pb2.TestMessageSetExtension2.message_set_extension
    message.message_set.Extensions[ext1].i = 23
    message.message_set.Extensions[ext2].str = 'foo'
    message_text = json_format.MessageToJson(message)
    parsed_message = unittest_mset_pb2.TestMessageSetContainer()
    json_format.Parse(message_text, parsed_message)
    self.assertEqual(message, parsed_message)

  def testExtensionErrors(self):
    self.CheckError(
        '{"[extensionField]": {}}',
        'Message type proto3.TestMessage does not have extensions',
    )

  def testExtensionToDictAndBack(self):
    message = unittest_mset_pb2.TestMessageSetContainer()
    ext1 = unittest_mset_pb2.TestMessageSetExtension1.message_set_extension
    ext2 = unittest_mset_pb2.TestMessageSetExtension2.message_set_extension
    message.message_set.Extensions[ext1].i = 23
    message.message_set.Extensions[ext2].str = 'foo'
    message_dict = json_format.MessageToDict(message)
    parsed_message = unittest_mset_pb2.TestMessageSetContainer()
    json_format.ParseDict(message_dict, parsed_message)
    self.assertEqual(message, parsed_message)

  def testExtensionToDictAndBackWithScalar(self):
    message = unittest_pb2.TestAllExtensions()
    ext1 = unittest_pb2.TestNestedExtension.test
    message.Extensions[ext1] = 'data'
    message_dict = json_format.MessageToDict(message)
    parsed_message = unittest_pb2.TestAllExtensions()
    json_format.ParseDict(message_dict, parsed_message)
    self.assertEqual(message, parsed_message)

  def testJsonParseDictToAnyDoesNotAlterInput(self):
    orig_dict = {
        'int32Value': 20,
        '@type': 'type.googleapis.com/proto3.TestMessage',
    }
    copied_dict = json.loads(json.dumps(orig_dict))
    parsed_message = any_pb2.Any()
    json_format.ParseDict(copied_dict, parsed_message)
    self.assertEqual(copied_dict, orig_dict)

  def testExtensionSerializationDictMatchesProto3Spec(self):
    """See go/proto3-json-spec for spec."""
    message = unittest_mset_pb2.TestMessageSetContainer()
    ext1 = unittest_mset_pb2.TestMessageSetExtension1.message_set_extension
    ext2 = unittest_mset_pb2.TestMessageSetExtension2.message_set_extension
    message.message_set.Extensions[ext1].i = 23
    message.message_set.Extensions[ext2].str = 'foo'
    message_dict = json_format.MessageToDict(message)
    golden_dict = {
        'messageSet': {
            '[protobuf_unittest.TestMessageSetExtension1.message_set_extension]': {
                'i': 23,
            },
            '[protobuf_unittest.TestMessageSetExtension2.message_set_extension]': {
                'str': 'foo',
            },
        },
    }
    self.assertEqual(golden_dict, message_dict)
    parsed_msg = unittest_mset_pb2.TestMessageSetContainer()
    json_format.ParseDict(golden_dict, parsed_msg)
    self.assertEqual(message, parsed_msg)

  def testExtensionSerializationDictMatchesProto3SpecMore(self):
    """See go/proto3-json-spec for spec."""
    message = json_format_pb2.TestMessageWithExtension()
    ext = json_format_pb2.TestExtension.ext
    message.Extensions[ext].value = 'stuff'
    message_dict = json_format.MessageToDict(message)
    expected_dict = {
        '[protobuf_unittest.TestExtension.ext]': {
            'value': 'stuff',
        },
    }
    self.assertEqual(expected_dict, message_dict)

  def testExtensionSerializationJsonMatchesProto3Spec(self):
    """See go/proto3-json-spec for spec."""
    message = unittest_mset_pb2.TestMessageSetContainer()
    ext1 = unittest_mset_pb2.TestMessageSetExtension1.message_set_extension
    ext2 = unittest_mset_pb2.TestMessageSetExtension2.message_set_extension
    message.message_set.Extensions[ext1].i = 23
    message.message_set.Extensions[ext2].str = 'foo'
    message_text = json_format.MessageToJson(message)
    ext1_text = 'protobuf_unittest.TestMessageSetExtension1.message_set_extension'
    ext2_text = 'protobuf_unittest.TestMessageSetExtension2.message_set_extension'
    golden_text = (
        '{"messageSet": {'
        '    "[%s]": {'
        '        "i": 23'
        '    },'
        '    "[%s]": {'
        '        "str": "foo"'
        '    }'
        '}}'
    ) % (ext1_text, ext2_text)
    self.assertEqual(json.loads(golden_text), json.loads(message_text))

  def testJsonEscapeString(self):
    message = json_format_proto3_pb2.TestMessage()
    message.string_value = '&\n<"\r>\b\t\f\\\001/'
    message.string_value += (b'\xe2\x80\xa8\xe2\x80\xa9').decode('utf-8')
    self.assertEqual(
        json_format.MessageToJson(message),
        '{\n  "stringValue": '
        '"&\\n<\\"\\r>\\b\\t\\f\\\\\\u0001/\\u2028\\u2029"\n}',
    )
    parsed_message = json_format_proto3_pb2.TestMessage()
    self.CheckParseBack(message, parsed_message)
    text = '{"int32Value": "\u0031"}'
    json_format.Parse(text, message)
    self.assertEqual(message.int32_value, 1)

  def testProto3Optional_IncludingDefaultValueWithoutPresenceFields(self):
    message = test_proto3_optional_pb2.TestProto3Optional()
    self.assertEqual(
        json.loads(
            json_format.MessageToJson(
                message, always_print_fields_with_no_presence=True
            )
        ),
        json.loads('{"repeatedInt32": [], "repeatedNestedMessage": []}'),
    )
    message.optional_int32 = 0
    self.assertEqual(
        json.loads(
            json_format.MessageToJson(
                message, always_print_fields_with_no_presence=True
            )
        ),
        json.loads(
            '{"optionalInt32": 0,"repeatedInt32": [],'
            ' "repeatedNestedMessage": []}'
        ),
    )

  def testProto2_IncludingDefaultValueWithoutPresenceFields(self):
    message = test_proto2_pb2.TestProto2()
    self.assertEqual(
        json.loads(
            json_format.MessageToJson(
                message, always_print_fields_with_no_presence=True
            )
        ),
        json.loads('{"repeatedInt32": [], "repeatedNestedMessage": []}'),
    )
    message.optional_int32 = 0
    self.assertEqual(
        json.loads(
            json_format.MessageToJson(
                message, always_print_fields_with_no_presence=True
            )
        ),
        json.loads(
            '{"optionalInt32": 0,"repeatedInt32": [],'
            ' "repeatedNestedMessage": []}'
        ),
    )

  def testIntegersRepresentedAsFloat(self):
    message = json_format_proto3_pb2.TestMessage()
    json_format.Parse('{"int32Value": -2.147483648e9}', message)
    self.assertEqual(message.int32_value, -2147483648)
    json_format.Parse('{"int32Value": 1e5}', message)
    self.assertEqual(message.int32_value, 100000)
    json_format.Parse('{"int32Value": 1.0}', message)
    self.assertEqual(message.int32_value, 1)

  def testMapFields(self):
    message = json_format_proto3_pb2.TestNestedMap()
    self.assertEqual(
        json.loads(
            json_format.MessageToJson(
                message, always_print_fields_with_no_presence=True
            )
        ),
        json.loads(
            '{'
            '"boolMap": {},'
            '"int32Map": {},'
            '"int64Map": {},'
            '"uint32Map": {},'
            '"uint64Map": {},'
            '"stringMap": {},'
            '"mapMap": {}'
            '}'
        ),
    )
    message.bool_map[True] = 1
    message.bool_map[False] = 2
    message.int32_map[1] = 2
    message.int32_map[2] = 3
    message.int64_map[1] = 2
    message.int64_map[2] = 3
    message.uint32_map[1] = 2
    message.uint32_map[2] = 3
    message.uint64_map[1] = 2
    message.uint64_map[2] = 3
    message.string_map['1'] = 2
    message.string_map['null'] = 3
    message.map_map['1'].bool_map[True] = 3
    self.assertEqual(
        json.loads(
            json_format.MessageToJson(
                message, always_print_fields_with_no_presence=False
            )
        ),
        json.loads(
            '{'
            '"boolMap": {"false": 2, "true": 1},'
            '"int32Map": {"1": 2, "2": 3},'
            '"int64Map": {"1": 2, "2": 3},'
            '"uint32Map": {"1": 2, "2": 3},'
            '"uint64Map": {"1": 2, "2": 3},'
            '"stringMap": {"1": 2, "null": 3},'
            '"mapMap": {"1": {"boolMap": {"true": 3}}}'
            '}'
        ),
    )
    parsed_message = json_format_proto3_pb2.TestNestedMap()
    self.CheckParseBack(message, parsed_message)

  def testOneofFields(self):
    message = json_format_proto3_pb2.TestOneof()
    # Always print does not affect oneof fields.
    self.assertEqual(
        json_format.MessageToJson(
            message, always_print_fields_with_no_presence=True
        ),
        '{}',
    )
    message.oneof_int32_value = 0
    self.assertEqual(
        json_format.MessageToJson(
            message, always_print_fields_with_no_presence=True
        ),
        '{\n  "oneofInt32Value": 0\n}',
    )
    parsed_message = json_format_proto3_pb2.TestOneof()
    self.CheckParseBack(message, parsed_message)

  def testSurrogates(self):
    # Test correct surrogate handling.
    message = json_format_proto3_pb2.TestMessage()
    json_format.Parse('{"stringValue": "\\uD83D\\uDE01"}', message)
    self.assertEqual(
        message.string_value, b'\xF0\x9F\x98\x81'.decode('utf-8', 'strict')
    )

    # Error case: unpaired high surrogate.
    self.CheckError(
        '{"stringValue": "\\uD83D"}',
        r'Invalid \\uXXXX escape|Unpaired.*surrogate',
    )

    # Unpaired low surrogate.
    self.CheckError(
        '{"stringValue": "\\uDE01"}',
        r'Invalid \\uXXXX escape|Unpaired.*surrogate',
    )

  def testTimestampMessage(self):
    message = json_format_proto3_pb2.TestTimestamp()
    message.value.seconds = 0
    message.value.nanos = 0
    message.repeated_value.add().seconds = 20
    message.repeated_value[0].nanos = 1
    message.repeated_value.add().seconds = 0
    message.repeated_value[1].nanos = 10000
    message.repeated_value.add().seconds = 100000000
    message.repeated_value[2].nanos = 0
    # Maximum time
    message.repeated_value.add().seconds = 253402300799
    message.repeated_value[3].nanos = 999999999
    # Minimum time
    message.repeated_value.add().seconds = -62135596800
    message.repeated_value[4].nanos = 0
    self.assertEqual(
        json.loads(
            json_format.MessageToJson(
                message, always_print_fields_with_no_presence=True
            )
        ),
        json.loads(
            '{'
            '"value": "1970-01-01T00:00:00Z",'
            '"repeatedValue": ['
            '  "1970-01-01T00:00:20.000000001Z",'
            '  "1970-01-01T00:00:00.000010Z",'
            '  "1973-03-03T09:46:40Z",'
            '  "9999-12-31T23:59:59.999999999Z",'
            '  "0001-01-01T00:00:00Z"'
            ']'
            '}'
        ),
    )
    parsed_message = json_format_proto3_pb2.TestTimestamp()
    self.CheckParseBack(message, parsed_message)
    text = (
        r'{"value": "1970-01-01T00:00:00.01+08:00",'
        r'"repeatedValue":['
        r'  "1970-01-01T00:00:00.01+08:30",'
        r'  "1970-01-01T00:00:00.01-01:23"]}'
    )
    json_format.Parse(text, parsed_message)
    self.assertEqual(parsed_message.value.seconds, -8 * 3600)
    self.assertEqual(parsed_message.value.nanos, 10000000)
    self.assertEqual(parsed_message.repeated_value[0].seconds, -8.5 * 3600)
    self.assertEqual(parsed_message.repeated_value[1].seconds, 3600 + 23 * 60)

  def testDurationMessage(self):
    message = json_format_proto3_pb2.TestDuration()
    message.value.seconds = 1
    message.repeated_value.add().seconds = 0
    message.repeated_value[0].nanos = 10
    message.repeated_value.add().seconds = -1
    message.repeated_value[1].nanos = -1000
    message.repeated_value.add().seconds = 10
    message.repeated_value[2].nanos = 11000000
    message.repeated_value.add().seconds = -315576000000
    message.repeated_value.add().seconds = 315576000000
    self.assertEqual(
        json.loads(
            json_format.MessageToJson(
                message, always_print_fields_with_no_presence=True
            )
        ),
        json.loads(
            '{'
            '"value": "1s",'
            '"repeatedValue": ['
            '  "0.000000010s",'
            '  "-1.000001s",'
            '  "10.011s",'
            '  "-315576000000s",'
            '  "315576000000s"'
            ']'
            '}'
        ),
    )
    parsed_message = json_format_proto3_pb2.TestDuration()
    self.CheckParseBack(message, parsed_message)

  def testFieldMaskMessage(self):
    message = json_format_proto3_pb2.TestFieldMask()
    message.value.paths.append('foo.bar')
    message.value.paths.append('bar')
    self.assertEqual(
        json_format.MessageToJson(
            message, always_print_fields_with_no_presence=True
        ),
        '{\n  "value": "foo.bar,bar"\n}',
    )
    parsed_message = json_format_proto3_pb2.TestFieldMask()
    self.CheckParseBack(message, parsed_message)

    message.value.Clear()
    self.assertEqual(
        json_format.MessageToJson(
            message, always_print_fields_with_no_presence=True
        ),
        '{\n  "value": ""\n}',
    )
    self.CheckParseBack(message, parsed_message)

  def testWrapperMessage(self):
    message = json_format_proto3_pb2.TestWrapper()
    message.bool_value.value = False
    message.int32_value.value = 0
    message.string_value.value = ''
    message.bytes_value.value = b''
    message.repeated_bool_value.add().value = True
    message.repeated_bool_value.add().value = False
    message.repeated_int32_value.add()
    self.assertEqual(
        json.loads(
            json_format.MessageToJson(
                message, always_print_fields_with_no_presence=True
            )
        ),
        json.loads(
            '{\n'
            '  "int32Value": 0,'
            '  "boolValue": false,'
            '  "stringValue": "",'
            '  "bytesValue": "",'
            '  "repeatedBoolValue": [true, false],'
            '  "repeatedInt32Value": [0],'
            '  "repeatedUint32Value": [],'
            '  "repeatedFloatValue": [],'
            '  "repeatedDoubleValue": [],'
            '  "repeatedBytesValue": [],'
            '  "repeatedInt64Value": [],'
            '  "repeatedUint64Value": [],'
            '  "repeatedStringValue": []'
            '}'
        ),
    )
    parsed_message = json_format_proto3_pb2.TestWrapper()
    self.CheckParseBack(message, parsed_message)

  def testStructMessage(self):
    message = json_format_proto3_pb2.TestStruct()
    message.value['name'] = 'Jim'
    message.value['age'] = 10
    message.value['attend'] = True
    message.value['email'] = None
    message.value.get_or_create_struct('address')['city'] = 'SFO'
    message.value['address']['house_number'] = 1024
    message.value.get_or_create_struct('empty_struct')
    message.value.get_or_create_list('empty_list')
    struct_list = message.value.get_or_create_list('list')
    struct_list.extend([6, 'seven', True, False, None])
    struct_list.add_struct()['subkey2'] = 9
    message.repeated_value.add()['age'] = 11
    message.repeated_value.add()
    self.assertEqual(
        json.loads(
            json_format.MessageToJson(
                message, always_print_fields_with_no_presence=False
            )
        ),
        json.loads(
            '{'
            '  "value": {'
            '    "address": {'
            '      "city": "SFO", '
            '      "house_number": 1024'
            '    }, '
            '    "empty_struct": {}, '
            '    "empty_list": [], '
            '    "age": 10, '
            '    "name": "Jim", '
            '    "attend": true, '
            '    "email": null, '
            '    "list": [6, "seven", true, false, null, {"subkey2": 9}]'
            '  },'
            '  "repeatedValue": [{"age": 11}, {}]'
            '}'
        ),
    )
    parsed_message = json_format_proto3_pb2.TestStruct()
    self.CheckParseBack(message, parsed_message)
    # check for regression; this used to raise
    parsed_message.value['empty_struct']
    parsed_message.value['empty_list']

  def testValueMessage(self):
    message = json_format_proto3_pb2.TestValue()
    message.value.string_value = 'hello'
    message.repeated_value.add().number_value = 11.1
    message.repeated_value.add().bool_value = False
    message.repeated_value.add().null_value = 0
    self.assertEqual(
        json.loads(
            json_format.MessageToJson(
                message, always_print_fields_with_no_presence=False
            )
        ),
        json.loads(
            '{  "value": "hello",  "repeatedValue": [11.1, false, null]}'
        ),
    )
    parsed_message = json_format_proto3_pb2.TestValue()
    self.CheckParseBack(message, parsed_message)
    # Can't parse back if the Value message is not set.
    message.repeated_value.add()
    self.assertEqual(
        json.loads(
            json_format.MessageToJson(
                message, always_print_fields_with_no_presence=False
            )
        ),
        json.loads(
            '{  "value": "hello",  "repeatedValue": [11.1, false, null, null]}'
        ),
    )
    message.Clear()
    json_format.Parse('{"value": null}', message)
    self.assertEqual(message.value.WhichOneof('kind'), 'null_value')

  def testValueMessageErrors(self):
    message = json_format_proto3_pb2.TestValue()
    message.value.number_value = math.inf
    with self.assertRaises(json_format.SerializeToJsonError) as cm:
      json_format.MessageToJson(message)
    self.assertEqual(
        'Failed to serialize value field: Fail to serialize Infinity for '
        'Value.number_value, which would parse as string_value.',
        str(cm.exception),
    )
    message.value.number_value = math.nan
    with self.assertRaises(json_format.SerializeToJsonError) as cm:
      json_format.MessageToJson(message)
    self.assertEqual(
        'Failed to serialize value field: Fail to serialize NaN for '
        'Value.number_value, which would parse as string_value.',
        str(cm.exception),
    )

  def testListValueMessage(self):
    message = json_format_proto3_pb2.TestListValue()
    message.value.values.add().number_value = 11.1
    message.value.values.add().null_value = 0
    message.value.values.add().bool_value = True
    message.value.values.add().string_value = 'hello'
    message.value.values.add().struct_value['name'] = 'Jim'
    message.repeated_value.add().values.add().number_value = 1
    message.repeated_value.add()
    self.assertEqual(
        json.loads(
            json_format.MessageToJson(
                message, always_print_fields_with_no_presence=False
            )
        ),
        json.loads(
            '{"value": [11.1, null, true, "hello", {"name": "Jim"}]\n,'
            '"repeatedValue": [[1], []]}'
        ),
    )
    parsed_message = json_format_proto3_pb2.TestListValue()
    self.CheckParseBack(message, parsed_message)

  def testNullValue(self):
    message = json_format_proto3_pb2.TestOneof()
    message.oneof_null_value = 0
    self.assertEqual(
        json_format.MessageToJson(message), '{\n  "oneofNullValue": null\n}'
    )
    parsed_message = json_format_proto3_pb2.TestOneof()
    self.CheckParseBack(message, parsed_message)
    # Check old format is also accepted
    new_message = json_format_proto3_pb2.TestOneof()
    json_format.Parse('{\n  "oneofNullValue": "NULL_VALUE"\n}', new_message)
    self.assertEqual(
        json_format.MessageToJson(new_message), '{\n  "oneofNullValue": null\n}'
    )

  def testAnyMessage(self):
    message = json_format_proto3_pb2.TestAny()
    value1 = json_format_proto3_pb2.MessageType()
    value2 = json_format_proto3_pb2.MessageType()
    value1.value = 1234
    value2.value = 5678
    message.value.Pack(value1)
    message.repeated_value.add().Pack(value1)
    message.repeated_value.add().Pack(value2)
    message.repeated_value.add()
    self.assertEqual(
        json.loads(
            json_format.MessageToJson(
                message, always_print_fields_with_no_presence=True
            )
        ),
        json.loads(
            '{\n'
            '  "repeatedValue": [ {\n'
            '    "@type": "type.googleapis.com/proto3.MessageType",\n'
            '    "value": 1234\n'
            '  }, {\n'
            '    "@type": "type.googleapis.com/proto3.MessageType",\n'
            '    "value": 5678\n'
            '  },\n'
            '  {}],\n'
            '  "value": {\n'
            '    "@type": "type.googleapis.com/proto3.MessageType",\n'
            '    "value": 1234\n'
            '  }\n'
            '}\n'
        ),
    )
    parsed_message = json_format_proto3_pb2.TestAny()
    self.CheckParseBack(message, parsed_message)
    # Must print @type first
    test_message = json_format_proto3_pb2.TestMessage(
        bool_value=True,
        int32_value=20,
        int64_value=-20,
        uint32_value=20,
        uint64_value=20,
        double_value=3.14,
        string_value='foo',
    )
    message.Clear()
    message.value.Pack(test_message)
    self.assertEqual(
        json_format.MessageToJson(
            message, always_print_fields_with_no_presence=False
        )[0:68],
        '{\n'
        '  "value": {\n'
        '    "@type": "type.googleapis.com/proto3.TestMessage"',
    )

  def testAnyMessageDescriptorPoolMissingType(self):
    packed_message = unittest_pb2.OneString()
    packed_message.data = 'string'
    message = any_test_pb2.TestAny()
    message.any_value.Pack(packed_message)
    empty_pool = descriptor_pool.DescriptorPool()
    with self.assertRaises(TypeError) as cm:
      json_format.MessageToJson(
          message,
          always_print_fields_with_no_presence=True,
          descriptor_pool=empty_pool,
      )
    self.assertEqual(
        'Can not find message descriptor by type_url:'
        ' type.googleapis.com/protobuf_unittest.OneString',
        str(cm.exception),
    )

  def testWellKnownInAnyMessage(self):
    message = any_pb2.Any()
    int32_value = wrappers_pb2.Int32Value()
    int32_value.value = 1234
    message.Pack(int32_value)
    self.assertEqual(
        json.loads(
            json_format.MessageToJson(
                message, always_print_fields_with_no_presence=True
            )
        ),
        json.loads(
            '{\n'
            '  "@type": "type.googleapis.com/google.protobuf.Int32Value",\n'
            '  "value": 1234\n'
            '}\n'
        ),
    )
    parsed_message = any_pb2.Any()
    self.CheckParseBack(message, parsed_message)

    timestamp = timestamp_pb2.Timestamp()
    message.Pack(timestamp)
    self.assertEqual(
        json.loads(
            json_format.MessageToJson(
                message, always_print_fields_with_no_presence=True
            )
        ),
        json.loads(
            '{\n'
            '  "@type": "type.googleapis.com/google.protobuf.Timestamp",\n'
            '  "value": "1970-01-01T00:00:00Z"\n'
            '}\n'
        ),
    )
    self.CheckParseBack(message, parsed_message)

    duration = duration_pb2.Duration()
    duration.seconds = 1
    message.Pack(duration)
    self.assertEqual(
        json.loads(
            json_format.MessageToJson(
                message, always_print_fields_with_no_presence=True
            )
        ),
        json.loads(
            '{\n'
            '  "@type": "type.googleapis.com/google.protobuf.Duration",\n'
            '  "value": "1s"\n'
            '}\n'
        ),
    )
    self.CheckParseBack(message, parsed_message)

    field_mask = field_mask_pb2.FieldMask()
    field_mask.paths.append('foo.bar')
    field_mask.paths.append('bar')
    message.Pack(field_mask)
    self.assertEqual(
        json.loads(
            json_format.MessageToJson(
                message, always_print_fields_with_no_presence=True
            )
        ),
        json.loads(
            '{\n'
            '  "@type": "type.googleapis.com/google.protobuf.FieldMask",\n'
            '  "value": "foo.bar,bar"\n'
            '}\n'
        ),
    )
    self.CheckParseBack(message, parsed_message)

    struct_message = struct_pb2.Struct()
    struct_message['name'] = 'Jim'
    message.Pack(struct_message)
    self.assertEqual(
        json.loads(
            json_format.MessageToJson(
                message, always_print_fields_with_no_presence=True
            )
        ),
        json.loads(
            '{\n'
            '  "@type": "type.googleapis.com/google.protobuf.Struct",\n'
            '  "value": {"name": "Jim"}\n'
            '}\n'
        ),
    )
    self.CheckParseBack(message, parsed_message)

    nested_any = any_pb2.Any()
    int32_value.value = 5678
    nested_any.Pack(int32_value)
    message.Pack(nested_any)
    self.assertEqual(
        json.loads(
            json_format.MessageToJson(
                message, always_print_fields_with_no_presence=True
            )
        ),
        json.loads(
            '{\n'
            '  "@type": "type.googleapis.com/google.protobuf.Any",\n'
            '  "value": {\n'
            '    "@type": "type.googleapis.com/google.protobuf.Int32Value",\n'
            '    "value": 5678\n'
            '  }\n'
            '}\n'
        ),
    )
    self.CheckParseBack(message, parsed_message)

  def testParseNull(self):
    message = json_format_proto3_pb2.TestMessage()
    parsed_message = json_format_proto3_pb2.TestMessage()
    self.FillAllFields(parsed_message)
    json_format.Parse(
        '{"int32Value": null, '
        '"int64Value": null, '
        '"uint32Value": null,'
        '"uint64Value": null,'
        '"floatValue": null,'
        '"doubleValue": null,'
        '"boolValue": null,'
        '"stringValue": null,'
        '"bytesValue": null,'
        '"messageValue": null,'
        '"enumValue": null,'
        '"repeatedInt32Value": null,'
        '"repeatedInt64Value": null,'
        '"repeatedUint32Value": null,'
        '"repeatedUint64Value": null,'
        '"repeatedFloatValue": null,'
        '"repeatedDoubleValue": null,'
        '"repeatedBoolValue": null,'
        '"repeatedStringValue": null,'
        '"repeatedBytesValue": null,'
        '"repeatedMessageValue": null,'
        '"repeatedEnumValue": null'
        '}',
        parsed_message,
    )
    self.assertEqual(message, parsed_message)
    # Null and {} should have different behavior for sub message.
    self.assertFalse(parsed_message.HasField('message_value'))
    json_format.Parse('{"messageValue": {}}', parsed_message)
    self.assertTrue(parsed_message.HasField('message_value'))
    # Null is not allowed to be used as an element in repeated field.
    self.assertRaisesRegex(
        json_format.ParseError,
        r'Failed to parse repeatedInt32Value field: '
        r'null is not allowed to be used as an element in a repeated field '
        r'at TestMessage.repeatedInt32Value\[1\].',
        json_format.Parse,
        '{"repeatedInt32Value":[1, null]}',
        parsed_message,
    )
    self.CheckError(
        '{"repeatedMessageValue":[null]}',
        r'Failed to parse repeatedMessageValue field: null is not'
        r' allowed to be used as an element in a repeated field '
        r'at TestMessage.repeatedMessageValue\[0\].',
    )

  def testNanFloat(self):
    message = json_format_proto3_pb2.TestMessage()
    message.float_value = float('nan')
    text = '{\n  "floatValue": "NaN"\n}'
    self.assertEqual(json_format.MessageToJson(message), text)
    parsed_message = json_format_proto3_pb2.TestMessage()
    json_format.Parse(text, parsed_message)
    self.assertTrue(math.isnan(parsed_message.float_value))

  def testParseDoubleToFloat(self):
    message = json_format_proto3_pb2.TestMessage()
    text = '{"repeatedDoubleValue": [3.4028235e+39, 1.4028235e-39]\n}'
    json_format.Parse(text, message)
    self.assertEqual(message.repeated_double_value[0], 3.4028235e39)
    self.assertEqual(message.repeated_double_value[1], 1.4028235e-39)
    text = '{"repeatedFloatValue": [3.4028235e+39, 1.4028235e-39]\n}'
    self.CheckError(
        text,
        r'Failed to parse repeatedFloatValue field: '
        r'Float value too large at TestMessage.repeatedFloatValue\[0\].',
    )

  def testFloatPrecision(self):
    message = json_format_proto3_pb2.TestMessage()
    message.float_value = 1.123456789
    # Set to 8 valid digits.
    text = '{\n  "floatValue": 1.1234568\n}'
    self.assertEqual(
        json_format.MessageToJson(message, float_precision=8), text
    )
    # Set to 7 valid digits.
    text = '{\n  "floatValue": 1.123457\n}'
    self.assertEqual(
        json_format.MessageToJson(message, float_precision=7), text
    )

    # Default float_precision will automatic print shortest float.
    message.float_value = 1.1000000011
    text = '{\n  "floatValue": 1.1\n}'
    self.assertEqual(json_format.MessageToJson(message), text)
    message.float_value = 1.00000075e-36
    text = '{\n  "floatValue": 1.00000075e-36\n}'
    self.assertEqual(json_format.MessageToJson(message), text)
    message.float_value = 12345678912345e11
    text = '{\n  "floatValue": 1.234568e+24\n}'
    self.assertEqual(json_format.MessageToJson(message), text)

    # Test a bunch of data and check json encode/decode do not
    # lose precision
    value_list = [0x00, 0xD8, 0x6E, 0x00]
    msg2 = json_format_proto3_pb2.TestMessage()
    for a in range(0, 256):
      value_list[3] = a
      for b in range(0, 256):
        value_list[0] = b
        byte_array = bytearray(value_list)
        message.float_value = struct.unpack('<f', byte_array)[0]
        self.CheckParseBack(message, msg2)

  def testParseEmptyText(self):
    self.CheckError('', r'Failed to load JSON: (Expecting value)|(No JSON).')

  def testParseEnumValue(self):
    message = json_format_proto3_pb2.TestMessage()
    text = '{"enumValue": 0}'
    json_format.Parse(text, message)
    text = '{"enumValue": 1}'
    json_format.Parse(text, message)
    self.CheckError(
        '{"enumValue": "baz"}',
        'Failed to parse enumValue field: Invalid enum value baz '
        'for enum type proto3.EnumType at TestMessage.enumValue.',
    )
    # Proto3 accepts numeric unknown enums.
    text = '{"enumValue": 12345}'
    json_format.Parse(text, message)
    # Proto2 does not accept numeric unknown enums.
    message = unittest_pb2.TestAllTypes()
    self.assertRaisesRegex(
        json_format.ParseError,
        'Failed to parse optionalNestedEnum field: Invalid enum value 12345 '
        'for enum type protobuf_unittest.TestAllTypes.NestedEnum at '
        'TestAllTypes.optionalNestedEnum.',
        json_format.Parse,
        '{"optionalNestedEnum": 12345}',
        message,
    )
<<<<<<< HEAD
=======

  def testParseUnknownEnumStringValue_Scalar_Proto2(self):
    message = json_format_pb2.TestNumbers()
    text = '{"a": "UNKNOWN_STRING_VALUE"}'
    json_format.Parse(text, message, ignore_unknown_fields=True)

    self.assertFalse(message.HasField('a'))

  def testParseErrorForUnknownEnumValue_ScalarWithoutIgnore_Proto2(self):
    message = json_format_pb2.TestNumbers()
    self.assertRaisesRegex(
        json_format.ParseError,
        'Invalid enum value',
        json_format.Parse, '{"a": "UNKNOWN_STRING_VALUE"}', message)

  def testParseUnknownEnumStringValue_Repeated_Proto2(self):
    message = json_format_pb2.TestRepeatedEnum()
    text = '{"repeatedEnum": ["UNKNOWN_STRING_VALUE", "BUFFER"]}'
    json_format.Parse(text, message, ignore_unknown_fields=True)

    self.assertEqual(len(message.repeated_enum), 1)
    self.assertTrue(message.repeated_enum[0] == json_format_pb2.BUFFER)

  def testParseUnknownEnumStringValue_Map_Proto2(self):
    message = json_format_pb2.TestMapOfEnums()
    text = '{"enumMap": {"key1": "BUFFER", "key2": "UNKNOWN_STRING_VALUE"}}'
    json_format.Parse(text, message, ignore_unknown_fields=True)

    self.assertTrue(message.enum_map['key1'] == json_format_pb2.BUFFER)
    self.assertFalse('key2' in message.enum_map)

  def testParseUnknownEnumStringValue_ExtensionField_Proto2(self):
    message = json_format_pb2.TestMessageWithExtension()
    text = """
        {"[protobuf_unittest.TestExtension.enum_ext]": "UNKNOWN_STRING_VALUE"}
    """
    json_format.Parse(text, message, ignore_unknown_fields=True)

    self.assertFalse(json_format_pb2.TestExtension.enum_ext in
                     message.Extensions)

  def testParseUnknownEnumStringValue_ExtensionFieldWithoutIgnore_Proto2(self):
    message = json_format_pb2.TestMessageWithExtension()
    text = """
        {"[protobuf_unittest.TestExtension.enum_ext]": "UNKNOWN_STRING_VALUE"}
    """
    self.assertRaisesRegex(
        json_format.ParseError,
        'Invalid enum value',
        json_format.Parse, text, message)

  def testParseUnknownEnumStringValue_Scalar_Proto3(self):
    message = json_format_proto3_pb2.TestMessage()
    text = '{"enumValue": "UNKNOWN_STRING_VALUE"}'

    json_format.Parse(text, message, ignore_unknown_fields=True)
    self.assertEqual(message.enum_value, 0)

  def testParseUnknownEnumStringValue_Repeated_Proto3(self):
    message = json_format_proto3_pb2.TestMessage()
    text = '{"repeatedEnumValue": ["UNKNOWN_STRING_VALUE", "FOO"]}'
    json_format.Parse(text, message, ignore_unknown_fields=True)

    self.assertEqual(len(message.repeated_enum_value), 1)
    self.assertTrue(message.repeated_enum_value[0] ==
                    json_format_proto3_pb2.FOO)

  def testParseUnknownEnumStringValue_Map_Proto3(self):
    message = json_format_proto3_pb2.MapOfEnums()
    text = '{"map": {"key1": "FOO", "key2": "UNKNOWN_STRING_VALUE"}}'
    json_format.Parse(text, message, ignore_unknown_fields=True)

    self.assertTrue(message.map['key1'] == json_format_proto3_pb2.FOO)
    self.assertFalse('key2' in message.map)
>>>>>>> 3a748ad9

  def testBytes(self):
    message = json_format_proto3_pb2.TestMessage()
    # Test url base64
    text = '{"bytesValue": "-_"}'
    json_format.Parse(text, message)
    self.assertEqual(message.bytes_value, b'\xfb')
    # Test padding
    text = '{"bytesValue": "AQI="}'
    json_format.Parse(text, message)
    self.assertEqual(message.bytes_value, b'\x01\x02')
    text = '{"bytesValue": "AQI"}'
    json_format.Parse(text, message)
    self.assertEqual(message.bytes_value, b'\x01\x02')
    text = '{"bytesValue": "AQI*"}'
    json_format.Parse(text, message)
    self.assertEqual(message.bytes_value, b'\x01\x02')

  def testParseBadIdentifer(self):
    self.CheckError(
        '{int32Value: 1}',
        (
            r'Failed to load JSON: Expecting property name'
            r'( enclosed in double quotes)?: line 1'
        ),
    )
    self.CheckError(
        '{"unknownName": 1}',
        'Message type "proto3.TestMessage" has no field named '
        '"unknownName" at "TestMessage".',
    )

  def testIgnoreUnknownField(self):
    text = '{"unknownName": 1}'
    parsed_message = json_format_proto3_pb2.TestMessage()
    json_format.Parse(text, parsed_message, ignore_unknown_fields=True)
    text = (
        '{\n'
        '  "repeatedValue": [ {\n'
        '    "@type": "type.googleapis.com/proto3.MessageType",\n'
        '    "unknownName": 1\n'
        '  }]\n'
        '}\n'
    )
    parsed_message = json_format_proto3_pb2.TestAny()
    json_format.Parse(text, parsed_message, ignore_unknown_fields=True)

  def testDuplicateField(self):
    self.CheckError(
        '{"int32Value": 1,\n"int32Value":2}',
        'Failed to load JSON: duplicate key int32Value.',
    )

  def testInvalidBoolValue(self):
    self.CheckError(
        '{"boolValue": 1}',
        'Failed to parse boolValue field: '
        'Expected true or false without quotes at TestMessage.boolValue.',
    )
    self.CheckError(
        '{"boolValue": "true"}',
        'Failed to parse boolValue field: '
        'Expected true or false without quotes at TestMessage.boolValue.',
    )

  def testInvalidIntegerValue(self):
    message = json_format_proto3_pb2.TestMessage()
    text = '{"int32Value": 0x12345}'
    self.assertRaises(json_format.ParseError, json_format.Parse, text, message)
    self.CheckError(
        '{"int32Value": 1.5}',
        'Failed to parse int32Value field: '
        "Couldn't parse integer: 1.5 at TestMessage.int32Value.",
    )
    self.CheckError(
        '{"int32Value": 012345}',
        (r'Failed to load JSON: Expecting \'?,\'? delimiter: ' r'line 1.'),
    )
<<<<<<< HEAD
    self.CheckError(
        '{"int32Value": " 1 "}',
        'Failed to parse int32Value field: '
        'Couldn\'t parse integer: " 1 " at TestMessage.int32Value.',
    )
    self.CheckError(
=======
    self.CheckError(
        '{"int32Value": " 1 "}',
        'Failed to parse int32Value field: '
        'Couldn\'t parse integer: " 1 " at TestMessage.int32Value.',
    )
    self.CheckError(
>>>>>>> 3a748ad9
        '{"int32Value": "1 "}',
        'Failed to parse int32Value field: '
        'Couldn\'t parse integer: "1 " at TestMessage.int32Value.',
    )
    self.CheckError(
        '{"int32Value": false}',
        'Failed to parse int32Value field: Bool value False '
        'is not acceptable for integer field at TestMessage.int32Value.',
    )
    self.CheckError(
        '{"int32Value": 12345678901234567890}',
        'Failed to parse int32Value field: Value out of range: '
        '12345678901234567890.',
    )
    self.CheckError(
        '{"uint32Value": -1}',
        'Failed to parse uint32Value field: Value out of range: -1.',
    )

  def testInvalidFloatValue(self):
    self.CheckError(
        '{"floatValue": "nan"}',
        "Failed to parse floatValue field: Couldn't "
        'parse float "nan", use "NaN" instead at TestMessage.floatValue.',
    )
    self.CheckError(
        '{"floatValue": NaN}',
        "Failed to parse floatValue field: Couldn't "
        'parse NaN, use quoted "NaN" instead.',
    )
    self.CheckError(
        '{"floatValue": Infinity}',
        "Failed to parse floatValue field: Couldn't parse Infinity"
        ' or value too large, use quoted "Infinity" instead.',
    )
    self.CheckError(
        '{"floatValue": -Infinity}',
        "Failed to parse floatValue field: Couldn't parse "
        '-Infinity or value too small, '
        'use quoted "-Infinity" instead.',
    )
    self.CheckError(
        '{"doubleValue": -1.89769e+308}',
        "Failed to parse doubleValue field: Couldn't parse "
        '-Infinity or value too small, '
        'use quoted "-Infinity" instead.',
    )
    self.CheckError(
        '{"floatValue": 3.4028235e+39}',
        'Failed to parse floatValue field: Float value too large.',
    )
    self.CheckError(
        '{"floatValue": -3.502823e+38}',
        'Failed to parse floatValue field: Float value too small.',
    )

  def testInvalidRepeated(self):
    self.CheckError(
        '{"repeatedInt32Value": 12345}',
        (
            r'Failed to parse repeatedInt32Value field: repeated field'
            r' repeatedInt32Value must be in \[\] which is 12345 at'
            r' TestMessage.'
        ),
    )

  def testInvalidMap(self):
    message = json_format_proto3_pb2.TestMap()
    text = '{"int32Map": {"null": 2, "2": 3}}'
    self.assertRaisesRegex(
        json_format.ParseError,
        'Failed to parse int32Map field: invalid literal',
        json_format.Parse,
        text,
        message,
    )
    text = '{"int32Map": {1: 2, "2": 3}}'
    self.assertRaisesRegex(
        json_format.ParseError,
        (
            r'Failed to load JSON: Expecting property name'
            r'( enclosed in double quotes)?: line 1'
        ),
        json_format.Parse,
        text,
        message,
    )
    text = '{"boolMap": {"null": 1}}'
    self.assertRaisesRegex(
        json_format.ParseError,
        'Failed to parse boolMap field: Expected "true" or "false", not null at'
        ' TestMap.boolMap.key',
        json_format.Parse,
        text,
        message,
    )
    text = r'{"stringMap": {"a": 3, "\u0061": 2}}'
    self.assertRaisesRegex(
        json_format.ParseError,
        'Failed to load JSON: duplicate key a',
        json_format.Parse,
        text,
        message,
    )
    text = r'{"stringMap": 0}'
    self.assertRaisesRegex(
        json_format.ParseError,
        'Failed to parse stringMap field: Map field string_map must be '
        'in a dict which is 0 at TestMap.stringMap.',
        json_format.Parse,
        text,
        message,
    )

  def testInvalidTimestamp(self):
    message = json_format_proto3_pb2.TestTimestamp()
    text = '{"value": "10000-01-01T00:00:00.00Z"}'
    self.assertRaisesRegex(
        json_format.ParseError,
        'Failed to parse value field: '
        "time data '10000-01-01T00:00:00' does not match"
        " format '%Y-%m-%dT%H:%M:%S' at TestTimestamp.value.",
        json_format.Parse,
        text,
        message,
    )
    text = '{"value": "1970-01-01T00:00:00.0123456789012Z"}'
    self.assertRaisesRegex(
        json_format.ParseError,
        'nanos 0123456789012 more than 9 fractional digits.',
        json_format.Parse,
        text,
        message,
    )
    text = '{"value": "1972-01-01T01:00:00.01+08"}'
    self.assertRaisesRegex(
        json_format.ParseError,
        r'Invalid timezone offset value: \+08.',
        json_format.Parse,
        text,
        message,
    )
    # Time smaller than minimum time.
    text = '{"value": "0000-01-01T00:00:00Z"}'
    self.assertRaisesRegex(
        json_format.ParseError,
        'Failed to parse value field: year (0 )?is out of range.',
        json_format.Parse,
        text,
        message,
    )
    # Time bigger than maximum time.
    message.value.seconds = 253402300800
    self.assertRaisesRegex(json_format.SerializeToJsonError,
                           'Timestamp is not valid',
                           json_format.MessageToJson, message)
    # Nanos smaller than 0
    message.value.seconds = 0
    message.value.nanos = -1
    self.assertRaisesRegex(
        json_format.SerializeToJsonError,
        'Timestamp is not valid',
        json_format.MessageToJson,
        message,
    )
    # Lower case t does not accept.
    text = '{"value": "0001-01-01t00:00:00Z"}'
    with self.assertRaises(json_format.ParseError) as e:
      json_format.Parse(text, message)
    self.assertEqual(
        'Failed to parse value field: '
        "time data '0001-01-01t00:00:00' does not match format "
        "'%Y-%m-%dT%H:%M:%S', lowercase 't' is not accepted "
        'at TestTimestamp.value.',
        str(e.exception),
    )

  def testInvalidOneof(self):
    message = json_format_proto3_pb2.TestOneof()
    text = '{"oneofInt32Value": 1, "oneofStringValue": "2"}'
    self.assertRaisesRegex(
        json_format.ParseError,
        'Message type "proto3.TestOneof"'
        ' should not have multiple "oneof_value" oneof fields at "TestOneof".',
        json_format.Parse,
        text,
        message,
    )

  def testInvalidListValue(self):
    message = json_format_proto3_pb2.TestListValue()
    text = '{"value": 1234}'
    self.assertRaisesRegex(
        json_format.ParseError,
        r'Failed to parse value field: ListValue must be in \[\] which is '
        '1234 at TestListValue.value.',
        json_format.Parse,
        text,
        message,
    )

    class UnknownClass(object):

      def __str__(self):
        return 'v'

    self.assertRaisesRegex(
        json_format.ParseError,
        r' at TestListValue.value\[1\].fake.',
        json_format.ParseDict,
        {'value': ['hello', {'fake': UnknownClass()}]},
        message,
    )

  def testInvalidStruct(self):
    message = json_format_proto3_pb2.TestStruct()
    text = '{"value": 1234}'
    self.assertRaisesRegex(
        json_format.ParseError,
        'Failed to parse value field: Struct must be in a dict which is '
        '1234 at TestStruct.value',
        json_format.Parse,
        text,
        message,
    )

  def testTimestampInvalidStringValue(self):
    message = json_format_proto3_pb2.TestTimestamp()
    text = '{"value": {"foo": 123}}'
    self.assertRaisesRegex(
        json_format.ParseError,
        r"Timestamp JSON value not a string: {u?'foo': 123}",
        json_format.Parse,
        text,
        message,
    )

  def testDurationInvalidStringValue(self):
    message = json_format_proto3_pb2.TestDuration()
    text = '{"value": {"foo": 123}}'
    self.assertRaisesRegex(
        json_format.ParseError,
        r"Duration JSON value not a string: {u?'foo': 123}",
        json_format.Parse,
        text,
        message,
    )

  def testFieldMaskInvalidStringValue(self):
    message = json_format_proto3_pb2.TestFieldMask()
    text = '{"value": {"foo": 123}}'
    self.assertRaisesRegex(
        json_format.ParseError,
        r"FieldMask JSON value not a string: {u?'foo': 123}",
        json_format.Parse,
        text,
        message,
    )

  def testInvalidAny(self):
    message = any_pb2.Any()
    text = '{"@type": "type.googleapis.com/google.protobuf.Int32Value"}'
    self.assertRaisesRegex(json_format.ParseError, 'KeyError: \'value\'', json_format.Parse, text, message)
    text = '{"value": 1234}'
    self.assertRaisesRegex(
        json_format.ParseError,
        '@type is missing when parsing any message at Any',
        json_format.Parse,
        text,
        message,
    )
    text = '{"@type": "type.googleapis.com/MessageNotExist", "value": 1234}'
    self.assertRaisesRegex(
        json_format.ParseError,
        'Can not find message descriptor by type_url: '
        'type.googleapis.com/MessageNotExist at Any',
        json_format.Parse,
        text,
        message,
    )
    # Only last part is to be used: b/25630112
    text = (
        r'{"@type": "incorrect.googleapis.com/google.protobuf.Int32Value",'
        r'"value": 1234}'
    )
    json_format.Parse(text, message)

  def testPreservingProtoFieldNames(self):
    message = json_format_proto3_pb2.TestMessage()
    message.int32_value = 12345
    self.assertEqual(
        '{\n  "int32Value": 12345\n}', json_format.MessageToJson(message)
    )
    self.assertEqual(
        '{\n  "int32_value": 12345\n}',
        json_format.MessageToJson(
            message,
            always_print_fields_with_no_presence=False,
            preserving_proto_field_name=True,
        ),
    )
    # When always_print_fields_with_no_presence is True.
    message = json_format_proto3_pb2.TestTimestamp()
    self.assertEqual(
        '{\n  "repeatedValue": []\n}',
        json_format.MessageToJson(
            message,
            always_print_fields_with_no_presence=True,
        ),
    )
    self.assertEqual(
        '{\n  "repeated_value": []\n}',
        json_format.MessageToJson(
            message,
            always_print_fields_with_no_presence=True,
            preserving_proto_field_name=True,
        ),
    )

    # Parsers accept both original proto field names and lowerCamelCase names.
    message = json_format_proto3_pb2.TestMessage()
    json_format.Parse('{"int32Value": 54321}', message)
    self.assertEqual(54321, message.int32_value)
    json_format.Parse('{"int32_value": 12345}', message)
    self.assertEqual(12345, message.int32_value)

  def testIndent(self):
    message = json_format_proto3_pb2.TestMessage()
    message.int32_value = 12345
    self.assertEqual(
        '{\n"int32Value": 12345\n}',
        json_format.MessageToJson(message, indent=0),
    )

  def testFormatEnumsAsInts(self):
    message = json_format_proto3_pb2.TestMessage()
    message.enum_value = json_format_proto3_pb2.BAR
    message.repeated_enum_value.append(json_format_proto3_pb2.FOO)
    message.repeated_enum_value.append(json_format_proto3_pb2.BAR)
    self.assertEqual(
        json.loads('{\n  "enumValue": 1,\n  "repeatedEnumValue": [0, 1]\n}\n'),
        json.loads(
            json_format.MessageToJson(message, use_integers_for_enums=True)
        ),
    )

  def testParseDict(self):
    expected = 12345
    js_dict = {'int32Value': expected}
    message = json_format_proto3_pb2.TestMessage()
    json_format.ParseDict(js_dict, message)
    self.assertEqual(expected, message.int32_value)

  def testParseDictAnyDescriptorPoolMissingType(self):
    # Confirm that ParseDict does not raise ParseError with default pool
    js_dict = {
        'any_value': {
            '@type': 'type.googleapis.com/proto3.MessageType',
            'value': 1234,
        }
    }
    json_format.ParseDict(js_dict, any_test_pb2.TestAny())
    # Check ParseDict raises ParseError with empty pool
    js_dict = {
        'any_value': {
            '@type': 'type.googleapis.com/proto3.MessageType',
            'value': 1234,
        }
    }
    with self.assertRaises(json_format.ParseError) as cm:
      empty_pool = descriptor_pool.DescriptorPool()
      json_format.ParseDict(
          js_dict, any_test_pb2.TestAny(), descriptor_pool=empty_pool
      )
    self.assertEqual(
        str(cm.exception),
        'Failed to parse any_value field: Can not find message descriptor by'
        ' type_url: type.googleapis.com/proto3.MessageType at '
        'TestAny.any_value.',
    )

  def testParseDictUnknownValueType(self):
    class UnknownClass(object):

      def __repr__(self):
        return 'v'

    message = json_format_proto3_pb2.TestValue()
    self.assertRaisesRegex(
        json_format.ParseError,
        r"Value v has unexpected type <class '.*\.UnknownClass'>.",
        json_format.ParseDict,
        {'value': UnknownClass()},
        message,
    )

  def testMessageToDict(self):
    message = json_format_proto3_pb2.TestMessage()
    message.int32_value = 12345
    expected = {'int32Value': 12345}
    self.assertEqual(expected, json_format.MessageToDict(message))

  def testJsonName(self):
    message = json_format_proto3_pb2.TestCustomJsonName()
    message.value = 12345
    self.assertEqual(
        '{\n  "@value": 12345\n}', json_format.MessageToJson(message)
    )
    parsed_message = json_format_proto3_pb2.TestCustomJsonName()
    self.CheckParseBack(message, parsed_message)

  def testSortKeys(self):
    # Testing sort_keys is not perfectly working, as by random luck we could
    # get the output sorted. We just use a selection of names.
    message = json_format_proto3_pb2.TestMessage(
        bool_value=True,
        int32_value=1,
        int64_value=3,
        uint32_value=4,
        string_value='bla',
    )
    self.assertEqual(
        json_format.MessageToJson(message, sort_keys=True),
        # We use json.dumps() instead of a hardcoded string due to differences
        # between Python 2 and Python 3.
        json.dumps(
            {
                'boolValue': True,
                'int32Value': 1,
                'int64Value': '3',
                'uint32Value': 4,
                'stringValue': 'bla',
            },
            indent=2,
            sort_keys=True,
        ),
    )

  def testNestedRecursiveLimit(self):
    message = unittest_pb2.NestedTestAllTypes()
    self.assertRaisesRegex(
        json_format.ParseError,
        'Message too deep. Max recursion depth is 3',
        json_format.Parse,
        '{"child": {"child": {"child" : {}}}}',
        message,
        max_recursion_depth=3,
    )
    # The following one can pass
    json_format.Parse(
        '{"payload": {}, "child": {"child":{}}}', message, max_recursion_depth=3
    )

  def testJsonNameConflictSerilize(self):
    message = more_messages_pb2.ConflictJsonName(value=2)
    self.assertEqual(
        json.loads('{"old_value": 2}'),
        json.loads(json_format.MessageToJson(message)),
    )

    new_message = more_messages_pb2.ConflictJsonName(new_value=2)
    self.assertEqual(
        json.loads('{"value": 2}'),
        json.loads(json_format.MessageToJson(new_message)),
    )

  def testJsonNameConflictParse(self):
    message = more_messages_pb2.ConflictJsonName()
    json_format.Parse('{"value": 2}', message)
    self.assertEqual(2, message.new_value)
    self.assertEqual(0, message.value)

  def testJsonNameConflictRoundTrip(self):
    message = more_messages_pb2.ConflictJsonName(value=2)
    parsed_message = more_messages_pb2.ConflictJsonName()
    json_string = json_format.MessageToJson(message)
    json_format.Parse(json_string, parsed_message)
    self.assertEqual(message, parsed_message)

    new_message = more_messages_pb2.ConflictJsonName(new_value=2)
    new_parsed_message = more_messages_pb2.ConflictJsonName()
    json_string = json_format.MessageToJson(new_message)
    json_format.Parse(json_string, new_parsed_message)
    self.assertEqual(new_message, new_parsed_message)

  def testOtherParseErrors(self):
    self.CheckError(
        '9',
        "Failed to parse JSON: TypeError: 'int' object is not iterable.",
    )


if __name__ == '__main__':
  unittest.main()<|MERGE_RESOLUTION|>--- conflicted
+++ resolved
@@ -1019,8 +1019,6 @@
         '{"optionalNestedEnum": 12345}',
         message,
     )
-<<<<<<< HEAD
-=======
 
   def testParseUnknownEnumStringValue_Scalar_Proto2(self):
     message = json_format_pb2.TestNumbers()
@@ -1095,7 +1093,6 @@
 
     self.assertTrue(message.map['key1'] == json_format_proto3_pb2.FOO)
     self.assertFalse('key2' in message.map)
->>>>>>> 3a748ad9
 
   def testBytes(self):
     message = json_format_proto3_pb2.TestMessage()
@@ -1174,21 +1171,12 @@
         '{"int32Value": 012345}',
         (r'Failed to load JSON: Expecting \'?,\'? delimiter: ' r'line 1.'),
     )
-<<<<<<< HEAD
     self.CheckError(
         '{"int32Value": " 1 "}',
         'Failed to parse int32Value field: '
         'Couldn\'t parse integer: " 1 " at TestMessage.int32Value.',
     )
     self.CheckError(
-=======
-    self.CheckError(
-        '{"int32Value": " 1 "}',
-        'Failed to parse int32Value field: '
-        'Couldn\'t parse integer: " 1 " at TestMessage.int32Value.',
-    )
-    self.CheckError(
->>>>>>> 3a748ad9
         '{"int32Value": "1 "}',
         'Failed to parse int32Value field: '
         'Couldn\'t parse integer: "1 " at TestMessage.int32Value.',

--- conflicted
+++ resolved
@@ -52,19 +52,10 @@
 from google.protobuf import symbol_database
 
 # The type of all Message classes.
-<<<<<<< HEAD
-# Part of the public interface.
-#
-# Used by generated files, but clients can also use it at runtime:
-#   mydescriptor = pool.FindDescriptor(.....)
-#   class MyProtoClass(Message):
-#     __metaclass__ = GeneratedProtocolMessageType
-#     DESCRIPTOR = mydescriptor
-GeneratedProtocolMessageType = message_impl.GeneratedProtocolMessageType
-=======
 # Part of the public interface, but normally only used by message factories.
 GeneratedProtocolMessageType = message_factory._GENERATED_PROTOCOL_MESSAGE_TYPE
->>>>>>> 1ee15bae
+
+MESSAGE_CLASS_CACHE = {}
 
 
 # Deprecated. Please NEVER use reflection.ParseMessage().
@@ -98,18 +89,7 @@
   Returns:
     The Message class object described by the descriptor.
   """
-<<<<<<< HEAD
-  attributes = {}
-  for name, nested_type in descriptor.nested_types_by_name.items():
-    attributes[name] = MakeClass(nested_type)
-
-  attributes[GeneratedProtocolMessageType._DESCRIPTOR_KEY] = descriptor
-
-  return GeneratedProtocolMessageType(str(descriptor.name), (message.Message,),
-                                      attributes)
-=======
   # Original implementation leads to duplicate message classes, which won't play
   # well with extensions. Message factory info is also missing.
   # Redirect to message_factory.
-  return symbol_database.Default().GetPrototype(descriptor)
->>>>>>> 1ee15bae
+  return symbol_database.Default().GetPrototype(descriptor)
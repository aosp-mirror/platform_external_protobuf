--- conflicted
+++ resolved
@@ -75,7 +75,7 @@
     Returns:
       A class describing the passed in descriptor.
     """
-    if descriptor.full_name not in self._classes:
+    if descriptor not in self._classes:
       descriptor_name = descriptor.name
       if str is bytes:  # PY2
         descriptor_name = descriptor.name.encode('ascii', 'ignore')
@@ -83,22 +83,17 @@
           descriptor_name,
           (message.Message,),
           {'DESCRIPTOR': descriptor, '__module__': None})
-<<<<<<< HEAD
-          # If module not set, it wrongly points to the reflection.py module.
-      self._classes[descriptor.full_name] = result_class
-=======
       # If module not set, it wrongly points to message_factory module.
       self._classes[descriptor] = result_class
->>>>>>> 1ee15bae
       for field in descriptor.fields:
         if field.message_type:
           self.GetPrototype(field.message_type)
       for extension in result_class.DESCRIPTOR.extensions:
-        if extension.containing_type.full_name not in self._classes:
+        if extension.containing_type not in self._classes:
           self.GetPrototype(extension.containing_type)
-        extended_class = self._classes[extension.containing_type.full_name]
+        extended_class = self._classes[extension.containing_type]
         extended_class.RegisterExtension(extension)
-    return self._classes[descriptor.full_name]
+    return self._classes[descriptor]
 
   def GetMessages(self, files):
     """Gets all the messages from a specified file.
@@ -117,13 +112,8 @@
     result = {}
     for file_name in files:
       file_desc = self.pool.FindFileByName(file_name)
-      for name, msg in file_desc.message_types_by_name.items():
-        if file_desc.package:
-          full_name = '.'.join([file_desc.package, name])
-        else:
-          full_name = msg.name
-        result[full_name] = self.GetPrototype(
-            self.pool.FindMessageTypeByName(full_name))
+      for desc in file_desc.message_types_by_name.values():
+        result[desc.full_name] = self.GetPrototype(desc)
 
       # While the extension FieldDescriptors are created by the descriptor pool,
       # the python classes created in the factory need them to be registered
@@ -134,10 +124,10 @@
       # ignore the registration if the original was the same, or raise
       # an error if they were different.
 
-      for name, extension in file_desc.extensions_by_name.items():
-        if extension.containing_type.full_name not in self._classes:
+      for extension in file_desc.extensions_by_name.values():
+        if extension.containing_type not in self._classes:
           self.GetPrototype(extension.containing_type)
-        extended_class = self._classes[extension.containing_type.full_name]
+        extended_class = self._classes[extension.containing_type]
         extended_class.RegisterExtension(extension)
     return result
 
@@ -149,13 +139,22 @@
   """Builds a dictionary of all the messages available in a set of files.
 
   Args:
-    file_protos: A sequence of file protos to build messages out of.
+    file_protos: Iterable of FileDescriptorProto to build messages out of.
 
   Returns:
     A dictionary mapping proto names to the message classes. This will include
     any dependent messages as well as any messages defined in the same file as
     a specified message.
   """
-  for file_proto in file_protos:
+  # The cpp implementation of the protocol buffer library requires to add the
+  # message in topological order of the dependency graph.
+  file_by_name = {file_proto.name: file_proto for file_proto in file_protos}
+  def _AddFile(file_proto):
+    for dependency in file_proto.dependency:
+      if dependency in file_by_name:
+        # Remove from elements to be visited, in order to cut cycles.
+        _AddFile(file_by_name.pop(dependency))
     _FACTORY.pool.Add(file_proto)
+  while file_by_name:
+    _AddFile(file_by_name.popitem()[1])
   return _FACTORY.GetMessages([file_proto.name for file_proto in file_protos])
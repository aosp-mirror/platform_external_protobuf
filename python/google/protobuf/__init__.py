--- conflicted
+++ resolved
@@ -30,14 +30,4 @@
 
 # Copyright 2007 Google Inc. All Rights Reserved.
 
-<<<<<<< HEAD
-__version__ = '3.9.1'
-
-if __name__ != '__main__':
-  try:
-    __import__('pkg_resources').declare_namespace(__name__)
-  except ImportError:
-    __path__ = __import__('pkgutil').extend_path(__path__, __name__)
-=======
-__version__ = '3.20.1'
->>>>>>> fb6f8da0
+__version__ = '3.20.1'
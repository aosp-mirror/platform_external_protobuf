// Protocol Buffers - Google's data interchange format
// Copyright 2008 Google Inc.  All rights reserved.
// https://developers.google.com/protocol-buffers/
//
// Redistribution and use in source and binary forms, with or without
// modification, are permitted provided that the following conditions are
// met:
//
//     * Redistributions of source code must retain the above copyright
// notice, this list of conditions and the following disclaimer.
//     * Redistributions in binary form must reproduce the above
// copyright notice, this list of conditions and the following disclaimer
// in the documentation and/or other materials provided with the
// distribution.
//     * Neither the name of Google Inc. nor the names of its
// contributors may be used to endorse or promote products derived from
// this software without specific prior written permission.
//
// THIS SOFTWARE IS PROVIDED BY THE COPYRIGHT HOLDERS AND CONTRIBUTORS
// "AS IS" AND ANY EXPRESS OR IMPLIED WARRANTIES, INCLUDING, BUT NOT
// LIMITED TO, THE IMPLIED WARRANTIES OF MERCHANTABILITY AND FITNESS FOR
// A PARTICULAR PURPOSE ARE DISCLAIMED. IN NO EVENT SHALL THE COPYRIGHT
// OWNER OR CONTRIBUTORS BE LIABLE FOR ANY DIRECT, INDIRECT, INCIDENTAL,
// SPECIAL, EXEMPLARY, OR CONSEQUENTIAL DAMAGES (INCLUDING, BUT NOT
// LIMITED TO, PROCUREMENT OF SUBSTITUTE GOODS OR SERVICES; LOSS OF USE,
// DATA, OR PROFITS; OR BUSINESS INTERRUPTION) HOWEVER CAUSED AND ON ANY
// THEORY OF LIABILITY, WHETHER IN CONTRACT, STRICT LIABILITY, OR TORT
// (INCLUDING NEGLIGENCE OR OTHERWISE) ARISING IN ANY WAY OUT OF THE USE
// OF THIS SOFTWARE, EVEN IF ADVISED OF THE POSSIBILITY OF SUCH DAMAGE.

// Author: anuraag@google.com (Anuraag Agrawal)
// Author: tibell@google.com (Johan Tibell)

#include <google/protobuf/pyext/extension_dict.h>
<<<<<<< HEAD
=======
#include <memory>
>>>>>>> 1ee15bae

#include <google/protobuf/stubs/logging.h>
#include <google/protobuf/stubs/common.h>
#include <google/protobuf/descriptor.h>
#include <google/protobuf/dynamic_message.h>
#include <google/protobuf/message.h>
#include <google/protobuf/pyext/descriptor.h>
#include <google/protobuf/pyext/descriptor_pool.h>
#include <google/protobuf/pyext/message.h>
#include <google/protobuf/pyext/repeated_composite_container.h>
#include <google/protobuf/pyext/repeated_scalar_container.h>
#include <google/protobuf/pyext/scoped_pyobject_ptr.h>
<<<<<<< HEAD
#include <google/protobuf/stubs/shared_ptr.h>
=======

#if PY_MAJOR_VERSION >= 3
  #if PY_VERSION_HEX < 0x03030000
    #error "Python 3.0 - 3.2 are not supported."
  #endif
#define PyString_AsStringAndSize(ob, charpp, sizep)                           \
  (PyUnicode_Check(ob) ? ((*(charpp) = const_cast<char*>(                     \
                               PyUnicode_AsUTF8AndSize(ob, (sizep)))) == NULL \
                              ? -1                                            \
                              : 0)                                            \
                       : PyBytes_AsStringAndSize(ob, (charpp), (sizep)))
#endif
>>>>>>> 1ee15bae

namespace google {
namespace protobuf {
namespace python {

namespace extension_dict {

<<<<<<< HEAD
PyObject* len(ExtensionDict* self) {
#if PY_MAJOR_VERSION >= 3
  return PyLong_FromLong(PyDict_Size(self->values));
#else
  return PyInt_FromLong(PyDict_Size(self->values));
#endif
}

// TODO(tibell): Use VisitCompositeField.
int ReleaseExtension(ExtensionDict* self,
                     PyObject* extension,
                     const FieldDescriptor* descriptor) {
  if (descriptor->label() == FieldDescriptor::LABEL_REPEATED) {
    if (descriptor->cpp_type() == FieldDescriptor::CPPTYPE_MESSAGE) {
      if (repeated_composite_container::Release(
              reinterpret_cast<RepeatedCompositeContainer*>(
                  extension)) < 0) {
        return -1;
      }
    } else {
      if (repeated_scalar_container::Release(
              reinterpret_cast<RepeatedScalarContainer*>(
                  extension)) < 0) {
        return -1;
      }
    }
  } else if (descriptor->cpp_type() == FieldDescriptor::CPPTYPE_MESSAGE) {
    if (cmessage::ReleaseSubMessage(
            self->parent, descriptor,
            reinterpret_cast<CMessage*>(extension)) < 0) {
      return -1;
    }
  }

  return 0;
}

=======
>>>>>>> 1ee15bae
PyObject* subscript(ExtensionDict* self, PyObject* key) {
  const FieldDescriptor* descriptor = cmessage::GetExtensionDescriptor(key);
  if (descriptor == NULL) {
    return NULL;
  }
  if (!CheckFieldBelongsToMessage(descriptor, self->parent->message)) {
    return NULL;
  }

  if (descriptor->label() != FieldDescriptor::LABEL_REPEATED &&
      descriptor->cpp_type() != FieldDescriptor::CPPTYPE_MESSAGE) {
    return cmessage::InternalGetScalar(self->parent->message, descriptor);
  }

  CMessage::CompositeFieldsMap::iterator iterator =
      self->parent->composite_fields->find(descriptor);
  if (iterator != self->parent->composite_fields->end()) {
    Py_INCREF(iterator->second);
    return iterator->second;
  }

  if (descriptor->label() != FieldDescriptor::LABEL_REPEATED &&
      descriptor->cpp_type() == FieldDescriptor::CPPTYPE_MESSAGE) {
    PyObject* sub_message = cmessage::InternalGetSubMessage(
        self->parent, descriptor);
    if (sub_message == NULL) {
      return NULL;
    }
    Py_INCREF(sub_message);
    (*self->parent->composite_fields)[descriptor] = sub_message;
    return sub_message;
  }

  if (descriptor->label() == FieldDescriptor::LABEL_REPEATED) {
    if (descriptor->cpp_type() == FieldDescriptor::CPPTYPE_MESSAGE) {
      CMessageClass* message_class = cdescriptor_pool::GetMessageClass(
          cmessage::GetDescriptorPoolForMessage(self->parent),
          descriptor->message_type());
      if (message_class == NULL) {
        return NULL;
      }
      PyObject* py_container = repeated_composite_container::NewContainer(
          self->parent, descriptor, message_class);
      if (py_container == NULL) {
        return NULL;
      }
      Py_INCREF(py_container);
      (*self->parent->composite_fields)[descriptor] = py_container;
      return py_container;
    } else {
      PyObject* py_container = repeated_scalar_container::NewContainer(
          self->parent, descriptor);
      if (py_container == NULL) {
        return NULL;
      }
      Py_INCREF(py_container);
      (*self->parent->composite_fields)[descriptor] = py_container;
      return py_container;
    }
  }
  PyErr_SetString(PyExc_ValueError, "control reached unexpected line");
  return NULL;
}

int ass_subscript(ExtensionDict* self, PyObject* key, PyObject* value) {
  const FieldDescriptor* descriptor = cmessage::GetExtensionDescriptor(key);
  if (descriptor == NULL) {
    return -1;
  }
  if (!CheckFieldBelongsToMessage(descriptor, self->parent->message)) {
    return -1;
  }

  if (descriptor->label() != FieldDescriptor::LABEL_OPTIONAL ||
      descriptor->cpp_type() == FieldDescriptor::CPPTYPE_MESSAGE) {
    PyErr_SetString(PyExc_TypeError, "Extension is repeated and/or composite "
                    "type");
    return -1;
  }
  cmessage::AssureWritable(self->parent);
  if (cmessage::InternalSetScalar(self->parent, descriptor, value) < 0) {
    return -1;
  }
  return 0;
}

PyObject* ClearExtension(ExtensionDict* self, PyObject* extension) {
  const FieldDescriptor* descriptor =
      cmessage::GetExtensionDescriptor(extension);
  if (descriptor == NULL) {
    return NULL;
  }
  PyObject* value = PyDict_GetItem(self->values, extension);
  if (self->parent) {
    if (value != NULL) {
      if (ReleaseExtension(self, value, descriptor) < 0) {
        return NULL;
      }
    }
    if (ScopedPyObjectPtr(cmessage::ClearFieldByDescriptor(
            self->parent, descriptor)) == NULL) {
      return NULL;
    }
  }
  if (PyDict_DelItem(self->values, extension) < 0) {
    PyErr_Clear();
  }
  Py_RETURN_NONE;
}

PyObject* HasExtension(ExtensionDict* self, PyObject* extension) {
  const FieldDescriptor* descriptor =
      cmessage::GetExtensionDescriptor(extension);
  if (descriptor == NULL) {
    return NULL;
  }
  if (self->parent) {
    return cmessage::HasFieldByDescriptor(self->parent, descriptor);
  } else {
    int exists = PyDict_Contains(self->values, extension);
    if (exists < 0) {
      return NULL;
    }
    return PyBool_FromLong(exists);
  }
}

PyObject* _FindExtensionByName(ExtensionDict* self, PyObject* name) {
  ScopedPyObjectPtr extensions_by_name(PyObject_GetAttrString(
      reinterpret_cast<PyObject*>(self->parent), "_extensions_by_name"));
  if (extensions_by_name == NULL) {
    return NULL;
  }
  PyObject* result = PyDict_GetItem(extensions_by_name.get(), name);
  if (result == NULL) {
    Py_RETURN_NONE;
  } else {
    Py_INCREF(result);
    return result;
  }
}

PyObject* _FindExtensionByNumber(ExtensionDict* self, PyObject* number) {
  ScopedPyObjectPtr extensions_by_number(PyObject_GetAttrString(
      reinterpret_cast<PyObject*>(self->parent), "_extensions_by_number"));
  if (extensions_by_number == NULL) {
    return NULL;
  }
  PyObject* result = PyDict_GetItem(extensions_by_number.get(), number);
  if (result == NULL) {
    Py_RETURN_NONE;
  } else {
    Py_INCREF(result);
    return result;
  }
}

ExtensionDict* NewExtensionDict(CMessage *parent) {
  ExtensionDict* self = reinterpret_cast<ExtensionDict*>(
      PyType_GenericAlloc(&ExtensionDict_Type, 0));
  if (self == NULL) {
    return NULL;
  }

  Py_INCREF(parent);
  self->parent = parent;
  return self;
}

void dealloc(ExtensionDict* self) {
  Py_CLEAR(self->parent);
  Py_TYPE(self)->tp_free(reinterpret_cast<PyObject*>(self));
}

static PyObject* RichCompare(ExtensionDict* self, PyObject* other, int opid) {
  // Only equality comparisons are implemented.
  if (opid != Py_EQ && opid != Py_NE) {
    Py_INCREF(Py_NotImplemented);
    return Py_NotImplemented;
  }
  bool equals = false;
  if (PyObject_TypeCheck(other, &ExtensionDict_Type)) {
    equals = self->parent == reinterpret_cast<ExtensionDict*>(other)->parent;;
  }
  if (equals ^ (opid == Py_EQ)) {
    Py_RETURN_FALSE;
  } else {
    Py_RETURN_TRUE;
  }
}

static PyMappingMethods MpMethods = {
  (lenfunc)NULL,               /* mp_length */
  (binaryfunc)subscript,       /* mp_subscript */
  (objobjargproc)ass_subscript,/* mp_ass_subscript */
};

#define EDMETHOD(name, args, doc) { #name, (PyCFunction)name, args, doc }
static PyMethodDef Methods[] = {
  EDMETHOD(ClearExtension, METH_O, "Clears an extension from the object."),
  EDMETHOD(HasExtension, METH_O, "Checks if the object has an extension."),
  EDMETHOD(_FindExtensionByName, METH_O,
           "Finds an extension by name."),
  EDMETHOD(_FindExtensionByNumber, METH_O,
           "Finds an extension by field number."),
  { NULL, NULL }
};

}  // namespace extension_dict

PyTypeObject ExtensionDict_Type = {
  PyVarObject_HEAD_INIT(&PyType_Type, 0)
  FULL_MODULE_NAME ".ExtensionDict",   // tp_name
  sizeof(ExtensionDict),               // tp_basicsize
  0,                                   //  tp_itemsize
  (destructor)extension_dict::dealloc,  //  tp_dealloc
  0,                                   //  tp_print
  0,                                   //  tp_getattr
  0,                                   //  tp_setattr
  0,                                   //  tp_compare
  0,                                   //  tp_repr
  0,                                   //  tp_as_number
  0,                                   //  tp_as_sequence
  &extension_dict::MpMethods,          //  tp_as_mapping
  PyObject_HashNotImplemented,         //  tp_hash
  0,                                   //  tp_call
  0,                                   //  tp_str
  0,                                   //  tp_getattro
  0,                                   //  tp_setattro
  0,                                   //  tp_as_buffer
  Py_TPFLAGS_DEFAULT,                  //  tp_flags
  "An extension dict",                 //  tp_doc
  0,                                   //  tp_traverse
  0,                                   //  tp_clear
  (richcmpfunc)extension_dict::RichCompare,  //  tp_richcompare
  0,                                   //  tp_weaklistoffset
  0,                                   //  tp_iter
  0,                                   //  tp_iternext
  extension_dict::Methods,             //  tp_methods
  0,                                   //  tp_members
  0,                                   //  tp_getset
  0,                                   //  tp_base
  0,                                   //  tp_dict
  0,                                   //  tp_descr_get
  0,                                   //  tp_descr_set
  0,                                   //  tp_dictoffset
  0,                                   //  tp_init
};

}  // namespace python
}  // namespace protobuf
}  // namespace google<|MERGE_RESOLUTION|>--- conflicted
+++ resolved
@@ -32,25 +32,20 @@
 // Author: tibell@google.com (Johan Tibell)
 
 #include <google/protobuf/pyext/extension_dict.h>
-<<<<<<< HEAD
-=======
 #include <memory>
->>>>>>> 1ee15bae
 
 #include <google/protobuf/stubs/logging.h>
 #include <google/protobuf/stubs/common.h>
 #include <google/protobuf/descriptor.h>
 #include <google/protobuf/dynamic_message.h>
 #include <google/protobuf/message.h>
+#include <google/protobuf/descriptor.pb.h>
 #include <google/protobuf/pyext/descriptor.h>
-#include <google/protobuf/pyext/descriptor_pool.h>
 #include <google/protobuf/pyext/message.h>
+#include <google/protobuf/pyext/message_factory.h>
 #include <google/protobuf/pyext/repeated_composite_container.h>
 #include <google/protobuf/pyext/repeated_scalar_container.h>
 #include <google/protobuf/pyext/scoped_pyobject_ptr.h>
-<<<<<<< HEAD
-#include <google/protobuf/stubs/shared_ptr.h>
-=======
 
 #if PY_MAJOR_VERSION >= 3
   #if PY_VERSION_HEX < 0x03030000
@@ -63,7 +58,6 @@
                               : 0)                                            \
                        : PyBytes_AsStringAndSize(ob, (charpp), (sizep)))
 #endif
->>>>>>> 1ee15bae
 
 namespace google {
 namespace protobuf {
@@ -71,46 +65,6 @@
 
 namespace extension_dict {
 
-<<<<<<< HEAD
-PyObject* len(ExtensionDict* self) {
-#if PY_MAJOR_VERSION >= 3
-  return PyLong_FromLong(PyDict_Size(self->values));
-#else
-  return PyInt_FromLong(PyDict_Size(self->values));
-#endif
-}
-
-// TODO(tibell): Use VisitCompositeField.
-int ReleaseExtension(ExtensionDict* self,
-                     PyObject* extension,
-                     const FieldDescriptor* descriptor) {
-  if (descriptor->label() == FieldDescriptor::LABEL_REPEATED) {
-    if (descriptor->cpp_type() == FieldDescriptor::CPPTYPE_MESSAGE) {
-      if (repeated_composite_container::Release(
-              reinterpret_cast<RepeatedCompositeContainer*>(
-                  extension)) < 0) {
-        return -1;
-      }
-    } else {
-      if (repeated_scalar_container::Release(
-              reinterpret_cast<RepeatedScalarContainer*>(
-                  extension)) < 0) {
-        return -1;
-      }
-    }
-  } else if (descriptor->cpp_type() == FieldDescriptor::CPPTYPE_MESSAGE) {
-    if (cmessage::ReleaseSubMessage(
-            self->parent, descriptor,
-            reinterpret_cast<CMessage*>(extension)) < 0) {
-      return -1;
-    }
-  }
-
-  return 0;
-}
-
-=======
->>>>>>> 1ee15bae
 PyObject* subscript(ExtensionDict* self, PyObject* key) {
   const FieldDescriptor* descriptor = cmessage::GetExtensionDescriptor(key);
   if (descriptor == NULL) {
@@ -134,6 +88,7 @@
 
   if (descriptor->label() != FieldDescriptor::LABEL_REPEATED &&
       descriptor->cpp_type() == FieldDescriptor::CPPTYPE_MESSAGE) {
+    // TODO(plabatut): consider building the class on the fly!
     PyObject* sub_message = cmessage::InternalGetSubMessage(
         self->parent, descriptor);
     if (sub_message == NULL) {
@@ -146,9 +101,21 @@
 
   if (descriptor->label() == FieldDescriptor::LABEL_REPEATED) {
     if (descriptor->cpp_type() == FieldDescriptor::CPPTYPE_MESSAGE) {
-      CMessageClass* message_class = cdescriptor_pool::GetMessageClass(
-          cmessage::GetDescriptorPoolForMessage(self->parent),
+      // On the fly message class creation is needed to support the following
+      // situation:
+      // 1- add FileDescriptor to the pool that contains extensions of a message
+      //    defined by another proto file. Do not create any message classes.
+      // 2- instantiate an extended message, and access the extension using
+      //    the field descriptor.
+      // 3- the extension submessage fails to be returned, because no class has
+      //    been created.
+      // It happens when deserializing text proto format, or when enumerating
+      // fields of a deserialized message.
+      CMessageClass* message_class = message_factory::GetOrCreateMessageClass(
+          cmessage::GetFactoryForMessage(self->parent),
           descriptor->message_type());
+      ScopedPyObjectPtr message_class_handler(
+        reinterpret_cast<PyObject*>(message_class));
       if (message_class == NULL) {
         return NULL;
       }
@@ -197,75 +164,51 @@
   return 0;
 }
 
-PyObject* ClearExtension(ExtensionDict* self, PyObject* extension) {
-  const FieldDescriptor* descriptor =
-      cmessage::GetExtensionDescriptor(extension);
-  if (descriptor == NULL) {
-    return NULL;
-  }
-  PyObject* value = PyDict_GetItem(self->values, extension);
-  if (self->parent) {
-    if (value != NULL) {
-      if (ReleaseExtension(self, value, descriptor) < 0) {
-        return NULL;
+PyObject* _FindExtensionByName(ExtensionDict* self, PyObject* arg) {
+  char* name;
+  Py_ssize_t name_size;
+  if (PyString_AsStringAndSize(arg, &name, &name_size) < 0) {
+    return NULL;
+  }
+
+  PyDescriptorPool* pool = cmessage::GetFactoryForMessage(self->parent)->pool;
+  const FieldDescriptor* message_extension =
+      pool->pool->FindExtensionByName(string(name, name_size));
+  if (message_extension == NULL) {
+    // Is is the name of a message set extension?
+    const Descriptor* message_descriptor = pool->pool->FindMessageTypeByName(
+        string(name, name_size));
+    if (message_descriptor && message_descriptor->extension_count() > 0) {
+      const FieldDescriptor* extension = message_descriptor->extension(0);
+      if (extension->is_extension() &&
+          extension->containing_type()->options().message_set_wire_format() &&
+          extension->type() == FieldDescriptor::TYPE_MESSAGE &&
+          extension->label() == FieldDescriptor::LABEL_OPTIONAL) {
+        message_extension = extension;
       }
     }
-    if (ScopedPyObjectPtr(cmessage::ClearFieldByDescriptor(
-            self->parent, descriptor)) == NULL) {
-      return NULL;
-    }
-  }
-  if (PyDict_DelItem(self->values, extension) < 0) {
-    PyErr_Clear();
-  }
-  Py_RETURN_NONE;
-}
-
-PyObject* HasExtension(ExtensionDict* self, PyObject* extension) {
-  const FieldDescriptor* descriptor =
-      cmessage::GetExtensionDescriptor(extension);
-  if (descriptor == NULL) {
-    return NULL;
-  }
-  if (self->parent) {
-    return cmessage::HasFieldByDescriptor(self->parent, descriptor);
-  } else {
-    int exists = PyDict_Contains(self->values, extension);
-    if (exists < 0) {
-      return NULL;
-    }
-    return PyBool_FromLong(exists);
-  }
-}
-
-PyObject* _FindExtensionByName(ExtensionDict* self, PyObject* name) {
-  ScopedPyObjectPtr extensions_by_name(PyObject_GetAttrString(
-      reinterpret_cast<PyObject*>(self->parent), "_extensions_by_name"));
-  if (extensions_by_name == NULL) {
-    return NULL;
-  }
-  PyObject* result = PyDict_GetItem(extensions_by_name.get(), name);
-  if (result == NULL) {
+  }
+  if (message_extension == NULL) {
     Py_RETURN_NONE;
-  } else {
-    Py_INCREF(result);
-    return result;
-  }
-}
-
-PyObject* _FindExtensionByNumber(ExtensionDict* self, PyObject* number) {
-  ScopedPyObjectPtr extensions_by_number(PyObject_GetAttrString(
-      reinterpret_cast<PyObject*>(self->parent), "_extensions_by_number"));
-  if (extensions_by_number == NULL) {
-    return NULL;
-  }
-  PyObject* result = PyDict_GetItem(extensions_by_number.get(), number);
-  if (result == NULL) {
+  }
+
+  return PyFieldDescriptor_FromDescriptor(message_extension);
+}
+
+PyObject* _FindExtensionByNumber(ExtensionDict* self, PyObject* arg) {
+  int64 number = PyLong_AsLong(arg);
+  if (number == -1 && PyErr_Occurred()) {
+    return NULL;
+  }
+
+  PyDescriptorPool* pool = cmessage::GetFactoryForMessage(self->parent)->pool;
+  const FieldDescriptor* message_extension = pool->pool->FindExtensionByNumber(
+      self->parent->message->GetDescriptor(), number);
+  if (message_extension == NULL) {
     Py_RETURN_NONE;
-  } else {
-    Py_INCREF(result);
-    return result;
-  }
+  }
+
+  return PyFieldDescriptor_FromDescriptor(message_extension);
 }
 
 ExtensionDict* NewExtensionDict(CMessage *parent) {
@@ -310,8 +253,6 @@
 
 #define EDMETHOD(name, args, doc) { #name, (PyCFunction)name, args, doc }
 static PyMethodDef Methods[] = {
-  EDMETHOD(ClearExtension, METH_O, "Clears an extension from the object."),
-  EDMETHOD(HasExtension, METH_O, "Checks if the object has an extension."),
   EDMETHOD(_FindExtensionByName, METH_O,
            "Finds an extension by name."),
   EDMETHOD(_FindExtensionByNumber, METH_O,

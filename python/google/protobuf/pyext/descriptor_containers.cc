// Protocol Buffers - Google's data interchange format
// Copyright 2008 Google Inc.  All rights reserved.
// https://developers.google.com/protocol-buffers/
//
// Redistribution and use in source and binary forms, with or without
// modification, are permitted provided that the following conditions are
// met:
//
//     * Redistributions of source code must retain the above copyright
// notice, this list of conditions and the following disclaimer.
//     * Redistributions in binary form must reproduce the above
// copyright notice, this list of conditions and the following disclaimer
// in the documentation and/or other materials provided with the
// distribution.
//     * Neither the name of Google Inc. nor the names of its
// contributors may be used to endorse or promote products derived from
// this software without specific prior written permission.
//
// THIS SOFTWARE IS PROVIDED BY THE COPYRIGHT HOLDERS AND CONTRIBUTORS
// "AS IS" AND ANY EXPRESS OR IMPLIED WARRANTIES, INCLUDING, BUT NOT
// LIMITED TO, THE IMPLIED WARRANTIES OF MERCHANTABILITY AND FITNESS FOR
// A PARTICULAR PURPOSE ARE DISCLAIMED. IN NO EVENT SHALL THE COPYRIGHT
// OWNER OR CONTRIBUTORS BE LIABLE FOR ANY DIRECT, INDIRECT, INCIDENTAL,
// SPECIAL, EXEMPLARY, OR CONSEQUENTIAL DAMAGES (INCLUDING, BUT NOT
// LIMITED TO, PROCUREMENT OF SUBSTITUTE GOODS OR SERVICES; LOSS OF USE,
// DATA, OR PROFITS; OR BUSINESS INTERRUPTION) HOWEVER CAUSED AND ON ANY
// THEORY OF LIABILITY, WHETHER IN CONTRACT, STRICT LIABILITY, OR TORT
// (INCLUDING NEGLIGENCE OR OTHERWISE) ARISING IN ANY WAY OUT OF THE USE
// OF THIS SOFTWARE, EVEN IF ADVISED OF THE POSSIBILITY OF SUCH DAMAGE.

// Mappings and Sequences of descriptors.
// Used by Descriptor.fields_by_name, EnumDescriptor.values...
//
// They avoid the allocation of a full dictionary or a full list: they simply
// store a pointer to the parent descriptor, use the C++ Descriptor methods (see
// net/proto2/public/descriptor.h) to retrieve other descriptors, and create
// Python objects on the fly.
//
// The containers fully conform to abc.Mapping and abc.Sequence, and behave just
// like read-only dictionaries and lists.
//
// Because the interface of C++ Descriptors is quite regular, this file actually
// defines only three types, the exact behavior of a container is controlled by
// a DescriptorContainerDef structure, which contains functions that uses the
// public Descriptor API.
//
// Note: This DescriptorContainerDef is similar to the "virtual methods table"
// that a C++ compiler generates for a class. We have to make it explicit
// because the Python API is based on C, and does not play well with C++
// inheritance.

#include <Python.h>

#include <google/protobuf/descriptor.h>
#include <google/protobuf/pyext/descriptor_containers.h>
#include <google/protobuf/pyext/descriptor_pool.h>
#include <google/protobuf/pyext/descriptor.h>
#include <google/protobuf/pyext/scoped_pyobject_ptr.h>

#if PY_MAJOR_VERSION >= 3
  #define PyString_FromStringAndSize PyUnicode_FromStringAndSize
  #define PyString_FromFormat PyUnicode_FromFormat
  #define PyInt_FromLong PyLong_FromLong
  #if PY_VERSION_HEX < 0x03030000
    #error "Python 3.0 - 3.2 are not supported."
  #endif
#define PyString_AsStringAndSize(ob, charpp, sizep)                           \
  (PyUnicode_Check(ob) ? ((*(charpp) = const_cast<char*>(                     \
                               PyUnicode_AsUTF8AndSize(ob, (sizep)))) == NULL \
                              ? -1                                            \
                              : 0)                                            \
                       : PyBytes_AsStringAndSize(ob, (charpp), (sizep)))
#endif

namespace google {
namespace protobuf {
namespace python {

struct PyContainer;

typedef int (*CountMethod)(PyContainer* self);
typedef const void* (*GetByIndexMethod)(PyContainer* self, int index);
typedef const void* (*GetByNameMethod)(PyContainer* self, const string& name);
typedef const void* (*GetByCamelcaseNameMethod)(PyContainer* self,
                                                const string& name);
typedef const void* (*GetByNumberMethod)(PyContainer* self, int index);
typedef PyObject* (*NewObjectFromItemMethod)(const void* descriptor);
typedef const string& (*GetItemNameMethod)(const void* descriptor);
typedef const string& (*GetItemCamelcaseNameMethod)(const void* descriptor);
typedef int (*GetItemNumberMethod)(const void* descriptor);
typedef int (*GetItemIndexMethod)(const void* descriptor);

struct DescriptorContainerDef {
  const char* mapping_name;
  // Returns the number of items in the container.
  CountMethod count_fn;
  // Retrieve item by index (usually the order of declaration in the proto file)
  // Used by sequences, but also iterators. 0 <= index < Count().
  GetByIndexMethod get_by_index_fn;
  // Retrieve item by name (usually a call to some 'FindByName' method).
  // Used by "by_name" mappings.
  GetByNameMethod get_by_name_fn;
  // Retrieve item by camelcase name (usually a call to some
  // 'FindByCamelcaseName' method). Used by "by_camelcase_name" mappings.
  GetByCamelcaseNameMethod get_by_camelcase_name_fn;
  // Retrieve item by declared number (field tag, or enum value).
  // Used by "by_number" mappings.
  GetByNumberMethod get_by_number_fn;
  // Converts a item C++ descriptor to a Python object. Returns a new reference.
  NewObjectFromItemMethod new_object_from_item_fn;
  // Retrieve the name of an item. Used by iterators on "by_name" mappings.
  GetItemNameMethod get_item_name_fn;
  // Retrieve the camelcase name of an item. Used by iterators on
  // "by_camelcase_name" mappings.
  GetItemCamelcaseNameMethod get_item_camelcase_name_fn;
  // Retrieve the number of an item. Used by iterators on "by_number" mappings.
  GetItemNumberMethod get_item_number_fn;
  // Retrieve the index of an item for the container type.
  // Used by "__contains__".
  // If not set, "x in sequence" will do a linear search.
  GetItemIndexMethod get_item_index_fn;
};

struct PyContainer {
  PyObject_HEAD

  // The proto2 descriptor this container belongs to the global DescriptorPool.
  const void* descriptor;

  // A pointer to a static structure with function pointers that control the
  // behavior of the container. Very similar to the table of virtual functions
  // of a C++ class.
  const DescriptorContainerDef* container_def;

  // The kind of container: list, or dict by name or value.
  enum ContainerKind {
    KIND_SEQUENCE,
    KIND_BYNAME,
    KIND_BYCAMELCASENAME,
    KIND_BYNUMBER,
  } kind;
};

struct PyContainerIterator {
  PyObject_HEAD

  // The container we are iterating over. Own a reference.
  PyContainer* container;

  // The current index in the iterator.
  int index;

  // The kind of container: list, or dict by name or value.
  enum IterKind {
    KIND_ITERKEY,
    KIND_ITERVALUE,
    KIND_ITERITEM,
    KIND_ITERVALUE_REVERSED,  // For sequences
  } kind;
};

namespace descriptor {

// Returns the C++ item descriptor for a given Python key.
// When the descriptor is found, return true and set *item.
// When the descriptor is not found, return true, but set *item to NULL.
// On error, returns false with an exception set.
static bool _GetItemByKey(PyContainer* self, PyObject* key, const void** item) {
  switch (self->kind) {
    case PyContainer::KIND_BYNAME:
      {
        char* name;
        Py_ssize_t name_size;
        if (PyString_AsStringAndSize(key, &name, &name_size) < 0) {
          if (PyErr_ExceptionMatches(PyExc_TypeError)) {
            // Not a string, cannot be in the container.
            PyErr_Clear();
            *item = NULL;
            return true;
          }
          return false;
        }
        *item = self->container_def->get_by_name_fn(
            self, string(name, name_size));
        return true;
      }
    case PyContainer::KIND_BYCAMELCASENAME:
      {
        char* camelcase_name;
        Py_ssize_t name_size;
        if (PyString_AsStringAndSize(key, &camelcase_name, &name_size) < 0) {
          if (PyErr_ExceptionMatches(PyExc_TypeError)) {
            // Not a string, cannot be in the container.
            PyErr_Clear();
            *item = NULL;
            return true;
          }
          return false;
        }
        *item = self->container_def->get_by_camelcase_name_fn(
            self, string(camelcase_name, name_size));
        return true;
      }
    case PyContainer::KIND_BYNUMBER:
      {
        Py_ssize_t number = PyNumber_AsSsize_t(key, NULL);
        if (number == -1 && PyErr_Occurred()) {
          if (PyErr_ExceptionMatches(PyExc_TypeError)) {
            // Not a number, cannot be in the container.
            PyErr_Clear();
            *item = NULL;
            return true;
          }
          return false;
        }
        *item = self->container_def->get_by_number_fn(self, number);
        return true;
      }
    default:
      PyErr_SetNone(PyExc_NotImplementedError);
      return false;
  }
}

// Returns the key of the object at the given index.
// Used when iterating over mappings.
static PyObject* _NewKey_ByIndex(PyContainer* self, Py_ssize_t index) {
  const void* item = self->container_def->get_by_index_fn(self, index);
  switch (self->kind) {
    case PyContainer::KIND_BYNAME:
      {
        const string& name(self->container_def->get_item_name_fn(item));
        return PyString_FromStringAndSize(name.c_str(), name.size());
      }
    case PyContainer::KIND_BYCAMELCASENAME:
      {
        const string& name(
            self->container_def->get_item_camelcase_name_fn(item));
        return PyString_FromStringAndSize(name.c_str(), name.size());
      }
    case PyContainer::KIND_BYNUMBER:
      {
        int value = self->container_def->get_item_number_fn(item);
        return PyInt_FromLong(value);
      }
    default:
      PyErr_SetNone(PyExc_NotImplementedError);
      return NULL;
  }
}

// Returns the object at the given index.
// Also used when iterating over mappings.
static PyObject* _NewObj_ByIndex(PyContainer* self, Py_ssize_t index) {
  return self->container_def->new_object_from_item_fn(
      self->container_def->get_by_index_fn(self, index));
}

static Py_ssize_t Length(PyContainer* self) {
  return self->container_def->count_fn(self);
}

// The DescriptorMapping type.

static PyObject* Subscript(PyContainer* self, PyObject* key) {
  const void* item = NULL;
  if (!_GetItemByKey(self, key, &item)) {
    return NULL;
  }
  if (!item) {
    PyErr_SetObject(PyExc_KeyError, key);
    return NULL;
  }
  return self->container_def->new_object_from_item_fn(item);
}

static int AssSubscript(PyContainer* self, PyObject* key, PyObject* value) {
  if (_CalledFromGeneratedFile(0)) {
    return 0;
  }
  PyErr_Format(PyExc_TypeError,
               "'%.200s' object does not support item assignment",
               Py_TYPE(self)->tp_name);
  return -1;
}

static PyMappingMethods MappingMappingMethods = {
  (lenfunc)Length,               // mp_length
  (binaryfunc)Subscript,         // mp_subscript
  (objobjargproc)AssSubscript,   // mp_ass_subscript
};

static int Contains(PyContainer* self, PyObject* key) {
  const void* item = NULL;
  if (!_GetItemByKey(self, key, &item)) {
    return -1;
  }
  if (item) {
    return 1;
  } else {
    return 0;
  }
}

static PyObject* ContainerRepr(PyContainer* self) {
  const char* kind = "";
  switch (self->kind) {
    case PyContainer::KIND_SEQUENCE:
      kind = "sequence";
      break;
    case PyContainer::KIND_BYNAME:
      kind = "mapping by name";
      break;
    case PyContainer::KIND_BYCAMELCASENAME:
      kind = "mapping by camelCase name";
      break;
    case PyContainer::KIND_BYNUMBER:
      kind = "mapping by number";
      break;
  }
  return PyString_FromFormat(
      "<%s %s>", self->container_def->mapping_name, kind);
}

extern PyTypeObject DescriptorMapping_Type;
extern PyTypeObject DescriptorSequence_Type;

// A sequence container can only be equal to another sequence container, or (for
// backward compatibility) to a list containing the same items.
// Returns 1 if equal, 0 if unequal, -1 on error.
static int DescriptorSequence_Equal(PyContainer* self, PyObject* other) {
  // Check the identity of C++ pointers.
  if (PyObject_TypeCheck(other, &DescriptorSequence_Type)) {
    PyContainer* other_container = reinterpret_cast<PyContainer*>(other);
    if (self->descriptor == other_container->descriptor &&
        self->container_def == other_container->container_def &&
        self->kind == other_container->kind) {
      return 1;
    } else {
      return 0;
    }
  }

  // If other is a list
  if (PyList_Check(other)) {
    // return list(self) == other
    int size = Length(self);
    if (size != PyList_Size(other)) {
      return false;
    }
    for (int index = 0; index < size; index++) {
      ScopedPyObjectPtr value1(_NewObj_ByIndex(self, index));
      if (value1 == NULL) {
        return -1;
      }
      PyObject* value2 = PyList_GetItem(other, index);
      if (value2 == NULL) {
        return -1;
      }
      int cmp = PyObject_RichCompareBool(value1.get(), value2, Py_EQ);
      if (cmp != 1)  // error or not equal
          return cmp;
    }
    // All items were found and equal
    return 1;
  }

  // Any other object is different.
  return 0;
}

// A mapping container can only be equal to another mapping container, or (for
// backward compatibility) to a dict containing the same items.
// Returns 1 if equal, 0 if unequal, -1 on error.
static int DescriptorMapping_Equal(PyContainer* self, PyObject* other) {
  // Check the identity of C++ pointers.
  if (PyObject_TypeCheck(other, &DescriptorMapping_Type)) {
    PyContainer* other_container = reinterpret_cast<PyContainer*>(other);
    if (self->descriptor == other_container->descriptor &&
        self->container_def == other_container->container_def &&
        self->kind == other_container->kind) {
      return 1;
    } else {
      return 0;
    }
  }

  // If other is a dict
  if (PyDict_Check(other)) {
    // equivalent to dict(self.items()) == other
    int size = Length(self);
    if (size != PyDict_Size(other)) {
      return false;
    }
    for (int index = 0; index < size; index++) {
      ScopedPyObjectPtr key(_NewKey_ByIndex(self, index));
      if (key == NULL) {
        return -1;
      }
      ScopedPyObjectPtr value1(_NewObj_ByIndex(self, index));
      if (value1 == NULL) {
        return -1;
      }
      PyObject* value2 = PyDict_GetItem(other, key.get());
      if (value2 == NULL) {
        // Not found in the other dictionary
        return 0;
      }
      int cmp = PyObject_RichCompareBool(value1.get(), value2, Py_EQ);
      if (cmp != 1)  // error or not equal
          return cmp;
    }
    // All items were found and equal
    return 1;
  }

  // Any other object is different.
  return 0;
}

static PyObject* RichCompare(PyContainer* self, PyObject* other, int opid) {
  if (opid != Py_EQ && opid != Py_NE) {
    Py_INCREF(Py_NotImplemented);
    return Py_NotImplemented;
  }

  int result;

  if (self->kind == PyContainer::KIND_SEQUENCE) {
    result = DescriptorSequence_Equal(self, other);
  } else {
    result = DescriptorMapping_Equal(self, other);
  }
  if (result < 0) {
    return NULL;
  }
  if (result ^ (opid == Py_NE)) {
    Py_RETURN_TRUE;
  } else {
    Py_RETURN_FALSE;
  }
}

static PySequenceMethods MappingSequenceMethods = {
    0,                      // sq_length
    0,                      // sq_concat
    0,                      // sq_repeat
    0,                      // sq_item
    0,                      // sq_slice
    0,                      // sq_ass_item
    0,                      // sq_ass_slice
    (objobjproc)Contains,   // sq_contains
};

static PyObject* Get(PyContainer* self, PyObject* args) {
  PyObject* key;
  PyObject* default_value = Py_None;
  if (!PyArg_UnpackTuple(args, "get", 1, 2, &key, &default_value)) {
    return NULL;
  }

  const void* item;
  if (!_GetItemByKey(self, key, &item)) {
    return NULL;
  }
  if (item == NULL) {
    Py_INCREF(default_value);
    return default_value;
  }
  return self->container_def->new_object_from_item_fn(item);
}

static PyObject* Keys(PyContainer* self, PyObject* args) {
  Py_ssize_t count = Length(self);
  ScopedPyObjectPtr list(PyList_New(count));
  if (list == NULL) {
    return NULL;
  }
  for (Py_ssize_t index = 0; index < count; ++index) {
    PyObject* key = _NewKey_ByIndex(self, index);
    if (key == NULL) {
      return NULL;
    }
    PyList_SET_ITEM(list.get(), index, key);
  }
  return list.release();
}

static PyObject* Values(PyContainer* self, PyObject* args) {
  Py_ssize_t count = Length(self);
  ScopedPyObjectPtr list(PyList_New(count));
  if (list == NULL) {
    return NULL;
  }
  for (Py_ssize_t index = 0; index < count; ++index) {
    PyObject* value = _NewObj_ByIndex(self, index);
    if (value == NULL) {
      return NULL;
    }
    PyList_SET_ITEM(list.get(), index, value);
  }
  return list.release();
}

static PyObject* Items(PyContainer* self, PyObject* args) {
  Py_ssize_t count = Length(self);
  ScopedPyObjectPtr list(PyList_New(count));
  if (list == NULL) {
    return NULL;
  }
  for (Py_ssize_t index = 0; index < count; ++index) {
    ScopedPyObjectPtr obj(PyTuple_New(2));
    if (obj == NULL) {
      return NULL;
    }
    PyObject* key = _NewKey_ByIndex(self, index);
    if (key == NULL) {
      return NULL;
    }
    PyTuple_SET_ITEM(obj.get(), 0, key);
    PyObject* value = _NewObj_ByIndex(self, index);
    if (value == NULL) {
      return NULL;
    }
    PyTuple_SET_ITEM(obj.get(), 1, value);
    PyList_SET_ITEM(list.get(), index, obj.release());
  }
  return list.release();
}

static PyObject* NewContainerIterator(PyContainer* mapping,
                                      PyContainerIterator::IterKind kind);

static PyObject* Iter(PyContainer* self) {
  return NewContainerIterator(self, PyContainerIterator::KIND_ITERKEY);
}
static PyObject* IterKeys(PyContainer* self, PyObject* args) {
  return NewContainerIterator(self, PyContainerIterator::KIND_ITERKEY);
}
static PyObject* IterValues(PyContainer* self, PyObject* args) {
  return NewContainerIterator(self, PyContainerIterator::KIND_ITERVALUE);
}
static PyObject* IterItems(PyContainer* self, PyObject* args) {
  return NewContainerIterator(self, PyContainerIterator::KIND_ITERITEM);
}

static PyMethodDef MappingMethods[] = {
  { "get", (PyCFunction)Get, METH_VARARGS, },
  { "keys", (PyCFunction)Keys, METH_NOARGS, },
  { "values", (PyCFunction)Values, METH_NOARGS, },
  { "items", (PyCFunction)Items, METH_NOARGS, },
  { "iterkeys", (PyCFunction)IterKeys, METH_NOARGS, },
  { "itervalues", (PyCFunction)IterValues, METH_NOARGS, },
  { "iteritems", (PyCFunction)IterItems, METH_NOARGS, },
  {NULL}
};

PyTypeObject DescriptorMapping_Type = {
  PyVarObject_HEAD_INIT(&PyType_Type, 0)
  "DescriptorMapping",                  // tp_name
  sizeof(PyContainer),                  // tp_basicsize
  0,                                    // tp_itemsize
  0,                                    // tp_dealloc
  0,                                    // tp_print
  0,                                    // tp_getattr
  0,                                    // tp_setattr
  0,                                    // tp_compare
  (reprfunc)ContainerRepr,              // tp_repr
  0,                                    // tp_as_number
  &MappingSequenceMethods,              // tp_as_sequence
  &MappingMappingMethods,               // tp_as_mapping
  0,                                    // tp_hash
  0,                                    // tp_call
  0,                                    // tp_str
  0,                                    // tp_getattro
  0,                                    // tp_setattro
  0,                                    // tp_as_buffer
  Py_TPFLAGS_DEFAULT,                   // tp_flags
  0,                                    // tp_doc
  0,                                    // tp_traverse
  0,                                    // tp_clear
  (richcmpfunc)RichCompare,             // tp_richcompare
  0,                                    // tp_weaklistoffset
  (getiterfunc)Iter,                    // tp_iter
  0,                                    // tp_iternext
  MappingMethods,                       // tp_methods
  0,                                    // tp_members
  0,                                    // tp_getset
  0,                                    // tp_base
  0,                                    // tp_dict
  0,                                    // tp_descr_get
  0,                                    // tp_descr_set
  0,                                    // tp_dictoffset
  0,                                    // tp_init
  0,                                    // tp_alloc
  0,                                    // tp_new
  0,                                    // tp_free
};

// The DescriptorSequence type.

static PyObject* GetItem(PyContainer* self, Py_ssize_t index) {
  if (index < 0) {
    index += Length(self);
  }
  if (index < 0 || index >= Length(self)) {
    PyErr_SetString(PyExc_IndexError, "index out of range");
    return NULL;
  }
  return _NewObj_ByIndex(self, index);
}

// Returns the position of the item in the sequence, of -1 if not found.
// This function never fails.
int Find(PyContainer* self, PyObject* item) {
  // The item can only be in one position: item.index.
  // Check that self[item.index] == item, it's faster than a linear search.
  //
  // This assumes that sequences are only defined by syntax of the .proto file:
  // a specific item belongs to only one sequence, depending on its position in
  // the .proto file definition.
  const void* descriptor_ptr = PyDescriptor_AsVoidPtr(item);
  if (descriptor_ptr == NULL) {
    // Not a descriptor, it cannot be in the list.
    return -1;
  }
  if (self->container_def->get_item_index_fn) {
    int index = self->container_def->get_item_index_fn(descriptor_ptr);
    if (index < 0 || index >= Length(self)) {
      // This index is not from this collection.
      return -1;
    }
    if (self->container_def->get_by_index_fn(self, index) != descriptor_ptr) {
      // The descriptor at this index is not the same.
      return -1;
    }
    // self[item.index] == item, so return the index.
    return index;
  } else {
    // Fall back to linear search.
    int length = Length(self);
    for (int index=0; index < length; index++) {
      if (self->container_def->get_by_index_fn(self, index) == descriptor_ptr) {
        return index;
      }
    }
    // Not found
    return -1;
  }
}

// Implements list.index(): the position of the item is in the sequence.
static PyObject* Index(PyContainer* self, PyObject* item) {
  int position = Find(self, item);
  if (position < 0) {
    // Not found
    PyErr_SetNone(PyExc_ValueError);
    return NULL;
  } else {
    return PyInt_FromLong(position);
  }
}
// Implements "list.__contains__()": is the object in the sequence.
static int SeqContains(PyContainer* self, PyObject* item) {
  int position = Find(self, item);
  if (position < 0) {
    return 0;
  } else {
    return 1;
  }
}

// Implements list.count(): number of occurrences of the item in the sequence.
// An item can only appear once in a sequence. If it exists, return 1.
static PyObject* Count(PyContainer* self, PyObject* item) {
  int position = Find(self, item);
  if (position < 0) {
    return PyInt_FromLong(0);
  } else {
    return PyInt_FromLong(1);
  }
}

static PyObject* Append(PyContainer* self, PyObject* args) {
  if (_CalledFromGeneratedFile(0)) {
    Py_RETURN_NONE;
  }
  PyErr_Format(PyExc_TypeError,
               "'%.200s' object is not a mutable sequence",
               Py_TYPE(self)->tp_name);
  return NULL;
}

static PyObject* Reversed(PyContainer* self, PyObject* args) {
  return NewContainerIterator(self,
                              PyContainerIterator::KIND_ITERVALUE_REVERSED);
}

static PyMethodDef SeqMethods[] = {
  { "index", (PyCFunction)Index, METH_O, },
  { "count", (PyCFunction)Count, METH_O, },
  { "append", (PyCFunction)Append, METH_O, },
  { "__reversed__", (PyCFunction)Reversed, METH_NOARGS, },
  {NULL}
};

static PySequenceMethods SeqSequenceMethods = {
    (lenfunc)Length,          // sq_length
    0,                        // sq_concat
    0,                        // sq_repeat
    (ssizeargfunc)GetItem,    // sq_item
    0,                        // sq_slice
    0,                        // sq_ass_item
    0,                        // sq_ass_slice
    (objobjproc)SeqContains,  // sq_contains
};

PyTypeObject DescriptorSequence_Type = {
  PyVarObject_HEAD_INIT(&PyType_Type, 0)
  "DescriptorSequence",                 // tp_name
  sizeof(PyContainer),                  // tp_basicsize
  0,                                    // tp_itemsize
  0,                                    // tp_dealloc
  0,                                    // tp_print
  0,                                    // tp_getattr
  0,                                    // tp_setattr
  0,                                    // tp_compare
  (reprfunc)ContainerRepr,              // tp_repr
  0,                                    // tp_as_number
  &SeqSequenceMethods,                  // tp_as_sequence
  0,                                    // tp_as_mapping
  0,                                    // tp_hash
  0,                                    // tp_call
  0,                                    // tp_str
  0,                                    // tp_getattro
  0,                                    // tp_setattro
  0,                                    // tp_as_buffer
  Py_TPFLAGS_DEFAULT,                   // tp_flags
  0,                                    // tp_doc
  0,                                    // tp_traverse
  0,                                    // tp_clear
  (richcmpfunc)RichCompare,             // tp_richcompare
  0,                                    // tp_weaklistoffset
  0,                                    // tp_iter
  0,                                    // tp_iternext
  SeqMethods,                           // tp_methods
  0,                                    // tp_members
  0,                                    // tp_getset
  0,                                    // tp_base
  0,                                    // tp_dict
  0,                                    // tp_descr_get
  0,                                    // tp_descr_set
  0,                                    // tp_dictoffset
  0,                                    // tp_init
  0,                                    // tp_alloc
  0,                                    // tp_new
  0,                                    // tp_free
};

static PyObject* NewMappingByName(
    DescriptorContainerDef* container_def, const void* descriptor) {
  PyContainer* self = PyObject_New(PyContainer, &DescriptorMapping_Type);
  if (self == NULL) {
    return NULL;
  }
  self->descriptor = descriptor;
  self->container_def = container_def;
  self->kind = PyContainer::KIND_BYNAME;
  return reinterpret_cast<PyObject*>(self);
}

static PyObject* NewMappingByCamelcaseName(
    DescriptorContainerDef* container_def, const void* descriptor) {
  PyContainer* self = PyObject_New(PyContainer, &DescriptorMapping_Type);
  if (self == NULL) {
    return NULL;
  }
  self->descriptor = descriptor;
  self->container_def = container_def;
  self->kind = PyContainer::KIND_BYCAMELCASENAME;
  return reinterpret_cast<PyObject*>(self);
}

static PyObject* NewMappingByNumber(
    DescriptorContainerDef* container_def, const void* descriptor) {
  if (container_def->get_by_number_fn == NULL ||
      container_def->get_item_number_fn == NULL) {
    PyErr_SetNone(PyExc_NotImplementedError);
    return NULL;
  }
  PyContainer* self = PyObject_New(PyContainer, &DescriptorMapping_Type);
  if (self == NULL) {
    return NULL;
  }
  self->descriptor = descriptor;
  self->container_def = container_def;
  self->kind = PyContainer::KIND_BYNUMBER;
  return reinterpret_cast<PyObject*>(self);
}

static PyObject* NewSequence(
    DescriptorContainerDef* container_def, const void* descriptor) {
  PyContainer* self = PyObject_New(PyContainer, &DescriptorSequence_Type);
  if (self == NULL) {
    return NULL;
  }
  self->descriptor = descriptor;
  self->container_def = container_def;
  self->kind = PyContainer::KIND_SEQUENCE;
  return reinterpret_cast<PyObject*>(self);
}

// Implement iterators over PyContainers.

static void Iterator_Dealloc(PyContainerIterator* self) {
  Py_CLEAR(self->container);
  Py_TYPE(self)->tp_free(reinterpret_cast<PyObject*>(self));
}

static PyObject* Iterator_Next(PyContainerIterator* self) {
  int count = self->container->container_def->count_fn(self->container);
  if (self->index >= count) {
    // Return NULL with no exception to indicate the end.
    return NULL;
  }
  int index = self->index;
  self->index += 1;
  switch (self->kind) {
    case PyContainerIterator::KIND_ITERKEY:
      return _NewKey_ByIndex(self->container, index);
    case PyContainerIterator::KIND_ITERVALUE:
      return _NewObj_ByIndex(self->container, index);
    case PyContainerIterator::KIND_ITERVALUE_REVERSED:
      return _NewObj_ByIndex(self->container, count - index - 1);
    case PyContainerIterator::KIND_ITERITEM:
      {
        PyObject* obj = PyTuple_New(2);
        if (obj == NULL) {
          return NULL;
        }
        PyObject* key = _NewKey_ByIndex(self->container, index);
        if (key == NULL) {
          Py_DECREF(obj);
          return NULL;
        }
        PyTuple_SET_ITEM(obj, 0, key);
        PyObject* value = _NewObj_ByIndex(self->container, index);
        if (value == NULL) {
          Py_DECREF(obj);
          return NULL;
        }
        PyTuple_SET_ITEM(obj, 1, value);
        return obj;
      }
    default:
      PyErr_SetNone(PyExc_NotImplementedError);
      return NULL;
  }
}

static PyTypeObject ContainerIterator_Type = {
  PyVarObject_HEAD_INIT(&PyType_Type, 0)
  "DescriptorContainerIterator",        // tp_name
  sizeof(PyContainerIterator),          // tp_basicsize
  0,                                    // tp_itemsize
  (destructor)Iterator_Dealloc,         // tp_dealloc
  0,                                    // tp_print
  0,                                    // tp_getattr
  0,                                    // tp_setattr
  0,                                    // tp_compare
  0,                                    // tp_repr
  0,                                    // tp_as_number
  0,                                    // tp_as_sequence
  0,                                    // tp_as_mapping
  0,                                    // tp_hash
  0,                                    // tp_call
  0,                                    // tp_str
  0,                                    // tp_getattro
  0,                                    // tp_setattro
  0,                                    // tp_as_buffer
  Py_TPFLAGS_DEFAULT,                   // tp_flags
  0,                                    // tp_doc
  0,                                    // tp_traverse
  0,                                    // tp_clear
  0,                                    // tp_richcompare
  0,                                    // tp_weaklistoffset
  PyObject_SelfIter,                    // tp_iter
  (iternextfunc)Iterator_Next,          // tp_iternext
  0,                                    // tp_methods
  0,                                    // tp_members
  0,                                    // tp_getset
  0,                                    // tp_base
  0,                                    // tp_dict
  0,                                    // tp_descr_get
  0,                                    // tp_descr_set
  0,                                    // tp_dictoffset
  0,                                    // tp_init
  0,                                    // tp_alloc
  0,                                    // tp_new
  0,                                    // tp_free
};

static PyObject* NewContainerIterator(PyContainer* container,
                                      PyContainerIterator::IterKind kind) {
  PyContainerIterator* self = PyObject_New(PyContainerIterator,
                                           &ContainerIterator_Type);
  if (self == NULL) {
    return NULL;
  }
  Py_INCREF(container);
  self->container = container;
  self->kind = kind;
  self->index = 0;

  return reinterpret_cast<PyObject*>(self);
}

}  // namespace descriptor

// Now define the real collections!

namespace message_descriptor {

typedef const Descriptor* ParentDescriptor;

static ParentDescriptor GetDescriptor(PyContainer* self) {
  return reinterpret_cast<ParentDescriptor>(self->descriptor);
}

namespace fields {

typedef const FieldDescriptor* ItemDescriptor;

static int Count(PyContainer* self) {
  return GetDescriptor(self)->field_count();
}

static const void* GetByName(PyContainer* self, const string& name) {
  return GetDescriptor(self)->FindFieldByName(name);
}

static const void* GetByCamelcaseName(PyContainer* self,
                                         const string& name) {
  return GetDescriptor(self)->FindFieldByCamelcaseName(name);
}

static const void* GetByNumber(PyContainer* self, int number) {
  return GetDescriptor(self)->FindFieldByNumber(number);
}

static const void* GetByIndex(PyContainer* self, int index) {
  return GetDescriptor(self)->field(index);
}

static PyObject* NewObjectFromItem(const void* item) {
  return PyFieldDescriptor_FromDescriptor(static_cast<ItemDescriptor>(item));
}

static const string& GetItemName(const void* item) {
  return static_cast<ItemDescriptor>(item)->name();
}

static const string& GetItemCamelcaseName(const void* item) {
  return static_cast<ItemDescriptor>(item)->camelcase_name();
}

static int GetItemNumber(const void* item) {
  return static_cast<ItemDescriptor>(item)->number();
}

static int GetItemIndex(const void* item) {
  return static_cast<ItemDescriptor>(item)->index();
}

static DescriptorContainerDef ContainerDef = {
  "MessageFields",
  Count,
  GetByIndex,
  GetByName,
  GetByCamelcaseName,
  GetByNumber,
  NewObjectFromItem,
  GetItemName,
  GetItemCamelcaseName,
  GetItemNumber,
  GetItemIndex,
};

}  // namespace fields

PyObject* NewMessageFieldsByName(ParentDescriptor descriptor) {
  return descriptor::NewMappingByName(&fields::ContainerDef, descriptor);
}

PyObject* NewMessageFieldsByCamelcaseName(ParentDescriptor descriptor) {
  return descriptor::NewMappingByCamelcaseName(&fields::ContainerDef,
                                               descriptor);
}

PyObject* NewMessageFieldsByNumber(ParentDescriptor descriptor) {
  return descriptor::NewMappingByNumber(&fields::ContainerDef, descriptor);
}

PyObject* NewMessageFieldsSeq(ParentDescriptor descriptor) {
  return descriptor::NewSequence(&fields::ContainerDef, descriptor);
}

namespace nested_types {

typedef const Descriptor* ItemDescriptor;

static int Count(PyContainer* self) {
  return GetDescriptor(self)->nested_type_count();
}

static const void* GetByName(PyContainer* self, const string& name) {
  return GetDescriptor(self)->FindNestedTypeByName(name);
}

static const void* GetByIndex(PyContainer* self, int index) {
  return GetDescriptor(self)->nested_type(index);
}

static PyObject* NewObjectFromItem(const void* item) {
  return PyMessageDescriptor_FromDescriptor(static_cast<ItemDescriptor>(item));
}

static const string& GetItemName(const void* item) {
  return static_cast<ItemDescriptor>(item)->name();
}

static int GetItemIndex(const void* item) {
  return static_cast<ItemDescriptor>(item)->index();
}

static DescriptorContainerDef ContainerDef = {
  "MessageNestedTypes",
  Count,
  GetByIndex,
  GetByName,
  NULL,
  NULL,
  NewObjectFromItem,
  GetItemName,
  NULL,
  NULL,
  GetItemIndex,
};

}  // namespace nested_types

PyObject* NewMessageNestedTypesSeq(ParentDescriptor descriptor) {
  return descriptor::NewSequence(&nested_types::ContainerDef, descriptor);
}

PyObject* NewMessageNestedTypesByName(ParentDescriptor descriptor) {
  return descriptor::NewMappingByName(&nested_types::ContainerDef, descriptor);
}

namespace enums {

typedef const EnumDescriptor* ItemDescriptor;

static int Count(PyContainer* self) {
  return GetDescriptor(self)->enum_type_count();
}

static const void* GetByName(PyContainer* self, const string& name) {
  return GetDescriptor(self)->FindEnumTypeByName(name);
}

static const void* GetByIndex(PyContainer* self, int index) {
  return GetDescriptor(self)->enum_type(index);
}

static PyObject* NewObjectFromItem(const void* item) {
  return PyEnumDescriptor_FromDescriptor(static_cast<ItemDescriptor>(item));
}

static const string& GetItemName(const void* item) {
  return static_cast<ItemDescriptor>(item)->name();
}

static int GetItemIndex(const void* item) {
  return static_cast<ItemDescriptor>(item)->index();
}

static DescriptorContainerDef ContainerDef = {
  "MessageNestedEnums",
  Count,
  GetByIndex,
  GetByName,
  NULL,
  NULL,
  NewObjectFromItem,
  GetItemName,
  NULL,
  NULL,
  GetItemIndex,
};

}  // namespace enums

PyObject* NewMessageEnumsByName(ParentDescriptor descriptor) {
  return descriptor::NewMappingByName(&enums::ContainerDef, descriptor);
}

PyObject* NewMessageEnumsSeq(ParentDescriptor descriptor) {
  return descriptor::NewSequence(&enums::ContainerDef, descriptor);
}

namespace enumvalues {

// This is the "enum_values_by_name" mapping, which collects values from all
// enum types in a message.
//
// Note that the behavior of the C++ descriptor is different: it will search and
// return the first value that matches the name, whereas the Python
// implementation retrieves the last one.

typedef const EnumValueDescriptor* ItemDescriptor;

static int Count(PyContainer* self) {
  int count = 0;
  for (int i = 0; i < GetDescriptor(self)->enum_type_count(); ++i) {
    count += GetDescriptor(self)->enum_type(i)->value_count();
  }
  return count;
}

static const void* GetByName(PyContainer* self, const string& name) {
  return GetDescriptor(self)->FindEnumValueByName(name);
}

static const void* GetByIndex(PyContainer* self, int index) {
  // This is not optimal, but the number of enums *types* in a given message
  // is small.  This function is only used when iterating over the mapping.
  const EnumDescriptor* enum_type = NULL;
  int enum_type_count = GetDescriptor(self)->enum_type_count();
  for (int i = 0; i < enum_type_count; ++i) {
    enum_type = GetDescriptor(self)->enum_type(i);
    int enum_value_count = enum_type->value_count();
    if (index < enum_value_count) {
      // Found it!
      break;
    }
    index -= enum_value_count;
  }
  // The next statement cannot overflow, because this function is only called by
  // internal iterators which ensure that 0 <= index < Count().
  return enum_type->value(index);
}

static PyObject* NewObjectFromItem(const void* item) {
  return PyEnumValueDescriptor_FromDescriptor(
      static_cast<ItemDescriptor>(item));
}

static const string& GetItemName(const void* item) {
  return static_cast<ItemDescriptor>(item)->name();
}

static DescriptorContainerDef ContainerDef = {
  "MessageEnumValues",
  Count,
  GetByIndex,
  GetByName,
  NULL,
  NULL,
  NewObjectFromItem,
  GetItemName,
  NULL,
  NULL,
  NULL,
};

}  // namespace enumvalues

PyObject* NewMessageEnumValuesByName(ParentDescriptor descriptor) {
  return descriptor::NewMappingByName(&enumvalues::ContainerDef, descriptor);
}

namespace extensions {

typedef const FieldDescriptor* ItemDescriptor;

static int Count(PyContainer* self) {
  return GetDescriptor(self)->extension_count();
}

static const void* GetByName(PyContainer* self, const string& name) {
  return GetDescriptor(self)->FindExtensionByName(name);
}

static const void* GetByIndex(PyContainer* self, int index) {
  return GetDescriptor(self)->extension(index);
}

static PyObject* NewObjectFromItem(const void* item) {
  return PyFieldDescriptor_FromDescriptor(static_cast<ItemDescriptor>(item));
}

static const string& GetItemName(const void* item) {
  return static_cast<ItemDescriptor>(item)->name();
}

static int GetItemIndex(const void* item) {
  return static_cast<ItemDescriptor>(item)->index();
}

static DescriptorContainerDef ContainerDef = {
  "MessageExtensions",
  Count,
  GetByIndex,
  GetByName,
  NULL,
  NULL,
  NewObjectFromItem,
  GetItemName,
  NULL,
  NULL,
  GetItemIndex,
};

}  // namespace extensions

PyObject* NewMessageExtensionsByName(ParentDescriptor descriptor) {
  return descriptor::NewMappingByName(&extensions::ContainerDef, descriptor);
}

PyObject* NewMessageExtensionsSeq(ParentDescriptor descriptor) {
  return descriptor::NewSequence(&extensions::ContainerDef, descriptor);
}

namespace oneofs {

typedef const OneofDescriptor* ItemDescriptor;

static int Count(PyContainer* self) {
  return GetDescriptor(self)->oneof_decl_count();
}

static const void* GetByName(PyContainer* self, const string& name) {
  return GetDescriptor(self)->FindOneofByName(name);
}

static const void* GetByIndex(PyContainer* self, int index) {
  return GetDescriptor(self)->oneof_decl(index);
}

static PyObject* NewObjectFromItem(const void* item) {
  return PyOneofDescriptor_FromDescriptor(static_cast<ItemDescriptor>(item));
}

static const string& GetItemName(const void* item) {
  return static_cast<ItemDescriptor>(item)->name();
}

static int GetItemIndex(const void* item) {
  return static_cast<ItemDescriptor>(item)->index();
}

static DescriptorContainerDef ContainerDef = {
  "MessageOneofs",
  Count,
  GetByIndex,
  GetByName,
  NULL,
  NULL,
  NewObjectFromItem,
  GetItemName,
  NULL,
  NULL,
  GetItemIndex,
};

}  // namespace oneofs

PyObject* NewMessageOneofsByName(ParentDescriptor descriptor) {
  return descriptor::NewMappingByName(&oneofs::ContainerDef, descriptor);
}

PyObject* NewMessageOneofsSeq(ParentDescriptor descriptor) {
  return descriptor::NewSequence(&oneofs::ContainerDef, descriptor);
}

}  // namespace message_descriptor

namespace enum_descriptor {

typedef const EnumDescriptor* ParentDescriptor;

static ParentDescriptor GetDescriptor(PyContainer* self) {
  return reinterpret_cast<ParentDescriptor>(self->descriptor);
}

namespace enumvalues {

typedef const EnumValueDescriptor* ItemDescriptor;

static int Count(PyContainer* self) {
  return GetDescriptor(self)->value_count();
}

static const void* GetByIndex(PyContainer* self, int index) {
  return GetDescriptor(self)->value(index);
}

static const void* GetByName(PyContainer* self, const string& name) {
  return GetDescriptor(self)->FindValueByName(name);
}

static const void* GetByNumber(PyContainer* self, int number) {
  return GetDescriptor(self)->FindValueByNumber(number);
}

static PyObject* NewObjectFromItem(const void* item) {
  return PyEnumValueDescriptor_FromDescriptor(
      static_cast<ItemDescriptor>(item));
}

static const string& GetItemName(const void* item) {
  return static_cast<ItemDescriptor>(item)->name();
}

static int GetItemNumber(const void* item) {
  return static_cast<ItemDescriptor>(item)->number();
}

static int GetItemIndex(const void* item) {
  return static_cast<ItemDescriptor>(item)->index();
}

static DescriptorContainerDef ContainerDef = {
  "EnumValues",
  Count,
  GetByIndex,
  GetByName,
  NULL,
  GetByNumber,
  NewObjectFromItem,
  GetItemName,
  NULL,
  GetItemNumber,
  GetItemIndex,
};

}  // namespace enumvalues

PyObject* NewEnumValuesByName(ParentDescriptor descriptor) {
  return descriptor::NewMappingByName(&enumvalues::ContainerDef, descriptor);
}

PyObject* NewEnumValuesByNumber(ParentDescriptor descriptor) {
  return descriptor::NewMappingByNumber(&enumvalues::ContainerDef, descriptor);
}

PyObject* NewEnumValuesSeq(ParentDescriptor descriptor) {
  return descriptor::NewSequence(&enumvalues::ContainerDef, descriptor);
}

}  // namespace enum_descriptor

namespace oneof_descriptor {

typedef const OneofDescriptor* ParentDescriptor;

static ParentDescriptor GetDescriptor(PyContainer* self) {
  return reinterpret_cast<ParentDescriptor>(self->descriptor);
}

namespace fields {

typedef const FieldDescriptor* ItemDescriptor;

static int Count(PyContainer* self) {
  return GetDescriptor(self)->field_count();
}

static const void* GetByIndex(PyContainer* self, int index) {
  return GetDescriptor(self)->field(index);
}

static PyObject* NewObjectFromItem(const void* item) {
  return PyFieldDescriptor_FromDescriptor(static_cast<ItemDescriptor>(item));
}

static int GetItemIndex(const void* item) {
  return static_cast<ItemDescriptor>(item)->index_in_oneof();
}

static DescriptorContainerDef ContainerDef = {
  "OneofFields",
  Count,
  GetByIndex,
  NULL,
  NULL,
  NULL,
  NewObjectFromItem,
  NULL,
  NULL,
  NULL,
  GetItemIndex,
};

}  // namespace fields

PyObject* NewOneofFieldsSeq(ParentDescriptor descriptor) {
  return descriptor::NewSequence(&fields::ContainerDef, descriptor);
}

}  // namespace oneof_descriptor

<<<<<<< HEAD
=======
namespace service_descriptor {

typedef const ServiceDescriptor* ParentDescriptor;

static ParentDescriptor GetDescriptor(PyContainer* self) {
  return reinterpret_cast<ParentDescriptor>(self->descriptor);
}

namespace methods {

typedef const MethodDescriptor* ItemDescriptor;

static int Count(PyContainer* self) {
  return GetDescriptor(self)->method_count();
}

static const void* GetByName(PyContainer* self, const string& name) {
  return GetDescriptor(self)->FindMethodByName(name);
}

static const void* GetByIndex(PyContainer* self, int index) {
  return GetDescriptor(self)->method(index);
}

static PyObject* NewObjectFromItem(const void* item) {
  return PyMethodDescriptor_FromDescriptor(static_cast<ItemDescriptor>(item));
}

static const string& GetItemName(const void* item) {
  return static_cast<ItemDescriptor>(item)->name();
}

static int GetItemIndex(const void* item) {
  return static_cast<ItemDescriptor>(item)->index();
}

static DescriptorContainerDef ContainerDef = {
  "ServiceMethods",
  Count,
  GetByIndex,
  GetByName,
  NULL,
  NULL,
  NewObjectFromItem,
  GetItemName,
  NULL,
  NULL,
  GetItemIndex,
};

}  // namespace methods

PyObject* NewServiceMethodsSeq(ParentDescriptor descriptor) {
  return descriptor::NewSequence(&methods::ContainerDef, descriptor);
}

PyObject* NewServiceMethodsByName(ParentDescriptor descriptor) {
  return descriptor::NewMappingByName(&methods::ContainerDef, descriptor);
}

}  // namespace service_descriptor

>>>>>>> 1ee15bae
namespace file_descriptor {

typedef const FileDescriptor* ParentDescriptor;

static ParentDescriptor GetDescriptor(PyContainer* self) {
  return reinterpret_cast<ParentDescriptor>(self->descriptor);
}

namespace messages {

typedef const Descriptor* ItemDescriptor;

static int Count(PyContainer* self) {
  return GetDescriptor(self)->message_type_count();
}

static const void* GetByName(PyContainer* self, const string& name) {
  return GetDescriptor(self)->FindMessageTypeByName(name);
}

static const void* GetByIndex(PyContainer* self, int index) {
  return GetDescriptor(self)->message_type(index);
}

static PyObject* NewObjectFromItem(const void* item) {
  return PyMessageDescriptor_FromDescriptor(static_cast<ItemDescriptor>(item));
}

static const string& GetItemName(const void* item) {
  return static_cast<ItemDescriptor>(item)->name();
}

static int GetItemIndex(const void* item) {
  return static_cast<ItemDescriptor>(item)->index();
}

static DescriptorContainerDef ContainerDef = {
  "FileMessages",
  Count,
  GetByIndex,
  GetByName,
  NULL,
  NULL,
  NewObjectFromItem,
  GetItemName,
  NULL,
  NULL,
  GetItemIndex,
};

}  // namespace messages

PyObject* NewFileMessageTypesByName(const FileDescriptor* descriptor) {
  return descriptor::NewMappingByName(&messages::ContainerDef, descriptor);
}

namespace enums {

typedef const EnumDescriptor* ItemDescriptor;

static int Count(PyContainer* self) {
  return GetDescriptor(self)->enum_type_count();
}

static const void* GetByName(PyContainer* self, const string& name) {
  return GetDescriptor(self)->FindEnumTypeByName(name);
}

static const void* GetByIndex(PyContainer* self, int index) {
  return GetDescriptor(self)->enum_type(index);
}

static PyObject* NewObjectFromItem(const void* item) {
  return PyEnumDescriptor_FromDescriptor(static_cast<ItemDescriptor>(item));
}

static const string& GetItemName(const void* item) {
  return static_cast<ItemDescriptor>(item)->name();
}

static int GetItemIndex(const void* item) {
  return static_cast<ItemDescriptor>(item)->index();
}

static DescriptorContainerDef ContainerDef = {
  "FileEnums",
  Count,
  GetByIndex,
  GetByName,
  NULL,
  NULL,
  NewObjectFromItem,
  GetItemName,
  NULL,
  NULL,
  GetItemIndex,
};

}  // namespace enums

PyObject* NewFileEnumTypesByName(const FileDescriptor* descriptor) {
  return descriptor::NewMappingByName(&enums::ContainerDef, descriptor);
}

namespace extensions {

typedef const FieldDescriptor* ItemDescriptor;

static int Count(PyContainer* self) {
  return GetDescriptor(self)->extension_count();
}

static const void* GetByName(PyContainer* self, const string& name) {
  return GetDescriptor(self)->FindExtensionByName(name);
}

static const void* GetByIndex(PyContainer* self, int index) {
  return GetDescriptor(self)->extension(index);
}

static PyObject* NewObjectFromItem(const void* item) {
  return PyFieldDescriptor_FromDescriptor(static_cast<ItemDescriptor>(item));
}

static const string& GetItemName(const void* item) {
  return static_cast<ItemDescriptor>(item)->name();
}

static int GetItemIndex(const void* item) {
  return static_cast<ItemDescriptor>(item)->index();
}

static DescriptorContainerDef ContainerDef = {
  "FileExtensions",
  Count,
  GetByIndex,
  GetByName,
  NULL,
  NULL,
  NewObjectFromItem,
  GetItemName,
  NULL,
  NULL,
  GetItemIndex,
};

}  // namespace extensions

PyObject* NewFileExtensionsByName(const FileDescriptor* descriptor) {
  return descriptor::NewMappingByName(&extensions::ContainerDef, descriptor);
}

<<<<<<< HEAD
=======
namespace services {

typedef const ServiceDescriptor* ItemDescriptor;

static int Count(PyContainer* self) {
  return GetDescriptor(self)->service_count();
}

static const void* GetByName(PyContainer* self, const string& name) {
  return GetDescriptor(self)->FindServiceByName(name);
}

static const void* GetByIndex(PyContainer* self, int index) {
  return GetDescriptor(self)->service(index);
}

static PyObject* NewObjectFromItem(const void* item) {
  return PyServiceDescriptor_FromDescriptor(static_cast<ItemDescriptor>(item));
}

static const string& GetItemName(const void* item) {
  return static_cast<ItemDescriptor>(item)->name();
}

static int GetItemIndex(const void* item) {
  return static_cast<ItemDescriptor>(item)->index();
}

static DescriptorContainerDef ContainerDef = {
  "FileServices",
  Count,
  GetByIndex,
  GetByName,
  NULL,
  NULL,
  NewObjectFromItem,
  GetItemName,
  NULL,
  NULL,
  GetItemIndex,
};

}  // namespace services

PyObject* NewFileServicesByName(const FileDescriptor* descriptor) {
  return descriptor::NewMappingByName(&services::ContainerDef, descriptor);
}

>>>>>>> 1ee15bae
namespace dependencies {

typedef const FileDescriptor* ItemDescriptor;

static int Count(PyContainer* self) {
  return GetDescriptor(self)->dependency_count();
}

static const void* GetByIndex(PyContainer* self, int index) {
  return GetDescriptor(self)->dependency(index);
}

static PyObject* NewObjectFromItem(const void* item) {
  return PyFileDescriptor_FromDescriptor(static_cast<ItemDescriptor>(item));
}

static DescriptorContainerDef ContainerDef = {
  "FileDependencies",
  Count,
  GetByIndex,
  NULL,
  NULL,
  NULL,
  NewObjectFromItem,
  NULL,
  NULL,
  NULL,
  NULL,
};

}  // namespace dependencies

PyObject* NewFileDependencies(const FileDescriptor* descriptor) {
  return descriptor::NewSequence(&dependencies::ContainerDef, descriptor);
}

namespace public_dependencies {

typedef const FileDescriptor* ItemDescriptor;

static int Count(PyContainer* self) {
  return GetDescriptor(self)->public_dependency_count();
}

static const void* GetByIndex(PyContainer* self, int index) {
  return GetDescriptor(self)->public_dependency(index);
}

static PyObject* NewObjectFromItem(const void* item) {
  return PyFileDescriptor_FromDescriptor(static_cast<ItemDescriptor>(item));
}

static DescriptorContainerDef ContainerDef = {
  "FilePublicDependencies",
  Count,
  GetByIndex,
  NULL,
  NULL,
  NULL,
  NewObjectFromItem,
  NULL,
  NULL,
  NULL,
  NULL,
};

}  // namespace public_dependencies

PyObject* NewFilePublicDependencies(const FileDescriptor* descriptor) {
  return descriptor::NewSequence(&public_dependencies::ContainerDef,
                                 descriptor);
}

}  // namespace file_descriptor


// Register all implementations

bool InitDescriptorMappingTypes() {
  if (PyType_Ready(&descriptor::DescriptorMapping_Type) < 0)
    return false;
  if (PyType_Ready(&descriptor::DescriptorSequence_Type) < 0)
    return false;
  if (PyType_Ready(&descriptor::ContainerIterator_Type) < 0)
    return false;
  return true;
}

}  // namespace python
}  // namespace protobuf
}  // namespace google<|MERGE_RESOLUTION|>--- conflicted
+++ resolved
@@ -610,6 +610,24 @@
   return _NewObj_ByIndex(self, index);
 }
 
+static PyObject *
+SeqSubscript(PyContainer* self, PyObject* item) {
+  if (PyIndex_Check(item)) {
+      Py_ssize_t index;
+      index = PyNumber_AsSsize_t(item, PyExc_IndexError);
+      if (index == -1 && PyErr_Occurred())
+          return NULL;
+      return GetItem(self, index);
+  }
+  // Materialize the list and delegate the operation to it.
+  ScopedPyObjectPtr list(PyObject_CallFunctionObjArgs(
+      reinterpret_cast<PyObject*>(&PyList_Type), self, NULL));
+  if (list == NULL) {
+    return NULL;
+  }
+  return Py_TYPE(list.get())->tp_as_mapping->mp_subscript(list.get(), item);
+}
+
 // Returns the position of the item in the sequence, of -1 if not found.
 // This function never fails.
 int Find(PyContainer* self, PyObject* item) {
@@ -705,14 +723,20 @@
 };
 
 static PySequenceMethods SeqSequenceMethods = {
-    (lenfunc)Length,          // sq_length
-    0,                        // sq_concat
-    0,                        // sq_repeat
-    (ssizeargfunc)GetItem,    // sq_item
-    0,                        // sq_slice
-    0,                        // sq_ass_item
-    0,                        // sq_ass_slice
-    (objobjproc)SeqContains,  // sq_contains
+  (lenfunc)Length,          // sq_length
+  0,                        // sq_concat
+  0,                        // sq_repeat
+  (ssizeargfunc)GetItem,    // sq_item
+  0,                        // sq_slice
+  0,                        // sq_ass_item
+  0,                        // sq_ass_slice
+  (objobjproc)SeqContains,  // sq_contains
+};
+
+static PyMappingMethods SeqMappingMethods = {
+  (lenfunc)Length,           // mp_length
+  (binaryfunc)SeqSubscript,  // mp_subscript
+  0,                         // mp_ass_subscript
 };
 
 PyTypeObject DescriptorSequence_Type = {
@@ -728,7 +752,7 @@
   (reprfunc)ContainerRepr,              // tp_repr
   0,                                    // tp_as_number
   &SeqSequenceMethods,                  // tp_as_sequence
-  0,                                    // tp_as_mapping
+  &SeqMappingMethods,                   // tp_as_mapping
   0,                                    // tp_hash
   0,                                    // tp_call
   0,                                    // tp_str
@@ -1411,8 +1435,6 @@
 
 }  // namespace oneof_descriptor
 
-<<<<<<< HEAD
-=======
 namespace service_descriptor {
 
 typedef const ServiceDescriptor* ParentDescriptor;
@@ -1475,7 +1497,6 @@
 
 }  // namespace service_descriptor
 
->>>>>>> 1ee15bae
 namespace file_descriptor {
 
 typedef const FileDescriptor* ParentDescriptor;
@@ -1528,7 +1549,7 @@
 
 }  // namespace messages
 
-PyObject* NewFileMessageTypesByName(const FileDescriptor* descriptor) {
+PyObject* NewFileMessageTypesByName(ParentDescriptor descriptor) {
   return descriptor::NewMappingByName(&messages::ContainerDef, descriptor);
 }
 
@@ -1576,7 +1597,7 @@
 
 }  // namespace enums
 
-PyObject* NewFileEnumTypesByName(const FileDescriptor* descriptor) {
+PyObject* NewFileEnumTypesByName(ParentDescriptor descriptor) {
   return descriptor::NewMappingByName(&enums::ContainerDef, descriptor);
 }
 
@@ -1624,12 +1645,10 @@
 
 }  // namespace extensions
 
-PyObject* NewFileExtensionsByName(const FileDescriptor* descriptor) {
+PyObject* NewFileExtensionsByName(ParentDescriptor descriptor) {
   return descriptor::NewMappingByName(&extensions::ContainerDef, descriptor);
 }
 
-<<<<<<< HEAD
-=======
 namespace services {
 
 typedef const ServiceDescriptor* ItemDescriptor;
@@ -1678,7 +1697,6 @@
   return descriptor::NewMappingByName(&services::ContainerDef, descriptor);
 }
 
->>>>>>> 1ee15bae
 namespace dependencies {
 
 typedef const FileDescriptor* ItemDescriptor;

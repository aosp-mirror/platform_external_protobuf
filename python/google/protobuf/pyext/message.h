// Protocol Buffers - Google's data interchange format
// Copyright 2008 Google Inc.  All rights reserved.
// https://developers.google.com/protocol-buffers/
//
// Redistribution and use in source and binary forms, with or without
// modification, are permitted provided that the following conditions are
// met:
//
//     * Redistributions of source code must retain the above copyright
// notice, this list of conditions and the following disclaimer.
//     * Redistributions in binary form must reproduce the above
// copyright notice, this list of conditions and the following disclaimer
// in the documentation and/or other materials provided with the
// distribution.
//     * Neither the name of Google Inc. nor the names of its
// contributors may be used to endorse or promote products derived from
// this software without specific prior written permission.
//
// THIS SOFTWARE IS PROVIDED BY THE COPYRIGHT HOLDERS AND CONTRIBUTORS
// "AS IS" AND ANY EXPRESS OR IMPLIED WARRANTIES, INCLUDING, BUT NOT
// LIMITED TO, THE IMPLIED WARRANTIES OF MERCHANTABILITY AND FITNESS FOR
// A PARTICULAR PURPOSE ARE DISCLAIMED. IN NO EVENT SHALL THE COPYRIGHT
// OWNER OR CONTRIBUTORS BE LIABLE FOR ANY DIRECT, INDIRECT, INCIDENTAL,
// SPECIAL, EXEMPLARY, OR CONSEQUENTIAL DAMAGES (INCLUDING, BUT NOT
// LIMITED TO, PROCUREMENT OF SUBSTITUTE GOODS OR SERVICES; LOSS OF USE,
// DATA, OR PROFITS; OR BUSINESS INTERRUPTION) HOWEVER CAUSED AND ON ANY
// THEORY OF LIABILITY, WHETHER IN CONTRACT, STRICT LIABILITY, OR TORT
// (INCLUDING NEGLIGENCE OR OTHERWISE) ARISING IN ANY WAY OUT OF THE USE
// OF THIS SOFTWARE, EVEN IF ADVISED OF THE POSSIBILITY OF SUCH DAMAGE.

// Author: anuraag@google.com (Anuraag Agrawal)
// Author: tibell@google.com (Johan Tibell)

#ifndef GOOGLE_PROTOBUF_PYTHON_CPP_MESSAGE_H__
#define GOOGLE_PROTOBUF_PYTHON_CPP_MESSAGE_H__

#include <Python.h>

#include <memory>
#include <string>
#include <unordered_map>

#include <google/protobuf/stubs/common.h>
#include <google/protobuf/pyext/thread_unsafe_shared_ptr.h>

namespace google {
namespace protobuf {

class Message;
class Reflection;
class FieldDescriptor;
class Descriptor;
class DescriptorPool;
class MessageFactory;

<<<<<<< HEAD
#ifdef _SHARED_PTR_H
using std::shared_ptr;
using ::std::string;
#else
using internal::shared_ptr;
#endif

=======
>>>>>>> 1ee15bae
namespace python {

struct ExtensionDict;
struct PyDescriptorPool;

typedef struct CMessage {
  PyObject_HEAD;

  // This is the top-level C++ Message object that owns the whole
  // proto tree.  Every Python CMessage holds a reference to it in
  // order to keep it alive as long as there's a Python object that
  // references any part of the tree.

  typedef ThreadUnsafeSharedPtr<Message> OwnerRef;
  OwnerRef owner;

  // Weak reference to a parent CMessage object. This is NULL for any top-level
  // message and is set for any child message (i.e. a child submessage or a
  // part of a repeated composite field).
  //
  // Used to make sure all ancestors are also mutable when first modifying
  // a child submessage (in other words, turning a default message instance
  // into a mutable one).
  //
  // If a submessage is released (becomes a new top-level message), this field
  // MUST be set to NULL. The parent may get deallocated and further attempts
  // to use this pointer will result in a crash.
  struct CMessage* parent;

  // Pointer to the parent's descriptor that describes this submessage.
  // Used together with the parent's message when making a default message
  // instance mutable.
  // The pointer is owned by the global DescriptorPool.
  const FieldDescriptor* parent_field_descriptor;

  // Pointer to the C++ Message object for this CMessage.  The
  // CMessage does not own this pointer.
  Message* message;

  // Indicates this submessage is pointing to a default instance of a message.
  // Submessages are always first created as read only messages and are then
  // made writable, at which point this field is set to false.
  bool read_only;

  // A mapping indexed by field, containing CMessage,
  // RepeatedCompositeContainer, and RepeatedScalarContainer
  // objects. Used as a cache to make sure we don't have to make a
  // Python wrapper for the C++ Message objects on every access, or
  // deal with the synchronization nightmare that could create.
  // Also cache extension fields.
  // The FieldDescriptor is owned by the message's pool; PyObject references
  // are owned.
  typedef std::unordered_map<const FieldDescriptor*, PyObject*>
      CompositeFieldsMap;
  CompositeFieldsMap* composite_fields;

<<<<<<< HEAD
  // A reference to the dictionary containing the message's extensions.
  // Similar to composite_fields, acting as a cache, but also contains the
  // required extension dict logic.
  ExtensionDict* extensions;
} CMessage;

extern PyTypeObject CMessage_Type;


=======
  // A reference to PyUnknownFields.
  PyObject* unknown_field_set;

  // Implements the "weakref" protocol for this object.
  PyObject* weakreflist;
} CMessage;

>>>>>>> 1ee15bae
// The (meta) type of all Messages classes.
// It allows us to cache some C++ pointers in the class object itself, they are
// faster to extract than from the type's dictionary.

struct CMessageClass {
  // This is how CPython subclasses C structures: the base structure must be
  // the first member of the object.
  PyHeapTypeObject super;

  // C++ descriptor of this message.
  const Descriptor* message_descriptor;

  // Owned reference, used to keep the pointer above alive.
  PyObject* py_message_descriptor;

  // The Python DescriptorPool used to create the class. It is needed to resolve
  // fields descriptors, including extensions fields; its C++ MessageFactory is
  // used to instantiate submessages.
  // This can be different from DESCRIPTOR.file.pool, in the case of a custom
  // DescriptorPool which defines new extensions.
  // We own the reference, because it's important to keep the descriptors and
  // factory alive.
  PyDescriptorPool* py_descriptor_pool;

  PyObject* AsPyObject() {
    return reinterpret_cast<PyObject*>(this);
  }
};

extern PyTypeObject* CMessageClass_Type;
extern PyTypeObject* CMessage_Type;

namespace cmessage {

// Internal function to create a new empty Message Python object, but with empty
// pointers to the C++ objects.
// The caller must fill self->message, self->owner and eventually self->parent.
CMessage* NewEmptyMessage(CMessageClass* type);

// Release a submessage from its proto tree, making it a new top-level messgae.
// A new message will be created if this is a read-only default instance.
//
// Corresponds to reflection api method ReleaseMessage.
int ReleaseSubMessage(CMessage* self,
                      const FieldDescriptor* field_descriptor,
                      CMessage* child_cmessage);

// Retrieves the C++ descriptor of a Python Extension descriptor.
// On error, return NULL with an exception set.
const FieldDescriptor* GetExtensionDescriptor(PyObject* extension);

// Initializes a new CMessage instance for a submessage. Only called once per
// submessage as the result is cached in composite_fields.
//
// Corresponds to reflection api method GetMessage.
PyObject* InternalGetSubMessage(
    CMessage* self, const FieldDescriptor* field_descriptor);

// Deletes a range of C++ submessages in a repeated field (following a
// removal in a RepeatedCompositeContainer).
//
// Releases submessages to the provided cmessage_list if it is not NULL rather
// than just removing them from the underlying proto. This cmessage_list must
// have a CMessage for each underlying submessage. The CMessages referred to
// by slice will be removed from cmessage_list by this function.
//
// Corresponds to reflection api method RemoveLast.
int InternalDeleteRepeatedField(Message* message,
                                const FieldDescriptor* field_descriptor,
                                PyObject* slice, PyObject* cmessage_list);

// Sets the specified scalar value to the message.
int InternalSetScalar(CMessage* self,
                      const FieldDescriptor* field_descriptor,
                      PyObject* value);

// Sets the specified scalar value to the message.  Requires it is not a Oneof.
int InternalSetNonOneofScalar(Message* message,
                              const FieldDescriptor* field_descriptor,
                              PyObject* arg);

// Retrieves the specified scalar value from the message.
//
// Returns a new python reference.
PyObject* InternalGetScalar(const Message* message,
                            const FieldDescriptor* field_descriptor);

// Clears the message, removing all contained data. Extension dictionary and
// submessages are released first if there are remaining external references.
//
// Corresponds to message api method Clear.
PyObject* Clear(CMessage* self);

// Clears the data described by the given descriptor. Used to clear extensions
// (which don't have names). Extension release is handled by ExtensionDict
// class, not this function.
// TODO(anuraag): Try to make this discrepancy in release semantics with
//                ClearField less confusing.
//
// Corresponds to reflection api method ClearField.
PyObject* ClearFieldByDescriptor(
    CMessage* self, const FieldDescriptor* descriptor);

// Clears the data for the given field name. The message is released if there
// are any external references.
//
// Corresponds to reflection api method ClearField.
PyObject* ClearField(CMessage* self, PyObject* arg);

// Checks if the message has the field described by the descriptor. Used for
// extensions (which have no name).
//
// Corresponds to reflection api method HasField
PyObject* HasFieldByDescriptor(
    CMessage* self, const FieldDescriptor* field_descriptor);

// Checks if the message has the named field.
//
// Corresponds to reflection api method HasField.
PyObject* HasField(CMessage* self, PyObject* arg);

// Initializes values of fields on a newly constructed message.
int InitAttributes(CMessage* self, PyObject* kwargs);

PyObject* MergeFrom(CMessage* self, PyObject* arg);

<<<<<<< HEAD
// Retrieves an attribute named 'name' from CMessage 'self'. Returns
// the attribute value on success, or NULL on failure.
//
// Returns a new reference.
PyObject* GetAttr(CMessage* self, PyObject* name);

// Set the value of the attribute named 'name', for CMessage 'self',
// to the value 'value'. Returns -1 on failure.
int SetAttr(CMessage* self, PyObject* name, PyObject* value);
=======
// This method does not do anything beyond checking that no other extension
// has been registered with the same field number on this class.
PyObject* RegisterExtension(PyObject* cls, PyObject* extension_handle);

// Get a field from a message.
PyObject* GetFieldValue(CMessage* self,
                        const FieldDescriptor* field_descriptor);
// Sets the value of a scalar field in a message.
// On error, return -1 with an extension set.
int SetFieldValue(CMessage* self, const FieldDescriptor* field_descriptor,
                  PyObject* value);
>>>>>>> 1ee15bae

PyObject* FindInitializationErrors(CMessage* self);

// Set the owner field of self and any children of self, recursively.
// Used when self is being released and thus has a new owner (the
// released Message.)
int SetOwner(CMessage* self, const CMessage::OwnerRef& new_owner);

int AssureWritable(CMessage* self);

// Returns the "best" DescriptorPool for the given message.
// This is often equivalent to message.DESCRIPTOR.pool, but not always, when
// the message class was created from a MessageFactory using a custom pool which
// uses the generated pool as an underlay.
//
// The returned pool is suitable for finding fields and building submessages,
// even in the case of extensions.
PyDescriptorPool* GetDescriptorPoolForMessage(CMessage* message);

}  // namespace cmessage


/* Is 64bit */
#define IS_64BIT (SIZEOF_LONG == 8)

#define FIELD_IS_REPEATED(field_descriptor)                 \
    ((field_descriptor)->label() == FieldDescriptor::LABEL_REPEATED)

#define GOOGLE_CHECK_GET_INT32(arg, value, err)                        \
    int32 value;                                            \
    if (!CheckAndGetInteger(arg, &value, kint32min_py, kint32max_py)) { \
      return err;                                          \
    }

#define GOOGLE_CHECK_GET_INT64(arg, value, err)                        \
    int64 value;                                            \
    if (!CheckAndGetInteger(arg, &value, kint64min_py, kint64max_py)) { \
      return err;                                          \
    }

#define GOOGLE_CHECK_GET_UINT32(arg, value, err)                       \
    uint32 value;                                           \
    if (!CheckAndGetInteger(arg, &value, kPythonZero, kuint32max_py)) { \
      return err;                                          \
    }

#define GOOGLE_CHECK_GET_UINT64(arg, value, err)                       \
    uint64 value;                                           \
    if (!CheckAndGetInteger(arg, &value, kPythonZero, kuint64max_py)) { \
      return err;                                          \
    }

#define GOOGLE_CHECK_GET_FLOAT(arg, value, err)                        \
    float value;                                            \
    if (!CheckAndGetFloat(arg, &value)) {                   \
      return err;                                          \
    }                                                       \

#define GOOGLE_CHECK_GET_DOUBLE(arg, value, err)                       \
    double value;                                           \
    if (!CheckAndGetDouble(arg, &value)) {                  \
      return err;                                          \
    }

#define GOOGLE_CHECK_GET_BOOL(arg, value, err)                         \
    bool value;                                             \
    if (!CheckAndGetBool(arg, &value)) {                    \
      return err;                                          \
    }


extern PyObject* kPythonZero;
extern PyObject* kint32min_py;
extern PyObject* kint32max_py;
extern PyObject* kuint32max_py;
extern PyObject* kint64min_py;
extern PyObject* kint64max_py;
extern PyObject* kuint64max_py;

#define FULL_MODULE_NAME "google.protobuf.pyext._message"

void FormatTypeError(PyObject* arg, char* expected_types);
template<class T>
bool CheckAndGetInteger(
    PyObject* arg, T* value, PyObject* min, PyObject* max);
bool CheckAndGetDouble(PyObject* arg, double* value);
bool CheckAndGetFloat(PyObject* arg, float* value);
bool CheckAndGetBool(PyObject* arg, bool* value);
PyObject* CheckString(PyObject* arg, const FieldDescriptor* descriptor);
bool CheckAndSetString(
    PyObject* arg, Message* message,
    const FieldDescriptor* descriptor,
    const Reflection* reflection,
    bool append,
    int index);
PyObject* ToStringObject(const FieldDescriptor* descriptor,
                         const std::string& value);

// Check if the passed field descriptor belongs to the given message.
// If not, return false and set a Python exception (a KeyError)
bool CheckFieldBelongsToMessage(const FieldDescriptor* field_descriptor,
                                const Message* message);

extern PyObject* PickleError_class;

<<<<<<< HEAD
=======
const Message* PyMessage_GetMessagePointer(PyObject* msg);
Message* PyMessage_GetMutableMessagePointer(PyObject* msg);

bool InitProto2MessageModule(PyObject *m);

#if LANG_CXX11
// These are referenced by repeated_scalar_container, and must
// be explicitly instantiated.
extern template bool CheckAndGetInteger<int32>(PyObject*, int32*);
extern template bool CheckAndGetInteger<int64>(PyObject*, int64*);
extern template bool CheckAndGetInteger<uint32>(PyObject*, uint32*);
extern template bool CheckAndGetInteger<uint64>(PyObject*, uint64*);
#endif

>>>>>>> 1ee15bae
}  // namespace python
}  // namespace protobuf
}  // namespace google

#endif  // GOOGLE_PROTOBUF_PYTHON_CPP_MESSAGE_H__<|MERGE_RESOLUTION|>--- conflicted
+++ resolved
@@ -53,20 +53,10 @@
 class DescriptorPool;
 class MessageFactory;
 
-<<<<<<< HEAD
-#ifdef _SHARED_PTR_H
-using std::shared_ptr;
-using ::std::string;
-#else
-using internal::shared_ptr;
-#endif
-
-=======
->>>>>>> 1ee15bae
 namespace python {
 
 struct ExtensionDict;
-struct PyDescriptorPool;
+struct PyMessageFactory;
 
 typedef struct CMessage {
   PyObject_HEAD;
@@ -119,17 +109,6 @@
       CompositeFieldsMap;
   CompositeFieldsMap* composite_fields;
 
-<<<<<<< HEAD
-  // A reference to the dictionary containing the message's extensions.
-  // Similar to composite_fields, acting as a cache, but also contains the
-  // required extension dict logic.
-  ExtensionDict* extensions;
-} CMessage;
-
-extern PyTypeObject CMessage_Type;
-
-
-=======
   // A reference to PyUnknownFields.
   PyObject* unknown_field_set;
 
@@ -137,7 +116,6 @@
   PyObject* weakreflist;
 } CMessage;
 
->>>>>>> 1ee15bae
 // The (meta) type of all Messages classes.
 // It allows us to cache some C++ pointers in the class object itself, they are
 // faster to extract than from the type's dictionary.
@@ -153,14 +131,11 @@
   // Owned reference, used to keep the pointer above alive.
   PyObject* py_message_descriptor;
 
-  // The Python DescriptorPool used to create the class. It is needed to resolve
+  // The Python MessageFactory used to create the class. It is needed to resolve
   // fields descriptors, including extensions fields; its C++ MessageFactory is
   // used to instantiate submessages.
-  // This can be different from DESCRIPTOR.file.pool, in the case of a custom
-  // DescriptorPool which defines new extensions.
-  // We own the reference, because it's important to keep the descriptors and
-  // factory alive.
-  PyDescriptorPool* py_descriptor_pool;
+  // We own the reference, because it's important to keep the factory alive.
+  PyMessageFactory* py_message_factory;
 
   PyObject* AsPyObject() {
     return reinterpret_cast<PyObject*>(this);
@@ -176,14 +151,6 @@
 // pointers to the C++ objects.
 // The caller must fill self->message, self->owner and eventually self->parent.
 CMessage* NewEmptyMessage(CMessageClass* type);
-
-// Release a submessage from its proto tree, making it a new top-level messgae.
-// A new message will be created if this is a read-only default instance.
-//
-// Corresponds to reflection api method ReleaseMessage.
-int ReleaseSubMessage(CMessage* self,
-                      const FieldDescriptor* field_descriptor,
-                      CMessage* child_cmessage);
 
 // Retrieves the C++ descriptor of a Python Extension descriptor.
 // On error, return NULL with an exception set.
@@ -260,21 +227,12 @@
 PyObject* HasField(CMessage* self, PyObject* arg);
 
 // Initializes values of fields on a newly constructed message.
-int InitAttributes(CMessage* self, PyObject* kwargs);
+// Note that positional arguments are disallowed: 'args' must be NULL or the
+// empty tuple.
+int InitAttributes(CMessage* self, PyObject* args, PyObject* kwargs);
 
 PyObject* MergeFrom(CMessage* self, PyObject* arg);
 
-<<<<<<< HEAD
-// Retrieves an attribute named 'name' from CMessage 'self'. Returns
-// the attribute value on success, or NULL on failure.
-//
-// Returns a new reference.
-PyObject* GetAttr(CMessage* self, PyObject* name);
-
-// Set the value of the attribute named 'name', for CMessage 'self',
-// to the value 'value'. Returns -1 on failure.
-int SetAttr(CMessage* self, PyObject* name, PyObject* value);
-=======
 // This method does not do anything beyond checking that no other extension
 // has been registered with the same field number on this class.
 PyObject* RegisterExtension(PyObject* cls, PyObject* extension_handle);
@@ -286,7 +244,6 @@
 // On error, return -1 with an extension set.
 int SetFieldValue(CMessage* self, const FieldDescriptor* field_descriptor,
                   PyObject* value);
->>>>>>> 1ee15bae
 
 PyObject* FindInitializationErrors(CMessage* self);
 
@@ -297,14 +254,15 @@
 
 int AssureWritable(CMessage* self);
 
-// Returns the "best" DescriptorPool for the given message.
-// This is often equivalent to message.DESCRIPTOR.pool, but not always, when
-// the message class was created from a MessageFactory using a custom pool which
-// uses the generated pool as an underlay.
-//
-// The returned pool is suitable for finding fields and building submessages,
+// Returns the message factory for the given message.
+// This is equivalent to message.MESSAGE_FACTORY
+//
+// The returned factory is suitable for finding fields and building submessages,
 // even in the case of extensions.
-PyDescriptorPool* GetDescriptorPoolForMessage(CMessage* message);
+// Returns a *borrowed* reference, and never fails because we pass a CMessage.
+PyMessageFactory* GetFactoryForMessage(CMessage* message);
+
+PyObject* SetAllowOversizeProtos(PyObject* m, PyObject* arg);
 
 }  // namespace cmessage
 
@@ -317,25 +275,25 @@
 
 #define GOOGLE_CHECK_GET_INT32(arg, value, err)                        \
     int32 value;                                            \
-    if (!CheckAndGetInteger(arg, &value, kint32min_py, kint32max_py)) { \
+    if (!CheckAndGetInteger(arg, &value)) { \
       return err;                                          \
     }
 
 #define GOOGLE_CHECK_GET_INT64(arg, value, err)                        \
     int64 value;                                            \
-    if (!CheckAndGetInteger(arg, &value, kint64min_py, kint64max_py)) { \
+    if (!CheckAndGetInteger(arg, &value)) { \
       return err;                                          \
     }
 
 #define GOOGLE_CHECK_GET_UINT32(arg, value, err)                       \
     uint32 value;                                           \
-    if (!CheckAndGetInteger(arg, &value, kPythonZero, kuint32max_py)) { \
+    if (!CheckAndGetInteger(arg, &value)) { \
       return err;                                          \
     }
 
 #define GOOGLE_CHECK_GET_UINT64(arg, value, err)                       \
     uint64 value;                                           \
-    if (!CheckAndGetInteger(arg, &value, kPythonZero, kuint64max_py)) { \
+    if (!CheckAndGetInteger(arg, &value)) { \
       return err;                                          \
     }
 
@@ -358,20 +316,11 @@
     }
 
 
-extern PyObject* kPythonZero;
-extern PyObject* kint32min_py;
-extern PyObject* kint32max_py;
-extern PyObject* kuint32max_py;
-extern PyObject* kint64min_py;
-extern PyObject* kint64max_py;
-extern PyObject* kuint64max_py;
-
 #define FULL_MODULE_NAME "google.protobuf.pyext._message"
 
 void FormatTypeError(PyObject* arg, char* expected_types);
 template<class T>
-bool CheckAndGetInteger(
-    PyObject* arg, T* value, PyObject* min, PyObject* max);
+bool CheckAndGetInteger(PyObject* arg, T* value);
 bool CheckAndGetDouble(PyObject* arg, double* value);
 bool CheckAndGetFloat(PyObject* arg, float* value);
 bool CheckAndGetBool(PyObject* arg, bool* value);
@@ -392,8 +341,6 @@
 
 extern PyObject* PickleError_class;
 
-<<<<<<< HEAD
-=======
 const Message* PyMessage_GetMessagePointer(PyObject* msg);
 Message* PyMessage_GetMutableMessagePointer(PyObject* msg);
 
@@ -408,7 +355,6 @@
 extern template bool CheckAndGetInteger<uint64>(PyObject*, uint64*);
 #endif
 
->>>>>>> 1ee15bae
 }  // namespace python
 }  // namespace protobuf
 }  // namespace google

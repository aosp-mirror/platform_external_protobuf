// Protocol Buffers - Google's data interchange format
// Copyright 2008 Google Inc.  All rights reserved.
// https://developers.google.com/protocol-buffers/
//
// Redistribution and use in source and binary forms, with or without
// modification, are permitted provided that the following conditions are
// met:
//
//     * Redistributions of source code must retain the above copyright
// notice, this list of conditions and the following disclaimer.
//     * Redistributions in binary form must reproduce the above
// copyright notice, this list of conditions and the following disclaimer
// in the documentation and/or other materials provided with the
// distribution.
//     * Neither the name of Google Inc. nor the names of its
// contributors may be used to endorse or promote products derived from
// this software without specific prior written permission.
//
// THIS SOFTWARE IS PROVIDED BY THE COPYRIGHT HOLDERS AND CONTRIBUTORS
// "AS IS" AND ANY EXPRESS OR IMPLIED WARRANTIES, INCLUDING, BUT NOT
// LIMITED TO, THE IMPLIED WARRANTIES OF MERCHANTABILITY AND FITNESS FOR
// A PARTICULAR PURPOSE ARE DISCLAIMED. IN NO EVENT SHALL THE COPYRIGHT
// OWNER OR CONTRIBUTORS BE LIABLE FOR ANY DIRECT, INDIRECT, INCIDENTAL,
// SPECIAL, EXEMPLARY, OR CONSEQUENTIAL DAMAGES (INCLUDING, BUT NOT
// LIMITED TO, PROCUREMENT OF SUBSTITUTE GOODS OR SERVICES; LOSS OF USE,
// DATA, OR PROFITS; OR BUSINESS INTERRUPTION) HOWEVER CAUSED AND ON ANY
// THEORY OF LIABILITY, WHETHER IN CONTRACT, STRICT LIABILITY, OR TORT
// (INCLUDING NEGLIGENCE OR OTHERWISE) ARISING IN ANY WAY OUT OF THE USE
// OF THIS SOFTWARE, EVEN IF ADVISED OF THE POSSIBILITY OF SUCH DAMAGE.

// Author: anuraag@google.com (Anuraag Agrawal)
// Author: tibell@google.com (Johan Tibell)

#include <google/protobuf/pyext/repeated_composite_container.h>

#include <memory>

#include <google/protobuf/stubs/logging.h>
#include <google/protobuf/stubs/common.h>
#include <google/protobuf/descriptor.h>
#include <google/protobuf/dynamic_message.h>
#include <google/protobuf/message.h>
#include <google/protobuf/pyext/descriptor.h>
#include <google/protobuf/pyext/descriptor_pool.h>
#include <google/protobuf/pyext/message.h>
#include <google/protobuf/pyext/scoped_pyobject_ptr.h>

#if PY_MAJOR_VERSION >= 3
  #define PyInt_Check PyLong_Check
  #define PyInt_AsLong PyLong_AsLong
  #define PyInt_FromLong PyLong_FromLong
#endif

namespace google {
namespace protobuf {
namespace python {

namespace repeated_composite_container {

// TODO(tibell): We might also want to check:
//   GOOGLE_CHECK_NOTNULL((self)->owner.get());
#define GOOGLE_CHECK_ATTACHED(self)                           \
  do {                                                 \
    GOOGLE_CHECK_NOTNULL((self)->message);                 \
    GOOGLE_CHECK_NOTNULL((self)->parent_field_descriptor); \
  } while (0);

#define GOOGLE_CHECK_RELEASED(self)             \
  do {                                   \
    GOOGLE_CHECK((self)->owner.get() == NULL);  \
    GOOGLE_CHECK((self)->message == NULL);      \
    GOOGLE_CHECK((self)->parent_field_descriptor == NULL); \
    GOOGLE_CHECK((self)->parent == NULL);       \
  } while (0);

// ---------------------------------------------------------------------
// len()

static Py_ssize_t Length(PyObject* pself) {
  RepeatedCompositeContainer* self =
      reinterpret_cast<RepeatedCompositeContainer*>(pself);

  Message* message = self->message;
  if (message != NULL) {
    return message->GetReflection()->FieldSize(*message,
                                               self->parent_field_descriptor);
  } else {
    // The container has been released (i.e. by a call to Clear() or
    // ClearField() on the parent) and thus there's no message.
    return PyList_GET_SIZE(self->child_messages);
  }
}

// Returns 0 if successful; returns -1 and sets an exception if
// unsuccessful.
static int UpdateChildMessages(RepeatedCompositeContainer* self) {
  if (self->message == NULL)
    return 0;

  // A MergeFrom on a parent message could have caused extra messages to be
  // added in the underlying protobuf so add them to our list. They can never
  // be removed in such a way so there's no need to worry about that.
  Py_ssize_t message_length = Length(reinterpret_cast<PyObject*>(self));
  Py_ssize_t child_length = PyList_GET_SIZE(self->child_messages);
  Message* message = self->message;
  const Reflection* reflection = message->GetReflection();
  for (Py_ssize_t i = child_length; i < message_length; ++i) {
    const Message& sub_message = reflection->GetRepeatedMessage(
        *(self->message), self->parent_field_descriptor, i);
    CMessage* cmsg = cmessage::NewEmptyMessage(self->child_message_class);
    ScopedPyObjectPtr py_cmsg(reinterpret_cast<PyObject*>(cmsg));
    if (cmsg == NULL) {
      return -1;
    }
    cmsg->owner = self->owner;
    cmsg->message = const_cast<Message*>(&sub_message);
    cmsg->parent = self->parent;
    if (PyList_Append(self->child_messages, py_cmsg.get()) < 0) {
      return -1;
    }
  }
  return 0;
}

// ---------------------------------------------------------------------
// add()

static PyObject* AddToAttached(RepeatedCompositeContainer* self,
                               PyObject* args,
                               PyObject* kwargs) {
  GOOGLE_CHECK_ATTACHED(self);

  if (UpdateChildMessages(self) < 0) {
    return NULL;
  }
  if (cmessage::AssureWritable(self->parent) == -1)
    return NULL;
  Message* message = self->message;
  Message* sub_message =
      message->GetReflection()->AddMessage(message,
                                           self->parent_field_descriptor);
  CMessage* cmsg = cmessage::NewEmptyMessage(self->child_message_class);
  if (cmsg == NULL)
    return NULL;

  cmsg->owner = self->owner;
  cmsg->message = sub_message;
  cmsg->parent = self->parent;
<<<<<<< HEAD
  if (cmessage::InitAttributes(cmsg, kwargs) < 0) {
=======
  if (cmessage::InitAttributes(cmsg, args, kwargs) < 0) {
    message->GetReflection()->RemoveLast(
        message, self->parent_field_descriptor);
>>>>>>> 1ee15bae
    Py_DECREF(cmsg);
    return NULL;
  }

  PyObject* py_cmsg = reinterpret_cast<PyObject*>(cmsg);
  if (PyList_Append(self->child_messages, py_cmsg) < 0) {
    Py_DECREF(py_cmsg);
    return NULL;
  }
  return py_cmsg;
}

static PyObject* AddToReleased(RepeatedCompositeContainer* self,
                               PyObject* args,
                               PyObject* kwargs) {
  GOOGLE_CHECK_RELEASED(self);

  // Create a new Message detached from the rest.
  PyObject* py_cmsg = PyEval_CallObjectWithKeywords(
      self->child_message_class->AsPyObject(), NULL, kwargs);
  if (py_cmsg == NULL)
    return NULL;

  if (PyList_Append(self->child_messages, py_cmsg) < 0) {
    Py_DECREF(py_cmsg);
    return NULL;
  }
  return py_cmsg;
}

PyObject* Add(RepeatedCompositeContainer* self,
              PyObject* args,
              PyObject* kwargs) {
  if (self->message == NULL)
    return AddToReleased(self, args, kwargs);
  else
    return AddToAttached(self, args, kwargs);
}

static PyObject* AddMethod(PyObject* self, PyObject* args, PyObject* kwargs) {
  return Add(reinterpret_cast<RepeatedCompositeContainer*>(self), args, kwargs);
}

// ---------------------------------------------------------------------
// extend()

PyObject* Extend(RepeatedCompositeContainer* self, PyObject* value) {
  cmessage::AssureWritable(self->parent);
  if (UpdateChildMessages(self) < 0) {
    return NULL;
  }
  ScopedPyObjectPtr iter(PyObject_GetIter(value));
  if (iter == NULL) {
    PyErr_SetString(PyExc_TypeError, "Value must be iterable");
    return NULL;
  }
  ScopedPyObjectPtr next;
  while ((next.reset(PyIter_Next(iter.get()))) != NULL) {
    if (!PyObject_TypeCheck(next.get(), CMessage_Type)) {
      PyErr_SetString(PyExc_TypeError, "Not a cmessage");
      return NULL;
    }
    ScopedPyObjectPtr new_message(Add(self, NULL, NULL));
    if (new_message == NULL) {
      return NULL;
    }
    CMessage* new_cmessage = reinterpret_cast<CMessage*>(new_message.get());
    if (ScopedPyObjectPtr(cmessage::MergeFrom(new_cmessage, next.get())) ==
        NULL) {
      return NULL;
    }
  }
  if (PyErr_Occurred()) {
    return NULL;
  }
  Py_RETURN_NONE;
}

static PyObject* ExtendMethod(PyObject* self, PyObject* value) {
  return Extend(reinterpret_cast<RepeatedCompositeContainer*>(self), value);
}

PyObject* MergeFrom(RepeatedCompositeContainer* self, PyObject* other) {
  if (UpdateChildMessages(self) < 0) {
    return NULL;
  }
  return Extend(self, other);
}

static PyObject* MergeFromMethod(PyObject* self, PyObject* other) {
  return MergeFrom(reinterpret_cast<RepeatedCompositeContainer*>(self), other);
}

PyObject* Subscript(RepeatedCompositeContainer* self, PyObject* slice) {
  if (UpdateChildMessages(self) < 0) {
    return NULL;
  }
  // Just forward the call to the subscript-handling function of the
  // list containing the child messages.
  return PyObject_GetItem(self->child_messages, slice);
}

static PyObject* SubscriptMethod(PyObject* self, PyObject* slice) {
  return Subscript(reinterpret_cast<RepeatedCompositeContainer*>(self), slice);
}

int AssignSubscript(RepeatedCompositeContainer* self,
                    PyObject* slice,
                    PyObject* value) {
  if (UpdateChildMessages(self) < 0) {
    return -1;
  }
  if (value != NULL) {
    PyErr_SetString(PyExc_TypeError, "does not support assignment");
    return -1;
  }

  // Delete from the underlying Message, if any.
  if (self->message != nullptr) {
    if (cmessage::InternalDeleteRepeatedField(self->message,
                                              self->parent_field_descriptor,
                                              slice,
                                              self->child_messages) < 0) {
      return -1;
    }
  } else {
    Py_ssize_t from;
    Py_ssize_t to;
    Py_ssize_t step;
    Py_ssize_t length = Length(reinterpret_cast<PyObject*>(self));
    Py_ssize_t slicelength;
    if (PySlice_Check(slice)) {
#if PY_MAJOR_VERSION >= 3
      if (PySlice_GetIndicesEx(slice,
#else
      if (PySlice_GetIndicesEx(reinterpret_cast<PySliceObject*>(slice),
#endif
                               length, &from, &to, &step, &slicelength) == -1) {
        return -1;
      }
      return PySequence_DelSlice(self->child_messages, from, to);
    } else if (PyInt_Check(slice) || PyLong_Check(slice)) {
      from = to = PyLong_AsLong(slice);
      if (from < 0) {
        from = to = length + from;
      }
      return PySequence_DelItem(self->child_messages, from);
    }
  }

  return 0;
}

static int AssignSubscriptMethod(PyObject* self, PyObject* slice,
                                 PyObject* value) {
  return AssignSubscript(reinterpret_cast<RepeatedCompositeContainer*>(self),
                         slice, value);
}

static PyObject* Remove(PyObject* pself, PyObject* value) {
  RepeatedCompositeContainer* self =
      reinterpret_cast<RepeatedCompositeContainer*>(pself);

  if (UpdateChildMessages(self) < 0) {
    return NULL;
  }
  Py_ssize_t index = PySequence_Index(self->child_messages, value);
  if (index == -1) {
    return NULL;
  }
  ScopedPyObjectPtr py_index(PyLong_FromLong(index));
  if (AssignSubscript(self, py_index.get(), NULL) < 0) {
    return NULL;
  }
  Py_RETURN_NONE;
}

static PyObject* RichCompare(PyObject* pself, PyObject* other, int opid) {
  RepeatedCompositeContainer* self =
      reinterpret_cast<RepeatedCompositeContainer*>(pself);

  if (UpdateChildMessages(self) < 0) {
    return NULL;
  }
  if (!PyObject_TypeCheck(other, &RepeatedCompositeContainer_Type)) {
    PyErr_SetString(PyExc_TypeError,
                    "Can only compare repeated composite fields "
                    "against other repeated composite fields.");
    return NULL;
  }
  if (opid == Py_EQ || opid == Py_NE) {
    // TODO(anuraag): Don't make new lists just for this...
    ScopedPyObjectPtr full_slice(PySlice_New(NULL, NULL, NULL));
    if (full_slice == NULL) {
      return NULL;
    }
    ScopedPyObjectPtr list(Subscript(self, full_slice.get()));
    if (list == NULL) {
      return NULL;
    }
    ScopedPyObjectPtr other_list(
        Subscript(reinterpret_cast<RepeatedCompositeContainer*>(other),
                  full_slice.get()));
    if (other_list == NULL) {
      return NULL;
    }
    return PyObject_RichCompare(list.get(), other_list.get(), opid);
  } else {
    Py_INCREF(Py_NotImplemented);
    return Py_NotImplemented;
  }
}

<<<<<<< HEAD
=======
static PyObject* ToStr(PyObject* pself) {
  ScopedPyObjectPtr full_slice(PySlice_New(NULL, NULL, NULL));
  if (full_slice == NULL) {
    return NULL;
  }
  ScopedPyObjectPtr list(Subscript(
      reinterpret_cast<RepeatedCompositeContainer*>(pself), full_slice.get()));
  if (list == NULL) {
    return NULL;
  }
  return PyObject_Repr(list.get());
}

>>>>>>> 1ee15bae
// ---------------------------------------------------------------------
// sort()

static void ReorderAttached(RepeatedCompositeContainer* self) {
  Message* message = self->message;
  const Reflection* reflection = message->GetReflection();
  const FieldDescriptor* descriptor = self->parent_field_descriptor;
  const Py_ssize_t length = Length(reinterpret_cast<PyObject*>(self));

  // Since Python protobuf objects are never arena-allocated, adding and
  // removing message pointers to the underlying array is just updating
  // pointers.
  for (Py_ssize_t i = 0; i < length; ++i)
    reflection->ReleaseLast(message, descriptor);

  for (Py_ssize_t i = 0; i < length; ++i) {
    CMessage* py_cmsg = reinterpret_cast<CMessage*>(
        PyList_GET_ITEM(self->child_messages, i));
    reflection->AddAllocatedMessage(message, descriptor, py_cmsg->message);
  }
}

// Returns 0 if successful; returns -1 and sets an exception if
// unsuccessful.
static int SortPythonMessages(RepeatedCompositeContainer* self,
                               PyObject* args,
                               PyObject* kwds) {
  ScopedPyObjectPtr m(PyObject_GetAttrString(self->child_messages, "sort"));
  if (m == NULL)
    return -1;
  if (PyObject_Call(m.get(), args, kwds) == NULL)
    return -1;
  if (self->message != NULL) {
    ReorderAttached(self);
  }
  return 0;
}

static PyObject* Sort(PyObject* pself, PyObject* args, PyObject* kwds) {
  RepeatedCompositeContainer* self =
      reinterpret_cast<RepeatedCompositeContainer*>(pself);

  // Support the old sort_function argument for backwards
  // compatibility.
  if (kwds != NULL) {
    PyObject* sort_func = PyDict_GetItemString(kwds, "sort_function");
    if (sort_func != NULL) {
      // Must set before deleting as sort_func is a borrowed reference
      // and kwds might be the only thing keeping it alive.
      PyDict_SetItemString(kwds, "cmp", sort_func);
      PyDict_DelItemString(kwds, "sort_function");
    }
  }

  if (UpdateChildMessages(self) < 0) {
    return NULL;
  }
  if (SortPythonMessages(self, args, kwds) < 0) {
    return NULL;
  }
  Py_RETURN_NONE;
}

// ---------------------------------------------------------------------

static PyObject* Item(PyObject* pself, Py_ssize_t index) {
  RepeatedCompositeContainer* self =
      reinterpret_cast<RepeatedCompositeContainer*>(pself);

  if (UpdateChildMessages(self) < 0) {
    return NULL;
  }
  Py_ssize_t length = Length(pself);
  if (index < 0) {
    index = length + index;
  }
  PyObject* item = PyList_GetItem(self->child_messages, index);
  if (item == NULL) {
    return NULL;
  }
  Py_INCREF(item);
  return item;
}

static PyObject* Pop(PyObject* pself, PyObject* args) {
  RepeatedCompositeContainer* self =
      reinterpret_cast<RepeatedCompositeContainer*>(pself);

  Py_ssize_t index = -1;
  if (!PyArg_ParseTuple(args, "|n", &index)) {
    return NULL;
  }
  PyObject* item = Item(pself, index);
  if (item == NULL) {
    PyErr_Format(PyExc_IndexError, "list index (%zd) out of range", index);
    return NULL;
  }
  ScopedPyObjectPtr py_index(PyLong_FromSsize_t(index));
  if (AssignSubscript(self, py_index.get(), NULL) < 0) {
    return NULL;
  }
  return item;
}

// Release field of parent message and transfer the ownership to target.
void ReleaseLastTo(Message* message,
                   const FieldDescriptor* field,
                   CMessage* target) {
  GOOGLE_CHECK(message != nullptr);
  GOOGLE_CHECK(field != nullptr);
  GOOGLE_CHECK(target != nullptr);

  CMessage::OwnerRef released_message(
      message->GetReflection()->ReleaseLast(message, field));
  // TODO(tibell): Deal with proto1.

  target->parent = NULL;
  target->parent_field_descriptor = NULL;
  target->message = released_message.get();
  target->read_only = false;
  cmessage::SetOwner(target, released_message);
}

// Called to release a container using
// ClearField('container_field_name') on the parent.
int Release(RepeatedCompositeContainer* self) {
  if (UpdateChildMessages(self) < 0) {
    PyErr_WriteUnraisable(PyBytes_FromString("Failed to update released "
                                             "messages"));
    return -1;
  }

  Message* message = self->message;
  const FieldDescriptor* field = self->parent_field_descriptor;

  // The reflection API only lets us release the last message in a
  // repeated field.  Therefore we iterate through the children
  // starting with the last one.
  const Py_ssize_t size = PyList_GET_SIZE(self->child_messages);
  GOOGLE_DCHECK_EQ(size, message->GetReflection()->FieldSize(*message, field));
  for (Py_ssize_t i = size - 1; i >= 0; --i) {
    CMessage* child_cmessage = reinterpret_cast<CMessage*>(
        PyList_GET_ITEM(self->child_messages, i));
    ReleaseLastTo(message, field, child_cmessage);
  }

  // Detach from containing message.
  self->parent = NULL;
  self->parent_field_descriptor = NULL;
  self->message = NULL;
  self->owner.reset();

  return 0;
}

<<<<<<< HEAD
=======
PyObject* DeepCopy(PyObject* pself, PyObject* arg) {
  RepeatedCompositeContainer* self =
      reinterpret_cast<RepeatedCompositeContainer*>(pself);

  ScopedPyObjectPtr cloneObj(
      PyType_GenericAlloc(&RepeatedCompositeContainer_Type, 0));
  if (cloneObj == NULL) {
    return NULL;
  }
  RepeatedCompositeContainer* clone =
      reinterpret_cast<RepeatedCompositeContainer*>(cloneObj.get());

  Message* new_message = self->message->New();
  clone->parent = NULL;
  clone->parent_field_descriptor = self->parent_field_descriptor;
  clone->message = new_message;
  clone->owner.reset(new_message);
  Py_INCREF(self->child_message_class);
  clone->child_message_class = self->child_message_class;
  clone->child_messages = PyList_New(0);

  new_message->GetReflection()
      ->GetMutableRepeatedFieldRef<Message>(new_message,
                                            self->parent_field_descriptor)
      .MergeFrom(self->message->GetReflection()->GetRepeatedFieldRef<Message>(
          *self->message, self->parent_field_descriptor));
  return cloneObj.release();
}

>>>>>>> 1ee15bae
int SetOwner(RepeatedCompositeContainer* self,
             const CMessage::OwnerRef& new_owner) {
  GOOGLE_CHECK_ATTACHED(self);

  self->owner = new_owner;
  const Py_ssize_t n = PyList_GET_SIZE(self->child_messages);
  for (Py_ssize_t i = 0; i < n; ++i) {
    PyObject* msg = PyList_GET_ITEM(self->child_messages, i);
    if (cmessage::SetOwner(reinterpret_cast<CMessage*>(msg), new_owner) == -1) {
      return -1;
    }
  }
  return 0;
}

// The private constructor of RepeatedCompositeContainer objects.
PyObject *NewContainer(
    CMessage* parent,
    const FieldDescriptor* parent_field_descriptor,
    CMessageClass* concrete_class) {
  if (!CheckFieldBelongsToMessage(parent_field_descriptor, parent->message)) {
    return NULL;
  }

  RepeatedCompositeContainer* self =
      reinterpret_cast<RepeatedCompositeContainer*>(
          PyType_GenericAlloc(&RepeatedCompositeContainer_Type, 0));
  if (self == NULL) {
    return NULL;
  }

  self->message = parent->message;
  self->parent = parent;
  self->parent_field_descriptor = parent_field_descriptor;
  self->owner = parent->owner;
  Py_INCREF(concrete_class);
  self->child_message_class = concrete_class;
  self->child_messages = PyList_New(0);

  return reinterpret_cast<PyObject*>(self);
}

static void Dealloc(PyObject* pself) {
  RepeatedCompositeContainer* self =
      reinterpret_cast<RepeatedCompositeContainer*>(pself);

  Py_CLEAR(self->child_messages);
  Py_CLEAR(self->child_message_class);
  // TODO(tibell): Do we need to call delete on these objects to make
  // sure their destructors are called?
  self->owner.reset();

  Py_TYPE(self)->tp_free(pself);
}

static PySequenceMethods SqMethods = {
  Length,                 /* sq_length */
  0,                      /* sq_concat */
  0,                      /* sq_repeat */
  Item                    /* sq_item */
};

static PyMappingMethods MpMethods = {
  Length,                 /* mp_length */
  SubscriptMethod,        /* mp_subscript */
  AssignSubscriptMethod,  /* mp_ass_subscript */
};

static PyMethodDef Methods[] = {
<<<<<<< HEAD
  { "add", (PyCFunction) Add, METH_VARARGS | METH_KEYWORDS,
=======
  { "__deepcopy__", DeepCopy, METH_VARARGS,
    "Makes a deep copy of the class." },
  { "add", (PyCFunction)AddMethod, METH_VARARGS | METH_KEYWORDS,
>>>>>>> 1ee15bae
    "Adds an object to the repeated container." },
  { "extend", ExtendMethod, METH_O,
    "Adds objects to the repeated container." },
  { "pop", Pop, METH_VARARGS,
    "Removes an object from the repeated container and returns it." },
  { "remove", Remove, METH_O,
    "Removes an object from the repeated container." },
  { "sort", (PyCFunction)Sort, METH_VARARGS | METH_KEYWORDS,
    "Sorts the repeated container." },
  { "MergeFrom", MergeFromMethod, METH_O,
    "Adds objects to the repeated container." },
  { NULL, NULL }
};

}  // namespace repeated_composite_container

PyTypeObject RepeatedCompositeContainer_Type = {
  PyVarObject_HEAD_INIT(&PyType_Type, 0)
  FULL_MODULE_NAME ".RepeatedCompositeContainer",  // tp_name
  sizeof(RepeatedCompositeContainer),  // tp_basicsize
  0,                                   //  tp_itemsize
  repeated_composite_container::Dealloc,  //  tp_dealloc
  0,                                   //  tp_print
  0,                                   //  tp_getattr
  0,                                   //  tp_setattr
  0,                                   //  tp_compare
<<<<<<< HEAD
  0,                                   //  tp_repr
=======
  repeated_composite_container::ToStr,      //  tp_repr
>>>>>>> 1ee15bae
  0,                                   //  tp_as_number
  &repeated_composite_container::SqMethods,   //  tp_as_sequence
  &repeated_composite_container::MpMethods,   //  tp_as_mapping
  PyObject_HashNotImplemented,         //  tp_hash
  0,                                   //  tp_call
  0,                                   //  tp_str
  0,                                   //  tp_getattro
  0,                                   //  tp_setattro
  0,                                   //  tp_as_buffer
  Py_TPFLAGS_DEFAULT,                  //  tp_flags
  "A Repeated scalar container",       //  tp_doc
  0,                                   //  tp_traverse
  0,                                   //  tp_clear
  repeated_composite_container::RichCompare,  //  tp_richcompare
  0,                                   //  tp_weaklistoffset
  0,                                   //  tp_iter
  0,                                   //  tp_iternext
  repeated_composite_container::Methods,   //  tp_methods
  0,                                   //  tp_members
  0,                                   //  tp_getset
  0,                                   //  tp_base
  0,                                   //  tp_dict
  0,                                   //  tp_descr_get
  0,                                   //  tp_descr_set
  0,                                   //  tp_dictoffset
  0,                                   //  tp_init
};

}  // namespace python
}  // namespace protobuf
}  // namespace google<|MERGE_RESOLUTION|>--- conflicted
+++ resolved
@@ -43,7 +43,9 @@
 #include <google/protobuf/pyext/descriptor.h>
 #include <google/protobuf/pyext/descriptor_pool.h>
 #include <google/protobuf/pyext/message.h>
+#include <google/protobuf/pyext/message_factory.h>
 #include <google/protobuf/pyext/scoped_pyobject_ptr.h>
+#include <google/protobuf/reflection.h>
 
 #if PY_MAJOR_VERSION >= 3
   #define PyInt_Check PyLong_Check
@@ -136,9 +138,12 @@
   if (cmessage::AssureWritable(self->parent) == -1)
     return NULL;
   Message* message = self->message;
+
   Message* sub_message =
-      message->GetReflection()->AddMessage(message,
-                                           self->parent_field_descriptor);
+      message->GetReflection()->AddMessage(
+          message,
+          self->parent_field_descriptor,
+          self->child_message_class->py_message_factory->message_factory);
   CMessage* cmsg = cmessage::NewEmptyMessage(self->child_message_class);
   if (cmsg == NULL)
     return NULL;
@@ -146,13 +151,9 @@
   cmsg->owner = self->owner;
   cmsg->message = sub_message;
   cmsg->parent = self->parent;
-<<<<<<< HEAD
-  if (cmessage::InitAttributes(cmsg, kwargs) < 0) {
-=======
   if (cmessage::InitAttributes(cmsg, args, kwargs) < 0) {
     message->GetReflection()->RemoveLast(
         message, self->parent_field_descriptor);
->>>>>>> 1ee15bae
     Py_DECREF(cmsg);
     return NULL;
   }
@@ -172,7 +173,7 @@
 
   // Create a new Message detached from the rest.
   PyObject* py_cmsg = PyEval_CallObjectWithKeywords(
-      self->child_message_class->AsPyObject(), NULL, kwargs);
+      self->child_message_class->AsPyObject(), args, kwargs);
   if (py_cmsg == NULL)
     return NULL;
 
@@ -287,10 +288,11 @@
     if (PySlice_Check(slice)) {
 #if PY_MAJOR_VERSION >= 3
       if (PySlice_GetIndicesEx(slice,
+                               length, &from, &to, &step, &slicelength) == -1) {
 #else
       if (PySlice_GetIndicesEx(reinterpret_cast<PySliceObject*>(slice),
+                               length, &from, &to, &step, &slicelength) == -1) {
 #endif
-                               length, &from, &to, &step, &slicelength) == -1) {
         return -1;
       }
       return PySequence_DelSlice(self->child_messages, from, to);
@@ -366,8 +368,6 @@
   }
 }
 
-<<<<<<< HEAD
-=======
 static PyObject* ToStr(PyObject* pself) {
   ScopedPyObjectPtr full_slice(PySlice_New(NULL, NULL, NULL));
   if (full_slice == NULL) {
@@ -381,7 +381,6 @@
   return PyObject_Repr(list.get());
 }
 
->>>>>>> 1ee15bae
 // ---------------------------------------------------------------------
 // sort()
 
@@ -412,7 +411,7 @@
   ScopedPyObjectPtr m(PyObject_GetAttrString(self->child_messages, "sort"));
   if (m == NULL)
     return -1;
-  if (PyObject_Call(m.get(), args, kwds) == NULL)
+  if (ScopedPyObjectPtr(PyObject_Call(m.get(), args, kwds)) == NULL)
     return -1;
   if (self->message != NULL) {
     ReorderAttached(self);
@@ -537,8 +536,6 @@
   return 0;
 }
 
-<<<<<<< HEAD
-=======
 PyObject* DeepCopy(PyObject* pself, PyObject* arg) {
   RepeatedCompositeContainer* self =
       reinterpret_cast<RepeatedCompositeContainer*>(pself);
@@ -568,7 +565,6 @@
   return cloneObj.release();
 }
 
->>>>>>> 1ee15bae
 int SetOwner(RepeatedCompositeContainer* self,
              const CMessage::OwnerRef& new_owner) {
   GOOGLE_CHECK_ATTACHED(self);
@@ -638,13 +634,9 @@
 };
 
 static PyMethodDef Methods[] = {
-<<<<<<< HEAD
-  { "add", (PyCFunction) Add, METH_VARARGS | METH_KEYWORDS,
-=======
   { "__deepcopy__", DeepCopy, METH_VARARGS,
     "Makes a deep copy of the class." },
   { "add", (PyCFunction)AddMethod, METH_VARARGS | METH_KEYWORDS,
->>>>>>> 1ee15bae
     "Adds an object to the repeated container." },
   { "extend", ExtendMethod, METH_O,
     "Adds objects to the repeated container." },
@@ -671,11 +663,7 @@
   0,                                   //  tp_getattr
   0,                                   //  tp_setattr
   0,                                   //  tp_compare
-<<<<<<< HEAD
-  0,                                   //  tp_repr
-=======
   repeated_composite_container::ToStr,      //  tp_repr
->>>>>>> 1ee15bae
   0,                                   //  tp_as_number
   &repeated_composite_container::SqMethods,   //  tp_as_sequence
   &repeated_composite_container::MpMethods,   //  tp_as_mapping

// Protocol Buffers - Google's data interchange format
// Copyright 2008 Google Inc.  All rights reserved.
// https://developers.google.com/protocol-buffers/
//
// Redistribution and use in source and binary forms, with or without
// modification, are permitted provided that the following conditions are
// met:
//
//     * Redistributions of source code must retain the above copyright
// notice, this list of conditions and the following disclaimer.
//     * Redistributions in binary form must reproduce the above
// copyright notice, this list of conditions and the following disclaimer
// in the documentation and/or other materials provided with the
// distribution.
//     * Neither the name of Google Inc. nor the names of its
// contributors may be used to endorse or promote products derived from
// this software without specific prior written permission.
//
// THIS SOFTWARE IS PROVIDED BY THE COPYRIGHT HOLDERS AND CONTRIBUTORS
// "AS IS" AND ANY EXPRESS OR IMPLIED WARRANTIES, INCLUDING, BUT NOT
// LIMITED TO, THE IMPLIED WARRANTIES OF MERCHANTABILITY AND FITNESS FOR
// A PARTICULAR PURPOSE ARE DISCLAIMED. IN NO EVENT SHALL THE COPYRIGHT
// OWNER OR CONTRIBUTORS BE LIABLE FOR ANY DIRECT, INDIRECT, INCIDENTAL,
// SPECIAL, EXEMPLARY, OR CONSEQUENTIAL DAMAGES (INCLUDING, BUT NOT
// LIMITED TO, PROCUREMENT OF SUBSTITUTE GOODS OR SERVICES; LOSS OF USE,
// DATA, OR PROFITS; OR BUSINESS INTERRUPTION) HOWEVER CAUSED AND ON ANY
// THEORY OF LIABILITY, WHETHER IN CONTRACT, STRICT LIABILITY, OR TORT
// (INCLUDING NEGLIGENCE OR OTHERWISE) ARISING IN ANY WAY OUT OF THE USE
// OF THIS SOFTWARE, EVEN IF ADVISED OF THE POSSIBILITY OF SUCH DAMAGE.

// Author: anuraag@google.com (Anuraag Agrawal)
// Author: tibell@google.com (Johan Tibell)

#include <google/protobuf/pyext/repeated_scalar_container.h>

#include <memory>

#include <google/protobuf/stubs/common.h>
#include <google/protobuf/stubs/logging.h>
#include <google/protobuf/descriptor.h>
#include <google/protobuf/dynamic_message.h>
#include <google/protobuf/message.h>
#include <google/protobuf/pyext/descriptor.h>
#include <google/protobuf/pyext/descriptor_pool.h>
#include <google/protobuf/pyext/message.h>
#include <google/protobuf/pyext/scoped_pyobject_ptr.h>

#if PY_MAJOR_VERSION >= 3
  #define PyInt_FromLong PyLong_FromLong
  #if PY_VERSION_HEX < 0x03030000
    #error "Python 3.0 - 3.2 are not supported."
  #else
  #define PyString_AsString(ob) \
    (PyUnicode_Check(ob)? PyUnicode_AsUTF8(ob): PyBytes_AsString(ob))
  #endif
#endif

namespace google {
namespace protobuf {
namespace python {

namespace repeated_scalar_container {

static int InternalAssignRepeatedField(
    RepeatedScalarContainer* self, PyObject* list) {
  self->message->GetReflection()->ClearField(self->message,
                                             self->parent_field_descriptor);
  for (Py_ssize_t i = 0; i < PyList_GET_SIZE(list); ++i) {
    PyObject* value = PyList_GET_ITEM(list, i);
    if (ScopedPyObjectPtr(Append(self, value)) == NULL) {
      return -1;
    }
  }
  return 0;
}

static Py_ssize_t Len(PyObject* pself) {
  RepeatedScalarContainer* self =
      reinterpret_cast<RepeatedScalarContainer*>(pself);
  Message* message = self->message;
  return message->GetReflection()->FieldSize(*message,
                                             self->parent_field_descriptor);
}

static int AssignItem(PyObject* pself, Py_ssize_t index, PyObject* arg) {
  RepeatedScalarContainer* self =
      reinterpret_cast<RepeatedScalarContainer*>(pself);

  cmessage::AssureWritable(self->parent);
  Message* message = self->message;
  const FieldDescriptor* field_descriptor = self->parent_field_descriptor;

  const Reflection* reflection = message->GetReflection();
  int field_size = reflection->FieldSize(*message, field_descriptor);
  if (index < 0) {
    index = field_size + index;
  }
  if (index < 0 || index >= field_size) {
    PyErr_Format(PyExc_IndexError,
                 "list assignment index (%d) out of range",
                 static_cast<int>(index));
    return -1;
  }

  if (arg == NULL) {
    ScopedPyObjectPtr py_index(PyLong_FromLong(index));
    return cmessage::InternalDeleteRepeatedField(self->message,
                                                 field_descriptor,
                                                 py_index.get(), NULL);
  }

  if (PySequence_Check(arg) && !(PyBytes_Check(arg) || PyUnicode_Check(arg))) {
    PyErr_SetString(PyExc_TypeError, "Value must be scalar");
    return -1;
  }

  switch (field_descriptor->cpp_type()) {
    case FieldDescriptor::CPPTYPE_INT32: {
      GOOGLE_CHECK_GET_INT32(arg, value, -1);
      reflection->SetRepeatedInt32(message, field_descriptor, index, value);
      break;
    }
    case FieldDescriptor::CPPTYPE_INT64: {
      GOOGLE_CHECK_GET_INT64(arg, value, -1);
      reflection->SetRepeatedInt64(message, field_descriptor, index, value);
      break;
    }
    case FieldDescriptor::CPPTYPE_UINT32: {
      GOOGLE_CHECK_GET_UINT32(arg, value, -1);
      reflection->SetRepeatedUInt32(message, field_descriptor, index, value);
      break;
    }
    case FieldDescriptor::CPPTYPE_UINT64: {
      GOOGLE_CHECK_GET_UINT64(arg, value, -1);
      reflection->SetRepeatedUInt64(message, field_descriptor, index, value);
      break;
    }
    case FieldDescriptor::CPPTYPE_FLOAT: {
      GOOGLE_CHECK_GET_FLOAT(arg, value, -1);
      reflection->SetRepeatedFloat(message, field_descriptor, index, value);
      break;
    }
    case FieldDescriptor::CPPTYPE_DOUBLE: {
      GOOGLE_CHECK_GET_DOUBLE(arg, value, -1);
      reflection->SetRepeatedDouble(message, field_descriptor, index, value);
      break;
    }
    case FieldDescriptor::CPPTYPE_BOOL: {
      GOOGLE_CHECK_GET_BOOL(arg, value, -1);
      reflection->SetRepeatedBool(message, field_descriptor, index, value);
      break;
    }
    case FieldDescriptor::CPPTYPE_STRING: {
      if (!CheckAndSetString(
          arg, message, field_descriptor, reflection, false, index)) {
        return -1;
      }
      break;
    }
    case FieldDescriptor::CPPTYPE_ENUM: {
      GOOGLE_CHECK_GET_INT32(arg, value, -1);
      if (reflection->SupportsUnknownEnumValues()) {
        reflection->SetRepeatedEnumValue(message, field_descriptor, index,
                                         value);
      } else {
        const EnumDescriptor* enum_descriptor = field_descriptor->enum_type();
        const EnumValueDescriptor* enum_value =
            enum_descriptor->FindValueByNumber(value);
        if (enum_value != NULL) {
          reflection->SetRepeatedEnum(message, field_descriptor, index,
                                      enum_value);
        } else {
          ScopedPyObjectPtr s(PyObject_Str(arg));
          if (s != NULL) {
            PyErr_Format(PyExc_ValueError, "Unknown enum value: %s",
                         PyString_AsString(s.get()));
          }
          return -1;
        }
      }
      break;
    }
    default:
      PyErr_Format(
          PyExc_SystemError, "Adding value to a field of unknown type %d",
          field_descriptor->cpp_type());
      return -1;
  }
  return 0;
}

static PyObject* Item(PyObject* pself, Py_ssize_t index) {
  RepeatedScalarContainer* self =
      reinterpret_cast<RepeatedScalarContainer*>(pself);

  Message* message = self->message;
  const FieldDescriptor* field_descriptor = self->parent_field_descriptor;
  const Reflection* reflection = message->GetReflection();

  int field_size = reflection->FieldSize(*message, field_descriptor);
  if (index < 0) {
    index = field_size + index;
  }
  if (index < 0 || index >= field_size) {
    PyErr_Format(PyExc_IndexError,
                 "list index (%zd) out of range",
                 index);
    return NULL;
  }

  PyObject* result = NULL;
  switch (field_descriptor->cpp_type()) {
    case FieldDescriptor::CPPTYPE_INT32: {
      int32 value = reflection->GetRepeatedInt32(
          *message, field_descriptor, index);
      result = PyInt_FromLong(value);
      break;
    }
    case FieldDescriptor::CPPTYPE_INT64: {
      int64 value = reflection->GetRepeatedInt64(
          *message, field_descriptor, index);
      result = PyLong_FromLongLong(value);
      break;
    }
    case FieldDescriptor::CPPTYPE_UINT32: {
      uint32 value = reflection->GetRepeatedUInt32(
          *message, field_descriptor, index);
      result = PyLong_FromLongLong(value);
      break;
    }
    case FieldDescriptor::CPPTYPE_UINT64: {
      uint64 value = reflection->GetRepeatedUInt64(
          *message, field_descriptor, index);
      result = PyLong_FromUnsignedLongLong(value);
      break;
    }
    case FieldDescriptor::CPPTYPE_FLOAT: {
      float value = reflection->GetRepeatedFloat(
          *message, field_descriptor, index);
      result = PyFloat_FromDouble(value);
      break;
    }
    case FieldDescriptor::CPPTYPE_DOUBLE: {
      double value = reflection->GetRepeatedDouble(
          *message, field_descriptor, index);
      result = PyFloat_FromDouble(value);
      break;
    }
    case FieldDescriptor::CPPTYPE_BOOL: {
      bool value = reflection->GetRepeatedBool(
          *message, field_descriptor, index);
      result = PyBool_FromLong(value ? 1 : 0);
      break;
    }
    case FieldDescriptor::CPPTYPE_ENUM: {
      const EnumValueDescriptor* enum_value =
          message->GetReflection()->GetRepeatedEnum(
              *message, field_descriptor, index);
      result = PyInt_FromLong(enum_value->number());
      break;
    }
    case FieldDescriptor::CPPTYPE_STRING: {
      string scratch;
      const string& value = reflection->GetRepeatedStringReference(
          *message, field_descriptor, index, &scratch);
      result = ToStringObject(field_descriptor, value);
      break;
    }
    case FieldDescriptor::CPPTYPE_MESSAGE: {
      PyObject* py_cmsg = PyObject_CallObject(reinterpret_cast<PyObject*>(
          &CMessage_Type), NULL);
      if (py_cmsg == NULL) {
        return NULL;
      }
      CMessage* cmsg = reinterpret_cast<CMessage*>(py_cmsg);
      const Message& msg = reflection->GetRepeatedMessage(
          *message, field_descriptor, index);
      cmsg->owner = self->owner;
      cmsg->parent = self->parent;
      cmsg->message = const_cast<Message*>(&msg);
      cmsg->read_only = false;
      result = reinterpret_cast<PyObject*>(py_cmsg);
      break;
    }
    default:
      PyErr_Format(
          PyExc_SystemError,
          "Getting value from a repeated field of unknown type %d",
          field_descriptor->cpp_type());
  }

  return result;
}

static PyObject* Subscript(PyObject* pself, PyObject* slice) {
  Py_ssize_t from;
  Py_ssize_t to;
  Py_ssize_t step;
  Py_ssize_t length;
  Py_ssize_t slicelength;
  bool return_list = false;
#if PY_MAJOR_VERSION < 3
  if (PyInt_Check(slice)) {
    from = to = PyInt_AsLong(slice);
  } else  // NOLINT
#endif
  if (PyLong_Check(slice)) {
    from = to = PyLong_AsLong(slice);
  } else if (PySlice_Check(slice)) {
    length = Len(pself);
#if PY_MAJOR_VERSION >= 3
    if (PySlice_GetIndicesEx(slice,
#else
    if (PySlice_GetIndicesEx(reinterpret_cast<PySliceObject*>(slice),
<<<<<<< HEAD
=======
                             length, &from, &to, &step, &slicelength) == -1) {
>>>>>>> 1ee15bae
#endif
                             length, &from, &to, &step, &slicelength) == -1) {
      return NULL;
    }
    return_list = true;
  } else {
    PyErr_SetString(PyExc_TypeError, "list indices must be integers");
    return NULL;
  }

  if (!return_list) {
    return Item(pself, from);
  }

  PyObject* list = PyList_New(0);
  if (list == NULL) {
    return NULL;
  }
  if (from <= to) {
    if (step < 0) {
      return list;
    }
    for (Py_ssize_t index = from; index < to; index += step) {
      if (index < 0 || index >= length) {
        break;
      }
      ScopedPyObjectPtr s(Item(pself, index));
      PyList_Append(list, s.get());
    }
  } else {
    if (step > 0) {
      return list;
    }
    for (Py_ssize_t index = from; index > to; index += step) {
      if (index < 0 || index >= length) {
        break;
      }
      ScopedPyObjectPtr s(Item(pself, index));
      PyList_Append(list, s.get());
    }
  }
  return list;
}

PyObject* Append(RepeatedScalarContainer* self, PyObject* item) {
  cmessage::AssureWritable(self->parent);
  Message* message = self->message;
  const FieldDescriptor* field_descriptor = self->parent_field_descriptor;

  const Reflection* reflection = message->GetReflection();
  switch (field_descriptor->cpp_type()) {
    case FieldDescriptor::CPPTYPE_INT32: {
      GOOGLE_CHECK_GET_INT32(item, value, NULL);
      reflection->AddInt32(message, field_descriptor, value);
      break;
    }
    case FieldDescriptor::CPPTYPE_INT64: {
      GOOGLE_CHECK_GET_INT64(item, value, NULL);
      reflection->AddInt64(message, field_descriptor, value);
      break;
    }
    case FieldDescriptor::CPPTYPE_UINT32: {
      GOOGLE_CHECK_GET_UINT32(item, value, NULL);
      reflection->AddUInt32(message, field_descriptor, value);
      break;
    }
    case FieldDescriptor::CPPTYPE_UINT64: {
      GOOGLE_CHECK_GET_UINT64(item, value, NULL);
      reflection->AddUInt64(message, field_descriptor, value);
      break;
    }
    case FieldDescriptor::CPPTYPE_FLOAT: {
      GOOGLE_CHECK_GET_FLOAT(item, value, NULL);
      reflection->AddFloat(message, field_descriptor, value);
      break;
    }
    case FieldDescriptor::CPPTYPE_DOUBLE: {
      GOOGLE_CHECK_GET_DOUBLE(item, value, NULL);
      reflection->AddDouble(message, field_descriptor, value);
      break;
    }
    case FieldDescriptor::CPPTYPE_BOOL: {
      GOOGLE_CHECK_GET_BOOL(item, value, NULL);
      reflection->AddBool(message, field_descriptor, value);
      break;
    }
    case FieldDescriptor::CPPTYPE_STRING: {
      if (!CheckAndSetString(
          item, message, field_descriptor, reflection, true, -1)) {
        return NULL;
      }
      break;
    }
    case FieldDescriptor::CPPTYPE_ENUM: {
      GOOGLE_CHECK_GET_INT32(item, value, NULL);
      if (reflection->SupportsUnknownEnumValues()) {
        reflection->AddEnumValue(message, field_descriptor, value);
      } else {
        const EnumDescriptor* enum_descriptor = field_descriptor->enum_type();
        const EnumValueDescriptor* enum_value =
            enum_descriptor->FindValueByNumber(value);
        if (enum_value != NULL) {
          reflection->AddEnum(message, field_descriptor, enum_value);
        } else {
          ScopedPyObjectPtr s(PyObject_Str(item));
          if (s != NULL) {
            PyErr_Format(PyExc_ValueError, "Unknown enum value: %s",
                         PyString_AsString(s.get()));
          }
          return NULL;
        }
      }
      break;
    }
    default:
      PyErr_Format(
          PyExc_SystemError, "Adding value to a field of unknown type %d",
          field_descriptor->cpp_type());
      return NULL;
  }

  Py_RETURN_NONE;
}

static PyObject* AppendMethod(PyObject* self, PyObject* item) {
  return Append(reinterpret_cast<RepeatedScalarContainer*>(self), item);
}

static int AssSubscript(PyObject* pself, PyObject* slice, PyObject* value) {
  RepeatedScalarContainer* self =
      reinterpret_cast<RepeatedScalarContainer*>(pself);

  Py_ssize_t from;
  Py_ssize_t to;
  Py_ssize_t step;
  Py_ssize_t length;
  Py_ssize_t slicelength;
  bool create_list = false;

  cmessage::AssureWritable(self->parent);
  Message* message = self->message;
  const FieldDescriptor* field_descriptor =
      self->parent_field_descriptor;

#if PY_MAJOR_VERSION < 3
  if (PyInt_Check(slice)) {
    from = to = PyInt_AsLong(slice);
  } else  // NOLINT
#endif
  if (PyLong_Check(slice)) {
    from = to = PyLong_AsLong(slice);
  } else if (PySlice_Check(slice)) {
    const Reflection* reflection = message->GetReflection();
    length = reflection->FieldSize(*message, field_descriptor);
#if PY_MAJOR_VERSION >= 3
    if (PySlice_GetIndicesEx(slice,
#else
    if (PySlice_GetIndicesEx(reinterpret_cast<PySliceObject*>(slice),
#endif
                             length, &from, &to, &step, &slicelength) == -1) {
      return -1;
    }
    create_list = true;
  } else {
    PyErr_SetString(PyExc_TypeError, "list indices must be integers");
    return -1;
  }

  if (value == NULL) {
    return cmessage::InternalDeleteRepeatedField(
        self->message, field_descriptor, slice, nullptr);
  }

  if (!create_list) {
    return AssignItem(pself, from, value);
  }

  ScopedPyObjectPtr full_slice(PySlice_New(NULL, NULL, NULL));
  if (full_slice == NULL) {
    return -1;
  }
  ScopedPyObjectPtr new_list(Subscript(pself, full_slice.get()));
  if (new_list == NULL) {
    return -1;
  }
  if (PySequence_SetSlice(new_list.get(), from, to, value) < 0) {
    return -1;
  }

  return InternalAssignRepeatedField(self, new_list.get());
}

PyObject* Extend(RepeatedScalarContainer* self, PyObject* value) {
  cmessage::AssureWritable(self->parent);

  // TODO(ptucker): Deprecate this behavior. b/18413862
  if (value == Py_None) {
    Py_RETURN_NONE;
  }
  if ((Py_TYPE(value)->tp_as_sequence == NULL) && PyObject_Not(value)) {
    Py_RETURN_NONE;
  }

  ScopedPyObjectPtr iter(PyObject_GetIter(value));
  if (iter == NULL) {
    PyErr_SetString(PyExc_TypeError, "Value must be iterable");
    return NULL;
  }
  ScopedPyObjectPtr next;
  while ((next.reset(PyIter_Next(iter.get()))) != NULL) {
    if (ScopedPyObjectPtr(Append(self, next.get())) == NULL) {
      return NULL;
    }
  }
  if (PyErr_Occurred()) {
    return NULL;
  }
  Py_RETURN_NONE;
}

static PyObject* Insert(PyObject* pself, PyObject* args) {
  RepeatedScalarContainer* self =
      reinterpret_cast<RepeatedScalarContainer*>(pself);

  Py_ssize_t index;
  PyObject* value;
  if (!PyArg_ParseTuple(args, "lO", &index, &value)) {
    return NULL;
  }
  ScopedPyObjectPtr full_slice(PySlice_New(NULL, NULL, NULL));
  ScopedPyObjectPtr new_list(Subscript(pself, full_slice.get()));
  if (PyList_Insert(new_list.get(), index, value) < 0) {
    return NULL;
  }
  int ret = InternalAssignRepeatedField(self, new_list.get());
  if (ret < 0) {
    return NULL;
  }
  Py_RETURN_NONE;
}

static PyObject* Remove(PyObject* pself, PyObject* value) {
  Py_ssize_t match_index = -1;
  for (Py_ssize_t i = 0; i < Len(pself); ++i) {
    ScopedPyObjectPtr elem(Item(pself, i));
    if (PyObject_RichCompareBool(elem.get(), value, Py_EQ)) {
      match_index = i;
      break;
    }
  }
  if (match_index == -1) {
    PyErr_SetString(PyExc_ValueError, "remove(x): x not in container");
    return NULL;
  }
  if (AssignItem(pself, match_index, NULL) < 0) {
    return NULL;
  }
  Py_RETURN_NONE;
}

static PyObject* ExtendMethod(PyObject* self, PyObject* value) {
  return Extend(reinterpret_cast<RepeatedScalarContainer*>(self), value);
}

static PyObject* RichCompare(PyObject* pself, PyObject* other, int opid) {
  if (opid != Py_EQ && opid != Py_NE) {
    Py_INCREF(Py_NotImplemented);
    return Py_NotImplemented;
  }

  // Copy the contents of this repeated scalar container, and other if it is
  // also a repeated scalar container, into Python lists so we can delegate
  // to the list's compare method.

  ScopedPyObjectPtr full_slice(PySlice_New(NULL, NULL, NULL));
  if (full_slice == NULL) {
    return NULL;
  }

  ScopedPyObjectPtr other_list_deleter;
  if (PyObject_TypeCheck(other, &RepeatedScalarContainer_Type)) {
    other_list_deleter.reset(Subscript(other, full_slice.get()));
    other = other_list_deleter.get();
  }

  ScopedPyObjectPtr list(Subscript(pself, full_slice.get()));
  if (list == NULL) {
    return NULL;
  }
  return PyObject_RichCompare(list.get(), other, opid);
}

PyObject* Reduce(PyObject* unused_self, PyObject* unused_other) {
  PyErr_Format(
      PickleError_class,
      "can't pickle repeated message fields, convert to list first");
  return NULL;
}

static PyObject* Sort(PyObject* pself, PyObject* args, PyObject* kwds) {
  // Support the old sort_function argument for backwards
  // compatibility.
  if (kwds != NULL) {
    PyObject* sort_func = PyDict_GetItemString(kwds, "sort_function");
    if (sort_func != NULL) {
      // Must set before deleting as sort_func is a borrowed reference
      // and kwds might be the only thing keeping it alive.
      if (PyDict_SetItemString(kwds, "cmp", sort_func) == -1)
        return NULL;
      if (PyDict_DelItemString(kwds, "sort_function") == -1)
        return NULL;
    }
  }

  ScopedPyObjectPtr full_slice(PySlice_New(NULL, NULL, NULL));
  if (full_slice == NULL) {
    return NULL;
  }
  ScopedPyObjectPtr list(Subscript(pself, full_slice.get()));
  if (list == NULL) {
    return NULL;
  }
  ScopedPyObjectPtr m(PyObject_GetAttrString(list.get(), "sort"));
  if (m == NULL) {
    return NULL;
  }
  ScopedPyObjectPtr res(PyObject_Call(m.get(), args, kwds));
  if (res == NULL) {
    return NULL;
  }
  int ret = InternalAssignRepeatedField(
      reinterpret_cast<RepeatedScalarContainer*>(pself), list.get());
  if (ret < 0) {
    return NULL;
  }
  Py_RETURN_NONE;
}

static PyObject* Pop(PyObject* pself, PyObject* args) {
  Py_ssize_t index = -1;
  if (!PyArg_ParseTuple(args, "|n", &index)) {
    return NULL;
  }
  PyObject* item = Item(pself, index);
  if (item == NULL) {
    PyErr_Format(PyExc_IndexError, "list index (%zd) out of range", index);
    return NULL;
  }
  if (AssignItem(pself, index, NULL) < 0) {
    return NULL;
  }
  return item;
}

<<<<<<< HEAD
=======
static PyObject* ToStr(PyObject* pself) {
  ScopedPyObjectPtr full_slice(PySlice_New(NULL, NULL, NULL));
  if (full_slice == NULL) {
    return NULL;
  }
  ScopedPyObjectPtr list(Subscript(pself, full_slice.get()));
  if (list == NULL) {
    return NULL;
  }
  return PyObject_Repr(list.get());
}

static PyObject* MergeFrom(PyObject* pself, PyObject* arg) {
  return Extend(reinterpret_cast<RepeatedScalarContainer*>(pself), arg);
}

>>>>>>> 1ee15bae
// The private constructor of RepeatedScalarContainer objects.
PyObject *NewContainer(
    CMessage* parent, const FieldDescriptor* parent_field_descriptor) {
  if (!CheckFieldBelongsToMessage(parent_field_descriptor, parent->message)) {
    return NULL;
  }

  RepeatedScalarContainer* self = reinterpret_cast<RepeatedScalarContainer*>(
      PyType_GenericAlloc(&RepeatedScalarContainer_Type, 0));
  if (self == NULL) {
    return NULL;
  }

  self->message = parent->message;
  self->parent = parent;
  self->parent_field_descriptor = parent_field_descriptor;
  self->owner = parent->owner;

  return reinterpret_cast<PyObject*>(self);
}

// Initializes the underlying Message object of "to" so it becomes a new parent
// repeated scalar, and copies all the values from "from" to it. A child scalar
// container can be released by passing it as both from and to (e.g. making it
// the recipient of the new parent message and copying the values from itself).
static int InitializeAndCopyToParentContainer(
    RepeatedScalarContainer* from,
    RepeatedScalarContainer* to) {
  ScopedPyObjectPtr full_slice(PySlice_New(NULL, NULL, NULL));
  if (full_slice == NULL) {
    return -1;
  }
  ScopedPyObjectPtr values(
      Subscript(reinterpret_cast<PyObject*>(from), full_slice.get()));
  if (values == NULL) {
    return -1;
  }
  Message* new_message = from->message->New();
  to->parent = NULL;
  to->parent_field_descriptor = from->parent_field_descriptor;
  to->message = new_message;
  to->owner.reset(new_message);
  if (InternalAssignRepeatedField(to, values.get()) < 0) {
    return -1;
  }
  return 0;
}

int Release(RepeatedScalarContainer* self) {
  return InitializeAndCopyToParentContainer(self, self);
}

PyObject* DeepCopy(PyObject* pself, PyObject* arg) {
  RepeatedScalarContainer* self =
      reinterpret_cast<RepeatedScalarContainer*>(pself);

  RepeatedScalarContainer* clone = reinterpret_cast<RepeatedScalarContainer*>(
      PyType_GenericAlloc(&RepeatedScalarContainer_Type, 0));
  if (clone == NULL) {
    return NULL;
  }

  if (InitializeAndCopyToParentContainer(self, clone) < 0) {
    Py_DECREF(clone);
    return NULL;
  }
  return reinterpret_cast<PyObject*>(clone);
}

static void Dealloc(PyObject* pself) {
  RepeatedScalarContainer* self =
      reinterpret_cast<RepeatedScalarContainer*>(pself);
  self->owner.reset();
  Py_TYPE(self)->tp_free(pself);
}

void SetOwner(RepeatedScalarContainer* self,
              const CMessage::OwnerRef& new_owner) {
  self->owner = new_owner;
}

static PySequenceMethods SqMethods = {
  Len,        /* sq_length */
  0,          /* sq_concat */
  0,          /* sq_repeat */
  Item,       /* sq_item */
  0,          /* sq_slice */
  AssignItem  /* sq_ass_item */
};

static PyMappingMethods MpMethods = {
  Len,               /* mp_length */
  Subscript,      /* mp_subscript */
  AssSubscript, /* mp_ass_subscript */
};

static PyMethodDef Methods[] = {
  { "__deepcopy__", DeepCopy, METH_VARARGS,
    "Makes a deep copy of the class." },
  { "__reduce__", Reduce, METH_NOARGS,
    "Outputs picklable representation of the repeated field." },
  { "append", AppendMethod, METH_O,
    "Appends an object to the repeated container." },
  { "extend", ExtendMethod, METH_O,
    "Appends objects to the repeated container." },
  { "insert", Insert, METH_VARARGS,
    "Inserts an object at the specified position in the container." },
  { "pop", Pop, METH_VARARGS,
    "Removes an object from the repeated container and returns it." },
  { "remove", Remove, METH_O,
    "Removes an object from the repeated container." },
  { "sort", (PyCFunction)Sort, METH_VARARGS | METH_KEYWORDS,
    "Sorts the repeated container."},
  { "MergeFrom", (PyCFunction)MergeFrom, METH_O,
    "Merges a repeated container into the current container." },
  { NULL, NULL }
};

}  // namespace repeated_scalar_container

PyTypeObject RepeatedScalarContainer_Type = {
  PyVarObject_HEAD_INIT(&PyType_Type, 0)
  FULL_MODULE_NAME ".RepeatedScalarContainer",  // tp_name
  sizeof(RepeatedScalarContainer),     // tp_basicsize
  0,                                   //  tp_itemsize
  repeated_scalar_container::Dealloc,  //  tp_dealloc
  0,                                   //  tp_print
  0,                                   //  tp_getattr
  0,                                   //  tp_setattr
  0,                                   //  tp_compare
<<<<<<< HEAD
  0,                                   //  tp_repr
=======
  repeated_scalar_container::ToStr,    //  tp_repr
>>>>>>> 1ee15bae
  0,                                   //  tp_as_number
  &repeated_scalar_container::SqMethods,   //  tp_as_sequence
  &repeated_scalar_container::MpMethods,   //  tp_as_mapping
  PyObject_HashNotImplemented,         //  tp_hash
  0,                                   //  tp_call
  0,                                   //  tp_str
  0,                                   //  tp_getattro
  0,                                   //  tp_setattro
  0,                                   //  tp_as_buffer
  Py_TPFLAGS_DEFAULT,                  //  tp_flags
  "A Repeated scalar container",       //  tp_doc
  0,                                   //  tp_traverse
  0,                                   //  tp_clear
  repeated_scalar_container::RichCompare,  //  tp_richcompare
  0,                                   //  tp_weaklistoffset
  0,                                   //  tp_iter
  0,                                   //  tp_iternext
  repeated_scalar_container::Methods,      //  tp_methods
  0,                                   //  tp_members
  0,                                   //  tp_getset
  0,                                   //  tp_base
  0,                                   //  tp_dict
  0,                                   //  tp_descr_get
  0,                                   //  tp_descr_set
  0,                                   //  tp_dictoffset
  0,                                   //  tp_init
};

}  // namespace python
}  // namespace protobuf
}  // namespace google<|MERGE_RESOLUTION|>--- conflicted
+++ resolved
@@ -266,22 +266,6 @@
       result = ToStringObject(field_descriptor, value);
       break;
     }
-    case FieldDescriptor::CPPTYPE_MESSAGE: {
-      PyObject* py_cmsg = PyObject_CallObject(reinterpret_cast<PyObject*>(
-          &CMessage_Type), NULL);
-      if (py_cmsg == NULL) {
-        return NULL;
-      }
-      CMessage* cmsg = reinterpret_cast<CMessage*>(py_cmsg);
-      const Message& msg = reflection->GetRepeatedMessage(
-          *message, field_descriptor, index);
-      cmsg->owner = self->owner;
-      cmsg->parent = self->parent;
-      cmsg->message = const_cast<Message*>(&msg);
-      cmsg->read_only = false;
-      result = reinterpret_cast<PyObject*>(py_cmsg);
-      break;
-    }
     default:
       PyErr_Format(
           PyExc_SystemError,
@@ -310,14 +294,11 @@
     length = Len(pself);
 #if PY_MAJOR_VERSION >= 3
     if (PySlice_GetIndicesEx(slice,
+                             length, &from, &to, &step, &slicelength) == -1) {
 #else
     if (PySlice_GetIndicesEx(reinterpret_cast<PySliceObject*>(slice),
-<<<<<<< HEAD
-=======
                              length, &from, &to, &step, &slicelength) == -1) {
->>>>>>> 1ee15bae
 #endif
-                             length, &from, &to, &step, &slicelength) == -1) {
       return NULL;
     }
     return_list = true;
@@ -472,10 +453,11 @@
     length = reflection->FieldSize(*message, field_descriptor);
 #if PY_MAJOR_VERSION >= 3
     if (PySlice_GetIndicesEx(slice,
+                             length, &from, &to, &step, &slicelength) == -1) {
 #else
     if (PySlice_GetIndicesEx(reinterpret_cast<PySliceObject*>(slice),
+                             length, &from, &to, &step, &slicelength) == -1) {
 #endif
-                             length, &from, &to, &step, &slicelength) == -1) {
       return -1;
     }
     create_list = true;
@@ -670,8 +652,6 @@
   return item;
 }
 
-<<<<<<< HEAD
-=======
 static PyObject* ToStr(PyObject* pself) {
   ScopedPyObjectPtr full_slice(PySlice_New(NULL, NULL, NULL));
   if (full_slice == NULL) {
@@ -688,7 +668,6 @@
   return Extend(reinterpret_cast<RepeatedScalarContainer*>(pself), arg);
 }
 
->>>>>>> 1ee15bae
 // The private constructor of RepeatedScalarContainer objects.
 PyObject *NewContainer(
     CMessage* parent, const FieldDescriptor* parent_field_descriptor) {
@@ -819,11 +798,7 @@
   0,                                   //  tp_getattr
   0,                                   //  tp_setattr
   0,                                   //  tp_compare
-<<<<<<< HEAD
-  0,                                   //  tp_repr
-=======
   repeated_scalar_container::ToStr,    //  tp_repr
->>>>>>> 1ee15bae
   0,                                   //  tp_as_number
   &repeated_scalar_container::SqMethods,   //  tp_as_sequence
   &repeated_scalar_container::MpMethods,   //  tp_as_mapping

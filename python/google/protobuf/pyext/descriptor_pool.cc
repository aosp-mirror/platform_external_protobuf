// Protocol Buffers - Google's data interchange format
// Copyright 2008 Google Inc.  All rights reserved.
// https://developers.google.com/protocol-buffers/
//
// Redistribution and use in source and binary forms, with or without
// modification, are permitted provided that the following conditions are
// met:
//
//     * Redistributions of source code must retain the above copyright
// notice, this list of conditions and the following disclaimer.
//     * Redistributions in binary form must reproduce the above
// copyright notice, this list of conditions and the following disclaimer
// in the documentation and/or other materials provided with the
// distribution.
//     * Neither the name of Google Inc. nor the names of its
// contributors may be used to endorse or promote products derived from
// this software without specific prior written permission.
//
// THIS SOFTWARE IS PROVIDED BY THE COPYRIGHT HOLDERS AND CONTRIBUTORS
// "AS IS" AND ANY EXPRESS OR IMPLIED WARRANTIES, INCLUDING, BUT NOT
// LIMITED TO, THE IMPLIED WARRANTIES OF MERCHANTABILITY AND FITNESS FOR
// A PARTICULAR PURPOSE ARE DISCLAIMED. IN NO EVENT SHALL THE COPYRIGHT
// OWNER OR CONTRIBUTORS BE LIABLE FOR ANY DIRECT, INDIRECT, INCIDENTAL,
// SPECIAL, EXEMPLARY, OR CONSEQUENTIAL DAMAGES (INCLUDING, BUT NOT
// LIMITED TO, PROCUREMENT OF SUBSTITUTE GOODS OR SERVICES; LOSS OF USE,
// DATA, OR PROFITS; OR BUSINESS INTERRUPTION) HOWEVER CAUSED AND ON ANY
// THEORY OF LIABILITY, WHETHER IN CONTRACT, STRICT LIABILITY, OR TORT
// (INCLUDING NEGLIGENCE OR OTHERWISE) ARISING IN ANY WAY OUT OF THE USE
// OF THIS SOFTWARE, EVEN IF ADVISED OF THE POSSIBILITY OF SUCH DAMAGE.

// Implements the DescriptorPool, which collects all descriptors.

#include <unordered_map>

#include <Python.h>

#include <google/protobuf/descriptor.pb.h>
#include <google/protobuf/dynamic_message.h>
#include <google/protobuf/pyext/descriptor.h>
#include <google/protobuf/pyext/descriptor_database.h>
#include <google/protobuf/pyext/descriptor_pool.h>
#include <google/protobuf/pyext/message.h>
#include <google/protobuf/pyext/scoped_pyobject_ptr.h>

#if PY_MAJOR_VERSION >= 3
  #define PyString_FromStringAndSize PyUnicode_FromStringAndSize
  #if PY_VERSION_HEX < 0x03030000
    #error "Python 3.0 - 3.2 are not supported."
  #endif
#define PyString_AsStringAndSize(ob, charpp, sizep)                           \
  (PyUnicode_Check(ob) ? ((*(charpp) = const_cast<char*>(                     \
                               PyUnicode_AsUTF8AndSize(ob, (sizep)))) == NULL \
                              ? -1                                            \
                              : 0)                                            \
                       : PyBytes_AsStringAndSize(ob, (charpp), (sizep)))
#endif

namespace google {
namespace protobuf {
namespace python {

// A map to cache Python Pools per C++ pointer.
// Pointers are not owned here, and belong to the PyDescriptorPool.
static std::unordered_map<const DescriptorPool*, PyDescriptorPool*>*
    descriptor_pool_map;

namespace cdescriptor_pool {

// Create a Python DescriptorPool object, but does not fill the "pool"
// attribute.
static PyDescriptorPool* _CreateDescriptorPool() {
  PyDescriptorPool* cpool = PyObject_New(
      PyDescriptorPool, &PyDescriptorPool_Type);
  if (cpool == NULL) {
    return NULL;
  }

  cpool->underlay = NULL;
  cpool->database = NULL;

<<<<<<< HEAD
  DynamicMessageFactory* message_factory = new DynamicMessageFactory();
  // This option might be the default some day.
  message_factory->SetDelegateToGeneratedFactory(true);
  cpool->message_factory = message_factory;

  // TODO(amauryfa): Rewrite the SymbolDatabase in C so that it uses the same
  // storage.
  cpool->classes_by_descriptor =
      new PyDescriptorPool::ClassesByMessageMap();
  cpool->descriptor_options =
      new hash_map<const void*, PyObject *>();
=======
  cpool->descriptor_options = new std::unordered_map<const void*, PyObject*>();
>>>>>>> 1ee15bae

  return cpool;
}

// Create a Python DescriptorPool, using the given pool as an underlay:
// new messages will be added to a custom pool, not to the underlay.
//
// Ownership of the underlay is not transferred, its pointer should
// stay alive.
static PyDescriptorPool* PyDescriptorPool_NewWithUnderlay(
    const DescriptorPool* underlay) {
  PyDescriptorPool* cpool = _CreateDescriptorPool();
  if (cpool == NULL) {
    return NULL;
  }
  cpool->pool = new DescriptorPool(underlay);
  cpool->underlay = underlay;

  if (!descriptor_pool_map->insert(
      std::make_pair(cpool->pool, cpool)).second) {
    // Should never happen -- would indicate an internal error / bug.
    PyErr_SetString(PyExc_ValueError, "DescriptorPool already registered");
    return NULL;
  }

  return cpool;
}

static PyDescriptorPool* PyDescriptorPool_NewWithDatabase(
    DescriptorDatabase* database) {
  PyDescriptorPool* cpool = _CreateDescriptorPool();
  if (cpool == NULL) {
    return NULL;
  }
  if (database != NULL) {
    cpool->pool = new DescriptorPool(database);
    cpool->database = database;
  } else {
    cpool->pool = new DescriptorPool();
  }

  if (!descriptor_pool_map->insert(std::make_pair(cpool->pool, cpool)).second) {
    // Should never happen -- would indicate an internal error / bug.
    PyErr_SetString(PyExc_ValueError, "DescriptorPool already registered");
    return NULL;
  }

  return cpool;
}

// The public DescriptorPool constructor.
static PyObject* New(PyTypeObject* type,
                     PyObject* args, PyObject* kwargs) {
  static char* kwlist[] = {"descriptor_db", 0};
  PyObject* py_database = NULL;
  if (!PyArg_ParseTupleAndKeywords(args, kwargs, "|O", kwlist, &py_database)) {
    return NULL;
  }
  DescriptorDatabase* database = NULL;
  if (py_database && py_database != Py_None) {
    database = new PyDescriptorDatabase(py_database);
  }
  return reinterpret_cast<PyObject*>(
      PyDescriptorPool_NewWithDatabase(database));
}

<<<<<<< HEAD
static void Dealloc(PyDescriptorPool* self) {
  typedef PyDescriptorPool::ClassesByMessageMap::iterator iterator;
  descriptor_pool_map.erase(self->pool);
  for (iterator it = self->classes_by_descriptor->begin();
       it != self->classes_by_descriptor->end(); ++it) {
    Py_DECREF(it->second);
  }
  delete self->classes_by_descriptor;
  for (hash_map<const void*, PyObject*>::iterator it =
=======
static void Dealloc(PyObject* pself) {
  PyDescriptorPool* self = reinterpret_cast<PyDescriptorPool*>(pself);
  descriptor_pool_map->erase(self->pool);
  Py_CLEAR(self->py_message_factory);
  for (std::unordered_map<const void*, PyObject*>::iterator it =
>>>>>>> 1ee15bae
           self->descriptor_options->begin();
       it != self->descriptor_options->end(); ++it) {
    Py_DECREF(it->second);
  }
  delete self->descriptor_options;
  delete self->message_factory;
  delete self->database;
  delete self->pool;
  Py_TYPE(self)->tp_free(reinterpret_cast<PyObject*>(self));
}

static PyObject* FindMessageByName(PyObject* self, PyObject* arg) {
  Py_ssize_t name_size;
  char* name;
  if (PyString_AsStringAndSize(arg, &name, &name_size) < 0) {
    return NULL;
  }

  const Descriptor* message_descriptor =
      reinterpret_cast<PyDescriptorPool*>(self)->pool->FindMessageTypeByName(
          string(name, name_size));

  if (message_descriptor == NULL) {
    PyErr_Format(PyExc_KeyError, "Couldn't find message %.200s", name);
    return NULL;
  }


  return PyMessageDescriptor_FromDescriptor(message_descriptor);
}

// Add a message class to our database.
int RegisterMessageClass(PyDescriptorPool* self,
                         const Descriptor* message_descriptor,
                         CMessageClass* message_class) {
  Py_INCREF(message_class);
  typedef PyDescriptorPool::ClassesByMessageMap::iterator iterator;
  std::pair<iterator, bool> ret = self->classes_by_descriptor->insert(
      std::make_pair(message_descriptor, message_class));
  if (!ret.second) {
    // Update case: DECREF the previous value.
    Py_DECREF(ret.first->second);
    ret.first->second = message_class;
  }
  return 0;
}

// Retrieve the message class added to our database.
CMessageClass* GetMessageClass(PyDescriptorPool* self,
                               const Descriptor* message_descriptor) {
  typedef PyDescriptorPool::ClassesByMessageMap::iterator iterator;
  iterator ret = self->classes_by_descriptor->find(message_descriptor);
  if (ret == self->classes_by_descriptor->end()) {
    PyErr_Format(PyExc_TypeError, "No message class registered for '%s'",
                 message_descriptor->full_name().c_str());
    return NULL;
  } else {
    return ret->second;
  }
}

static PyObject* FindFileByName(PyObject* self, PyObject* arg) {
  Py_ssize_t name_size;
  char* name;
  if (PyString_AsStringAndSize(arg, &name, &name_size) < 0) {
    return NULL;
  }

  const FileDescriptor* file_descriptor =
      reinterpret_cast<PyDescriptorPool*>(self)->pool->FindFileByName(
          string(name, name_size));
  if (file_descriptor == NULL) {
    PyErr_Format(PyExc_KeyError, "Couldn't find file %.200s",
                 name);
    return NULL;
  }

  return PyFileDescriptor_FromDescriptor(file_descriptor);
}

PyObject* FindFieldByName(PyDescriptorPool* self, PyObject* arg) {
  Py_ssize_t name_size;
  char* name;
  if (PyString_AsStringAndSize(arg, &name, &name_size) < 0) {
    return NULL;
  }

  const FieldDescriptor* field_descriptor =
      self->pool->FindFieldByName(string(name, name_size));
  if (field_descriptor == NULL) {
    PyErr_Format(PyExc_KeyError, "Couldn't find field %.200s",
                 name);
    return NULL;
  }


  return PyFieldDescriptor_FromDescriptor(field_descriptor);
}

static PyObject* FindFieldByNameMethod(PyObject* self, PyObject* arg) {
  return FindFieldByName(reinterpret_cast<PyDescriptorPool*>(self), arg);
}

PyObject* FindExtensionByName(PyDescriptorPool* self, PyObject* arg) {
  Py_ssize_t name_size;
  char* name;
  if (PyString_AsStringAndSize(arg, &name, &name_size) < 0) {
    return NULL;
  }

  const FieldDescriptor* field_descriptor =
      self->pool->FindExtensionByName(string(name, name_size));
  if (field_descriptor == NULL) {
    PyErr_Format(PyExc_KeyError, "Couldn't find extension field %.200s", name);
    return NULL;
  }


  return PyFieldDescriptor_FromDescriptor(field_descriptor);
}

static PyObject* FindExtensionByNameMethod(PyObject* self, PyObject* arg) {
  return FindExtensionByName(reinterpret_cast<PyDescriptorPool*>(self), arg);
}

PyObject* FindEnumTypeByName(PyDescriptorPool* self, PyObject* arg) {
  Py_ssize_t name_size;
  char* name;
  if (PyString_AsStringAndSize(arg, &name, &name_size) < 0) {
    return NULL;
  }

  const EnumDescriptor* enum_descriptor =
      self->pool->FindEnumTypeByName(string(name, name_size));
  if (enum_descriptor == NULL) {
    PyErr_Format(PyExc_KeyError, "Couldn't find enum %.200s", name);
    return NULL;
  }


  return PyEnumDescriptor_FromDescriptor(enum_descriptor);
}

static PyObject* FindEnumTypeByNameMethod(PyObject* self, PyObject* arg) {
  return FindEnumTypeByName(reinterpret_cast<PyDescriptorPool*>(self), arg);
}

PyObject* FindOneofByName(PyDescriptorPool* self, PyObject* arg) {
  Py_ssize_t name_size;
  char* name;
  if (PyString_AsStringAndSize(arg, &name, &name_size) < 0) {
    return NULL;
  }

  const OneofDescriptor* oneof_descriptor =
      self->pool->FindOneofByName(string(name, name_size));
  if (oneof_descriptor == NULL) {
    PyErr_Format(PyExc_KeyError, "Couldn't find oneof %.200s", name);
    return NULL;
  }


  return PyOneofDescriptor_FromDescriptor(oneof_descriptor);
}

<<<<<<< HEAD
PyObject* FindFileContainingSymbol(PyDescriptorPool* self, PyObject* arg) {
=======
static PyObject* FindOneofByNameMethod(PyObject* self, PyObject* arg) {
  return FindOneofByName(reinterpret_cast<PyDescriptorPool*>(self), arg);
}

static PyObject* FindServiceByName(PyObject* self, PyObject* arg) {
  Py_ssize_t name_size;
  char* name;
  if (PyString_AsStringAndSize(arg, &name, &name_size) < 0) {
    return NULL;
  }

  const ServiceDescriptor* service_descriptor =
      reinterpret_cast<PyDescriptorPool*>(self)->pool->FindServiceByName(
          string(name, name_size));
  if (service_descriptor == NULL) {
    PyErr_Format(PyExc_KeyError, "Couldn't find service %.200s", name);
    return NULL;
  }


  return PyServiceDescriptor_FromDescriptor(service_descriptor);
}

static PyObject* FindMethodByName(PyObject* self, PyObject* arg) {
  Py_ssize_t name_size;
  char* name;
  if (PyString_AsStringAndSize(arg, &name, &name_size) < 0) {
    return NULL;
  }

  const MethodDescriptor* method_descriptor =
      reinterpret_cast<PyDescriptorPool*>(self)->pool->FindMethodByName(
          string(name, name_size));
  if (method_descriptor == NULL) {
    PyErr_Format(PyExc_KeyError, "Couldn't find method %.200s", name);
    return NULL;
  }


  return PyMethodDescriptor_FromDescriptor(method_descriptor);
}

static PyObject* FindFileContainingSymbol(PyObject* self, PyObject* arg) {
>>>>>>> 1ee15bae
  Py_ssize_t name_size;
  char* name;
  if (PyString_AsStringAndSize(arg, &name, &name_size) < 0) {
    return NULL;
  }

  const FileDescriptor* file_descriptor =
      reinterpret_cast<PyDescriptorPool*>(self)->pool->FindFileContainingSymbol(
          string(name, name_size));
  if (file_descriptor == NULL) {
    PyErr_Format(PyExc_KeyError, "Couldn't find symbol %.200s", name);
    return NULL;
  }


  return PyFileDescriptor_FromDescriptor(file_descriptor);
}

<<<<<<< HEAD
=======
static PyObject* FindExtensionByNumber(PyObject* self, PyObject* args) {
  PyObject* message_descriptor;
  int number;
  if (!PyArg_ParseTuple(args, "Oi", &message_descriptor, &number)) {
    return NULL;
  }
  const Descriptor* descriptor = PyMessageDescriptor_AsDescriptor(
      message_descriptor);
  if (descriptor == NULL) {
    return NULL;
  }

  const FieldDescriptor* extension_descriptor =
      reinterpret_cast<PyDescriptorPool*>(self)->pool->FindExtensionByNumber(
          descriptor, number);
  if (extension_descriptor == NULL) {
    PyErr_Format(PyExc_KeyError, "Couldn't find extension %d", number);
    return NULL;
  }


  return PyFieldDescriptor_FromDescriptor(extension_descriptor);
}

static PyObject* FindAllExtensions(PyObject* self, PyObject* arg) {
  const Descriptor* descriptor = PyMessageDescriptor_AsDescriptor(arg);
  if (descriptor == NULL) {
    return NULL;
  }

  std::vector<const FieldDescriptor*> extensions;
  reinterpret_cast<PyDescriptorPool*>(self)->pool->FindAllExtensions(
      descriptor, &extensions);

  ScopedPyObjectPtr result(PyList_New(extensions.size()));
  if (result == NULL) {
    return NULL;
  }
  for (int i = 0; i < extensions.size(); i++) {
    PyObject* extension = PyFieldDescriptor_FromDescriptor(extensions[i]);
    if (extension == NULL) {
      return NULL;
    }
    PyList_SET_ITEM(result.get(), i, extension);  // Steals the reference.
  }
  return result.release();
}

>>>>>>> 1ee15bae
// These functions should not exist -- the only valid way to create
// descriptors is to call Add() or AddSerializedFile().
// But these AddDescriptor() functions were created in Python and some people
// call them, so we support them for now for compatibility.
// However we do check that the existing descriptor already exists in the pool,
// which appears to always be true for existing calls -- but then why do people
// call a function that will just be a no-op?
// TODO(amauryfa): Need to investigate further.

static PyObject* AddFileDescriptor(PyObject* self, PyObject* descriptor) {
  const FileDescriptor* file_descriptor =
      PyFileDescriptor_AsDescriptor(descriptor);
  if (!file_descriptor) {
    return NULL;
  }
  if (file_descriptor !=
      reinterpret_cast<PyDescriptorPool*>(self)->pool->FindFileByName(
          file_descriptor->name())) {
    PyErr_Format(PyExc_ValueError,
                 "The file descriptor %s does not belong to this pool",
                 file_descriptor->name().c_str());
    return NULL;
  }
  Py_RETURN_NONE;
}

static PyObject* AddDescriptor(PyObject* self, PyObject* descriptor) {
  const Descriptor* message_descriptor =
      PyMessageDescriptor_AsDescriptor(descriptor);
  if (!message_descriptor) {
    return NULL;
  }
  if (message_descriptor !=
      reinterpret_cast<PyDescriptorPool*>(self)->pool->FindMessageTypeByName(
          message_descriptor->full_name())) {
    PyErr_Format(PyExc_ValueError,
                 "The message descriptor %s does not belong to this pool",
                 message_descriptor->full_name().c_str());
    return NULL;
  }
  Py_RETURN_NONE;
}

static PyObject* AddEnumDescriptor(PyObject* self, PyObject* descriptor) {
  const EnumDescriptor* enum_descriptor =
      PyEnumDescriptor_AsDescriptor(descriptor);
  if (!enum_descriptor) {
    return NULL;
  }
  if (enum_descriptor !=
      reinterpret_cast<PyDescriptorPool*>(self)->pool->FindEnumTypeByName(
          enum_descriptor->full_name())) {
    PyErr_Format(PyExc_ValueError,
                 "The enum descriptor %s does not belong to this pool",
                 enum_descriptor->full_name().c_str());
    return NULL;
  }
  Py_RETURN_NONE;
}

<<<<<<< HEAD
=======
static PyObject* AddExtensionDescriptor(PyObject* self, PyObject* descriptor) {
  const FieldDescriptor* extension_descriptor =
      PyFieldDescriptor_AsDescriptor(descriptor);
  if (!extension_descriptor) {
    return NULL;
  }
  if (extension_descriptor !=
      reinterpret_cast<PyDescriptorPool*>(self)->pool->FindExtensionByName(
          extension_descriptor->full_name())) {
    PyErr_Format(PyExc_ValueError,
                 "The extension descriptor %s does not belong to this pool",
                 extension_descriptor->full_name().c_str());
    return NULL;
  }
  Py_RETURN_NONE;
}

static PyObject* AddServiceDescriptor(PyObject* self, PyObject* descriptor) {
  const ServiceDescriptor* service_descriptor =
      PyServiceDescriptor_AsDescriptor(descriptor);
  if (!service_descriptor) {
    return NULL;
  }
  if (service_descriptor !=
      reinterpret_cast<PyDescriptorPool*>(self)->pool->FindServiceByName(
          service_descriptor->full_name())) {
    PyErr_Format(PyExc_ValueError,
                 "The service descriptor %s does not belong to this pool",
                 service_descriptor->full_name().c_str());
    return NULL;
  }
  Py_RETURN_NONE;
}

>>>>>>> 1ee15bae
// The code below loads new Descriptors from a serialized FileDescriptorProto.


// Collects errors that occur during proto file building to allow them to be
// propagated in the python exception instead of only living in ERROR logs.
class BuildFileErrorCollector : public DescriptorPool::ErrorCollector {
 public:
  BuildFileErrorCollector() : error_message(""), had_errors(false) {}

  void AddError(const string& filename, const string& element_name,
                const Message* descriptor, ErrorLocation location,
                const string& message) {
    // Replicates the logging behavior that happens in the C++ implementation
    // when an error collector is not passed in.
    if (!had_errors) {
      error_message +=
          ("Invalid proto descriptor for file \"" + filename + "\":\n");
      had_errors = true;
    }
    // As this only happens on failure and will result in the program not
    // running at all, no effort is made to optimize this string manipulation.
    error_message += ("  " + element_name + ": " + message + "\n");
  }

  string error_message;
  bool had_errors;
};

static PyObject* AddSerializedFile(PyObject* pself, PyObject* serialized_pb) {
  PyDescriptorPool* self = reinterpret_cast<PyDescriptorPool*>(pself);
  char* message_type;
  Py_ssize_t message_len;

  if (self->database != NULL) {
    PyErr_SetString(
        PyExc_ValueError,
        "Cannot call Add on a DescriptorPool that uses a DescriptorDatabase. "
        "Add your file to the underlying database.");
    return NULL;
  }

  if (PyBytes_AsStringAndSize(serialized_pb, &message_type, &message_len) < 0) {
    return NULL;
  }

  FileDescriptorProto file_proto;
  if (!file_proto.ParseFromArray(message_type, message_len)) {
    PyErr_SetString(PyExc_TypeError, "Couldn't parse file content!");
    return NULL;
  }

  // If the file was already part of a C++ library, all its descriptors are in
  // the underlying pool.  No need to do anything else.
  const FileDescriptor* generated_file = NULL;
  if (self->underlay) {
    generated_file = self->underlay->FindFileByName(file_proto.name());
  }
  if (generated_file != NULL) {
    return PyFileDescriptor_FromDescriptorWithSerializedPb(
        generated_file, serialized_pb);
  }

  BuildFileErrorCollector error_collector;
  const FileDescriptor* descriptor =
      self->pool->BuildFileCollectingErrors(file_proto,
                                            &error_collector);
  if (descriptor == NULL) {
    PyErr_Format(PyExc_TypeError,
                 "Couldn't build proto file into descriptor pool!\n%s",
                 error_collector.error_message.c_str());
    return NULL;
  }

  return PyFileDescriptor_FromDescriptorWithSerializedPb(
      descriptor, serialized_pb);
}

static PyObject* Add(PyObject* self, PyObject* file_descriptor_proto) {
  ScopedPyObjectPtr serialized_pb(
      PyObject_CallMethod(file_descriptor_proto, "SerializeToString", NULL));
  if (serialized_pb == NULL) {
    return NULL;
  }
  return AddSerializedFile(self, serialized_pb.get());
}

static PyMethodDef Methods[] = {
  { "Add", Add, METH_O,
    "Adds the FileDescriptorProto and its types to this pool." },
  { "AddSerializedFile", AddSerializedFile, METH_O,
    "Adds a serialized FileDescriptorProto to this pool." },

  // TODO(amauryfa): Understand why the Python implementation differs from
  // this one, ask users to use another API and deprecate these functions.
  { "AddFileDescriptor", AddFileDescriptor, METH_O,
    "No-op. Add() must have been called before." },
  { "AddDescriptor", AddDescriptor, METH_O,
    "No-op. Add() must have been called before." },
  { "AddEnumDescriptor", AddEnumDescriptor, METH_O,
    "No-op. Add() must have been called before." },
<<<<<<< HEAD
=======
  { "AddExtensionDescriptor", AddExtensionDescriptor, METH_O,
    "No-op. Add() must have been called before." },
  { "AddServiceDescriptor", AddServiceDescriptor, METH_O,
    "No-op. Add() must have been called before." },
>>>>>>> 1ee15bae

  { "FindFileByName", FindFileByName, METH_O,
    "Searches for a file descriptor by its .proto name." },
  { "FindMessageTypeByName", FindMessageByName, METH_O,
    "Searches for a message descriptor by full name." },
  { "FindFieldByName", FindFieldByNameMethod, METH_O,
    "Searches for a field descriptor by full name." },
  { "FindExtensionByName", FindExtensionByNameMethod, METH_O,
    "Searches for extension descriptor by full name." },
  { "FindEnumTypeByName", FindEnumTypeByNameMethod, METH_O,
    "Searches for enum type descriptor by full name." },
  { "FindOneofByName", FindOneofByNameMethod, METH_O,
    "Searches for oneof descriptor by full name." },
<<<<<<< HEAD
=======
  { "FindServiceByName", FindServiceByName, METH_O,
    "Searches for service descriptor by full name." },
  { "FindMethodByName", FindMethodByName, METH_O,
    "Searches for method descriptor by full name." },
>>>>>>> 1ee15bae

  { "FindFileContainingSymbol", FindFileContainingSymbol, METH_O,
    "Gets the FileDescriptor containing the specified symbol." },
<<<<<<< HEAD
=======
  { "FindExtensionByNumber", FindExtensionByNumber, METH_VARARGS,
    "Gets the extension descriptor for the given number." },
  { "FindAllExtensions", FindAllExtensions, METH_O,
    "Gets all known extensions of the given message descriptor." },
>>>>>>> 1ee15bae
  {NULL}
};

}  // namespace cdescriptor_pool

PyTypeObject PyDescriptorPool_Type = {
  PyVarObject_HEAD_INIT(&PyType_Type, 0)
  FULL_MODULE_NAME ".DescriptorPool",  // tp_name
  sizeof(PyDescriptorPool),            // tp_basicsize
  0,                                   // tp_itemsize
  cdescriptor_pool::Dealloc,           // tp_dealloc
  0,                                   // tp_print
  0,                                   // tp_getattr
  0,                                   // tp_setattr
  0,                                   // tp_compare
  0,                                   // tp_repr
  0,                                   // tp_as_number
  0,                                   // tp_as_sequence
  0,                                   // tp_as_mapping
  0,                                   // tp_hash
  0,                                   // tp_call
  0,                                   // tp_str
  0,                                   // tp_getattro
  0,                                   // tp_setattro
  0,                                   // tp_as_buffer
  Py_TPFLAGS_DEFAULT,                  // tp_flags
  "A Descriptor Pool",                 // tp_doc
  0,                                   // tp_traverse
  0,                                   // tp_clear
  0,                                   // tp_richcompare
  0,                                   // tp_weaklistoffset
  0,                                   // tp_iter
  0,                                   // tp_iternext
  cdescriptor_pool::Methods,           // tp_methods
  0,                                   // tp_members
  0,                                   // tp_getset
  0,                                   // tp_base
  0,                                   // tp_dict
  0,                                   // tp_descr_get
  0,                                   // tp_descr_set
  0,                                   // tp_dictoffset
  0,                                   // tp_init
  0,                                   // tp_alloc
  cdescriptor_pool::New,               // tp_new
  PyObject_Del,                        // tp_free
};

// This is the DescriptorPool which contains all the definitions from the
// generated _pb2.py modules.
static PyDescriptorPool* python_generated_pool = NULL;

bool InitDescriptorPool() {
  if (PyType_Ready(&PyDescriptorPool_Type) < 0)
    return false;

  // The Pool of messages declared in Python libraries.
  // generated_pool() contains all messages already linked in C++ libraries, and
  // is used as underlay.
  descriptor_pool_map =
      new std::unordered_map<const DescriptorPool*, PyDescriptorPool*>;
  python_generated_pool = cdescriptor_pool::PyDescriptorPool_NewWithUnderlay(
      DescriptorPool::generated_pool());
  if (python_generated_pool == NULL) {
    delete descriptor_pool_map;
    return false;
  }

  // Register this pool to be found for C++-generated descriptors.
  descriptor_pool_map->insert(
      std::make_pair(DescriptorPool::generated_pool(),
                     python_generated_pool));

  return true;
}

// The default DescriptorPool used everywhere in this module.
// Today it's the python_generated_pool.
// TODO(amauryfa): Remove all usages of this function: the pool should be
// derived from the context.
PyDescriptorPool* GetDefaultDescriptorPool() {
  return python_generated_pool;
}

PyDescriptorPool* GetDescriptorPool_FromPool(const DescriptorPool* pool) {
  // Fast path for standard descriptors.
  if (pool == python_generated_pool->pool ||
      pool == DescriptorPool::generated_pool()) {
    return python_generated_pool;
  }
  std::unordered_map<const DescriptorPool*, PyDescriptorPool*>::iterator it =
      descriptor_pool_map->find(pool);
  if (it == descriptor_pool_map->end()) {
    PyErr_SetString(PyExc_KeyError, "Unknown descriptor pool");
    return NULL;
  }
  return it->second;
}

}  // namespace python
}  // namespace protobuf
}  // namespace google<|MERGE_RESOLUTION|>--- conflicted
+++ resolved
@@ -35,12 +35,13 @@
 #include <Python.h>
 
 #include <google/protobuf/descriptor.pb.h>
-#include <google/protobuf/dynamic_message.h>
 #include <google/protobuf/pyext/descriptor.h>
 #include <google/protobuf/pyext/descriptor_database.h>
 #include <google/protobuf/pyext/descriptor_pool.h>
 #include <google/protobuf/pyext/message.h>
+#include <google/protobuf/pyext/message_factory.h>
 #include <google/protobuf/pyext/scoped_pyobject_ptr.h>
+#include <google/protobuf/stubs/hash.h>
 
 #if PY_MAJOR_VERSION >= 3
   #define PyString_FromStringAndSize PyUnicode_FromStringAndSize
@@ -78,21 +79,14 @@
   cpool->underlay = NULL;
   cpool->database = NULL;
 
-<<<<<<< HEAD
-  DynamicMessageFactory* message_factory = new DynamicMessageFactory();
-  // This option might be the default some day.
-  message_factory->SetDelegateToGeneratedFactory(true);
-  cpool->message_factory = message_factory;
-
-  // TODO(amauryfa): Rewrite the SymbolDatabase in C so that it uses the same
-  // storage.
-  cpool->classes_by_descriptor =
-      new PyDescriptorPool::ClassesByMessageMap();
-  cpool->descriptor_options =
-      new hash_map<const void*, PyObject *>();
-=======
   cpool->descriptor_options = new std::unordered_map<const void*, PyObject*>();
->>>>>>> 1ee15bae
+
+  cpool->py_message_factory = message_factory::NewMessageFactory(
+      &PyMessageFactory_Type, cpool);
+  if (cpool->py_message_factory == NULL) {
+    Py_DECREF(cpool);
+    return NULL;
+  }
 
   return cpool;
 }
@@ -159,29 +153,16 @@
       PyDescriptorPool_NewWithDatabase(database));
 }
 
-<<<<<<< HEAD
-static void Dealloc(PyDescriptorPool* self) {
-  typedef PyDescriptorPool::ClassesByMessageMap::iterator iterator;
-  descriptor_pool_map.erase(self->pool);
-  for (iterator it = self->classes_by_descriptor->begin();
-       it != self->classes_by_descriptor->end(); ++it) {
-    Py_DECREF(it->second);
-  }
-  delete self->classes_by_descriptor;
-  for (hash_map<const void*, PyObject*>::iterator it =
-=======
 static void Dealloc(PyObject* pself) {
   PyDescriptorPool* self = reinterpret_cast<PyDescriptorPool*>(pself);
   descriptor_pool_map->erase(self->pool);
   Py_CLEAR(self->py_message_factory);
   for (std::unordered_map<const void*, PyObject*>::iterator it =
->>>>>>> 1ee15bae
            self->descriptor_options->begin();
        it != self->descriptor_options->end(); ++it) {
     Py_DECREF(it->second);
   }
   delete self->descriptor_options;
-  delete self->message_factory;
   delete self->database;
   delete self->pool;
   Py_TYPE(self)->tp_free(reinterpret_cast<PyObject*>(self));
@@ -207,35 +188,8 @@
   return PyMessageDescriptor_FromDescriptor(message_descriptor);
 }
 
-// Add a message class to our database.
-int RegisterMessageClass(PyDescriptorPool* self,
-                         const Descriptor* message_descriptor,
-                         CMessageClass* message_class) {
-  Py_INCREF(message_class);
-  typedef PyDescriptorPool::ClassesByMessageMap::iterator iterator;
-  std::pair<iterator, bool> ret = self->classes_by_descriptor->insert(
-      std::make_pair(message_descriptor, message_class));
-  if (!ret.second) {
-    // Update case: DECREF the previous value.
-    Py_DECREF(ret.first->second);
-    ret.first->second = message_class;
-  }
-  return 0;
-}
-
-// Retrieve the message class added to our database.
-CMessageClass* GetMessageClass(PyDescriptorPool* self,
-                               const Descriptor* message_descriptor) {
-  typedef PyDescriptorPool::ClassesByMessageMap::iterator iterator;
-  iterator ret = self->classes_by_descriptor->find(message_descriptor);
-  if (ret == self->classes_by_descriptor->end()) {
-    PyErr_Format(PyExc_TypeError, "No message class registered for '%s'",
-                 message_descriptor->full_name().c_str());
-    return NULL;
-  } else {
-    return ret->second;
-  }
-}
+
+
 
 static PyObject* FindFileByName(PyObject* self, PyObject* arg) {
   Py_ssize_t name_size;
@@ -248,11 +202,9 @@
       reinterpret_cast<PyDescriptorPool*>(self)->pool->FindFileByName(
           string(name, name_size));
   if (file_descriptor == NULL) {
-    PyErr_Format(PyExc_KeyError, "Couldn't find file %.200s",
-                 name);
-    return NULL;
-  }
-
+    PyErr_Format(PyExc_KeyError, "Couldn't find file %.200s", name);
+    return NULL;
+  }
   return PyFileDescriptor_FromDescriptor(file_descriptor);
 }
 
@@ -341,9 +293,6 @@
   return PyOneofDescriptor_FromDescriptor(oneof_descriptor);
 }
 
-<<<<<<< HEAD
-PyObject* FindFileContainingSymbol(PyDescriptorPool* self, PyObject* arg) {
-=======
 static PyObject* FindOneofByNameMethod(PyObject* self, PyObject* arg) {
   return FindOneofByName(reinterpret_cast<PyDescriptorPool*>(self), arg);
 }
@@ -387,7 +336,6 @@
 }
 
 static PyObject* FindFileContainingSymbol(PyObject* self, PyObject* arg) {
->>>>>>> 1ee15bae
   Py_ssize_t name_size;
   char* name;
   if (PyString_AsStringAndSize(arg, &name, &name_size) < 0) {
@@ -406,8 +354,6 @@
   return PyFileDescriptor_FromDescriptor(file_descriptor);
 }
 
-<<<<<<< HEAD
-=======
 static PyObject* FindExtensionByNumber(PyObject* self, PyObject* args) {
   PyObject* message_descriptor;
   int number;
@@ -456,7 +402,6 @@
   return result.release();
 }
 
->>>>>>> 1ee15bae
 // These functions should not exist -- the only valid way to create
 // descriptors is to call Add() or AddSerializedFile().
 // But these AddDescriptor() functions were created in Python and some people
@@ -517,8 +462,6 @@
   Py_RETURN_NONE;
 }
 
-<<<<<<< HEAD
-=======
 static PyObject* AddExtensionDescriptor(PyObject* self, PyObject* descriptor) {
   const FieldDescriptor* extension_descriptor =
       PyFieldDescriptor_AsDescriptor(descriptor);
@@ -553,9 +496,7 @@
   Py_RETURN_NONE;
 }
 
->>>>>>> 1ee15bae
 // The code below loads new Descriptors from a serialized FileDescriptorProto.
-
 
 // Collects errors that occur during proto file building to allow them to be
 // propagated in the python exception instead of only living in ERROR logs.
@@ -654,13 +595,10 @@
     "No-op. Add() must have been called before." },
   { "AddEnumDescriptor", AddEnumDescriptor, METH_O,
     "No-op. Add() must have been called before." },
-<<<<<<< HEAD
-=======
   { "AddExtensionDescriptor", AddExtensionDescriptor, METH_O,
     "No-op. Add() must have been called before." },
   { "AddServiceDescriptor", AddServiceDescriptor, METH_O,
     "No-op. Add() must have been called before." },
->>>>>>> 1ee15bae
 
   { "FindFileByName", FindFileByName, METH_O,
     "Searches for a file descriptor by its .proto name." },
@@ -674,23 +612,17 @@
     "Searches for enum type descriptor by full name." },
   { "FindOneofByName", FindOneofByNameMethod, METH_O,
     "Searches for oneof descriptor by full name." },
-<<<<<<< HEAD
-=======
   { "FindServiceByName", FindServiceByName, METH_O,
     "Searches for service descriptor by full name." },
   { "FindMethodByName", FindMethodByName, METH_O,
     "Searches for method descriptor by full name." },
->>>>>>> 1ee15bae
 
   { "FindFileContainingSymbol", FindFileContainingSymbol, METH_O,
     "Gets the FileDescriptor containing the specified symbol." },
-<<<<<<< HEAD
-=======
   { "FindExtensionByNumber", FindExtensionByNumber, METH_VARARGS,
     "Gets the extension descriptor for the given number." },
   { "FindAllExtensions", FindAllExtensions, METH_O,
     "Gets all known extensions of the given message descriptor." },
->>>>>>> 1ee15bae
   {NULL}
 };
 

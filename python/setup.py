#! /usr/bin/env python
#
# See README for usage instructions.
from distutils import util
import glob
import os
import pkg_resources
import re
import subprocess
import sys
<<<<<<< HEAD
=======
import sysconfig
import platform
>>>>>>> 1ee15bae

# We must use setuptools, not distutils, because we need to use the
# namespace_packages option for the "google" package.
from setuptools import setup, Extension, find_packages

from distutils.command.build_py import build_py as _build_py
from distutils.command.clean import clean as _clean
from distutils.spawn import find_executable

# Find the Protocol Compiler.
if 'PROTOC' in os.environ and os.path.exists(os.environ['PROTOC']):
  protoc = os.environ['PROTOC']
elif os.path.exists("../src/protoc"):
  protoc = "../src/protoc"
elif os.path.exists("../src/protoc.exe"):
  protoc = "../src/protoc.exe"
elif os.path.exists("../vsprojects/Debug/protoc.exe"):
  protoc = "../vsprojects/Debug/protoc.exe"
elif os.path.exists("../vsprojects/Release/protoc.exe"):
  protoc = "../vsprojects/Release/protoc.exe"
else:
  protoc = find_executable("protoc")


def GetVersion():
  """Gets the version from google/protobuf/__init__.py

  Do not import google.protobuf.__init__ directly, because an installed
  protobuf library may be loaded instead."""

  with open(os.path.join('google', 'protobuf', '__init__.py')) as version_file:
    exec(version_file.read(), globals())
    global __version__
    return __version__


def generate_proto(source, require = True):
  """Invokes the Protocol Compiler to generate a _pb2.py from the given
  .proto file.  Does nothing if the output already exists and is newer than
  the input."""

  if not require and not os.path.exists(source):
    return

  output = source.replace(".proto", "_pb2.py").replace("../src/", "")

  if (not os.path.exists(output) or
      (os.path.exists(source) and
       os.path.getmtime(source) > os.path.getmtime(output))):
    print("Generating %s..." % output)

    if not os.path.exists(source):
      sys.stderr.write("Can't find required file: %s\n" % source)
      sys.exit(-1)

    if protoc is None:
      sys.stderr.write(
          "protoc is not installed nor found in ../src.  Please compile it "
          "or install the binary package.\n")
      sys.exit(-1)

    protoc_command = [ protoc, "-I../src", "-I.", "--python_out=.", source ]
    if subprocess.call(protoc_command) != 0:
      sys.exit(-1)

def GenerateUnittestProtos():
  generate_proto("../src/google/protobuf/map_unittest.proto", False)
  generate_proto("../src/google/protobuf/unittest_arena.proto", False)
  generate_proto("../src/google/protobuf/unittest_no_arena.proto", False)
  generate_proto("../src/google/protobuf/unittest_no_arena_import.proto", False)
  generate_proto("../src/google/protobuf/unittest.proto", False)
  generate_proto("../src/google/protobuf/unittest_custom_options.proto", False)
  generate_proto("../src/google/protobuf/unittest_import.proto", False)
  generate_proto("../src/google/protobuf/unittest_import_public.proto", False)
  generate_proto("../src/google/protobuf/unittest_mset.proto", False)
  generate_proto("../src/google/protobuf/unittest_mset_wire_format.proto", False)
  generate_proto("../src/google/protobuf/unittest_no_generic_services.proto", False)
  generate_proto("../src/google/protobuf/unittest_proto3_arena.proto", False)
  generate_proto("../src/google/protobuf/util/json_format_proto3.proto", False)
  generate_proto("google/protobuf/internal/any_test.proto", False)
  generate_proto("google/protobuf/internal/descriptor_pool_test1.proto", False)
  generate_proto("google/protobuf/internal/descriptor_pool_test2.proto", False)
  generate_proto("google/protobuf/internal/factory_test1.proto", False)
  generate_proto("google/protobuf/internal/factory_test2.proto", False)
  generate_proto("google/protobuf/internal/import_test_package/inner.proto", False)
  generate_proto("google/protobuf/internal/import_test_package/outer.proto", False)
  generate_proto("google/protobuf/internal/missing_enum_values.proto", False)
  generate_proto("google/protobuf/internal/message_set_extensions.proto", False)
  generate_proto("google/protobuf/internal/more_extensions.proto", False)
  generate_proto("google/protobuf/internal/more_extensions_dynamic.proto", False)
  generate_proto("google/protobuf/internal/more_messages.proto", False)
  generate_proto("google/protobuf/internal/no_package.proto", False)
  generate_proto("google/protobuf/internal/packed_field_test.proto", False)
  generate_proto("google/protobuf/internal/test_bad_identifiers.proto", False)
  generate_proto("google/protobuf/pyext/python.proto", False)


class clean(_clean):
  def run(self):
    # Delete generated files in the code tree.
    for (dirpath, dirnames, filenames) in os.walk("."):
      for filename in filenames:
        filepath = os.path.join(dirpath, filename)
        if filepath.endswith("_pb2.py") or filepath.endswith(".pyc") or \
          filepath.endswith(".so") or filepath.endswith(".o"):
          os.remove(filepath)
    # _clean is an old-style class, so super() doesn't work.
    _clean.run(self)

class build_py(_build_py):
  def run(self):
    # Generate necessary .proto file if it doesn't exist.
    generate_proto("../src/google/protobuf/descriptor.proto")
    generate_proto("../src/google/protobuf/compiler/plugin.proto")
    generate_proto("../src/google/protobuf/any.proto")
    generate_proto("../src/google/protobuf/api.proto")
    generate_proto("../src/google/protobuf/duration.proto")
    generate_proto("../src/google/protobuf/empty.proto")
    generate_proto("../src/google/protobuf/field_mask.proto")
    generate_proto("../src/google/protobuf/source_context.proto")
    generate_proto("../src/google/protobuf/struct.proto")
    generate_proto("../src/google/protobuf/timestamp.proto")
    generate_proto("../src/google/protobuf/type.proto")
    generate_proto("../src/google/protobuf/wrappers.proto")
    GenerateUnittestProtos()

    # _build_py is an old-style class, so super() doesn't work.
    _build_py.run(self)

class test_conformance(_build_py):
  target = 'test_python'
  def run(self):
    # Python 2.6 dodges these extra failures.
    os.environ["CONFORMANCE_PYTHON_EXTRA_FAILURES"] = (
        "--failure_list failure_list_python-post26.txt")
    cmd = 'cd ../conformance && make %s' % (test_conformance.target)
    status = subprocess.check_call(cmd, shell=True)


def get_option_from_sys_argv(option_str):
  if option_str in sys.argv:
    sys.argv.remove(option_str)
    return True
  return False


if __name__ == '__main__':
  ext_module_list = []
  warnings_as_errors = '--warnings_as_errors'
  if get_option_from_sys_argv('--cpp_implementation'):
    # Link libprotobuf.a and libprotobuf-lite.a statically with the
    # extension. Note that those libraries have to be compiled with
    # -fPIC for this to work.
    compile_static_ext = get_option_from_sys_argv('--compile_static_extension')
    extra_compile_args = ['-Wno-write-strings',
                          '-Wno-invalid-offsetof',
                          '-Wno-sign-compare']
    libraries = ['protobuf']
    extra_objects = None
    if compile_static_ext:
      libraries = None
      extra_objects = ['../src/.libs/libprotobuf.a',
                       '../src/.libs/libprotobuf-lite.a']
    test_conformance.target = 'test_python_cpp'

<<<<<<< HEAD
=======
    extra_compile_args = []

    if sys.platform != 'win32':
        extra_compile_args.append('-Wno-write-strings')
        extra_compile_args.append('-Wno-invalid-offsetof')
        extra_compile_args.append('-Wno-sign-compare')
        extra_compile_args.append('-Wno-unused-variable')
        extra_compile_args.append('-std=c++11')

    if sys.platform == 'darwin':
      extra_compile_args.append("-Wno-shorten-64-to-32");

    # https://developer.apple.com/documentation/xcode_release_notes/xcode_10_release_notes
    # C++ projects must now migrate to libc++ and are recommended to set a
    # deployment target of macOS 10.9 or later, or iOS 7 or later.
    if sys.platform == 'darwin':
      mac_target = sysconfig.get_config_var('MACOSX_DEPLOYMENT_TARGET')
      if mac_target and (pkg_resources.parse_version(mac_target) <
                       pkg_resources.parse_version('10.9.0')):
        os.environ['MACOSX_DEPLOYMENT_TARGET'] = '10.9'
        os.environ['_PYTHON_HOST_PLATFORM'] = re.sub(
            r'macosx-[0-9]+\.[0-9]+-(.+)', r'macosx-10.9-\1',
            util.get_platform())

    # https://github.com/Theano/Theano/issues/4926
    if sys.platform == 'win32':
      extra_compile_args.append('-D_hypot=hypot')

    # https://github.com/tpaviot/pythonocc-core/issues/48
    if sys.platform == 'win32' and  '64 bit' in sys.version:
      extra_compile_args.append('-DMS_WIN64')

    # MSVS default is dymanic
    if (sys.platform == 'win32'):
      extra_compile_args.append('/MT')

>>>>>>> 1ee15bae
    if "clang" in os.popen('$CC --version 2> /dev/null').read():
      extra_compile_args.append('-Wno-shorten-64-to-32')

    if warnings_as_errors in sys.argv:
      extra_compile_args.append('-Werror')
      sys.argv.remove(warnings_as_errors)

    # C++ implementation extension
    ext_module_list.extend([
        Extension(
            "google.protobuf.pyext._message",
            glob.glob('google/protobuf/pyext/*.cc'),
            include_dirs=[".", "../src"],
            libraries=libraries,
            extra_objects=extra_objects,
            library_dirs=['../src/.libs'],
            extra_compile_args=extra_compile_args,
        ),
        Extension(
            "google.protobuf.internal._api_implementation",
            glob.glob('google/protobuf/internal/api_implementation.cc'),
            extra_compile_args=['-DPYTHON_PROTO2_CPP_IMPL_V2'],
        ),
    ])
    os.environ['PROTOCOL_BUFFERS_PYTHON_IMPLEMENTATION'] = 'cpp'

  # Keep this list of dependencies in sync with tox.ini.
  install_requires = ['six>=1.9', 'setuptools']
  if sys.version_info <= (2,7):
    install_requires.append('ordereddict')
    install_requires.append('unittest2')

  setup(
      name='protobuf',
      version=GetVersion(),
      description='Protocol Buffers',
<<<<<<< HEAD
=======
      download_url='https://github.com/protocolbuffers/protobuf/releases',
>>>>>>> 1ee15bae
      long_description="Protocol Buffers are Google's data interchange format",
      url='https://developers.google.com/protocol-buffers/',
      maintainer='protobuf@googlegroups.com',
      maintainer_email='protobuf@googlegroups.com',
      license='New BSD License',
      classifiers=[
        "Programming Language :: Python",
        "Programming Language :: Python :: 2",
        "Programming Language :: Python :: 2.6",
        "Programming Language :: Python :: 2.7",
        "Programming Language :: Python :: 3",
        "Programming Language :: Python :: 3.3",
        "Programming Language :: Python :: 3.4",
        "Programming Language :: Python :: 3.5",
        "Programming Language :: Python :: 3.6",
        "Programming Language :: Python :: 3.7",
        ],
      namespace_packages=['google'],
      packages=find_packages(
          exclude=[
              'import_test_package',
          ],
      ),
      test_suite='google.protobuf.internal',
      cmdclass={
          'clean': clean,
          'build_py': build_py,
          'test_conformance': test_conformance,
      },
      install_requires=install_requires,
      ext_modules=ext_module_list,
  )<|MERGE_RESOLUTION|>--- conflicted
+++ resolved
@@ -8,11 +8,8 @@
 import re
 import subprocess
 import sys
-<<<<<<< HEAD
-=======
 import sysconfig
 import platform
->>>>>>> 1ee15bae
 
 # We must use setuptools, not distutils, because we need to use the
 # namespace_packages option for the "google" package.
@@ -79,7 +76,11 @@
       sys.exit(-1)
 
 def GenerateUnittestProtos():
+  generate_proto("../src/google/protobuf/any_test.proto", False)
+  generate_proto("../src/google/protobuf/map_proto2_unittest.proto", False)
   generate_proto("../src/google/protobuf/map_unittest.proto", False)
+  generate_proto("../src/google/protobuf/test_messages_proto3.proto", False)
+  generate_proto("../src/google/protobuf/test_messages_proto2.proto", False)
   generate_proto("../src/google/protobuf/unittest_arena.proto", False)
   generate_proto("../src/google/protobuf/unittest_no_arena.proto", False)
   generate_proto("../src/google/protobuf/unittest_no_arena_import.proto", False)
@@ -97,6 +98,7 @@
   generate_proto("google/protobuf/internal/descriptor_pool_test2.proto", False)
   generate_proto("google/protobuf/internal/factory_test1.proto", False)
   generate_proto("google/protobuf/internal/factory_test2.proto", False)
+  generate_proto("google/protobuf/internal/file_options_test.proto", False)
   generate_proto("google/protobuf/internal/import_test_package/inner.proto", False)
   generate_proto("google/protobuf/internal/import_test_package/outer.proto", False)
   generate_proto("google/protobuf/internal/missing_enum_values.proto", False)
@@ -167,9 +169,6 @@
     # extension. Note that those libraries have to be compiled with
     # -fPIC for this to work.
     compile_static_ext = get_option_from_sys_argv('--compile_static_extension')
-    extra_compile_args = ['-Wno-write-strings',
-                          '-Wno-invalid-offsetof',
-                          '-Wno-sign-compare']
     libraries = ['protobuf']
     extra_objects = None
     if compile_static_ext:
@@ -178,8 +177,6 @@
                        '../src/.libs/libprotobuf-lite.a']
     test_conformance.target = 'test_python_cpp'
 
-<<<<<<< HEAD
-=======
     extra_compile_args = []
 
     if sys.platform != 'win32':
@@ -216,7 +213,6 @@
     if (sys.platform == 'win32'):
       extra_compile_args.append('/MT')
 
->>>>>>> 1ee15bae
     if "clang" in os.popen('$CC --version 2> /dev/null').read():
       extra_compile_args.append('-Wno-shorten-64-to-32')
 
@@ -238,7 +234,7 @@
         Extension(
             "google.protobuf.internal._api_implementation",
             glob.glob('google/protobuf/internal/api_implementation.cc'),
-            extra_compile_args=['-DPYTHON_PROTO2_CPP_IMPL_V2'],
+            extra_compile_args=extra_compile_args + ['-DPYTHON_PROTO2_CPP_IMPL_V2'],
         ),
     ])
     os.environ['PROTOCOL_BUFFERS_PYTHON_IMPLEMENTATION'] = 'cpp'
@@ -253,19 +249,15 @@
       name='protobuf',
       version=GetVersion(),
       description='Protocol Buffers',
-<<<<<<< HEAD
-=======
       download_url='https://github.com/protocolbuffers/protobuf/releases',
->>>>>>> 1ee15bae
       long_description="Protocol Buffers are Google's data interchange format",
       url='https://developers.google.com/protocol-buffers/',
       maintainer='protobuf@googlegroups.com',
       maintainer_email='protobuf@googlegroups.com',
-      license='New BSD License',
+      license='3-Clause BSD License',
       classifiers=[
         "Programming Language :: Python",
         "Programming Language :: Python :: 2",
-        "Programming Language :: Python :: 2.6",
         "Programming Language :: Python :: 2.7",
         "Programming Language :: Python :: 3",
         "Programming Language :: Python :: 3.3",

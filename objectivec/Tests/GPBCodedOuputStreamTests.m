--- conflicted
+++ resolved
@@ -193,6 +193,32 @@
   }
 }
 
+- (void)assertWriteStringNoTag:(NSData*)data
+                         value:(NSString *)value
+                       context:(NSString *)contextMessage {
+  NSOutputStream* rawOutput = [NSOutputStream outputStreamToMemory];
+  GPBCodedOutputStream* output =
+      [GPBCodedOutputStream streamWithOutputStream:rawOutput];
+  [output writeStringNoTag:value];
+  [output flush];
+
+  NSData* actual =
+      [rawOutput propertyForKey:NSStreamDataWrittenToMemoryStreamKey];
+  XCTAssertEqualObjects(data, actual, @"%@", contextMessage);
+
+  // Try different block sizes.
+  for (int blockSize = 1; blockSize <= 16; blockSize *= 2) {
+    rawOutput = [NSOutputStream outputStreamToMemory];
+    output = [GPBCodedOutputStream streamWithOutputStream:rawOutput
+                                               bufferSize:blockSize];
+    [output writeStringNoTag:value];
+    [output flush];
+
+    actual = [rawOutput propertyForKey:NSStreamDataWrittenToMemoryStreamKey];
+    XCTAssertEqualObjects(data, actual, @"%@", contextMessage);
+  }
+}
+
 - (void)testWriteVarint1 {
   [self assertWriteVarint:bytes(0x00) value:0];
 }
@@ -337,8 +363,6 @@
   XCTAssertEqualObjects(rawBytes, goldenData);
 }
 
-<<<<<<< HEAD
-=======
 - (void)testCFStringGetCStringPtrAndStringsWithNullChars {
   // This test exists to verify that CFStrings with embedded NULLs still expose
   // their raw buffer if they are backed by UTF8 storage. If this fails, the
@@ -409,5 +433,4 @@
                                NSException, GPBCodedOutputStreamException_WriteFailed);
 }
 
->>>>>>> 1ee15bae
 @end
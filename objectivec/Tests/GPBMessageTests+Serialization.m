// Protocol Buffers - Google's data interchange format
// Copyright 2015 Google Inc.  All rights reserved.
// https://developers.google.com/protocol-buffers/
//
// Redistribution and use in source and binary forms, with or without
// modification, are permitted provided that the following conditions are
// met:
//
//     * Redistributions of source code must retain the above copyright
// notice, this list of conditions and the following disclaimer.
//     * Redistributions in binary form must reproduce the above
// copyright notice, this list of conditions and the following disclaimer
// in the documentation and/or other materials provided with the
// distribution.
//     * Neither the name of Google Inc. nor the names of its
// contributors may be used to endorse or promote products derived from
// this software without specific prior written permission.
//
// THIS SOFTWARE IS PROVIDED BY THE COPYRIGHT HOLDERS AND CONTRIBUTORS
// "AS IS" AND ANY EXPRESS OR IMPLIED WARRANTIES, INCLUDING, BUT NOT
// LIMITED TO, THE IMPLIED WARRANTIES OF MERCHANTABILITY AND FITNESS FOR
// A PARTICULAR PURPOSE ARE DISCLAIMED. IN NO EVENT SHALL THE COPYRIGHT
// OWNER OR CONTRIBUTORS BE LIABLE FOR ANY DIRECT, INDIRECT, INCIDENTAL,
// SPECIAL, EXEMPLARY, OR CONSEQUENTIAL DAMAGES (INCLUDING, BUT NOT
// LIMITED TO, PROCUREMENT OF SUBSTITUTE GOODS OR SERVICES; LOSS OF USE,
// DATA, OR PROFITS; OR BUSINESS INTERRUPTION) HOWEVER CAUSED AND ON ANY
// THEORY OF LIABILITY, WHETHER IN CONTRACT, STRICT LIABILITY, OR TORT
// (INCLUDING NEGLIGENCE OR OTHERWISE) ARISING IN ANY WAY OUT OF THE USE
// OF THIS SOFTWARE, EVEN IF ADVISED OF THE POSSIBILITY OF SUCH DAMAGE.

#import "GPBTestUtilities.h"

#import <objc/runtime.h>

#import "GPBMessage.h"

#import "google/protobuf/MapProto2Unittest.pbobjc.h"
#import "google/protobuf/MapUnittest.pbobjc.h"
#import "google/protobuf/Unittest.pbobjc.h"
#import "google/protobuf/UnittestDropUnknownFields.pbobjc.h"
#import "google/protobuf/UnittestPreserveUnknownEnum.pbobjc.h"
#import "google/protobuf/UnittestRuntimeProto2.pbobjc.h"
#import "google/protobuf/UnittestRuntimeProto3.pbobjc.h"

static NSData *DataFromCStr(const char *str) {
  return [NSData dataWithBytes:str length:strlen(str)];
}

@interface MessageSerializationTests : GPBTestCase
@end

@implementation MessageSerializationTests

// TODO(thomasvl): Pull tests over from GPBMessageTests that are serialization
// specific.

- (void)testProto3SerializationHandlingDefaults {
  // Proto2 covered in other tests.

  Message3 *msg = [[Message3 alloc] init];

  // Add defaults, no output.

  NSData *data = [msg data];
  XCTAssertEqual([data length], 0U);

  // All zeros, still nothing.

  msg.optionalInt32 = 0;
  msg.optionalInt64 = 0;
  msg.optionalUint32 = 0;
  msg.optionalUint64 = 0;
  msg.optionalSint32 = 0;
  msg.optionalSint64 = 0;
  msg.optionalFixed32 = 0;
  msg.optionalFixed64 = 0;
  msg.optionalSfixed32 = 0;
  msg.optionalSfixed64 = 0;
  msg.optionalFloat = 0.0f;
  msg.optionalDouble = 0.0;
  msg.optionalBool = NO;
  msg.optionalString = @"";
  msg.optionalBytes = [NSData data];
  msg.optionalEnum = Message3_Enum_Foo;  // first value

  data = [msg data];
  XCTAssertEqual([data length], 0U);

  // The two that also take nil as nothing.

  msg.optionalString = nil;
  msg.optionalBytes = nil;

  data = [msg data];
  XCTAssertEqual([data length], 0U);

  // Set one field...

  msg.optionalInt32 = 1;

  data = [msg data];
  const uint8_t expectedBytes[] = {0x08, 0x01};
  NSData *expected = [NSData dataWithBytes:expectedBytes length:2];
  XCTAssertEqualObjects(data, expected);

  // Back to zero...

  msg.optionalInt32 = 0;

  data = [msg data];
  XCTAssertEqual([data length], 0U);

  [msg release];
}

- (void)testProto3DroppingUnknownFields {
  DropUnknownsFooWithExtraFields *fooWithExtras =
      [[DropUnknownsFooWithExtraFields alloc] init];

  fooWithExtras.int32Value = 1;
  fooWithExtras.enumValue = DropUnknownsFooWithExtraFields_NestedEnum_Baz;
  fooWithExtras.extraInt32Value = 2;

  NSData *data = [fooWithExtras data];
  XCTAssertNotNil(data);
  DropUnknownsFoo *foo = [DropUnknownsFoo parseFromData:data error:NULL];

  XCTAssertEqual(foo.int32Value, 1);
  XCTAssertEqual(foo.enumValue, DropUnknownsFoo_NestedEnum_Baz);
  // Nothing should end up in the unknowns.
  XCTAssertEqual([foo.unknownFields countOfFields], 0U);

  [fooWithExtras release];
  data = [foo data];
  fooWithExtras =
      [DropUnknownsFooWithExtraFields parseFromData:data error:NULL];
  XCTAssertEqual(fooWithExtras.int32Value, 1);
  XCTAssertEqual(fooWithExtras.enumValue,
                 DropUnknownsFooWithExtraFields_NestedEnum_Baz);
  // And the extra value is gone (back to the default).
  XCTAssertEqual(fooWithExtras.extraInt32Value, 0);
  XCTAssertEqual([foo.unknownFields countOfFields], 0U);
}

- (void)testProto2UnknownEnumToUnknownField {
  Message3 *orig = [[Message3 alloc] init];

  orig.optionalEnum = Message3_Enum_Extra3;
  orig.repeatedEnumArray =
      [GPBEnumArray arrayWithValidationFunction:Message3_Enum_IsValidValue
                                       rawValue:Message3_Enum_Extra3];
  orig.oneofEnum = Message3_Enum_Extra3;

  NSData *data = [orig data];
  XCTAssertNotNil(data);
  Message2 *msg = [[Message2 alloc] initWithData:data error:NULL];

  // None of the fields should be set.

  XCTAssertFalse(msg.hasOptionalEnum);
  XCTAssertEqual(msg.repeatedEnumArray.count, 0U);
  XCTAssertEqual(msg.oOneOfCase, Message3_O_OneOfCase_GPBUnsetOneOfCase);

  // All the values should be in unknown fields.

  GPBUnknownFieldSet *unknownFields = msg.unknownFields;

  XCTAssertEqual([unknownFields countOfFields], 3U);
  XCTAssertTrue([unknownFields hasField:Message2_FieldNumber_OptionalEnum]);
  XCTAssertTrue(
      [unknownFields hasField:Message2_FieldNumber_RepeatedEnumArray]);
  XCTAssertTrue([unknownFields hasField:Message2_FieldNumber_OneofEnum]);

  GPBUnknownField *field =
      [unknownFields getField:Message2_FieldNumber_OptionalEnum];
  XCTAssertEqual(field.varintList.count, 1U);
  XCTAssertEqual([field.varintList valueAtIndex:0],
                 (uint64_t)Message3_Enum_Extra3);

  field = [unknownFields getField:Message2_FieldNumber_RepeatedEnumArray];
  XCTAssertEqual(field.varintList.count, 1U);
  XCTAssertEqual([field.varintList valueAtIndex:0], (uint64_t)Message3_Enum_Extra3);

  field = [unknownFields getField:Message2_FieldNumber_OneofEnum];
  XCTAssertEqual(field.varintList.count, 1U);
  XCTAssertEqual([field.varintList valueAtIndex:0],
                 (uint64_t)Message3_Enum_Extra3);

  [msg release];
  [orig release];
}

- (void)testProto3UnknownEnumPreserving {
  UnknownEnumsMyMessagePlusExtra *orig =
      [UnknownEnumsMyMessagePlusExtra message];

  orig.e = UnknownEnumsMyEnumPlusExtra_EExtra;
  orig.repeatedEArray = [GPBEnumArray
      arrayWithValidationFunction:UnknownEnumsMyEnumPlusExtra_IsValidValue
                         rawValue:UnknownEnumsMyEnumPlusExtra_EExtra];
  orig.repeatedPackedEArray = [GPBEnumArray
      arrayWithValidationFunction:UnknownEnumsMyEnumPlusExtra_IsValidValue
                         rawValue:UnknownEnumsMyEnumPlusExtra_EExtra];
  orig.oneofE1 = UnknownEnumsMyEnumPlusExtra_EExtra;

  // Everything should be there via raw values.

  NSData *data = [orig data];
  XCTAssertNotNil(data);
  UnknownEnumsMyMessage *msg =
      [UnknownEnumsMyMessage parseFromData:data error:NULL];

  XCTAssertEqual(msg.e, UnknownEnumsMyEnum_GPBUnrecognizedEnumeratorValue);
  XCTAssertEqual(UnknownEnumsMyMessage_E_RawValue(msg),
                 UnknownEnumsMyEnumPlusExtra_EExtra);
  XCTAssertEqual(msg.repeatedEArray.count, 1U);
  XCTAssertEqual([msg.repeatedEArray valueAtIndex:0],
                 UnknownEnumsMyEnum_GPBUnrecognizedEnumeratorValue);
  XCTAssertEqual([msg.repeatedEArray rawValueAtIndex:0],
                 (UnknownEnumsMyEnum)UnknownEnumsMyEnumPlusExtra_EExtra);
  XCTAssertEqual(msg.repeatedPackedEArray.count, 1U);
  XCTAssertEqual([msg.repeatedPackedEArray valueAtIndex:0],
                 UnknownEnumsMyEnum_GPBUnrecognizedEnumeratorValue);
  XCTAssertEqual([msg.repeatedPackedEArray rawValueAtIndex:0],
                 (UnknownEnumsMyEnum)UnknownEnumsMyEnumPlusExtra_EExtra);
  XCTAssertEqual(msg.oneofE1,
                 UnknownEnumsMyEnum_GPBUnrecognizedEnumeratorValue);
  XCTAssertEqual(UnknownEnumsMyMessage_OneofE1_RawValue(msg),
                 UnknownEnumsMyEnumPlusExtra_EExtra);

  // Everything should go out and come back.

  data = [msg data];
  orig = [UnknownEnumsMyMessagePlusExtra parseFromData:data error:NULL];

  XCTAssertEqual(orig.e, UnknownEnumsMyEnumPlusExtra_EExtra);
  XCTAssertEqual(orig.repeatedEArray.count, 1U);
  XCTAssertEqual([orig.repeatedEArray valueAtIndex:0],
                 UnknownEnumsMyEnumPlusExtra_EExtra);
  XCTAssertEqual(orig.repeatedPackedEArray.count, 1U);
  XCTAssertEqual([orig.repeatedPackedEArray valueAtIndex:0],
                 UnknownEnumsMyEnumPlusExtra_EExtra);
  XCTAssertEqual(orig.oneofE1, UnknownEnumsMyEnumPlusExtra_EExtra);
}

//%PDDM-DEFINE TEST_ROUNDTRIP_ONEOF(MESSAGE, FIELD, VALUE)
//%TEST_ROUNDTRIP_ONEOF_ADV(MESSAGE, FIELD, VALUE, )
//%PDDM-DEFINE TEST_ROUNDTRIP_ONEOF_ADV(MESSAGE, FIELD, VALUE, EQ_SUFFIX)
//%  {  // oneof##FIELD
//%    MESSAGE *orig = [[MESSAGE alloc] init];
//%    orig.oneof##FIELD = VALUE;
//%    XCTAssertEqual(orig.oOneOfCase, MESSAGE##_O_OneOfCase_Oneof##FIELD);
//%    NSData *data = [orig data];
//%    XCTAssertNotNil(data);
//%    MESSAGE *msg = [MESSAGE parseFromData:data error:NULL];
//%    XCTAssertEqual(msg.oOneOfCase, MESSAGE##_O_OneOfCase_Oneof##FIELD);
//%    XCTAssertEqual##EQ_SUFFIX(msg.oneof##FIELD, VALUE);
//%    [orig release];
//%  }
//%
//%PDDM-DEFINE TEST_ROUNDTRIP_ONEOFS(SYNTAX, BOOL_NON_DEFAULT)
//%- (void)testProto##SYNTAX##RoundTripOneof {
//%
//%GROUP_INIT##SYNTAX()  Message##SYNTAX *subMessage = [[Message##SYNTAX alloc] init];
//%  XCTAssertNotNil(subMessage);
//%  subMessage.optionalInt32 = 666;
//%
//%TEST_ROUNDTRIP_ONEOF(Message##SYNTAX, Int32, 1)
//%TEST_ROUNDTRIP_ONEOF(Message##SYNTAX, Int64, 2)
//%TEST_ROUNDTRIP_ONEOF(Message##SYNTAX, Uint32, 3U)
//%TEST_ROUNDTRIP_ONEOF(Message##SYNTAX, Uint64, 4U)
//%TEST_ROUNDTRIP_ONEOF(Message##SYNTAX, Sint32, 5)
//%TEST_ROUNDTRIP_ONEOF(Message##SYNTAX, Sint64, 6)
//%TEST_ROUNDTRIP_ONEOF(Message##SYNTAX, Fixed32, 7U)
//%TEST_ROUNDTRIP_ONEOF(Message##SYNTAX, Fixed64, 8U)
//%TEST_ROUNDTRIP_ONEOF(Message##SYNTAX, Sfixed32, 9)
//%TEST_ROUNDTRIP_ONEOF(Message##SYNTAX, Sfixed64, 10)
//%TEST_ROUNDTRIP_ONEOF(Message##SYNTAX, Float, 11.0f)
//%TEST_ROUNDTRIP_ONEOF(Message##SYNTAX, Double, 12.0)
//%TEST_ROUNDTRIP_ONEOF(Message##SYNTAX, Bool, BOOL_NON_DEFAULT)
//%TEST_ROUNDTRIP_ONEOF_ADV(Message##SYNTAX, String, @"foo", Objects)
//%TEST_ROUNDTRIP_ONEOF_ADV(Message##SYNTAX, Bytes, [@"bar" dataUsingEncoding:NSUTF8StringEncoding], Objects)
//%GROUP_TEST##SYNTAX()TEST_ROUNDTRIP_ONEOF_ADV(Message##SYNTAX, Message, subMessage, Objects)
//%TEST_ROUNDTRIP_ONEOF(Message##SYNTAX, Enum, Message2_Enum_Bar)
//%GROUP_CLEANUP##SYNTAX()  [subMessage release];
//%}
//%
//%PDDM-DEFINE GROUP_INIT2()
//%  Message2_OneofGroup *group = [[Message2_OneofGroup alloc] init];
//%  XCTAssertNotNil(group);
//%  group.a = 777;
//%
//%PDDM-DEFINE GROUP_CLEANUP2()
//%  [group release];
//%
//%PDDM-DEFINE GROUP_TEST2()
//%TEST_ROUNDTRIP_ONEOF_ADV(Message2, Group, group, Objects)
//%
//%PDDM-DEFINE GROUP_INIT3()
// Empty
//%PDDM-DEFINE GROUP_CLEANUP3()
// Empty
//%PDDM-DEFINE GROUP_TEST3()
//%  // Not "group" in proto3.
//%
//%
//%PDDM-EXPAND TEST_ROUNDTRIP_ONEOFS(2, NO)
// This block of code is generated, do not edit it directly.

- (void)testProto2RoundTripOneof {

  Message2_OneofGroup *group = [[Message2_OneofGroup alloc] init];
  XCTAssertNotNil(group);
  group.a = 777;
  Message2 *subMessage = [[Message2 alloc] init];
  XCTAssertNotNil(subMessage);
  subMessage.optionalInt32 = 666;

  {  // oneofInt32
    Message2 *orig = [[Message2 alloc] init];
    orig.oneofInt32 = 1;
    XCTAssertEqual(orig.oOneOfCase, Message2_O_OneOfCase_OneofInt32);
    NSData *data = [orig data];
    XCTAssertNotNil(data);
    Message2 *msg = [Message2 parseFromData:data error:NULL];
    XCTAssertEqual(msg.oOneOfCase, Message2_O_OneOfCase_OneofInt32);
    XCTAssertEqual(msg.oneofInt32, 1);
    [orig release];
  }

  {  // oneofInt64
    Message2 *orig = [[Message2 alloc] init];
    orig.oneofInt64 = 2;
    XCTAssertEqual(orig.oOneOfCase, Message2_O_OneOfCase_OneofInt64);
    NSData *data = [orig data];
    XCTAssertNotNil(data);
    Message2 *msg = [Message2 parseFromData:data error:NULL];
    XCTAssertEqual(msg.oOneOfCase, Message2_O_OneOfCase_OneofInt64);
    XCTAssertEqual(msg.oneofInt64, 2);
    [orig release];
  }

  {  // oneofUint32
    Message2 *orig = [[Message2 alloc] init];
    orig.oneofUint32 = 3U;
    XCTAssertEqual(orig.oOneOfCase, Message2_O_OneOfCase_OneofUint32);
    NSData *data = [orig data];
    XCTAssertNotNil(data);
    Message2 *msg = [Message2 parseFromData:data error:NULL];
    XCTAssertEqual(msg.oOneOfCase, Message2_O_OneOfCase_OneofUint32);
    XCTAssertEqual(msg.oneofUint32, 3U);
    [orig release];
  }

  {  // oneofUint64
    Message2 *orig = [[Message2 alloc] init];
    orig.oneofUint64 = 4U;
    XCTAssertEqual(orig.oOneOfCase, Message2_O_OneOfCase_OneofUint64);
    NSData *data = [orig data];
    XCTAssertNotNil(data);
    Message2 *msg = [Message2 parseFromData:data error:NULL];
    XCTAssertEqual(msg.oOneOfCase, Message2_O_OneOfCase_OneofUint64);
    XCTAssertEqual(msg.oneofUint64, 4U);
    [orig release];
  }

  {  // oneofSint32
    Message2 *orig = [[Message2 alloc] init];
    orig.oneofSint32 = 5;
    XCTAssertEqual(orig.oOneOfCase, Message2_O_OneOfCase_OneofSint32);
    NSData *data = [orig data];
    XCTAssertNotNil(data);
    Message2 *msg = [Message2 parseFromData:data error:NULL];
    XCTAssertEqual(msg.oOneOfCase, Message2_O_OneOfCase_OneofSint32);
    XCTAssertEqual(msg.oneofSint32, 5);
    [orig release];
  }

  {  // oneofSint64
    Message2 *orig = [[Message2 alloc] init];
    orig.oneofSint64 = 6;
    XCTAssertEqual(orig.oOneOfCase, Message2_O_OneOfCase_OneofSint64);
    NSData *data = [orig data];
    XCTAssertNotNil(data);
    Message2 *msg = [Message2 parseFromData:data error:NULL];
    XCTAssertEqual(msg.oOneOfCase, Message2_O_OneOfCase_OneofSint64);
    XCTAssertEqual(msg.oneofSint64, 6);
    [orig release];
  }

  {  // oneofFixed32
    Message2 *orig = [[Message2 alloc] init];
    orig.oneofFixed32 = 7U;
    XCTAssertEqual(orig.oOneOfCase, Message2_O_OneOfCase_OneofFixed32);
    NSData *data = [orig data];
    XCTAssertNotNil(data);
    Message2 *msg = [Message2 parseFromData:data error:NULL];
    XCTAssertEqual(msg.oOneOfCase, Message2_O_OneOfCase_OneofFixed32);
    XCTAssertEqual(msg.oneofFixed32, 7U);
    [orig release];
  }

  {  // oneofFixed64
    Message2 *orig = [[Message2 alloc] init];
    orig.oneofFixed64 = 8U;
    XCTAssertEqual(orig.oOneOfCase, Message2_O_OneOfCase_OneofFixed64);
    NSData *data = [orig data];
    XCTAssertNotNil(data);
    Message2 *msg = [Message2 parseFromData:data error:NULL];
    XCTAssertEqual(msg.oOneOfCase, Message2_O_OneOfCase_OneofFixed64);
    XCTAssertEqual(msg.oneofFixed64, 8U);
    [orig release];
  }

  {  // oneofSfixed32
    Message2 *orig = [[Message2 alloc] init];
    orig.oneofSfixed32 = 9;
    XCTAssertEqual(orig.oOneOfCase, Message2_O_OneOfCase_OneofSfixed32);
    NSData *data = [orig data];
    XCTAssertNotNil(data);
    Message2 *msg = [Message2 parseFromData:data error:NULL];
    XCTAssertEqual(msg.oOneOfCase, Message2_O_OneOfCase_OneofSfixed32);
    XCTAssertEqual(msg.oneofSfixed32, 9);
    [orig release];
  }

  {  // oneofSfixed64
    Message2 *orig = [[Message2 alloc] init];
    orig.oneofSfixed64 = 10;
    XCTAssertEqual(orig.oOneOfCase, Message2_O_OneOfCase_OneofSfixed64);
    NSData *data = [orig data];
    XCTAssertNotNil(data);
    Message2 *msg = [Message2 parseFromData:data error:NULL];
    XCTAssertEqual(msg.oOneOfCase, Message2_O_OneOfCase_OneofSfixed64);
    XCTAssertEqual(msg.oneofSfixed64, 10);
    [orig release];
  }

  {  // oneofFloat
    Message2 *orig = [[Message2 alloc] init];
    orig.oneofFloat = 11.0f;
    XCTAssertEqual(orig.oOneOfCase, Message2_O_OneOfCase_OneofFloat);
    NSData *data = [orig data];
    XCTAssertNotNil(data);
    Message2 *msg = [Message2 parseFromData:data error:NULL];
    XCTAssertEqual(msg.oOneOfCase, Message2_O_OneOfCase_OneofFloat);
    XCTAssertEqual(msg.oneofFloat, 11.0f);
    [orig release];
  }

  {  // oneofDouble
    Message2 *orig = [[Message2 alloc] init];
    orig.oneofDouble = 12.0;
    XCTAssertEqual(orig.oOneOfCase, Message2_O_OneOfCase_OneofDouble);
    NSData *data = [orig data];
    XCTAssertNotNil(data);
    Message2 *msg = [Message2 parseFromData:data error:NULL];
    XCTAssertEqual(msg.oOneOfCase, Message2_O_OneOfCase_OneofDouble);
    XCTAssertEqual(msg.oneofDouble, 12.0);
    [orig release];
  }

  {  // oneofBool
    Message2 *orig = [[Message2 alloc] init];
    orig.oneofBool = NO;
    XCTAssertEqual(orig.oOneOfCase, Message2_O_OneOfCase_OneofBool);
    NSData *data = [orig data];
    XCTAssertNotNil(data);
    Message2 *msg = [Message2 parseFromData:data error:NULL];
    XCTAssertEqual(msg.oOneOfCase, Message2_O_OneOfCase_OneofBool);
    XCTAssertEqual(msg.oneofBool, NO);
    [orig release];
  }

  {  // oneofString
    Message2 *orig = [[Message2 alloc] init];
    orig.oneofString = @"foo";
    XCTAssertEqual(orig.oOneOfCase, Message2_O_OneOfCase_OneofString);
    NSData *data = [orig data];
    XCTAssertNotNil(data);
    Message2 *msg = [Message2 parseFromData:data error:NULL];
    XCTAssertEqual(msg.oOneOfCase, Message2_O_OneOfCase_OneofString);
    XCTAssertEqualObjects(msg.oneofString, @"foo");
    [orig release];
  }

  {  // oneofBytes
    Message2 *orig = [[Message2 alloc] init];
    orig.oneofBytes = [@"bar" dataUsingEncoding:NSUTF8StringEncoding];
    XCTAssertEqual(orig.oOneOfCase, Message2_O_OneOfCase_OneofBytes);
    NSData *data = [orig data];
    XCTAssertNotNil(data);
    Message2 *msg = [Message2 parseFromData:data error:NULL];
    XCTAssertEqual(msg.oOneOfCase, Message2_O_OneOfCase_OneofBytes);
    XCTAssertEqualObjects(msg.oneofBytes, [@"bar" dataUsingEncoding:NSUTF8StringEncoding]);
    [orig release];
  }

  {  // oneofGroup
    Message2 *orig = [[Message2 alloc] init];
    orig.oneofGroup = group;
    XCTAssertEqual(orig.oOneOfCase, Message2_O_OneOfCase_OneofGroup);
    NSData *data = [orig data];
    XCTAssertNotNil(data);
    Message2 *msg = [Message2 parseFromData:data error:NULL];
    XCTAssertEqual(msg.oOneOfCase, Message2_O_OneOfCase_OneofGroup);
    XCTAssertEqualObjects(msg.oneofGroup, group);
    [orig release];
  }

  {  // oneofMessage
    Message2 *orig = [[Message2 alloc] init];
    orig.oneofMessage = subMessage;
    XCTAssertEqual(orig.oOneOfCase, Message2_O_OneOfCase_OneofMessage);
    NSData *data = [orig data];
    XCTAssertNotNil(data);
    Message2 *msg = [Message2 parseFromData:data error:NULL];
    XCTAssertEqual(msg.oOneOfCase, Message2_O_OneOfCase_OneofMessage);
    XCTAssertEqualObjects(msg.oneofMessage, subMessage);
    [orig release];
  }

  {  // oneofEnum
    Message2 *orig = [[Message2 alloc] init];
    orig.oneofEnum = Message2_Enum_Bar;
    XCTAssertEqual(orig.oOneOfCase, Message2_O_OneOfCase_OneofEnum);
    NSData *data = [orig data];
    XCTAssertNotNil(data);
    Message2 *msg = [Message2 parseFromData:data error:NULL];
    XCTAssertEqual(msg.oOneOfCase, Message2_O_OneOfCase_OneofEnum);
    XCTAssertEqual(msg.oneofEnum, Message2_Enum_Bar);
    [orig release];
  }

  [group release];
  [subMessage release];
}

//%PDDM-EXPAND TEST_ROUNDTRIP_ONEOFS(3, YES)
// This block of code is generated, do not edit it directly.

- (void)testProto3RoundTripOneof {

  Message3 *subMessage = [[Message3 alloc] init];
  XCTAssertNotNil(subMessage);
  subMessage.optionalInt32 = 666;

  {  // oneofInt32
    Message3 *orig = [[Message3 alloc] init];
    orig.oneofInt32 = 1;
    XCTAssertEqual(orig.oOneOfCase, Message3_O_OneOfCase_OneofInt32);
    NSData *data = [orig data];
    XCTAssertNotNil(data);
    Message3 *msg = [Message3 parseFromData:data error:NULL];
    XCTAssertEqual(msg.oOneOfCase, Message3_O_OneOfCase_OneofInt32);
    XCTAssertEqual(msg.oneofInt32, 1);
    [orig release];
  }

  {  // oneofInt64
    Message3 *orig = [[Message3 alloc] init];
    orig.oneofInt64 = 2;
    XCTAssertEqual(orig.oOneOfCase, Message3_O_OneOfCase_OneofInt64);
    NSData *data = [orig data];
    XCTAssertNotNil(data);
    Message3 *msg = [Message3 parseFromData:data error:NULL];
    XCTAssertEqual(msg.oOneOfCase, Message3_O_OneOfCase_OneofInt64);
    XCTAssertEqual(msg.oneofInt64, 2);
    [orig release];
  }

  {  // oneofUint32
    Message3 *orig = [[Message3 alloc] init];
    orig.oneofUint32 = 3U;
    XCTAssertEqual(orig.oOneOfCase, Message3_O_OneOfCase_OneofUint32);
    NSData *data = [orig data];
    XCTAssertNotNil(data);
    Message3 *msg = [Message3 parseFromData:data error:NULL];
    XCTAssertEqual(msg.oOneOfCase, Message3_O_OneOfCase_OneofUint32);
    XCTAssertEqual(msg.oneofUint32, 3U);
    [orig release];
  }

  {  // oneofUint64
    Message3 *orig = [[Message3 alloc] init];
    orig.oneofUint64 = 4U;
    XCTAssertEqual(orig.oOneOfCase, Message3_O_OneOfCase_OneofUint64);
    NSData *data = [orig data];
    XCTAssertNotNil(data);
    Message3 *msg = [Message3 parseFromData:data error:NULL];
    XCTAssertEqual(msg.oOneOfCase, Message3_O_OneOfCase_OneofUint64);
    XCTAssertEqual(msg.oneofUint64, 4U);
    [orig release];
  }

  {  // oneofSint32
    Message3 *orig = [[Message3 alloc] init];
    orig.oneofSint32 = 5;
    XCTAssertEqual(orig.oOneOfCase, Message3_O_OneOfCase_OneofSint32);
    NSData *data = [orig data];
    XCTAssertNotNil(data);
    Message3 *msg = [Message3 parseFromData:data error:NULL];
    XCTAssertEqual(msg.oOneOfCase, Message3_O_OneOfCase_OneofSint32);
    XCTAssertEqual(msg.oneofSint32, 5);
    [orig release];
  }

  {  // oneofSint64
    Message3 *orig = [[Message3 alloc] init];
    orig.oneofSint64 = 6;
    XCTAssertEqual(orig.oOneOfCase, Message3_O_OneOfCase_OneofSint64);
    NSData *data = [orig data];
    XCTAssertNotNil(data);
    Message3 *msg = [Message3 parseFromData:data error:NULL];
    XCTAssertEqual(msg.oOneOfCase, Message3_O_OneOfCase_OneofSint64);
    XCTAssertEqual(msg.oneofSint64, 6);
    [orig release];
  }

  {  // oneofFixed32
    Message3 *orig = [[Message3 alloc] init];
    orig.oneofFixed32 = 7U;
    XCTAssertEqual(orig.oOneOfCase, Message3_O_OneOfCase_OneofFixed32);
    NSData *data = [orig data];
    XCTAssertNotNil(data);
    Message3 *msg = [Message3 parseFromData:data error:NULL];
    XCTAssertEqual(msg.oOneOfCase, Message3_O_OneOfCase_OneofFixed32);
    XCTAssertEqual(msg.oneofFixed32, 7U);
    [orig release];
  }

  {  // oneofFixed64
    Message3 *orig = [[Message3 alloc] init];
    orig.oneofFixed64 = 8U;
    XCTAssertEqual(orig.oOneOfCase, Message3_O_OneOfCase_OneofFixed64);
    NSData *data = [orig data];
    XCTAssertNotNil(data);
    Message3 *msg = [Message3 parseFromData:data error:NULL];
    XCTAssertEqual(msg.oOneOfCase, Message3_O_OneOfCase_OneofFixed64);
    XCTAssertEqual(msg.oneofFixed64, 8U);
    [orig release];
  }

  {  // oneofSfixed32
    Message3 *orig = [[Message3 alloc] init];
    orig.oneofSfixed32 = 9;
    XCTAssertEqual(orig.oOneOfCase, Message3_O_OneOfCase_OneofSfixed32);
    NSData *data = [orig data];
    XCTAssertNotNil(data);
    Message3 *msg = [Message3 parseFromData:data error:NULL];
    XCTAssertEqual(msg.oOneOfCase, Message3_O_OneOfCase_OneofSfixed32);
    XCTAssertEqual(msg.oneofSfixed32, 9);
    [orig release];
  }

  {  // oneofSfixed64
    Message3 *orig = [[Message3 alloc] init];
    orig.oneofSfixed64 = 10;
    XCTAssertEqual(orig.oOneOfCase, Message3_O_OneOfCase_OneofSfixed64);
    NSData *data = [orig data];
    XCTAssertNotNil(data);
    Message3 *msg = [Message3 parseFromData:data error:NULL];
    XCTAssertEqual(msg.oOneOfCase, Message3_O_OneOfCase_OneofSfixed64);
    XCTAssertEqual(msg.oneofSfixed64, 10);
    [orig release];
  }

  {  // oneofFloat
    Message3 *orig = [[Message3 alloc] init];
    orig.oneofFloat = 11.0f;
    XCTAssertEqual(orig.oOneOfCase, Message3_O_OneOfCase_OneofFloat);
    NSData *data = [orig data];
    XCTAssertNotNil(data);
    Message3 *msg = [Message3 parseFromData:data error:NULL];
    XCTAssertEqual(msg.oOneOfCase, Message3_O_OneOfCase_OneofFloat);
    XCTAssertEqual(msg.oneofFloat, 11.0f);
    [orig release];
  }

  {  // oneofDouble
    Message3 *orig = [[Message3 alloc] init];
    orig.oneofDouble = 12.0;
    XCTAssertEqual(orig.oOneOfCase, Message3_O_OneOfCase_OneofDouble);
    NSData *data = [orig data];
    XCTAssertNotNil(data);
    Message3 *msg = [Message3 parseFromData:data error:NULL];
    XCTAssertEqual(msg.oOneOfCase, Message3_O_OneOfCase_OneofDouble);
    XCTAssertEqual(msg.oneofDouble, 12.0);
    [orig release];
  }

  {  // oneofBool
    Message3 *orig = [[Message3 alloc] init];
    orig.oneofBool = YES;
    XCTAssertEqual(orig.oOneOfCase, Message3_O_OneOfCase_OneofBool);
    NSData *data = [orig data];
    XCTAssertNotNil(data);
    Message3 *msg = [Message3 parseFromData:data error:NULL];
    XCTAssertEqual(msg.oOneOfCase, Message3_O_OneOfCase_OneofBool);
    XCTAssertEqual(msg.oneofBool, YES);
    [orig release];
  }

  {  // oneofString
    Message3 *orig = [[Message3 alloc] init];
    orig.oneofString = @"foo";
    XCTAssertEqual(orig.oOneOfCase, Message3_O_OneOfCase_OneofString);
    NSData *data = [orig data];
    XCTAssertNotNil(data);
    Message3 *msg = [Message3 parseFromData:data error:NULL];
    XCTAssertEqual(msg.oOneOfCase, Message3_O_OneOfCase_OneofString);
    XCTAssertEqualObjects(msg.oneofString, @"foo");
    [orig release];
  }

  {  // oneofBytes
    Message3 *orig = [[Message3 alloc] init];
    orig.oneofBytes = [@"bar" dataUsingEncoding:NSUTF8StringEncoding];
    XCTAssertEqual(orig.oOneOfCase, Message3_O_OneOfCase_OneofBytes);
    NSData *data = [orig data];
    XCTAssertNotNil(data);
    Message3 *msg = [Message3 parseFromData:data error:NULL];
    XCTAssertEqual(msg.oOneOfCase, Message3_O_OneOfCase_OneofBytes);
    XCTAssertEqualObjects(msg.oneofBytes, [@"bar" dataUsingEncoding:NSUTF8StringEncoding]);
    [orig release];
  }

  // Not "group" in proto3.

  {  // oneofMessage
    Message3 *orig = [[Message3 alloc] init];
    orig.oneofMessage = subMessage;
    XCTAssertEqual(orig.oOneOfCase, Message3_O_OneOfCase_OneofMessage);
    NSData *data = [orig data];
    XCTAssertNotNil(data);
    Message3 *msg = [Message3 parseFromData:data error:NULL];
    XCTAssertEqual(msg.oOneOfCase, Message3_O_OneOfCase_OneofMessage);
    XCTAssertEqualObjects(msg.oneofMessage, subMessage);
    [orig release];
  }

  {  // oneofEnum
    Message3 *orig = [[Message3 alloc] init];
    orig.oneofEnum = Message2_Enum_Bar;
    XCTAssertEqual(orig.oOneOfCase, Message3_O_OneOfCase_OneofEnum);
    NSData *data = [orig data];
    XCTAssertNotNil(data);
    Message3 *msg = [Message3 parseFromData:data error:NULL];
    XCTAssertEqual(msg.oOneOfCase, Message3_O_OneOfCase_OneofEnum);
    XCTAssertEqual(msg.oneofEnum, Message2_Enum_Bar);
    [orig release];
  }

  [subMessage release];
}

//%PDDM-EXPAND-END (2 expansions)

- (void)testPackedUnpackedMessageParsing {
  // packed is optional, a repeated field should parse when packed or unpacked.

  TestPackedTypes *packedOrig = [TestPackedTypes message];
  TestUnpackedTypes *unpackedOrig = [TestUnpackedTypes message];
  [self setPackedFields:packedOrig repeatedCount:4];
  [self setUnpackedFields:unpackedOrig repeatedCount:4];

  NSData *packedData = [packedOrig data];
  NSData *unpackedData = [unpackedOrig data];
  XCTAssertNotNil(packedData);
  XCTAssertNotNil(unpackedData);
  XCTAssertNotEqualObjects(packedData, unpackedData,
                           @"Data should differ (packed vs unpacked) use");

  NSError *error = nil;
  TestPackedTypes *packedParse =
      [TestPackedTypes parseFromData:unpackedData error:&error];
  XCTAssertNotNil(packedParse);
  XCTAssertNil(error);
  XCTAssertEqualObjects(packedParse, packedOrig);

  error = nil;
  TestUnpackedTypes *unpackedParsed =
      [TestUnpackedTypes parseFromData:packedData error:&error];
  XCTAssertNotNil(unpackedParsed);
  XCTAssertNil(error);
  XCTAssertEqualObjects(unpackedParsed, unpackedOrig);
}

- (void)testPackedUnpackedExtensionParsing {
  // packed is optional, a repeated extension should parse when packed or
  // unpacked.

  TestPackedExtensions *packedOrig = [TestPackedExtensions message];
  TestUnpackedExtensions *unpackedOrig = [TestUnpackedExtensions message];
  [self setPackedExtensions:packedOrig repeatedCount:kGPBDefaultRepeatCount];
  [self setUnpackedExtensions:unpackedOrig repeatedCount:kGPBDefaultRepeatCount];

  NSData *packedData = [packedOrig data];
  NSData *unpackedData = [unpackedOrig data];
  XCTAssertNotNil(packedData);
  XCTAssertNotNil(unpackedData);
  XCTAssertNotEqualObjects(packedData, unpackedData,
                           @"Data should differ (packed vs unpacked) use");

  NSError *error = nil;
  TestPackedExtensions *packedParse =
      [TestPackedExtensions parseFromData:unpackedData
                        extensionRegistry:[UnittestRoot extensionRegistry]
                                    error:&error];
  XCTAssertNotNil(packedParse);
  XCTAssertNil(error);
  XCTAssertEqualObjects(packedParse, packedOrig);

  error = nil;
  TestUnpackedExtensions *unpackedParsed =
      [TestUnpackedExtensions parseFromData:packedData
                          extensionRegistry:[UnittestRoot extensionRegistry]
                                      error:&error];
  XCTAssertNotNil(unpackedParsed);
  XCTAssertNil(error);
  XCTAssertEqualObjects(unpackedParsed, unpackedOrig);
}

- (void)testPackedExtensionVsFieldParsing {
  // Extensions and fields end up on the wire the same way, so they can parse
  // each other.

  TestPackedTypes *fieldsOrig = [TestPackedTypes message];
  TestPackedExtensions *extsOrig = [TestPackedExtensions message];
  [self setPackedFields:fieldsOrig repeatedCount:kGPBDefaultRepeatCount];
  [self setPackedExtensions:extsOrig repeatedCount:kGPBDefaultRepeatCount];

  NSData *fieldsData = [fieldsOrig data];
  NSData *extsData = [extsOrig data];
  XCTAssertNotNil(fieldsData);
  XCTAssertNotNil(extsData);
  XCTAssertEqualObjects(fieldsData, extsData);

  NSError *error = nil;
  TestPackedTypes *fieldsParse =
      [TestPackedTypes parseFromData:extsData error:&error];
  XCTAssertNotNil(fieldsParse);
  XCTAssertNil(error);
  XCTAssertEqualObjects(fieldsParse, fieldsOrig);

  error = nil;
  TestPackedExtensions *extsParse =
      [TestPackedExtensions parseFromData:fieldsData
                        extensionRegistry:[UnittestRoot extensionRegistry]
                                    error:&error];
  XCTAssertNotNil(extsParse);
  XCTAssertNil(error);
  XCTAssertEqualObjects(extsParse, extsOrig);
}

- (void)testUnpackedExtensionVsFieldParsing {
  // Extensions and fields end up on the wire the same way, so they can parse
  // each other.

  TestUnpackedTypes *fieldsOrig = [TestUnpackedTypes message];
  TestUnpackedExtensions *extsOrig = [TestUnpackedExtensions message];
  [self setUnpackedFields:fieldsOrig repeatedCount:3];
  [self setUnpackedExtensions:extsOrig repeatedCount:3];

  NSData *fieldsData = [fieldsOrig data];
  NSData *extsData = [extsOrig data];
  XCTAssertNotNil(fieldsData);
  XCTAssertNotNil(extsData);
  XCTAssertEqualObjects(fieldsData, extsData);

  TestUnpackedTypes *fieldsParse =
      [TestUnpackedTypes parseFromData:extsData error:NULL];
  XCTAssertNotNil(fieldsParse);
  XCTAssertEqualObjects(fieldsParse, fieldsOrig);

  TestUnpackedExtensions *extsParse =
      [TestUnpackedExtensions parseFromData:fieldsData
                          extensionRegistry:[UnittestRoot extensionRegistry]
                                      error:NULL];
  XCTAssertNotNil(extsParse);
  XCTAssertEqualObjects(extsParse, extsOrig);
}

#pragma mark - Subset from from map_tests.cc

// TEST(GeneratedMapFieldTest, StandardWireFormat)
- (void)testMap_StandardWireFormat {
  NSData *data = DataFromCStr("\x0A\x04\x08\x01\x10\x01");

  TestMap *msg = [[TestMap alloc] initWithData:data error:NULL];
  XCTAssertEqual(msg.mapInt32Int32.count, 1U);
  int32_t val = 666;
  XCTAssertTrue([msg.mapInt32Int32 valueForKey:1 value:&val]);
  XCTAssertEqual(val, 1);

  [msg release];
}

// TEST(GeneratedMapFieldTest, UnorderedWireFormat)
- (void)testMap_UnorderedWireFormat {
  // put value before key in wire format
  NSData *data = DataFromCStr("\x0A\x04\x10\x01\x08\x02");

  TestMap *msg = [[TestMap alloc] initWithData:data error:NULL];
  XCTAssertEqual(msg.mapInt32Int32.count, 1U);
  int32_t val = 666;
  XCTAssertTrue([msg.mapInt32Int32 valueForKey:2 value:&val]);
  XCTAssertEqual(val, 1);

  [msg release];
}

// TEST(GeneratedMapFieldTest, DuplicatedKeyWireFormat)
- (void)testMap_DuplicatedKeyWireFormat {
  // Two key fields in wire format
  NSData *data = DataFromCStr("\x0A\x06\x08\x01\x08\x02\x10\x01");

  TestMap *msg = [[TestMap alloc] initWithData:data error:NULL];
  XCTAssertEqual(msg.mapInt32Int32.count, 1U);
  int32_t val = 666;
  XCTAssertTrue([msg.mapInt32Int32 valueForKey:2 value:&val]);
  XCTAssertEqual(val, 1);

  [msg release];
}

// TEST(GeneratedMapFieldTest, DuplicatedValueWireFormat)
- (void)testMap_DuplicatedValueWireFormat {
  // Two value fields in wire format
  NSData *data = DataFromCStr("\x0A\x06\x08\x01\x10\x01\x10\x02");

  TestMap *msg = [[TestMap alloc] initWithData:data error:NULL];
  XCTAssertEqual(msg.mapInt32Int32.count, 1U);
  int32_t val = 666;
  XCTAssertTrue([msg.mapInt32Int32 valueForKey:1 value:&val]);
  XCTAssertEqual(val, 2);

  [msg release];
}

// TEST(GeneratedMapFieldTest, MissedKeyWireFormat)
- (void)testMap_MissedKeyWireFormat {
  // No key field in wire format
  NSData *data = DataFromCStr("\x0A\x02\x10\x01");

  TestMap *msg = [[TestMap alloc] initWithData:data error:NULL];
  XCTAssertEqual(msg.mapInt32Int32.count, 1U);
  int32_t val = 666;
  XCTAssertTrue([msg.mapInt32Int32 valueForKey:0 value:&val]);
  XCTAssertEqual(val, 1);

  [msg release];
}

// TEST(GeneratedMapFieldTest, MissedValueWireFormat)
- (void)testMap_MissedValueWireFormat {
  // No value field in wire format
  NSData *data = DataFromCStr("\x0A\x02\x08\x01");

  TestMap *msg = [[TestMap alloc] initWithData:data error:NULL];
  XCTAssertEqual(msg.mapInt32Int32.count, 1U);
  int32_t val = 666;
  XCTAssertTrue([msg.mapInt32Int32 valueForKey:1 value:&val]);
  XCTAssertEqual(val, 0);

  [msg release];
}

// TEST(GeneratedMapFieldTest, UnknownFieldWireFormat)
- (void)testMap_UnknownFieldWireFormat {
  // Unknown field in wire format
  NSData *data = DataFromCStr("\x0A\x06\x08\x02\x10\x03\x18\x01");

  TestMap *msg = [[TestMap alloc] initWithData:data error:NULL];
  XCTAssertEqual(msg.mapInt32Int32.count, 1U);
  int32_t val = 666;
  XCTAssertTrue([msg.mapInt32Int32 valueForKey:2 value:&val]);
  XCTAssertEqual(val, 3);

  [msg release];
}

// TEST(GeneratedMapFieldTest, CorruptedWireFormat)
- (void)testMap_CorruptedWireFormat {
  // corrupted data in wire format
  NSData *data = DataFromCStr("\x0A\x06\x08\x02\x11\x03");

  NSError *error = nil;
  TestMap *msg = [TestMap parseFromData:data error:&error];
  XCTAssertNil(msg);
  XCTAssertNotNil(error);
  XCTAssertEqualObjects(error.domain, GPBMessageErrorDomain);
  XCTAssertEqual(error.code, GPBMessageErrorCodeMalformedData);
}

// TEST(GeneratedMapFieldTest, Proto2UnknownEnum)
- (void)testMap_Proto2UnknownEnum {
  TestEnumMapPlusExtra *orig = [[TestEnumMapPlusExtra alloc] init];

<<<<<<< HEAD
  orig.knownMapField = [GPBInt32EnumDictionary
      dictionaryWithValidationFunction:Proto2MapEnumPlusExtra_IsValidValue];
  orig.unknownMapField = [GPBInt32EnumDictionary
      dictionaryWithValidationFunction:Proto2MapEnumPlusExtra_IsValidValue];
  [orig.knownMapField setValue:Proto2MapEnumPlusExtra_EProto2MapEnumFoo
                        forKey:0];
  [orig.unknownMapField setValue:Proto2MapEnumPlusExtra_EProto2MapEnumExtra
                          forKey:0];
=======
  orig.knownMapField = [[[GPBInt32EnumDictionary alloc]
      initWithValidationFunction:Proto2MapEnumPlusExtra_IsValidValue] autorelease];
  orig.unknownMapField = [[[GPBInt32EnumDictionary alloc]
      initWithValidationFunction:Proto2MapEnumPlusExtra_IsValidValue] autorelease];
  [orig.knownMapField setEnum:Proto2MapEnumPlusExtra_EProto2MapEnumFoo
                       forKey:0];
  [orig.unknownMapField setEnum:Proto2MapEnumPlusExtra_EProto2MapEnumExtra
                         forKey:0];
>>>>>>> 1ee15bae

  NSData *data = [orig data];
  XCTAssertNotNil(data);
  TestEnumMap *msg1 = [TestEnumMap parseFromData:data error:NULL];
  XCTAssertEqual(msg1.knownMapField.count, 1U);
  int32_t val = -1;
  XCTAssertTrue([msg1.knownMapField valueForKey:0 value:&val]);
  XCTAssertEqual(val, Proto2MapEnum_Proto2MapEnumFoo);
  XCTAssertEqual(msg1.unknownFields.countOfFields, 1U);

  data = [msg1 data];
  TestEnumMapPlusExtra *msg2 =
      [TestEnumMapPlusExtra parseFromData:data error:NULL];
  val = -1;
  XCTAssertEqual(msg2.knownMapField.count, 1U);
  XCTAssertTrue([msg2.knownMapField valueForKey:0 value:&val]);
  XCTAssertEqual(val, Proto2MapEnumPlusExtra_EProto2MapEnumFoo);
  val = -1;
  XCTAssertEqual(msg2.unknownMapField.count, 1U);
  XCTAssertTrue([msg2.unknownMapField valueForKey:0 value:&val]);
  XCTAssertEqual(val, Proto2MapEnumPlusExtra_EProto2MapEnumExtra);
  XCTAssertEqual(msg2.unknownFields.countOfFields, 0U);

  XCTAssertEqualObjects(orig, msg2);

  [orig release];
}

#pragma mark - Map Round Tripping

- (void)testProto2MapRoundTripping {
  Message2 *msg = [[Message2 alloc] init];

  // Key/Value data should result in different byte lengths on wire to ensure
  // everything is right.
  [msg.mapInt32Int32 setValue:1000 forKey:200];
  [msg.mapInt32Int32 setValue:101 forKey:2001];
  [msg.mapInt64Int64 setValue:1002 forKey:202];
  [msg.mapInt64Int64 setValue:103 forKey:2003];
  [msg.mapUint32Uint32 setValue:1004 forKey:204];
  [msg.mapUint32Uint32 setValue:105 forKey:2005];
  [msg.mapUint64Uint64 setValue:1006 forKey:206];
  [msg.mapUint64Uint64 setValue:107 forKey:2007];
  [msg.mapSint32Sint32 setValue:1008 forKey:208];
  [msg.mapSint32Sint32 setValue:109 forKey:2009];
  [msg.mapSint64Sint64 setValue:1010 forKey:210];
  [msg.mapSint64Sint64 setValue:111 forKey:2011];
  [msg.mapFixed32Fixed32 setValue:1012 forKey:212];
  [msg.mapFixed32Fixed32 setValue:113 forKey:2013];
  [msg.mapFixed64Fixed64 setValue:1014 forKey:214];
  [msg.mapFixed64Fixed64 setValue:115 forKey:2015];
  [msg.mapSfixed32Sfixed32 setValue:1016 forKey:216];
  [msg.mapSfixed32Sfixed32 setValue:117 forKey:2017];
  [msg.mapSfixed64Sfixed64 setValue:1018 forKey:218];
  [msg.mapSfixed64Sfixed64 setValue:119 forKey:2019];
  [msg.mapInt32Float setValue:1020.f forKey:220];
  [msg.mapInt32Float setValue:121.f forKey:2021];
  [msg.mapInt32Double setValue:1022. forKey:222];
  [msg.mapInt32Double setValue:123. forKey:2023];
  [msg.mapBoolBool setValue:false forKey:true];
  [msg.mapBoolBool setValue:true forKey:false];
  msg.mapStringString[@"224"] = @"1024";
  msg.mapStringString[@"2025"] = @"125";
  msg.mapStringBytes[@"226"] = DataFromCStr("1026");
  msg.mapStringBytes[@"2027"] = DataFromCStr("127");
  Message2 *val1 = [[Message2 alloc] init];
  val1.optionalInt32 = 1028;
  Message2 *val2 = [[Message2 alloc] init];
  val2.optionalInt32 = 129;
  [msg.mapStringMessage setValue:val1 forKey:@"228"];
  [msg.mapStringMessage setValue:val2 forKey:@"2029"];
  [msg.mapInt32Bytes setObject:DataFromCStr("1030 bytes") forKey:230];
  [msg.mapInt32Bytes setObject:DataFromCStr("131") forKey:2031];
  [msg.mapInt32Enum setValue:Message2_Enum_Bar forKey:232];
  [msg.mapInt32Enum setValue:Message2_Enum_Baz forKey:2033];
  Message2 *val3 = [[Message2 alloc] init];
  val3.optionalInt32 = 1034;
  Message2 *val4 = [[Message2 alloc] init];
  val4.optionalInt32 = 135;
  [msg.mapInt32Message setObject:val3 forKey:234];
  [msg.mapInt32Message setObject:val4 forKey:2035];

  NSData *data = [msg data];
  XCTAssertNotNil(data);
  Message2 *msg2 = [[Message2 alloc] initWithData:data error:NULL];

  XCTAssertNotEqual(msg2, msg);  // Pointer comparison
  XCTAssertEqualObjects(msg2, msg);

  [val4 release];
  [val3 release];
  [val2 release];
  [val1 release];
  [msg2 release];
  [msg release];
}

@end<|MERGE_RESOLUTION|>--- conflicted
+++ resolved
@@ -42,10 +42,6 @@
 #import "google/protobuf/UnittestRuntimeProto2.pbobjc.h"
 #import "google/protobuf/UnittestRuntimeProto3.pbobjc.h"
 
-static NSData *DataFromCStr(const char *str) {
-  return [NSData dataWithBytes:str length:strlen(str)];
-}
-
 @interface MessageSerializationTests : GPBTestCase
 @end
 
@@ -111,35 +107,6 @@
   XCTAssertEqual([data length], 0U);
 
   [msg release];
-}
-
-- (void)testProto3DroppingUnknownFields {
-  DropUnknownsFooWithExtraFields *fooWithExtras =
-      [[DropUnknownsFooWithExtraFields alloc] init];
-
-  fooWithExtras.int32Value = 1;
-  fooWithExtras.enumValue = DropUnknownsFooWithExtraFields_NestedEnum_Baz;
-  fooWithExtras.extraInt32Value = 2;
-
-  NSData *data = [fooWithExtras data];
-  XCTAssertNotNil(data);
-  DropUnknownsFoo *foo = [DropUnknownsFoo parseFromData:data error:NULL];
-
-  XCTAssertEqual(foo.int32Value, 1);
-  XCTAssertEqual(foo.enumValue, DropUnknownsFoo_NestedEnum_Baz);
-  // Nothing should end up in the unknowns.
-  XCTAssertEqual([foo.unknownFields countOfFields], 0U);
-
-  [fooWithExtras release];
-  data = [foo data];
-  fooWithExtras =
-      [DropUnknownsFooWithExtraFields parseFromData:data error:NULL];
-  XCTAssertEqual(fooWithExtras.int32Value, 1);
-  XCTAssertEqual(fooWithExtras.enumValue,
-                 DropUnknownsFooWithExtraFields_NestedEnum_Baz);
-  // And the extra value is gone (back to the default).
-  XCTAssertEqual(fooWithExtras.extraInt32Value, 0);
-  XCTAssertEqual([foo.unknownFields countOfFields], 0U);
 }
 
 - (void)testProto2UnknownEnumToUnknownField {
@@ -881,6 +848,156 @@
   XCTAssertEqualObjects(extsParse, extsOrig);
 }
 
+- (void)testErrorSubsectionInvalidLimit {
+  NSData *data = DataFromCStr(
+      "\x0A\x08\x0A\x07\x12\x04\x72\x02\x4B\x50\x12\x04\x72\x02\x4B\x50");
+  NSError *error = nil;
+  NestedTestAllTypes *msg = [NestedTestAllTypes parseFromData:data
+                                                        error:&error];
+  XCTAssertNil(msg);
+  XCTAssertNotNil(error);
+  XCTAssertEqualObjects(error.domain, GPBCodedInputStreamErrorDomain);
+  XCTAssertEqual(error.code, GPBCodedInputStreamErrorInvalidSubsectionLimit);
+}
+
+- (void)testErrorSubsectionLimitReached {
+  NSData *data = DataFromCStr("\x0A\x06\x12\x03\x72\x02\x4B\x50");
+  NSError *error = nil;
+  NestedTestAllTypes *msg = [NestedTestAllTypes parseFromData:data
+                                                        error:&error];
+  XCTAssertNil(msg);
+  XCTAssertNotNil(error);
+  XCTAssertEqualObjects(error.domain, GPBCodedInputStreamErrorDomain);
+  XCTAssertEqual(error.code, GPBCodedInputStreamErrorSubsectionLimitReached);
+}
+
+- (void)testErrorInvalidVarint {
+  NSData *data = DataFromCStr("\x72\xFF\xFF\xFF\xFF\xFF\xFF\xFF\xFF\xFF\xFF");
+  NSError *error = nil;
+  TestAllTypes *msg = [TestAllTypes parseFromData:data error:&error];
+  XCTAssertNil(msg);
+  XCTAssertNotNil(error);
+  XCTAssertEqualObjects(error.domain, GPBCodedInputStreamErrorDomain);
+  XCTAssertEqual(error.code, GPBCodedInputStreamErrorInvalidVarInt);
+}
+
+- (void)testErrorInvalidUTF8 {
+  NSData *data = DataFromCStr("\x72\x04\xF4\xFF\xFF\xFF");
+  NSError *error = nil;
+  TestAllTypes *msg = [TestAllTypes parseFromData:data error:&error];
+  XCTAssertNil(msg);
+  XCTAssertNotNil(error);
+  XCTAssertEqualObjects(error.domain, GPBCodedInputStreamErrorDomain);
+  XCTAssertEqual(error.code, GPBCodedInputStreamErrorInvalidUTF8);
+}
+
+- (void)testErrorInvalidSize {
+  NSData *data = DataFromCStr("\x72\x03\x4B\x50");
+  NSError *error = nil;
+  NestedTestAllTypes *msg = [NestedTestAllTypes parseFromData:data
+                                                        error:&error];
+  XCTAssertNil(msg);
+  XCTAssertNotNil(error);
+  XCTAssertEqualObjects(error.domain, GPBCodedInputStreamErrorDomain);
+  XCTAssertEqual(error.code, GPBCodedInputStreamErrorInvalidSize);
+}
+
+- (void)testErrorInvalidTag {
+  NSData *data = DataFromCStr("\x0F");
+  NSError *error = nil;
+  NestedTestAllTypes *msg = [NestedTestAllTypes parseFromData:data
+                                                        error:&error];
+  XCTAssertNil(msg);
+  XCTAssertNotNil(error);
+  XCTAssertEqualObjects(error.domain, GPBCodedInputStreamErrorDomain);
+  XCTAssertEqual(error.code, GPBCodedInputStreamErrorInvalidTag);
+}
+
+- (void)testZeroFieldNum {
+  // These are ConformanceTestSuite::TestIllegalTags.
+
+  const char *tests[] = {
+    "\1DEADBEEF",
+    "\2\1\1",
+    "\3\4",
+    "\5DEAD"
+  };
+
+  for (size_t i = 0; i < GPBARRAYSIZE(tests); ++i) {
+    NSData *data = DataFromCStr(tests[i]);
+
+    {
+      // Message from proto2 syntax file
+      NSError *error = nil;
+      Message2 *msg = [Message2 parseFromData:data error:&error];
+      XCTAssertNil(msg, @"i = %zd", i);
+      XCTAssertNotNil(error, @"i = %zd", i);
+      XCTAssertEqualObjects(error.domain, GPBCodedInputStreamErrorDomain, @"i = %zd", i);
+      XCTAssertEqual(error.code, GPBCodedInputStreamErrorInvalidTag, @"i = %zd", i);
+    }
+
+    {
+      // Message from proto3 syntax file
+      NSError *error = nil;
+      Message3 *msg = [Message3 parseFromData:data error:&error];
+      XCTAssertNil(msg, @"i = %zd", i);
+      XCTAssertNotNil(error, @"i = %zd", i);
+      XCTAssertEqualObjects(error.domain, GPBCodedInputStreamErrorDomain, @"i = %zd", i);
+      XCTAssertEqual(error.code, GPBCodedInputStreamErrorInvalidTag, @"i = %zd", i);
+    }
+  }
+}
+
+- (void)testErrorRecursionDepthReached {
+  NSData *data = DataFromCStr(
+      "\x0A\xF2\x01\x0A\xEF\x01\x0A\xEC\x01\x0A\xE9\x01\x0A\xE6\x01"
+      "\x0A\xE3\x01\x0A\xE0\x01\x0A\xDD\x01\x0A\xDA\x01\x0A\xD7\x01"
+      "\x0A\xD4\x01\x0A\xD1\x01\x0A\xCE\x01\x0A\xCB\x01\x0A\xC8\x01"
+      "\x0A\xC5\x01\x0A\xC2\x01\x0A\xBF\x01\x0A\xBC\x01\x0A\xB9\x01"
+      "\x0A\xB6\x01\x0A\xB3\x01\x0A\xB0\x01\x0A\xAD\x01\x0A\xAA\x01"
+      "\x0A\xA7\x01\x0A\xA4\x01\x0A\xA1\x01\x0A\x9E\x01\x0A\x9B\x01"
+      "\x0A\x98\x01\x0A\x95\x01\x0A\x92\x01\x0A\x8F\x01\x0A\x8C\x01"
+      "\x0A\x89\x01\x0A\x86\x01\x0A\x83\x01\x0A\x80\x01\x0A\x7E"
+      "\x0A\x7C\x0A\x7A\x0A\x78\x0A\x76\x0A\x74\x0A\x72\x0A\x70"
+      "\x0A\x6E\x0A\x6C\x0A\x6A\x0A\x68\x0A\x66\x0A\x64\x0A\x62"
+      "\x0A\x60\x0A\x5E\x0A\x5C\x0A\x5A\x0A\x58\x0A\x56\x0A\x54"
+      "\x0A\x52\x0A\x50\x0A\x4E\x0A\x4C\x0A\x4A\x0A\x48\x0A\x46"
+      "\x0A\x44\x0A\x42\x0A\x40\x0A\x3E\x0A\x3C\x0A\x3A\x0A\x38"
+      "\x0A\x36\x0A\x34\x0A\x32\x0A\x30\x0A\x2E\x0A\x2C\x0A\x2A"
+      "\x0A\x28\x0A\x26\x0A\x24\x0A\x22\x0A\x20\x0A\x1E\x0A\x1C"
+      "\x0A\x1A\x0A\x18\x0A\x16\x0A\x14\x0A\x12\x0A\x10\x0A\x0E"
+      "\x0A\x0C\x0A\x0A\x0A\x08\x0A\x06\x12\x04\x72\x02\x4B\x50");
+  NSError *error = nil;
+  NestedTestAllTypes *msg = [NestedTestAllTypes parseFromData:data
+                                                        error:&error];
+  XCTAssertNil(msg);
+  XCTAssertNotNil(error);
+  XCTAssertEqualObjects(error.domain, GPBCodedInputStreamErrorDomain);
+  XCTAssertEqual(error.code, GPBCodedInputStreamErrorRecursionDepthExceeded);
+}
+
+- (void)testParseDelimitedDataWithNegativeSize {
+  NSData *data = DataFromCStr("\xFF\xFF\xFF\xFF\x0F");
+  GPBCodedInputStream *input = [GPBCodedInputStream streamWithData:data];
+  NSError *error;
+  [GPBMessage parseDelimitedFromCodedInputStream:input
+                               extensionRegistry:nil
+                                           error:&error];
+  XCTAssertNil(error);
+}
+
+#ifdef DEBUG
+- (void)testErrorMissingRequiredField {
+  NSData *data = DataFromCStr("");
+  NSError *error = nil;
+  TestRequired *msg = [TestRequired parseFromData:data error:&error];
+  XCTAssertNil(msg);
+  XCTAssertNotNil(error);
+  XCTAssertEqualObjects(error.domain, GPBMessageErrorDomain);
+  XCTAssertEqual(error.code, GPBMessageErrorCodeMissingRequiredField);
+}
+#endif
+
 #pragma mark - Subset from from map_tests.cc
 
 // TEST(GeneratedMapFieldTest, StandardWireFormat)
@@ -890,7 +1007,7 @@
   TestMap *msg = [[TestMap alloc] initWithData:data error:NULL];
   XCTAssertEqual(msg.mapInt32Int32.count, 1U);
   int32_t val = 666;
-  XCTAssertTrue([msg.mapInt32Int32 valueForKey:1 value:&val]);
+  XCTAssertTrue([msg.mapInt32Int32 getInt32:&val forKey:1]);
   XCTAssertEqual(val, 1);
 
   [msg release];
@@ -904,7 +1021,7 @@
   TestMap *msg = [[TestMap alloc] initWithData:data error:NULL];
   XCTAssertEqual(msg.mapInt32Int32.count, 1U);
   int32_t val = 666;
-  XCTAssertTrue([msg.mapInt32Int32 valueForKey:2 value:&val]);
+  XCTAssertTrue([msg.mapInt32Int32 getInt32:&val forKey:2]);
   XCTAssertEqual(val, 1);
 
   [msg release];
@@ -918,7 +1035,7 @@
   TestMap *msg = [[TestMap alloc] initWithData:data error:NULL];
   XCTAssertEqual(msg.mapInt32Int32.count, 1U);
   int32_t val = 666;
-  XCTAssertTrue([msg.mapInt32Int32 valueForKey:2 value:&val]);
+  XCTAssertTrue([msg.mapInt32Int32 getInt32:&val forKey:2]);
   XCTAssertEqual(val, 1);
 
   [msg release];
@@ -932,7 +1049,7 @@
   TestMap *msg = [[TestMap alloc] initWithData:data error:NULL];
   XCTAssertEqual(msg.mapInt32Int32.count, 1U);
   int32_t val = 666;
-  XCTAssertTrue([msg.mapInt32Int32 valueForKey:1 value:&val]);
+  XCTAssertTrue([msg.mapInt32Int32 getInt32:&val forKey:1]);
   XCTAssertEqual(val, 2);
 
   [msg release];
@@ -946,7 +1063,7 @@
   TestMap *msg = [[TestMap alloc] initWithData:data error:NULL];
   XCTAssertEqual(msg.mapInt32Int32.count, 1U);
   int32_t val = 666;
-  XCTAssertTrue([msg.mapInt32Int32 valueForKey:0 value:&val]);
+  XCTAssertTrue([msg.mapInt32Int32 getInt32:&val forKey:0]);
   XCTAssertEqual(val, 1);
 
   [msg release];
@@ -960,7 +1077,7 @@
   TestMap *msg = [[TestMap alloc] initWithData:data error:NULL];
   XCTAssertEqual(msg.mapInt32Int32.count, 1U);
   int32_t val = 666;
-  XCTAssertTrue([msg.mapInt32Int32 valueForKey:1 value:&val]);
+  XCTAssertTrue([msg.mapInt32Int32 getInt32:&val forKey:1]);
   XCTAssertEqual(val, 0);
 
   [msg release];
@@ -974,7 +1091,7 @@
   TestMap *msg = [[TestMap alloc] initWithData:data error:NULL];
   XCTAssertEqual(msg.mapInt32Int32.count, 1U);
   int32_t val = 666;
-  XCTAssertTrue([msg.mapInt32Int32 valueForKey:2 value:&val]);
+  XCTAssertTrue([msg.mapInt32Int32 getInt32:&val forKey:2]);
   XCTAssertEqual(val, 3);
 
   [msg release];
@@ -989,24 +1106,14 @@
   TestMap *msg = [TestMap parseFromData:data error:&error];
   XCTAssertNil(msg);
   XCTAssertNotNil(error);
-  XCTAssertEqualObjects(error.domain, GPBMessageErrorDomain);
-  XCTAssertEqual(error.code, GPBMessageErrorCodeMalformedData);
+  XCTAssertEqualObjects(error.domain, GPBCodedInputStreamErrorDomain);
+  XCTAssertEqual(error.code, GPBCodedInputStreamErrorInvalidSubsectionLimit);
 }
 
 // TEST(GeneratedMapFieldTest, Proto2UnknownEnum)
 - (void)testMap_Proto2UnknownEnum {
   TestEnumMapPlusExtra *orig = [[TestEnumMapPlusExtra alloc] init];
 
-<<<<<<< HEAD
-  orig.knownMapField = [GPBInt32EnumDictionary
-      dictionaryWithValidationFunction:Proto2MapEnumPlusExtra_IsValidValue];
-  orig.unknownMapField = [GPBInt32EnumDictionary
-      dictionaryWithValidationFunction:Proto2MapEnumPlusExtra_IsValidValue];
-  [orig.knownMapField setValue:Proto2MapEnumPlusExtra_EProto2MapEnumFoo
-                        forKey:0];
-  [orig.unknownMapField setValue:Proto2MapEnumPlusExtra_EProto2MapEnumExtra
-                          forKey:0];
-=======
   orig.knownMapField = [[[GPBInt32EnumDictionary alloc]
       initWithValidationFunction:Proto2MapEnumPlusExtra_IsValidValue] autorelease];
   orig.unknownMapField = [[[GPBInt32EnumDictionary alloc]
@@ -1015,14 +1122,13 @@
                        forKey:0];
   [orig.unknownMapField setEnum:Proto2MapEnumPlusExtra_EProto2MapEnumExtra
                          forKey:0];
->>>>>>> 1ee15bae
 
   NSData *data = [orig data];
   XCTAssertNotNil(data);
   TestEnumMap *msg1 = [TestEnumMap parseFromData:data error:NULL];
   XCTAssertEqual(msg1.knownMapField.count, 1U);
   int32_t val = -1;
-  XCTAssertTrue([msg1.knownMapField valueForKey:0 value:&val]);
+  XCTAssertTrue([msg1.knownMapField getEnum:&val forKey:0]);
   XCTAssertEqual(val, Proto2MapEnum_Proto2MapEnumFoo);
   XCTAssertEqual(msg1.unknownFields.countOfFields, 1U);
 
@@ -1031,11 +1137,11 @@
       [TestEnumMapPlusExtra parseFromData:data error:NULL];
   val = -1;
   XCTAssertEqual(msg2.knownMapField.count, 1U);
-  XCTAssertTrue([msg2.knownMapField valueForKey:0 value:&val]);
+  XCTAssertTrue([msg2.knownMapField getEnum:&val forKey:0]);
   XCTAssertEqual(val, Proto2MapEnumPlusExtra_EProto2MapEnumFoo);
   val = -1;
   XCTAssertEqual(msg2.unknownMapField.count, 1U);
-  XCTAssertTrue([msg2.unknownMapField valueForKey:0 value:&val]);
+  XCTAssertTrue([msg2.unknownMapField getEnum:&val forKey:0]);
   XCTAssertEqual(val, Proto2MapEnumPlusExtra_EProto2MapEnumExtra);
   XCTAssertEqual(msg2.unknownFields.countOfFields, 0U);
 
@@ -1051,32 +1157,37 @@
 
   // Key/Value data should result in different byte lengths on wire to ensure
   // everything is right.
-  [msg.mapInt32Int32 setValue:1000 forKey:200];
-  [msg.mapInt32Int32 setValue:101 forKey:2001];
-  [msg.mapInt64Int64 setValue:1002 forKey:202];
-  [msg.mapInt64Int64 setValue:103 forKey:2003];
-  [msg.mapUint32Uint32 setValue:1004 forKey:204];
-  [msg.mapUint32Uint32 setValue:105 forKey:2005];
-  [msg.mapUint64Uint64 setValue:1006 forKey:206];
-  [msg.mapUint64Uint64 setValue:107 forKey:2007];
-  [msg.mapSint32Sint32 setValue:1008 forKey:208];
-  [msg.mapSint32Sint32 setValue:109 forKey:2009];
-  [msg.mapSint64Sint64 setValue:1010 forKey:210];
-  [msg.mapSint64Sint64 setValue:111 forKey:2011];
-  [msg.mapFixed32Fixed32 setValue:1012 forKey:212];
-  [msg.mapFixed32Fixed32 setValue:113 forKey:2013];
-  [msg.mapFixed64Fixed64 setValue:1014 forKey:214];
-  [msg.mapFixed64Fixed64 setValue:115 forKey:2015];
-  [msg.mapSfixed32Sfixed32 setValue:1016 forKey:216];
-  [msg.mapSfixed32Sfixed32 setValue:117 forKey:2017];
-  [msg.mapSfixed64Sfixed64 setValue:1018 forKey:218];
-  [msg.mapSfixed64Sfixed64 setValue:119 forKey:2019];
-  [msg.mapInt32Float setValue:1020.f forKey:220];
-  [msg.mapInt32Float setValue:121.f forKey:2021];
-  [msg.mapInt32Double setValue:1022. forKey:222];
-  [msg.mapInt32Double setValue:123. forKey:2023];
-  [msg.mapBoolBool setValue:false forKey:true];
-  [msg.mapBoolBool setValue:true forKey:false];
+  [msg.mapInt32Int32 setInt32:1000 forKey:200];
+  [msg.mapInt32Int32 setInt32:101 forKey:2001];
+  [msg.mapInt64Int64 setInt64:1002 forKey:202];
+  [msg.mapInt64Int64 setInt64:103 forKey:2003];
+  [msg.mapInt64Int64 setInt64:4294967296 forKey:4294967297];
+  [msg.mapUint32Uint32 setUInt32:1004 forKey:204];
+  [msg.mapUint32Uint32 setUInt32:105 forKey:2005];
+  [msg.mapUint64Uint64 setUInt64:1006 forKey:206];
+  [msg.mapUint64Uint64 setUInt64:107 forKey:2007];
+  [msg.mapUint64Uint64 setUInt64:4294967298 forKey:4294967299];
+  [msg.mapSint32Sint32 setInt32:1008 forKey:208];
+  [msg.mapSint32Sint32 setInt32:109 forKey:2009];
+  [msg.mapSint64Sint64 setInt64:1010 forKey:210];
+  [msg.mapSint64Sint64 setInt64:111 forKey:2011];
+  [msg.mapSint64Sint64 setInt64:4294967300 forKey:4294967301];
+  [msg.mapFixed32Fixed32 setUInt32:1012 forKey:212];
+  [msg.mapFixed32Fixed32 setUInt32:113 forKey:2013];
+  [msg.mapFixed64Fixed64 setUInt64:1014 forKey:214];
+  [msg.mapFixed64Fixed64 setUInt64:115 forKey:2015];
+  [msg.mapFixed64Fixed64 setUInt64:4294967302 forKey:4294967303];
+  [msg.mapSfixed32Sfixed32 setInt32:1016 forKey:216];
+  [msg.mapSfixed32Sfixed32 setInt32:117 forKey:2017];
+  [msg.mapSfixed64Sfixed64 setInt64:1018 forKey:218];
+  [msg.mapSfixed64Sfixed64 setInt64:119 forKey:2019];
+  [msg.mapSfixed64Sfixed64 setInt64:4294967304 forKey:4294967305];
+  [msg.mapInt32Float setFloat:1020.f forKey:220];
+  [msg.mapInt32Float setFloat:121.f forKey:2021];
+  [msg.mapInt32Double setDouble:1022. forKey:222];
+  [msg.mapInt32Double setDouble:123. forKey:2023];
+  [msg.mapBoolBool setBool:false forKey:true];
+  [msg.mapBoolBool setBool:true forKey:false];
   msg.mapStringString[@"224"] = @"1024";
   msg.mapStringString[@"2025"] = @"125";
   msg.mapStringBytes[@"226"] = DataFromCStr("1026");
@@ -1085,12 +1196,12 @@
   val1.optionalInt32 = 1028;
   Message2 *val2 = [[Message2 alloc] init];
   val2.optionalInt32 = 129;
-  [msg.mapStringMessage setValue:val1 forKey:@"228"];
-  [msg.mapStringMessage setValue:val2 forKey:@"2029"];
+  [msg.mapStringMessage setObject:val1 forKey:@"228"];
+  [msg.mapStringMessage setObject:val2 forKey:@"2029"];
   [msg.mapInt32Bytes setObject:DataFromCStr("1030 bytes") forKey:230];
   [msg.mapInt32Bytes setObject:DataFromCStr("131") forKey:2031];
-  [msg.mapInt32Enum setValue:Message2_Enum_Bar forKey:232];
-  [msg.mapInt32Enum setValue:Message2_Enum_Baz forKey:2033];
+  [msg.mapInt32Enum setEnum:Message2_Enum_Bar forKey:232];
+  [msg.mapInt32Enum setEnum:Message2_Enum_Baz forKey:2033];
   Message2 *val3 = [[Message2 alloc] init];
   val3.optionalInt32 = 1034;
   Message2 *val4 = [[Message2 alloc] init];

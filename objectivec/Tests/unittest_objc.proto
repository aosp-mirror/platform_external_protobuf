// Protocol Buffers - Google's data interchange format
// Copyright 2011 Google Inc.  All rights reserved.
//
// Redistribution and use in source and binary forms, with or without
// modification, are permitted provided that the following conditions are
// met:
//
//     * Redistributions of source code must retain the above copyright
// notice, this list of conditions and the following disclaimer.
//     * Redistributions in binary form must reproduce the above
// copyright notice, this list of conditions and the following disclaimer
// in the documentation and/or other materials provided with the
// distribution.
//     * Neither the name of Google Inc. nor the names of its
// contributors may be used to endorse or promote products derived from
// this software without specific prior written permission.
//
// THIS SOFTWARE IS PROVIDED BY THE COPYRIGHT HOLDERS AND CONTRIBUTORS
// "AS IS" AND ANY EXPRESS OR IMPLIED WARRANTIES, INCLUDING, BUT NOT
// LIMITED TO, THE IMPLIED WARRANTIES OF MERCHANTABILITY AND FITNESS FOR
// A PARTICULAR PURPOSE ARE DISCLAIMED. IN NO EVENT SHALL THE COPYRIGHT
// OWNER OR CONTRIBUTORS BE LIABLE FOR ANY DIRECT, INDIRECT, INCIDENTAL,
// SPECIAL, EXEMPLARY, OR CONSEQUENTIAL DAMAGES (INCLUDING, BUT NOT
// LIMITED TO, PROCUREMENT OF SUBSTITUTE GOODS OR SERVICES; LOSS OF USE,
// DATA, OR PROFITS; OR BUSINESS INTERRUPTION) HOWEVER CAUSED AND ON ANY
// THEORY OF LIABILITY, WHETHER IN CONTRACT, STRICT LIABILITY, OR TORT
// (INCLUDING NEGLIGENCE OR OTHERWISE) ARISING IN ANY WAY OUT OF THE USE
// OF THIS SOFTWARE, EVEN IF ADVISED OF THE POSSIBILITY OF SUCH DAMAGE.

syntax = "proto2";

import "google/protobuf/unittest.proto";

package protobuf_unittest;

// Using the messages in unittest.proto, setup for recursive cases for testing
// extensions at various depths.
extend TestAllExtensions {
  optional TestAllExtensions recursive_extension = 86;
}

// Recursive message to for testing autocreators at different depths.
message TestRecursiveMessageWithRepeatedField {
  optional TestRecursiveMessageWithRepeatedField a = 1;
  repeated int32 i = 2;
  repeated string str = 3;
  map<int32, int32> i_to_i = 4;
  map<string, string> str_to_str = 5;
}

// Message with a few types of maps to cover the different custom flows
// in the runtime.
message TestMessageOfMaps {
  map<string, string> str_to_str = 1;

  map<string, int32> str_to_int = 2;
  map<int32, string> int_to_str = 3;
  map<int32, int32> int_to_int = 4;

  map<string, bool> str_to_bool = 5;
  map<bool, string> bool_to_str = 6;
  map<bool, bool> bool_to_bool = 7;

  map<int32, bool> int_to_bool = 8;
  map<bool, int32> bool_to_int = 9;

  map<string, TestAllTypes> str_to_msg = 10;
  map<int32, TestAllTypes> int_to_msg = 11;
  map<bool, TestAllTypes> bool_to_msg = 12;
}

// Recursive message and extension to for testing autocreators at different
// depths.
message TestRecursiveExtension {
  optional TestRecursiveExtension recursive_sub_message = 1;
  repeated int32 repeated_value = 2;
  extensions 1000 to max;
}

extend TestRecursiveExtension {
  optional TestRecursiveExtension recursive_message_extension = 1000;
}

message self {
  message super {
    optional int32 description = 1;
  }

  enum autorelease {
    retain      = 1;
    release     = 2;
    retainCount = 3;
  }

  // Singular
  // Objective C Keywords
  optional bool id                =  1;
  optional bool _cmd              =  2;
  // super is used as submessage above
  optional bool in                =  4;
  optional bool out               =  5;
  optional bool inout             =  6;
  optional bool bycopy            =  7;
  optional bool byref             =  8;
  optional bool oneway            =  9;
  optional bool self              =  10;
  optional bool instancetype      =  11;
  optional bool nullable          =  12;
  optional bool nonnull           =  13;
  optional bool nil               =  14;
  // Nil and nil can't be in the same message
  optional bool YES               =  16;
  optional bool NO                =  17;
  optional bool weak              =  18;

  // Some C/C++ Keywords
  optional bool case              = 30;
  optional bool if                = 31;
  optional bool and_eq            = 32;
  optional bool public            = 33;
  optional bool private           = 34;
  optional bool typename          = 35;
  optional bool static_cast       = 36;
  optional bool typeof            = 37;
  optional bool restrict          = 38;
  optional bool NULL              = 39;

  // Some NSObject Methods
  optional bool dealloc           = 110;
  optional bool isProxy           = 111;
  optional bool copy              = 112;
  optional bool description       = 113;
  optional bool zone              = 114;
  optional bool className         = 115;
  optional bool __retain_OA       = 116;
  optional bool CAMLType          = 117;
  optional bool isNSDictionary__  = 118;
  optional bool accessibilityLabel = 119;

  // Some Objc "keywords" that we shouldn't
  // have to worry about because they
  // can only appear in specialized areas.
  optional bool assign            = 200;
  optional bool getter            = 201;
  optional bool setter            = 202;
  optional bool atomic            = 203;
  optional bool nonatomic         = 204;
  optional bool strong            = 205;
  optional bool null_resettable   = 206;
  optional bool readonly          = 207;

  // Some GPBMessage methods
  optional bool clear             = 300;
  optional bool data              = 301;
  optional bool descriptor        = 302;
  optional bool delimitedData     = 303;

  // Some MacTypes
  optional bool Fixed             = 400;
  optional bool Point             = 401;
  optional bool FixedPoint        = 402;
  optional bool Style             = 403;

  // C/C++ reserved identifiers
  optional bool _Generic          = 500;
  optional bool __block           = 501;

  // Try a keyword as a type
  optional autorelease SubEnum    = 1000;

  optional group New = 2000 {
   optional string copy = 1;
  }
  optional group MutableCopy = 2001 {
    optional int32 extensionRegistry = 1;
  }

  extensions 3000 to 3999;

}

enum retain {
  count          = 4;
  initialized    = 5;
  serializedSize = 6;
}

message ObjCPropertyNaming {
  // Test that the properties properly get things all caps.
  optional string url           = 1;
  optional string thumbnail_url = 2;
  optional string url_foo       = 3;
  optional string some_url_blah = 4;
  optional string http          = 5;
  optional string https         = 6;
  // This one doesn't.
  repeated string urls          = 7;
}

// EnumValueShortName: The short names shouldn't get suffixes/prefixes.
enum Foo {
  SERIALIZED_SIZE = 1;
  SIZE            = 2;
  OTHER           = 3;
}

// EnumValueShortName: The enum name gets a prefix.
enum Category {
  RED  = 1;
  BLUE = 2;
}

// EnumValueShortName: Twist case, full name gets PB, but the short names
// should still end up correct.
enum Time {
  BASE            = 1;
  RECORD          = 2;
  SOMETHING_ELSE  = 3;
}

extend self {
  repeated    int32 debugDescription    =  3000 [packed = true];
  repeated    int64 finalize            =  3001 [packed = true];
  repeated   uint32 hash                =  3002 [packed = true];
  repeated   uint64 classForCoder       =  3003 [packed = true];
  repeated   sint32 byref               =  3004 [packed = true];
}

// Test handing of fields that start with init* since Xcode 5's ARC support
// doesn't like messages that look like initializers but aren't.
message ObjCInitFoo {
  optional string init_val = 11;
  optional int32 init_size = 12;
  optional self init_self = 13;

  repeated string init_vals = 21;
  repeated int32 init_sizes = 22;
  repeated self init_selfs = 23;
}

// Test handling of fields that start with retained names.
message ObjCRetainedFoo {
  optional string new_val_lower_complex = 11;
  optional string new_Val_upper_complex = 12;
  optional string newvalue_lower_no_underscore_complex = 13;
  optional string newValue_upper_no_underscore_complex = 14;

  optional int32 new_val_lower_primitive = 15;
  optional int32 new_Val_upper_primitive = 16;
  optional int32 newvalue_lower_no_underscore_primitive = 17;
  optional int32 newValue_upper_no_underscore_primitive = 18;

  optional self new_val_lower_message = 19;
  optional self new_Val_upper_message = 20;
  optional self newvalue_lower_no_underscore_message = 21;
  optional self newValue_upper_no_underscore_message = 22;

  optional Foo new_val_lower_enum = 23;
  optional Foo new_Val_upper_enum = 24;
  optional Foo newvalue_lower_no_underscore_enum = 25;
  optional Foo newValue_upper_no_underscore_enum = 26;

  repeated string new_val_lower_complex_repeated = 111;
  repeated string new_Val_upper_complex_repeated = 112;
  repeated string newvalue_lower_no_underscore_complex_repeated = 113;
  repeated string newValue_upper_no_underscore_complex_repeated = 114;

  repeated int32 new_val_lower_primitive_repeated = 115;
  repeated int32 new_Val_upper_primitive_repeated = 116;
  repeated int32 newvalue_lower_no_underscore_primitive_repeated = 117;
  repeated int32 newValue_upper_no_underscore_primitive_repeated = 118;

  repeated self new_val_lower_message_repeated = 119;
  repeated self new_Val_upper_message_repeated = 120;
  repeated self newvalue_lower_no_underscore_message_repeated = 121;
  repeated self newValue_upper_no_underscore_message_repeated = 122;

  repeated Foo new_val_lower_enum_repeated = 123;
  repeated Foo new_Val_upper_enum_repeated = 124;
  repeated Foo newvalue_lower_no_underscore_enum_repeated = 125;
  repeated Foo newValue_upper_no_underscore_enum_repeated = 126;

  optional string alloc_val_lower_complex = 211;
  optional string alloc_Val_upper_complex = 212;
  optional string allocvalue_lower_no_underscore_complex = 213;
  optional string allocValue_upper_no_underscore_complex = 214;

  optional int32 alloc_val_lower_primitive = 215;
  optional int32 alloc_Val_upper_primitive = 216;
  optional int32 allocvalue_lower_no_underscore_primitive = 217;
  optional int32 allocValue_upper_no_underscore_primitive = 218;

  optional self alloc_val_lower_message = 219;
  optional self alloc_Val_upper_message = 220;
  optional self allocvalue_lower_no_underscore_message = 221;
  optional self allocValue_upper_no_underscore_message = 222;

  optional Foo alloc_val_lower_enum = 223;
  optional Foo alloc_Val_upper_enum = 224;
  optional Foo allocvalue_lower_no_underscore_enum = 225;
  optional Foo allocValue_upper_no_underscore_enum = 226;

  repeated string alloc_val_lower_complex_repeated = 311;
  repeated string alloc_Val_upper_complex_repeated = 312;
  repeated string allocvalue_lower_no_underscore_complex_repeated = 313;
  repeated string allocValue_upper_no_underscore_complex_repeated = 314;

  repeated int32 alloc_val_lower_primitive_repeated = 315;
  repeated int32 alloc_Val_upper_primitive_repeated = 316;
  repeated int32 allocvalue_lower_no_underscore_primitive_repeated = 317;
  repeated int32 allocValue_upper_no_underscore_primitive_repeated = 318;

  repeated self alloc_val_lower_message_repeated = 319;
  repeated self alloc_Val_upper_message_repeated = 320;
  repeated self allocvalue_lower_no_underscore_message_repeated = 321;
  repeated self allocValue_upper_no_underscore_message_repeated = 322;

  repeated Foo alloc_val_lower_enum_repeated = 323;
  repeated Foo alloc_Val_upper_enum_repeated = 324;
  repeated Foo allocvalue_lower_no_underscore_enum_repeated = 325;
  repeated Foo allocValue_upper_no_underscore_enum_repeated = 326;

  optional string copy_val_lower_complex = 411;
  optional string copy_Val_upper_complex = 412;
  optional string copyvalue_lower_no_underscore_complex = 413;
  optional string copyValue_upper_no_underscore_complex = 414;

  optional int32 copy_val_lower_primitive = 415;
  optional int32 copy_Val_upper_primitive = 416;
  optional int32 copyvalue_lower_no_underscore_primitive = 417;
  optional int32 copyValue_upper_no_underscore_primitive = 418;

  optional self copy_val_lower_message = 419;
  optional self copy_Val_upper_message = 420;
  optional self copyvalue_lower_no_underscore_message = 421;
  optional self copyValue_upper_no_underscore_message = 422;

  optional Foo copy_val_lower_enum = 423;
  optional Foo copy_Val_upper_enum = 424;
  optional Foo copyvalue_lower_no_underscore_enum = 425;
  optional Foo copyValue_upper_no_underscore_enum = 426;

  repeated string copy_val_lower_complex_repeated = 511;
  repeated string copy_Val_upper_complex_repeated = 512;
  repeated string copyvalue_lower_no_underscore_complex_repeated = 513;
  repeated string copyValue_upper_no_underscore_complex_repeated = 514;

  repeated int32 copy_val_lower_primitive_repeated = 515;
  repeated int32 copy_Val_upper_primitive_repeated = 516;
  repeated int32 copyvalue_lower_no_underscore_primitive_repeated = 517;
  repeated int32 copyValue_upper_no_underscore_primitive_repeated = 518;

  repeated self copy_val_lower_message_repeated = 519;
  repeated self copy_Val_upper_message_repeated = 520;
  repeated self copyvalue_lower_no_underscore_message_repeated = 521;
  repeated self copyValue_upper_no_underscore_message_repeated = 522;

  repeated Foo copy_val_lower_enum_repeated = 523;
  repeated Foo copy_Val_upper_enum_repeated = 524;
  repeated Foo copyvalue_lower_no_underscore_enum_repeated = 525;
  repeated Foo copyValue_upper_no_underscore_enum_repeated = 526;

  optional string mutableCopy_val_lower_complex = 611;
  optional string mutableCopy_Val_upper_complex = 612;
  optional string mutableCopyvalue_lower_no_underscore_complex = 613;
  optional string mutableCopyValue_upper_no_underscore_complex = 614;

  optional int32 mutableCopy_val_lower_primitive = 615;
  optional int32 mutableCopy_Val_upper_primitive = 616;
  optional int32 mutableCopyvalue_lower_no_underscore_primitive = 617;
  optional int32 mutableCopyValue_upper_no_underscore_primitive = 618;

  optional self mutableCopy_val_lower_message = 619;
  optional self mutableCopy_Val_upper_message = 620;
  optional self mutableCopyvalue_lower_no_underscore_message = 621;
  optional self mutableCopyValue_upper_no_underscore_message = 622;

  optional Foo mutableCopy_val_lower_enum = 623;
  optional Foo mutableCopy_Val_upper_enum = 624;
  optional Foo mutableCopyvalue_lower_no_underscore_enum = 625;
  optional Foo mutableCopyValue_upper_no_underscore_enum = 626;

  repeated string mutableCopy_val_lower_complex_repeated = 711;
  repeated string mutableCopy_Val_upper_complex_repeated = 712;
  repeated string mutableCopyvalue_lower_no_underscore_complex_repeated = 713;
  repeated string mutableCopyValue_upper_no_underscore_complex_repeated = 714;

  repeated int32 mutableCopy_val_lower_primitive_repeated = 715;
  repeated int32 mutableCopy_Val_upper_primitive_repeated = 716;
  repeated int32 mutableCopyvalue_lower_no_underscore_primitive_repeated = 717;
  repeated int32 mutableCopyValue_upper_no_underscore_primitive_repeated = 718;

  repeated self mutableCopy_val_lower_message_repeated = 719;
  repeated self mutableCopy_Val_upper_message_repeated = 720;
  repeated self mutableCopyvalue_lower_no_underscore_message_repeated = 721;
  repeated self mutableCopyValue_upper_no_underscore_message_repeated = 722;

  repeated Foo mutableCopy_val_lower_enum_repeated = 723;
  repeated Foo mutableCopy_Val_upper_enum_repeated = 724;
  repeated Foo mutableCopyvalue_lower_no_underscore_enum_repeated = 725;
  repeated Foo mutableCopyValue_upper_no_underscore_enum_repeated = 726;

  extensions 1000 to 3999;
}

// Extension fields with retained names.
extend ObjCRetainedFoo {
  optional string new_val_lower_complex = 1011;
  optional string new_Val_upper_complex = 1012;
  optional string newvalue_lower_no_underscore_complex = 1013;
  optional string newValue_upper_no_underscore_complex = 1014;

  optional int32 new_val_lower_primitive = 1015;
  optional int32 new_Val_upper_primitive = 1016;
  optional int32 newvalue_lower_no_underscore_primitive = 1017;
  optional int32 newValue_upper_no_underscore_primitive = 1018;

  optional self new_val_lower_message = 1019;
  optional self new_Val_upper_message = 1020;
  optional self newvalue_lower_no_underscore_message = 1021;
  optional self newValue_upper_no_underscore_message = 1022;

  optional Foo new_val_lower_enum = 1023;
  optional Foo new_Val_upper_enum = 1024;
  optional Foo newvalue_lower_no_underscore_enum = 1025;
  optional Foo newValue_upper_no_underscore_enum = 1026;

  repeated string new_val_lower_complex_repeated = 1111;
  repeated string new_Val_upper_complex_repeated = 1112;
  repeated string newvalue_lower_no_underscore_complex_repeated = 1113;
  repeated string newValue_upper_no_underscore_complex_repeated = 1114;

  repeated int32 new_val_lower_primitive_repeated = 1115;
  repeated int32 new_Val_upper_primitive_repeated = 1116;
  repeated int32 newvalue_lower_no_underscore_primitive_repeated = 1117;
  repeated int32 newValue_upper_no_underscore_primitive_repeated = 1118;

  repeated self new_val_lower_message_repeated = 1119;
  repeated self new_Val_upper_message_repeated = 1120;
  repeated self newvalue_lower_no_underscore_message_repeated = 1121;
  repeated self newValue_upper_no_underscore_message_repeated = 1122;

  repeated Foo new_val_lower_enum_repeated = 1123;
  repeated Foo new_Val_upper_enum_repeated = 1124;
  repeated Foo newvalue_lower_no_underscore_enum_repeated = 1125;
  repeated Foo newValue_upper_no_underscore_enum_repeated = 1126;

  optional string alloc_val_lower_complex = 1211;
  optional string alloc_Val_upper_complex = 1212;
  optional string allocvalue_lower_no_underscore_complex = 1213;
  optional string allocValue_upper_no_underscore_complex = 1214;

  optional int32 alloc_val_lower_primitive = 1215;
  optional int32 alloc_Val_upper_primitive = 1216;
  optional int32 allocvalue_lower_no_underscore_primitive = 1217;
  optional int32 allocValue_upper_no_underscore_primitive = 1218;

  optional self alloc_val_lower_message = 1219;
  optional self alloc_Val_upper_message = 1220;
  optional self allocvalue_lower_no_underscore_message = 1221;
  optional self allocValue_upper_no_underscore_message = 1222;

  optional Foo alloc_val_lower_enum = 1223;
  optional Foo alloc_Val_upper_enum = 1224;
  optional Foo allocvalue_lower_no_underscore_enum = 1225;
  optional Foo allocValue_upper_no_underscore_enum = 1226;

  repeated string alloc_val_lower_complex_repeated = 1311;
  repeated string alloc_Val_upper_complex_repeated = 1312;
  repeated string allocvalue_lower_no_underscore_complex_repeated = 1313;
  repeated string allocValue_upper_no_underscore_complex_repeated = 1314;

  repeated int32 alloc_val_lower_primitive_repeated = 1315;
  repeated int32 alloc_Val_upper_primitive_repeated = 1316;
  repeated int32 allocvalue_lower_no_underscore_primitive_repeated = 1317;
  repeated int32 allocValue_upper_no_underscore_primitive_repeated = 1318;

  repeated self alloc_val_lower_message_repeated = 1319;
  repeated self alloc_Val_upper_message_repeated = 1320;
  repeated self allocvalue_lower_no_underscore_message_repeated = 1321;
  repeated self allocValue_upper_no_underscore_message_repeated = 1322;

  repeated Foo alloc_val_lower_enum_repeated = 1323;
  repeated Foo alloc_Val_upper_enum_repeated = 1324;
  repeated Foo allocvalue_lower_no_underscore_enum_repeated = 1325;
  repeated Foo allocValue_upper_no_underscore_enum_repeated = 1326;

  optional string copy_val_lower_complex = 1411;
  optional string copy_Val_upper_complex = 1412;
  optional string copyvalue_lower_no_underscore_complex = 1413;
  optional string copyValue_upper_no_underscore_complex = 1414;

  optional int32 copy_val_lower_primitive = 1415;
  optional int32 copy_Val_upper_primitive = 1416;
  optional int32 copyvalue_lower_no_underscore_primitive = 1417;
  optional int32 copyValue_upper_no_underscore_primitive = 1418;

  optional self copy_val_lower_message = 1419;
  optional self copy_Val_upper_message = 1420;
  optional self copyvalue_lower_no_underscore_message = 1421;
  optional self copyValue_upper_no_underscore_message = 1422;

  optional Foo copy_val_lower_enum = 1423;
  optional Foo copy_Val_upper_enum = 1424;
  optional Foo copyvalue_lower_no_underscore_enum = 1425;
  optional Foo copyValue_upper_no_underscore_enum = 1426;

  repeated string copy_val_lower_complex_repeated = 1511;
  repeated string copy_Val_upper_complex_repeated = 1512;
  repeated string copyvalue_lower_no_underscore_complex_repeated = 1513;
  repeated string copyValue_upper_no_underscore_complex_repeated = 1514;

  repeated int32 copy_val_lower_primitive_repeated = 1515;
  repeated int32 copy_Val_upper_primitive_repeated = 1516;
  repeated int32 copyvalue_lower_no_underscore_primitive_repeated = 1517;
  repeated int32 copyValue_upper_no_underscore_primitive_repeated = 1518;

  repeated self copy_val_lower_message_repeated = 1519;
  repeated self copy_Val_upper_message_repeated = 1520;
  repeated self copyvalue_lower_no_underscore_message_repeated = 1521;
  repeated self copyValue_upper_no_underscore_message_repeated = 1522;

  repeated Foo copy_val_lower_enum_repeated = 1523;
  repeated Foo copy_Val_upper_enum_repeated = 1524;
  repeated Foo copyvalue_lower_no_underscore_enum_repeated = 1525;
  repeated Foo copyValue_upper_no_underscore_enum_repeated = 1526;

  optional string mutableCopy_val_lower_complex = 1611;
  optional string mutableCopy_Val_upper_complex = 1612;
  optional string mutableCopyvalue_lower_no_underscore_complex = 1613;
  optional string mutableCopyValue_upper_no_underscore_complex = 1614;

  optional int32 mutableCopy_val_lower_primitive = 1615;
  optional int32 mutableCopy_Val_upper_primitive = 1616;
  optional int32 mutableCopyvalue_lower_no_underscore_primitive = 1617;
  optional int32 mutableCopyValue_upper_no_underscore_primitive = 1618;

  optional self mutableCopy_val_lower_message = 1619;
  optional self mutableCopy_Val_upper_message = 1620;
  optional self mutableCopyvalue_lower_no_underscore_message = 1621;
  optional self mutableCopyValue_upper_no_underscore_message = 1622;

  optional Foo mutableCopy_val_lower_enum = 1623;
  optional Foo mutableCopy_Val_upper_enum = 1624;
  optional Foo mutableCopyvalue_lower_no_underscore_enum = 1625;
  optional Foo mutableCopyValue_upper_no_underscore_enum = 1626;

  repeated string mutableCopy_val_lower_complex_repeated = 1711;
  repeated string mutableCopy_Val_upper_complex_repeated = 1712;
  repeated string mutableCopyvalue_lower_no_underscore_complex_repeated = 1713;
  repeated string mutableCopyValue_upper_no_underscore_complex_repeated = 1714;

  repeated int32 mutableCopy_val_lower_primitive_repeated = 1715;
  repeated int32 mutableCopy_Val_upper_primitive_repeated = 1716;
  repeated int32 mutableCopyvalue_lower_no_underscore_primitive_repeated = 1717;
  repeated int32 mutableCopyValue_upper_no_underscore_primitive_repeated = 1718;

  repeated self mutableCopy_val_lower_message_repeated = 1719;
  repeated self mutableCopy_Val_upper_message_repeated = 1720;
  repeated self mutableCopyvalue_lower_no_underscore_message_repeated = 1721;
  repeated self mutableCopyValue_upper_no_underscore_message_repeated = 1722;

  repeated Foo mutableCopy_val_lower_enum_repeated = 1723;
  repeated Foo mutableCopy_Val_upper_enum_repeated = 1724;
  repeated Foo mutableCopyvalue_lower_no_underscore_enum_repeated = 1725;
  repeated Foo mutableCopyValue_upper_no_underscore_enum_repeated = 1726;
}

message JustToScopeExtensions {
  extend ObjCRetainedFoo {
    optional string new_val_lower_complex = 2011;
    optional string new_Val_upper_complex = 2012;
    optional string newvalue_lower_no_underscore_complex = 2013;
    optional string newValue_upper_no_underscore_complex = 2014;

    optional int32 new_val_lower_primitive = 2015;
    optional int32 new_Val_upper_primitive = 2016;
    optional int32 newvalue_lower_no_underscore_primitive = 2017;
    optional int32 newValue_upper_no_underscore_primitive = 2018;

    optional self new_val_lower_message = 2019;
    optional self new_Val_upper_message = 2020;
    optional self newvalue_lower_no_underscore_message = 2021;
    optional self newValue_upper_no_underscore_message = 2022;

    optional Foo new_val_lower_enum = 2023;
    optional Foo new_Val_upper_enum = 2024;
    optional Foo newvalue_lower_no_underscore_enum = 2025;
    optional Foo newValue_upper_no_underscore_enum = 2026;

    repeated string new_val_lower_complex_repeated = 2111;
    repeated string new_Val_upper_complex_repeated = 2112;
    repeated string newvalue_lower_no_underscore_complex_repeated = 2113;
    repeated string newValue_upper_no_underscore_complex_repeated = 2114;

    repeated int32 new_val_lower_primitive_repeated = 2115;
    repeated int32 new_Val_upper_primitive_repeated = 2116;
    repeated int32 newvalue_lower_no_underscore_primitive_repeated = 2117;
    repeated int32 newValue_upper_no_underscore_primitive_repeated = 2118;

    repeated self new_val_lower_message_repeated = 2119;
    repeated self new_Val_upper_message_repeated = 2120;
    repeated self newvalue_lower_no_underscore_message_repeated = 2121;
    repeated self newValue_upper_no_underscore_message_repeated = 2122;

    repeated Foo new_val_lower_enum_repeated = 2123;
    repeated Foo new_Val_upper_enum_repeated = 2124;
    repeated Foo newvalue_lower_no_underscore_enum_repeated = 2125;
    repeated Foo newValue_upper_no_underscore_enum_repeated = 2126;

    optional string alloc_val_lower_complex = 2211;
    optional string alloc_Val_upper_complex = 2212;
    optional string allocvalue_lower_no_underscore_complex = 2213;
    optional string allocValue_upper_no_underscore_complex = 2214;

    optional int32 alloc_val_lower_primitive = 2215;
    optional int32 alloc_Val_upper_primitive = 2216;
    optional int32 allocvalue_lower_no_underscore_primitive = 2217;
    optional int32 allocValue_upper_no_underscore_primitive = 2218;

    optional self alloc_val_lower_message = 2219;
    optional self alloc_Val_upper_message = 2220;
    optional self allocvalue_lower_no_underscore_message = 2221;
    optional self allocValue_upper_no_underscore_message = 2222;

    optional Foo alloc_val_lower_enum = 2223;
    optional Foo alloc_Val_upper_enum = 2224;
    optional Foo allocvalue_lower_no_underscore_enum = 2225;
    optional Foo allocValue_upper_no_underscore_enum = 2226;

    repeated string alloc_val_lower_complex_repeated = 2311;
    repeated string alloc_Val_upper_complex_repeated = 2312;
    repeated string allocvalue_lower_no_underscore_complex_repeated = 2313;
    repeated string allocValue_upper_no_underscore_complex_repeated = 2314;

    repeated int32 alloc_val_lower_primitive_repeated = 2315;
    repeated int32 alloc_Val_upper_primitive_repeated = 2316;
    repeated int32 allocvalue_lower_no_underscore_primitive_repeated = 2317;
    repeated int32 allocValue_upper_no_underscore_primitive_repeated = 2318;

    repeated self alloc_val_lower_message_repeated = 2319;
    repeated self alloc_Val_upper_message_repeated = 2320;
    repeated self allocvalue_lower_no_underscore_message_repeated = 2321;
    repeated self allocValue_upper_no_underscore_message_repeated = 2322;

    repeated Foo alloc_val_lower_enum_repeated = 2323;
    repeated Foo alloc_Val_upper_enum_repeated = 2324;
    repeated Foo allocvalue_lower_no_underscore_enum_repeated = 2325;
    repeated Foo allocValue_upper_no_underscore_enum_repeated = 2326;

    optional string copy_val_lower_complex = 2411;
    optional string copy_Val_upper_complex = 2412;
    optional string copyvalue_lower_no_underscore_complex = 2413;
    optional string copyValue_upper_no_underscore_complex = 2414;

    optional int32 copy_val_lower_primitive = 2415;
    optional int32 copy_Val_upper_primitive = 2416;
    optional int32 copyvalue_lower_no_underscore_primitive = 2417;
    optional int32 copyValue_upper_no_underscore_primitive = 2418;

    optional self copy_val_lower_message = 2419;
    optional self copy_Val_upper_message = 2420;
    optional self copyvalue_lower_no_underscore_message = 2421;
    optional self copyValue_upper_no_underscore_message = 2422;

    optional Foo copy_val_lower_enum = 2423;
    optional Foo copy_Val_upper_enum = 2424;
    optional Foo copyvalue_lower_no_underscore_enum = 2425;
    optional Foo copyValue_upper_no_underscore_enum = 2426;

    repeated string copy_val_lower_complex_repeated = 2511;
    repeated string copy_Val_upper_complex_repeated = 2512;
    repeated string copyvalue_lower_no_underscore_complex_repeated = 2513;
    repeated string copyValue_upper_no_underscore_complex_repeated = 2514;

    repeated int32 copy_val_lower_primitive_repeated = 2515;
    repeated int32 copy_Val_upper_primitive_repeated = 2516;
    repeated int32 copyvalue_lower_no_underscore_primitive_repeated = 2517;
    repeated int32 copyValue_upper_no_underscore_primitive_repeated = 2518;

    repeated self copy_val_lower_message_repeated = 2519;
    repeated self copy_Val_upper_message_repeated = 2520;
    repeated self copyvalue_lower_no_underscore_message_repeated = 2521;
    repeated self copyValue_upper_no_underscore_message_repeated = 2522;

    repeated Foo copy_val_lower_enum_repeated = 2523;
    repeated Foo copy_Val_upper_enum_repeated = 2524;
    repeated Foo copyvalue_lower_no_underscore_enum_repeated = 2525;
    repeated Foo copyValue_upper_no_underscore_enum_repeated = 2526;

    optional string mutableCopy_val_lower_complex = 2611;
    optional string mutableCopy_Val_upper_complex = 2612;
    optional string mutableCopyvalue_lower_no_underscore_complex = 2613;
    optional string mutableCopyValue_upper_no_underscore_complex = 2614;

    optional int32 mutableCopy_val_lower_primitive = 2615;
    optional int32 mutableCopy_Val_upper_primitive = 2616;
    optional int32 mutableCopyvalue_lower_no_underscore_primitive = 2617;
    optional int32 mutableCopyValue_upper_no_underscore_primitive = 2618;

    optional self mutableCopy_val_lower_message = 2619;
    optional self mutableCopy_Val_upper_message = 2620;
    optional self mutableCopyvalue_lower_no_underscore_message = 2621;
    optional self mutableCopyValue_upper_no_underscore_message = 2622;

    optional Foo mutableCopy_val_lower_enum = 2623;
    optional Foo mutableCopy_Val_upper_enum = 2624;
    optional Foo mutableCopyvalue_lower_no_underscore_enum = 2625;
    optional Foo mutableCopyValue_upper_no_underscore_enum = 2626;

    repeated string mutableCopy_val_lower_complex_repeated = 2711;
    repeated string mutableCopy_Val_upper_complex_repeated = 2712;
    repeated string mutableCopyvalue_lower_no_underscore_complex_repeated = 2713;
    repeated string mutableCopyValue_upper_no_underscore_complex_repeated = 2714;

    repeated int32 mutableCopy_val_lower_primitive_repeated = 2715;
    repeated int32 mutableCopy_Val_upper_primitive_repeated = 2716;
    repeated int32 mutableCopyvalue_lower_no_underscore_primitive_repeated = 2717;
    repeated int32 mutableCopyValue_upper_no_underscore_primitive_repeated = 2718;

    repeated self mutableCopy_val_lower_message_repeated = 2719;
    repeated self mutableCopy_Val_upper_message_repeated = 2720;
    repeated self mutableCopyvalue_lower_no_underscore_message_repeated = 2721;
    repeated self mutableCopyValue_upper_no_underscore_message_repeated = 2722;

    repeated Foo mutableCopy_val_lower_enum_repeated = 2723;
    repeated Foo mutableCopy_Val_upper_enum_repeated = 2724;
    repeated Foo mutableCopyvalue_lower_no_underscore_enum_repeated = 2725;
    repeated Foo mutableCopyValue_upper_no_underscore_enum_repeated = 2726;
  }
}

// Test handling of fields that are the retained names.
message ObjCRetainedComplex {
  optional string new = 1;
  optional string alloc = 2;
  optional string copy = 3;
  optional string mutableCopy = 4;
}

message ObjCRetainedComplexRepeated {
  repeated string new = 1;
  repeated string alloc = 2;
  repeated string copy = 3;
  repeated string mutableCopy = 4;
}

message ObjCRetainedPrimitive {
  optional int32 new = 1;
  optional int32 alloc = 2;
  optional int32 copy = 3;
  optional int32 mutableCopy = 4;
}

message ObjCRetainedPrimitiveRepeated {
  repeated int32 new = 1;
  repeated int32 alloc = 2;
  repeated int32 copy = 3;
  repeated int32 mutableCopy = 4;
}

message ObjCRetainedMessage {
  optional self new = 1;
  optional self alloc = 2;
  optional self copy = 3;
  optional self mutableCopy = 4;
}

message ObjCRetainedMessageRepeated {
  repeated self new = 1;
  repeated self alloc = 2;
  repeated self copy = 3;
  repeated self mutableCopy = 4;
}

// Test Handling some MacTypes
message Point {
  message Rect {
    optional int32 TimeValue = 1;
  }
}

// Test some weird defaults that we see in protos.
message ObjcWeirdDefaults {
  // Set default values that match the protocol buffer defined defaults to
  // confirm hasDefault and the default values are set correctly.
  optional string foo = 1 [default = ""];
  optional bytes bar = 2 [default = ""];
}

// Used to confirm negative enum values work as expected.
message EnumTestMsg {
  enum MyEnum {
    ZERO    = 0;
    ONE     = 1;
    TWO     = 2;
    NEG_ONE = -1;
    NEG_TWO = -2;
  }
  optional MyEnum foo = 1;
  optional MyEnum bar = 2 [default = ONE];
  optional MyEnum baz = 3 [default = NEG_ONE];

  repeated MyEnum mumble = 4;
}

// Test case for https://github.com/protocolbuffers/protobuf/issues/1453
// Message with no explicit defaults, but a non zero default for an enum.
message MessageWithOneBasedEnum {
  enum OneBasedEnum {
    ONE = 1;
    TWO = 2;
  }
  optional OneBasedEnum enum_field = 1;
}

// Message with all bools for testing things related to bool storage.
message BoolOnlyMessage {
  optional bool bool_field_1 = 1;
  optional bool bool_field_2 = 2;
  optional bool bool_field_3 = 3;
  optional bool bool_field_4 = 4;
  optional bool bool_field_5 = 5;
  optional bool bool_field_6 = 6;
  optional bool bool_field_7 = 7;
  optional bool bool_field_8 = 8;
  optional bool bool_field_9 = 9;
  optional bool bool_field_10 = 10;
  optional bool bool_field_11 = 11;
  optional bool bool_field_12 = 12;
  optional bool bool_field_13 = 13;
  optional bool bool_field_14 = 14;
  optional bool bool_field_15 = 15;
  optional bool bool_field_16 = 16;
  optional bool bool_field_17 = 17;
  optional bool bool_field_18 = 18;
  optional bool bool_field_19 = 19;
  optional bool bool_field_20 = 20;
  optional bool bool_field_21 = 21;
  optional bool bool_field_22 = 22;
  optional bool bool_field_23 = 23;
  optional bool bool_field_24 = 24;
  optional bool bool_field_25 = 25;
  optional bool bool_field_26 = 26;
  optional bool bool_field_27 = 27;
  optional bool bool_field_28 = 28;
  optional bool bool_field_29 = 29;
  optional bool bool_field_30 = 30;
  optional bool bool_field_31 = 31;
  optional bool bool_field_32 = 32;
<<<<<<< HEAD
=======
}

// Reference to a WKT to test (via generated code inspection), the handling
// of #imports.  Within the WKTs, references to each other are just path
// based imports, but when reference from another proto file, they should be
// conditional to support the framework import style.
message WKTRefereceMessage {
  optional google.protobuf.Any an_any = 1;
}

// This is in part a compile test, it ensures that when aliases end up with
// the same ObjC name, we drop them to avoid the duplication names. There
// is a test to ensure the descriptors are still generated to support
// reflection and TextFormat.
enum TestEnumObjCNameCollision {
  option allow_alias = true;

  FOO = 1;
  foo = 1;

  BAR = 2;
  mumble = 2;
  MUMBLE = 2;
>>>>>>> 1ee15bae
}<|MERGE_RESOLUTION|>--- conflicted
+++ resolved
@@ -29,9 +29,19 @@
 
 syntax = "proto2";
 
+import "google/protobuf/any.proto";
 import "google/protobuf/unittest.proto";
 
 package protobuf_unittest;
+
+// Used to check that Headerdocs and appledoc work correctly. If these comments
+// are not handled correctly, Xcode will fail to build the tests.
+message TestGeneratedComments {
+  // This is a string that could contain stuff like
+  // mime types as image/* or */plain. Maybe twitter usernames
+  // like @protobuf, @google or @something.
+  optional string string_field = 1;
+}
 
 // Using the messages in unittest.proto, setup for recursive cases for testing
 // extensions at various depths.
@@ -848,8 +858,6 @@
   optional bool bool_field_30 = 30;
   optional bool bool_field_31 = 31;
   optional bool bool_field_32 = 32;
-<<<<<<< HEAD
-=======
 }
 
 // Reference to a WKT to test (via generated code inspection), the handling
@@ -873,5 +881,4 @@
   BAR = 2;
   mumble = 2;
   MUMBLE = 2;
->>>>>>> 1ee15bae
 }
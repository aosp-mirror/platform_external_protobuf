// Protocol Buffers - Google's data interchange format
// Copyright 2008 Google Inc.  All rights reserved.
// https://developers.google.com/protocol-buffers/
//
// Redistribution and use in source and binary forms, with or without
// modification, are permitted provided that the following conditions are
// met:
//
//     * Redistributions of source code must retain the above copyright
// notice, this list of conditions and the following disclaimer.
//     * Redistributions in binary form must reproduce the above
// copyright notice, this list of conditions and the following disclaimer
// in the documentation and/or other materials provided with the
// distribution.
//     * Neither the name of Google Inc. nor the names of its
// contributors may be used to endorse or promote products derived from
// this software without specific prior written permission.
//
// THIS SOFTWARE IS PROVIDED BY THE COPYRIGHT HOLDERS AND CONTRIBUTORS
// "AS IS" AND ANY EXPRESS OR IMPLIED WARRANTIES, INCLUDING, BUT NOT
// LIMITED TO, THE IMPLIED WARRANTIES OF MERCHANTABILITY AND FITNESS FOR
// A PARTICULAR PURPOSE ARE DISCLAIMED. IN NO EVENT SHALL THE COPYRIGHT
// OWNER OR CONTRIBUTORS BE LIABLE FOR ANY DIRECT, INDIRECT, INCIDENTAL,
// SPECIAL, EXEMPLARY, OR CONSEQUENTIAL DAMAGES (INCLUDING, BUT NOT
// LIMITED TO, PROCUREMENT OF SUBSTITUTE GOODS OR SERVICES; LOSS OF USE,
// DATA, OR PROFITS; OR BUSINESS INTERRUPTION) HOWEVER CAUSED AND ON ANY
// THEORY OF LIABILITY, WHETHER IN CONTRACT, STRICT LIABILITY, OR TORT
// (INCLUDING NEGLIGENCE OR OTHERWISE) ARISING IN ANY WAY OUT OF THE USE
// OF THIS SOFTWARE, EVEN IF ADVISED OF THE POSSIBILITY OF SUCH DAMAGE.

#import "GPBTestUtilities.h"

#import <objc/runtime.h>

#import "GPBArray_PackagePrivate.h"
#import "GPBDescriptor.h"
#import "GPBDictionary_PackagePrivate.h"
#import "GPBMessage_PackagePrivate.h"
#import "GPBUnknownField_PackagePrivate.h"
#import "GPBUnknownFieldSet_PackagePrivate.h"
#import "google/protobuf/Unittest.pbobjc.h"
#import "google/protobuf/UnittestObjc.pbobjc.h"
#import "google/protobuf/UnittestObjcOptions.pbobjc.h"

@interface MessageTests : GPBTestCase
@end

@implementation MessageTests

// TODO(thomasvl): this should get split into a few files of logic junks, it is
// a jumble of things at the moment (and the testutils have a bunch of the real
// assertions).

- (TestAllTypes *)mergeSource {
  TestAllTypes *message = [TestAllTypes message];
  [message setOptionalInt32:1];
  [message setOptionalString:@"foo"];
  [message setOptionalForeignMessage:[ForeignMessage message]];
  [message.repeatedStringArray addObject:@"bar"];
  return message;
}

- (TestAllTypes *)mergeDestination {
  TestAllTypes *message = [TestAllTypes message];
  [message setOptionalInt64:2];
  [message setOptionalString:@"baz"];
  ForeignMessage *foreignMessage = [ForeignMessage message];
  [foreignMessage setC:3];
  [message setOptionalForeignMessage:foreignMessage];
  [message.repeatedStringArray addObject:@"qux"];
  return message;
}

- (TestAllTypes *)mergeDestinationWithoutForeignMessageIvar {
  TestAllTypes *message = [TestAllTypes message];
  [message setOptionalInt64:2];
  [message setOptionalString:@"baz"];
  [message.repeatedStringArray addObject:@"qux"];
  return message;
}

- (TestAllTypes *)mergeResult {
  TestAllTypes *message = [TestAllTypes message];
  [message setOptionalInt32:1];
  [message setOptionalInt64:2];
  [message setOptionalString:@"foo"];
  ForeignMessage *foreignMessage = [ForeignMessage message];
  [foreignMessage setC:3];
  [message setOptionalForeignMessage:foreignMessage];
  [message.repeatedStringArray addObject:@"qux"];
  [message.repeatedStringArray addObject:@"bar"];
  return message;
}

- (TestAllTypes *)mergeResultForDestinationWithoutForeignMessageIvar {
  TestAllTypes *message = [TestAllTypes message];
  [message setOptionalInt32:1];
  [message setOptionalInt64:2];
  [message setOptionalString:@"foo"];
  ForeignMessage *foreignMessage = [ForeignMessage message];
  [message setOptionalForeignMessage:foreignMessage];
  [message.repeatedStringArray addObject:@"qux"];
  [message.repeatedStringArray addObject:@"bar"];
  return message;
}

- (TestAllExtensions *)mergeExtensionsDestination {
  TestAllExtensions *message = [TestAllExtensions message];
  [message setExtension:[UnittestRoot optionalInt32Extension] value:@5];
  [message setExtension:[UnittestRoot optionalStringExtension] value:@"foo"];
  ForeignMessage *foreignMessage = [ForeignMessage message];
  foreignMessage.c = 4;
  [message setExtension:[UnittestRoot optionalForeignMessageExtension]
                  value:foreignMessage];
  TestAllTypes_NestedMessage *nestedMessage =
      [TestAllTypes_NestedMessage message];
  [message setExtension:[UnittestRoot optionalNestedMessageExtension]
                  value:nestedMessage];
  return message;
}

- (TestAllExtensions *)mergeExtensionsSource {
  TestAllExtensions *message = [TestAllExtensions message];
  [message setExtension:[UnittestRoot optionalInt64Extension] value:@6];
  [message setExtension:[UnittestRoot optionalStringExtension] value:@"bar"];
  ForeignMessage *foreignMessage = [ForeignMessage message];
  [message setExtension:[UnittestRoot optionalForeignMessageExtension]
                  value:foreignMessage];
  TestAllTypes_NestedMessage *nestedMessage =
      [TestAllTypes_NestedMessage message];
  nestedMessage.bb = 7;
  [message setExtension:[UnittestRoot optionalNestedMessageExtension]
                  value:nestedMessage];
  return message;
}

- (TestAllExtensions *)mergeExtensionsResult {
  TestAllExtensions *message = [TestAllExtensions message];
  [message setExtension:[UnittestRoot optionalInt32Extension] value:@5];
  [message setExtension:[UnittestRoot optionalInt64Extension] value:@6];
  [message setExtension:[UnittestRoot optionalStringExtension] value:@"bar"];
  ForeignMessage *foreignMessage = [ForeignMessage message];
  foreignMessage.c = 4;
  [message setExtension:[UnittestRoot optionalForeignMessageExtension]
                  value:foreignMessage];
  TestAllTypes_NestedMessage *nestedMessage =
      [TestAllTypes_NestedMessage message];
  nestedMessage.bb = 7;
  [message setExtension:[UnittestRoot optionalNestedMessageExtension]
                  value:nestedMessage];
  return message;
}

- (void)testMergeFrom {
  TestAllTypes *result = [[self.mergeDestination copy] autorelease];
  [result mergeFrom:self.mergeSource];
  NSData *resultData = [result data];
  NSData *mergeResultData = [self.mergeResult data];
  XCTAssertEqualObjects(resultData, mergeResultData);
  XCTAssertEqualObjects(result, self.mergeResult);

  // Test when destination does not have an Ivar (type is an object) but source
  // has such Ivar.
  // The result must has the Ivar which is same as the one in source.
  result = [[self.mergeDestinationWithoutForeignMessageIvar copy] autorelease];
  [result mergeFrom:self.mergeSource];
  resultData = [result data];
  mergeResultData =
      [self.mergeResultForDestinationWithoutForeignMessageIvar data];
  XCTAssertEqualObjects(resultData, mergeResultData);
  XCTAssertEqualObjects(
      result, self.mergeResultForDestinationWithoutForeignMessageIvar);

  // Test when destination is empty.
  // The result must is same as the source.
  result = [TestAllTypes message];
  [result mergeFrom:self.mergeSource];
  resultData = [result data];
  mergeResultData = [self.mergeSource data];
  XCTAssertEqualObjects(resultData, mergeResultData);
  XCTAssertEqualObjects(result, self.mergeSource);
}

- (void)testMergeFromWithExtensions {
  TestAllExtensions *result = [self mergeExtensionsDestination];
  [result mergeFrom:[self mergeExtensionsSource]];
  NSData *resultData = [result data];
  NSData *mergeResultData = [[self mergeExtensionsResult] data];
  XCTAssertEqualObjects(resultData, mergeResultData);
  XCTAssertEqualObjects(result, [self mergeExtensionsResult]);

  // Test merging from data.
  result = [self mergeExtensionsDestination];
  NSData *data = [[self mergeExtensionsSource] data];
  XCTAssertNotNil(data);
  [result mergeFromData:data
      extensionRegistry:[UnittestRoot extensionRegistry]];
  resultData = [result data];
  XCTAssertEqualObjects(resultData, mergeResultData);
  XCTAssertEqualObjects(result, [self mergeExtensionsResult]);
}

- (void)testIsEquals {
  TestAllTypes *result = [[self.mergeDestination copy] autorelease];
  [result mergeFrom:self.mergeSource];
  XCTAssertEqualObjects(result.data, self.mergeResult.data);
  XCTAssertEqualObjects(result, self.mergeResult);
  TestAllTypes *result2 = [[self.mergeDestination copy] autorelease];
  XCTAssertNotEqualObjects(result2.data, self.mergeResult.data);
  XCTAssertNotEqualObjects(result2, self.mergeResult);
}

// =================================================================
// Required-field-related tests.

- (TestRequired *)testRequiredInitialized {
  TestRequired *message = [TestRequired message];
  [message setA:1];
  [message setB:2];
  [message setC:3];
  return message;
}

- (void)testRequired {
  TestRequired *message = [TestRequired message];

  XCTAssertFalse(message.initialized);
  [message setA:1];
  XCTAssertFalse(message.initialized);
  [message setB:1];
  XCTAssertFalse(message.initialized);
  [message setC:1];
  XCTAssertTrue(message.initialized);
}

- (void)testRequiredForeign {
  TestRequiredForeign *message = [TestRequiredForeign message];

  XCTAssertTrue(message.initialized);

  [message setOptionalMessage:[TestRequired message]];
  XCTAssertFalse(message.initialized);

  [message setOptionalMessage:self.testRequiredInitialized];
  XCTAssertTrue(message.initialized);

  [message.repeatedMessageArray addObject:[TestRequired message]];
  XCTAssertFalse(message.initialized);

  [message.repeatedMessageArray removeAllObjects];
  [message.repeatedMessageArray addObject:self.testRequiredInitialized];
  XCTAssertTrue(message.initialized);
}

- (void)testRequiredExtension {
  TestAllExtensions *message = [TestAllExtensions message];

  XCTAssertTrue(message.initialized);

  [message setExtension:[TestRequired single] value:[TestRequired message]];
  XCTAssertFalse(message.initialized);

  [message setExtension:[TestRequired single]
                  value:self.testRequiredInitialized];
  XCTAssertTrue(message.initialized);

  [message addExtension:[TestRequired multi] value:[TestRequired message]];
  XCTAssertFalse(message.initialized);

  [message setExtension:[TestRequired multi]
                  index:0
                  value:self.testRequiredInitialized];
  XCTAssertTrue(message.initialized);
}

- (void)testDataFromUninitialized {
  TestRequired *message = [TestRequired message];
  NSData *data = [message data];
  // In DEBUG, the data generation will fail, but in non DEBUG, it passes
  // because the check isn't done (for speed).
#ifdef DEBUG
  XCTAssertNil(data);
#else
  XCTAssertNotNil(data);
  XCTAssertFalse(message.initialized);
#endif  // DEBUG
}

- (void)testInitialized {
  // We're mostly testing that no exception is thrown.
  TestRequired *message = [TestRequired message];
  XCTAssertFalse(message.initialized);
}

- (void)testDataFromNestedUninitialized {
  TestRequiredForeign *message = [TestRequiredForeign message];
  [message setOptionalMessage:[TestRequired message]];
  [message.repeatedMessageArray addObject:[TestRequired message]];
  [message.repeatedMessageArray addObject:[TestRequired message]];
  NSData *data = [message data];
  // In DEBUG, the data generation will fail, but in non DEBUG, it passes
  // because the check isn't done (for speed).
#ifdef DEBUG
  XCTAssertNil(data);
#else
  XCTAssertNotNil(data);
  XCTAssertFalse(message.initialized);
#endif  // DEBUG
}

- (void)testNestedInitialized {
  // We're mostly testing that no exception is thrown.

  TestRequiredForeign *message = [TestRequiredForeign message];
  [message setOptionalMessage:[TestRequired message]];
  [message.repeatedMessageArray addObject:[TestRequired message]];
  [message.repeatedMessageArray addObject:[TestRequired message]];

  XCTAssertFalse(message.initialized);
}

- (void)testParseUninitialized {
  NSError *error = nil;
  TestRequired *msg =
      [TestRequired parseFromData:GPBEmptyNSData() error:&error];
  // In DEBUG, the parse will fail, but in non DEBUG, it passes because
  // the check isn't done (for speed).
#ifdef DEBUG
  XCTAssertNil(msg);
  XCTAssertNotNil(error);
  XCTAssertEqualObjects(error.domain, GPBMessageErrorDomain);
  XCTAssertEqual(error.code, GPBMessageErrorCodeMissingRequiredField);
#else
  XCTAssertNotNil(msg);
  XCTAssertNil(error);
  XCTAssertFalse(msg.initialized);
#endif  // DEBUG
}

- (void)testCoding {
  NSData *data =
      [NSKeyedArchiver archivedDataWithRootObject:[self mergeResult]];
  id unarchivedObject = [NSKeyedUnarchiver unarchiveObjectWithData:data];

  XCTAssertEqualObjects(unarchivedObject, [self mergeResult]);

  // Intentionally doing a pointer comparison.
  XCTAssertNotEqual(unarchivedObject, [self mergeResult]);
}

- (void)testObjectReset {
  // Tests a failure where clearing out defaults values caused an over release.
  TestAllTypes *message = [TestAllTypes message];
  message.hasOptionalNestedMessage = NO;
  [message setOptionalNestedMessage:[TestAllTypes_NestedMessage message]];
  message.hasOptionalNestedMessage = NO;
  [message setOptionalNestedMessage:[TestAllTypes_NestedMessage message]];
  [message setOptionalNestedMessage:nil];
  message.hasOptionalNestedMessage = NO;
}

- (void)testSettingHasToYes {
  TestAllTypes *message = [TestAllTypes message];
  XCTAssertThrows([message setHasOptionalNestedMessage:YES]);
}

- (void)testRoot {
  XCTAssertNotNil([UnittestRoot extensionRegistry]);
}

- (void)testGPBMessageSize {
  // See the note in GPBMessage_PackagePrivate.h about why we want to keep the
  // base instance size pointer size aligned.
  size_t messageSize = class_getInstanceSize([GPBMessage class]);
  XCTAssertEqual((messageSize % sizeof(void *)), (size_t)0,
                 @"Base size isn't pointer size aligned");

  // Since we add storage ourselves (see +allocWithZone: in GPBMessage), confirm
  // that the size of some generated classes is still the same as the base for
  // that logic to work as desired.
  size_t testMessageSize = class_getInstanceSize([TestAllTypes class]);
  XCTAssertEqual(testMessageSize, messageSize);
}

- (void)testInit {
  TestAllTypes *message = [TestAllTypes message];
  [self assertClear:message];
}

- (void)testAccessors {
  TestAllTypes *message = [TestAllTypes message];
  [self setAllFields:message repeatedCount:kGPBDefaultRepeatCount];
  [self assertAllFieldsSet:message repeatedCount:kGPBDefaultRepeatCount];
}

- (void)testKVC_ValueForKey {
  TestAllTypes *message = [TestAllTypes message];
  [self setAllFields:message repeatedCount:kGPBDefaultRepeatCount];
  [self assertAllFieldsKVCMatch:message];
}

- (void)testKVC_SetValue_ForKey {
  TestAllTypes *message = [TestAllTypes message];
  [self setAllFieldsViaKVC:message repeatedCount:kGPBDefaultRepeatCount];
  [self assertAllFieldsKVCMatch:message];
  [self assertAllFieldsSet:message repeatedCount:kGPBDefaultRepeatCount];
  [self assertAllFieldsKVCMatch:message];
}

- (void)testDescription {
  // No real test, just exercise code
  TestAllTypes *message = [TestAllTypes message];
  [self setAllFields:message repeatedCount:kGPBDefaultRepeatCount];

  GPBUnknownFieldSet *unknownFields =
      [[[GPBUnknownFieldSet alloc] init] autorelease];
  GPBUnknownField *field =
      [[[GPBUnknownField alloc] initWithNumber:2] autorelease];
  [field addVarint:2];
  [unknownFields addField:field];
  field = [[[GPBUnknownField alloc] initWithNumber:3] autorelease];
  [field addVarint:4];
  [unknownFields addField:field];

  [message setUnknownFields:unknownFields];

  NSString *description = [message description];
  XCTAssertGreaterThan([description length], 0U);

  GPBMessage *message2 = [TestAllExtensions message];
  [message2 setExtension:[UnittestRoot optionalInt32Extension] value:@1];

  [message2 addExtension:[UnittestRoot repeatedInt32Extension] value:@2];

  description = [message2 description];
  XCTAssertGreaterThan([description length], 0U);
}

- (void)testSetter {
  // Test to make sure that if we set a value that has a default value
  // with the default, that the has is set, and the value gets put into the
  // message correctly.
  TestAllTypes *message = [TestAllTypes message];
  GPBDescriptor *descriptor = [[message class] descriptor];
  XCTAssertNotNil(descriptor);
  GPBFieldDescriptor *fieldDescriptor =
      [descriptor fieldWithName:@"defaultInt32"];
  XCTAssertNotNil(fieldDescriptor);
  GPBGenericValue defaultValue = [fieldDescriptor defaultValue];
  [message setDefaultInt32:defaultValue.valueInt32];
  XCTAssertTrue(message.hasDefaultInt32);
  XCTAssertEqual(message.defaultInt32, defaultValue.valueInt32);

  // Do the same thing with an object type.
  message = [TestAllTypes message];
  fieldDescriptor = [descriptor fieldWithName:@"defaultString"];
  XCTAssertNotNil(fieldDescriptor);
  defaultValue = [fieldDescriptor defaultValue];
  [message setDefaultString:defaultValue.valueString];
  XCTAssertTrue(message.hasDefaultString);
  XCTAssertEqualObjects(message.defaultString, defaultValue.valueString);

  // Test default string type.
  message = [TestAllTypes message];
  XCTAssertEqualObjects(message.defaultString, @"hello");
  XCTAssertFalse(message.hasDefaultString);
  fieldDescriptor = [descriptor fieldWithName:@"defaultString"];
  XCTAssertNotNil(fieldDescriptor);
  defaultValue = [fieldDescriptor defaultValue];
  [message setDefaultString:defaultValue.valueString];
  XCTAssertEqualObjects(message.defaultString, @"hello");
  XCTAssertTrue(message.hasDefaultString);
  [message setDefaultString:nil];
  XCTAssertEqualObjects(message.defaultString, @"hello");
  XCTAssertFalse(message.hasDefaultString);
  message.hasDefaultString = NO;
  XCTAssertFalse(message.hasDefaultString);
  XCTAssertEqualObjects(message.defaultString, @"hello");

  // Test default bytes type.
  NSData *defaultBytes = [@"world" dataUsingEncoding:NSUTF8StringEncoding];
  XCTAssertEqualObjects(message.defaultBytes, defaultBytes);
  XCTAssertFalse(message.hasDefaultString);
  fieldDescriptor = [descriptor fieldWithName:@"defaultBytes"];
  XCTAssertNotNil(fieldDescriptor);
  defaultValue = [fieldDescriptor defaultValue];
  [message setDefaultBytes:defaultValue.valueData];
  XCTAssertEqualObjects(message.defaultBytes, defaultBytes);
  XCTAssertTrue(message.hasDefaultBytes);
  [message setDefaultBytes:nil];
  XCTAssertEqualObjects(message.defaultBytes, defaultBytes);
  XCTAssertFalse(message.hasDefaultBytes);
  message.hasDefaultBytes = NO;
  XCTAssertFalse(message.hasDefaultBytes);
  XCTAssertEqualObjects(message.defaultBytes, defaultBytes);

  // Test optional string.
  XCTAssertFalse(message.hasOptionalString);
  XCTAssertEqualObjects(message.optionalString, @"");
  XCTAssertFalse(message.hasOptionalString);
  message.optionalString = nil;
  XCTAssertFalse(message.hasOptionalString);
  XCTAssertEqualObjects(message.optionalString, @"");
  NSString *string = @"string";
  message.optionalString = string;
  XCTAssertEqualObjects(message.optionalString, string);
  XCTAssertTrue(message.hasOptionalString);
  message.optionalString = nil;
  XCTAssertFalse(message.hasOptionalString);
  XCTAssertEqualObjects(message.optionalString, @"");

  // Test optional data.
  XCTAssertFalse(message.hasOptionalBytes);
  XCTAssertEqualObjects(message.optionalBytes, GPBEmptyNSData());
  XCTAssertFalse(message.hasOptionalBytes);
  message.optionalBytes = nil;
  XCTAssertFalse(message.hasOptionalBytes);
  XCTAssertEqualObjects(message.optionalBytes, GPBEmptyNSData());
  NSData *data = [@"bytes" dataUsingEncoding:NSUTF8StringEncoding];
  message.optionalBytes = data;
  XCTAssertEqualObjects(message.optionalBytes, data);
  XCTAssertTrue(message.hasOptionalBytes);
  message.optionalBytes = nil;
  XCTAssertFalse(message.hasOptionalBytes);
  XCTAssertEqualObjects(message.optionalBytes, GPBEmptyNSData());

  // Test lazy message setting
  XCTAssertFalse(message.hasOptionalLazyMessage);
  XCTAssertNotNil(message.optionalLazyMessage);
  XCTAssertFalse(message.hasOptionalLazyMessage);
  message.hasOptionalLazyMessage = NO;
  XCTAssertFalse(message.hasOptionalLazyMessage);
  XCTAssertNotNil(message.optionalLazyMessage);
  XCTAssertFalse(message.hasOptionalLazyMessage);
  message.optionalLazyMessage = nil;
  XCTAssertFalse(message.hasOptionalLazyMessage);

  // Test nested messages
  XCTAssertFalse(message.hasOptionalLazyMessage);
  message.optionalLazyMessage.bb = 1;
  XCTAssertTrue(message.hasOptionalLazyMessage);
  XCTAssertEqual(message.optionalLazyMessage.bb, 1);
  XCTAssertNotNil(message.optionalLazyMessage);
  message.optionalLazyMessage = nil;
  XCTAssertFalse(message.hasOptionalLazyMessage);
  XCTAssertEqual(message.optionalLazyMessage.bb, 0);
  XCTAssertFalse(message.hasOptionalLazyMessage);
  XCTAssertNotNil(message.optionalLazyMessage);

  // -testDefaultSubMessages tests the "defaulting" handling of fields
  // containing messages.
}

- (void)testRepeatedSetters {
  TestAllTypes *message = [TestAllTypes message];
  [self setAllFields:message repeatedCount:kGPBDefaultRepeatCount];
  [self modifyRepeatedFields:message];
  [self assertRepeatedFieldsModified:message
                       repeatedCount:kGPBDefaultRepeatCount];
}

- (void)testClear {
  TestAllTypes *message = [TestAllTypes message];
  [self setAllFields:message repeatedCount:kGPBDefaultRepeatCount];
  [self clearAllFields:message];
  [self assertClear:message];
  TestAllTypes *message2 = [TestAllTypes message];
  XCTAssertEqualObjects(message, message2);
}

- (void)testClearKVC {
  TestAllTypes *message = [TestAllTypes message];
  [self setAllFields:message repeatedCount:kGPBDefaultRepeatCount];
  [self clearAllFields:message];
  [self assertClear:message];
  [self assertClearKVC:message];
}

- (void)testClearExtension {
  // clearExtension() is not actually used in TestUtil, so try it manually.
  GPBMessage *message1 = [TestAllExtensions message];
  [message1 setExtension:[UnittestRoot optionalInt32Extension] value:@1];

  XCTAssertTrue([message1 hasExtension:[UnittestRoot optionalInt32Extension]]);
  [message1 clearExtension:[UnittestRoot optionalInt32Extension]];
  XCTAssertFalse([message1 hasExtension:[UnittestRoot optionalInt32Extension]]);

  GPBMessage *message2 = [TestAllExtensions message];
  [message2 addExtension:[UnittestRoot repeatedInt32Extension] value:@1];

  XCTAssertEqual(
      [[message2 getExtension:[UnittestRoot repeatedInt32Extension]] count],
      (NSUInteger)1);
  [message2 clearExtension:[UnittestRoot repeatedInt32Extension]];
  XCTAssertEqual(
      [[message2 getExtension:[UnittestRoot repeatedInt32Extension]] count],
      (NSUInteger)0);

  // Clearing an unset extension field shouldn't make the target message
  // visible.
  GPBMessage *message3 = [TestAllExtensions message];
  GPBMessage *extension_msg =
      [message3 getExtension:[UnittestObjcRoot recursiveExtension]];
  XCTAssertFalse([message3 hasExtension:[UnittestObjcRoot recursiveExtension]]);
  [extension_msg clearExtension:[UnittestRoot optionalInt32Extension]];
  XCTAssertFalse([message3 hasExtension:[UnittestObjcRoot recursiveExtension]]);
}

- (void)testDefaultingSubMessages {
  TestAllTypes *message = [TestAllTypes message];

  // Initially they should all not have values.

  XCTAssertFalse(message.hasOptionalGroup);
  XCTAssertFalse(message.hasOptionalNestedMessage);
  XCTAssertFalse(message.hasOptionalForeignMessage);
  XCTAssertFalse(message.hasOptionalImportMessage);
  XCTAssertFalse(message.hasOptionalPublicImportMessage);
  XCTAssertFalse(message.hasOptionalLazyMessage);

  // They should auto create something when fetched.

  TestAllTypes_OptionalGroup *optionalGroup = [message.optionalGroup retain];
  TestAllTypes_NestedMessage *optionalNestedMessage =
      [message.optionalNestedMessage retain];
  ForeignMessage *optionalForeignMessage =
      [message.optionalForeignMessage retain];
  ImportMessage *optionalImportMessage = [message.optionalImportMessage retain];
  PublicImportMessage *optionalPublicImportMessage =
      [message.optionalPublicImportMessage retain];
  TestAllTypes_NestedMessage *optionalLazyMessage =
      [message.optionalLazyMessage retain];

  XCTAssertNotNil(optionalGroup);
  XCTAssertNotNil(optionalNestedMessage);
  XCTAssertNotNil(optionalForeignMessage);
  XCTAssertNotNil(optionalImportMessage);
  XCTAssertNotNil(optionalPublicImportMessage);
  XCTAssertNotNil(optionalLazyMessage);

  // Although they were created, they should not respond to hasValue until that
  // submessage is mutated.

  XCTAssertFalse(message.hasOptionalGroup);
  XCTAssertFalse(message.hasOptionalNestedMessage);
  XCTAssertFalse(message.hasOptionalForeignMessage);
  XCTAssertFalse(message.hasOptionalImportMessage);
  XCTAssertFalse(message.hasOptionalPublicImportMessage);
  XCTAssertFalse(message.hasOptionalLazyMessage);

  // And they set that value back in to the message since the value created was
  // mutable (so a second fetch should give the same object).

  XCTAssertEqual(message.optionalGroup, optionalGroup);
  XCTAssertEqual(message.optionalNestedMessage, optionalNestedMessage);
  XCTAssertEqual(message.optionalForeignMessage, optionalForeignMessage);
  XCTAssertEqual(message.optionalImportMessage, optionalImportMessage);
  XCTAssertEqual(message.optionalPublicImportMessage,
                 optionalPublicImportMessage);
  XCTAssertEqual(message.optionalLazyMessage, optionalLazyMessage);

  // And the default objects for a second message should be distinct (again,
  // since they are mutable, each needs their own copy).

  TestAllTypes *message2 = [TestAllTypes message];

  // Intentionally doing a pointer comparison.
  XCTAssertNotEqual(message2.optionalGroup, optionalGroup);
  XCTAssertNotEqual(message2.optionalNestedMessage, optionalNestedMessage);
  XCTAssertNotEqual(message2.optionalForeignMessage, optionalForeignMessage);
  XCTAssertNotEqual(message2.optionalImportMessage, optionalImportMessage);
  XCTAssertNotEqual(message2.optionalPublicImportMessage,
                    optionalPublicImportMessage);
  XCTAssertNotEqual(message2.optionalLazyMessage, optionalLazyMessage);

  // Setting the values to nil will clear the has flag, and on next access you
  // get back new submessages.

  message.optionalGroup = nil;
  message.optionalNestedMessage = nil;
  message.optionalForeignMessage = nil;
  message.optionalImportMessage = nil;
  message.optionalPublicImportMessage = nil;
  message.optionalLazyMessage = nil;

  XCTAssertFalse(message.hasOptionalGroup);
  XCTAssertFalse(message.hasOptionalNestedMessage);
  XCTAssertFalse(message.hasOptionalForeignMessage);
  XCTAssertFalse(message.hasOptionalImportMessage);
  XCTAssertFalse(message.hasOptionalPublicImportMessage);
  XCTAssertFalse(message.hasOptionalLazyMessage);

  // Intentionally doing a pointer comparison.
  XCTAssertNotEqual(message.optionalGroup, optionalGroup);
  XCTAssertNotEqual(message.optionalNestedMessage, optionalNestedMessage);
  XCTAssertNotEqual(message.optionalForeignMessage, optionalForeignMessage);
  XCTAssertNotEqual(message.optionalImportMessage, optionalImportMessage);
  XCTAssertNotEqual(message.optionalPublicImportMessage,
                    optionalPublicImportMessage);
  XCTAssertNotEqual(message.optionalLazyMessage, optionalLazyMessage);

  [optionalGroup release];
  [optionalNestedMessage release];
  [optionalForeignMessage release];
  [optionalImportMessage release];
  [optionalPublicImportMessage release];
  [optionalLazyMessage release];
}

- (void)testMultiplePointersToAutocreatedMessage {
  // Multiple objects pointing to the same autocreated message.
  TestAllTypes *message = [TestAllTypes message];
  TestAllTypes *message2 = [TestAllTypes message];
  message2.optionalGroup = message.optionalGroup;
  XCTAssertTrue([message2 hasOptionalGroup]);
  XCTAssertFalse([message hasOptionalGroup]);
  message2.optionalGroup.a = 42;
  XCTAssertTrue([message hasOptionalGroup]);
  XCTAssertTrue([message2 hasOptionalGroup]);
}

- (void)testCopyWithAutocreatedMessage {
  // Mutable copy should not copy autocreated messages.
  TestAllTypes *message = [TestAllTypes message];
  message.optionalGroup.a = 42;
  XCTAssertNotNil(message.optionalNestedMessage);
  TestAllTypes *message2 = [[message copy] autorelease];
  XCTAssertTrue([message2 hasOptionalGroup]);
  XCTAssertFalse([message2 hasOptionalNestedMessage]);

  // Intentionally doing a pointer comparison.
  XCTAssertNotEqual(message.optionalNestedMessage,
                    message2.optionalNestedMessage);
}

- (void)testClearAutocreatedSubmessage {
  // Call clear on an intermediate submessage should cause it to get recreated
  // on the next call.
  TestRecursiveMessage *message = [TestRecursiveMessage message];
  TestRecursiveMessage *message_inner = [message.a.a.a retain];
  XCTAssertNotNil(message_inner);
  XCTAssertTrue(GPBWasMessageAutocreatedBy(message_inner, message.a.a));
  [message.a.a clear];
  XCTAssertFalse(GPBWasMessageAutocreatedBy(message_inner, message.a.a));

  // Intentionally doing a pointer comparison.
  XCTAssertNotEqual(message.a.a.a, message_inner);
  [message_inner release];
}

- (void)testRetainAutocreatedSubmessage {
  // Should be able to retain autocreated submessage while the creator is
  // dealloced.
  TestAllTypes *message = [TestAllTypes message];

  ForeignMessage *subMessage;
  @autoreleasepool {
    TestAllTypes *message2 = [TestAllTypes message];
    subMessage = message2.optionalForeignMessage; // Autocreated
    message.optionalForeignMessage = subMessage;
    XCTAssertTrue(GPBWasMessageAutocreatedBy(message.optionalForeignMessage,
                                             message2));
  }

  // Should be the same object, and should still be live.
  XCTAssertEqual(message.optionalForeignMessage, subMessage);
  XCTAssertNotNil([subMessage description]);
}

- (void)testSetNilAutocreatedSubmessage {
  TestRecursiveMessage *message = [TestRecursiveMessage message];
  TestRecursiveMessage *message_inner = [message.a.a retain];
  XCTAssertFalse([message hasA]);
  XCTAssertFalse([message.a hasA]);
  message.a.a = nil;

  // |message.a| has to be made visible, but |message.a.a| was set to nil so
  // shouldn't be.
  XCTAssertTrue([message hasA]);
  XCTAssertFalse([message.a hasA]);

  // Setting submessage to nil should cause it to lose its creator.
  XCTAssertFalse(GPBWasMessageAutocreatedBy(message_inner, message.a));

  // After setting to nil, getting it again should create a new autocreated
  // message.
  // Intentionally doing a pointer comparison.
  XCTAssertNotEqual(message.a.a, message_inner);

  [message_inner release];
}

- (void)testSetDoesntHaveAutocreatedSubmessage {
  // Clearing submessage (set has == NO) should NOT cause it to lose its
  // creator.
  TestAllTypes *message = [TestAllTypes message];
  TestAllTypes_NestedMessage *nestedMessage = message.optionalNestedMessage;
  XCTAssertFalse([message hasOptionalNestedMessage]);
  [message setHasOptionalNestedMessage:NO];
  XCTAssertFalse([message hasOptionalNestedMessage]);
  XCTAssertEqual(message.optionalNestedMessage, nestedMessage);
}

- (void)testSetAutocreatedMessageBecomesVisible {
  // Setting a value should cause the submessage to appear to its creator.
  // Test this several levels deep.
  TestRecursiveMessage *message = [TestRecursiveMessage message];
  message.a.a.a.a.i = 42;
  XCTAssertTrue([message hasA]);
  XCTAssertTrue([message.a hasA]);
  XCTAssertTrue([message.a.a hasA]);
  XCTAssertTrue([message.a.a.a hasA]);
  XCTAssertFalse([message.a.a.a.a hasA]);
  XCTAssertEqual(message.a.a.a.a.i, 42);
}

- (void)testClearUnsetFieldOfAutocreatedMessage {
  // Clearing an unset field should not cause the submessage to appear to its
  // creator.
  TestRecursiveMessage *message = [TestRecursiveMessage message];
  message.a.a.a.a.hasI = NO;
  XCTAssertFalse([message hasA]);
  XCTAssertFalse([message.a hasA]);
  XCTAssertFalse([message.a.a hasA]);
  XCTAssertFalse([message.a.a.a hasA]);
}

- (void)testAutocreatedSubmessageAssignSkip {
  TestRecursiveMessage *message = [TestRecursiveMessage message];
  TestRecursiveMessage *messageLevel1 = [message.a retain];
  TestRecursiveMessage *messageLevel2 = [message.a.a retain];
  TestRecursiveMessage *messageLevel3 = [message.a.a.a retain];
  TestRecursiveMessage *messageLevel4 = [message.a.a.a.a retain];
  XCTAssertTrue(GPBWasMessageAutocreatedBy(messageLevel1, message));
  XCTAssertTrue(GPBWasMessageAutocreatedBy(messageLevel2, messageLevel1));
  XCTAssertTrue(GPBWasMessageAutocreatedBy(messageLevel3, messageLevel2));
  XCTAssertTrue(GPBWasMessageAutocreatedBy(messageLevel4, messageLevel3));

  // Test skipping over an autocreated submessage and ensure it gets unset.
  message.a = message.a.a;
  XCTAssertEqual(message.a, messageLevel2);
  XCTAssertTrue([message hasA]);
  XCTAssertEqual(message.a.a, messageLevel3);
  XCTAssertFalse([message.a hasA]);
  XCTAssertEqual(message.a.a.a, messageLevel4);
  XCTAssertFalse(GPBWasMessageAutocreatedBy(messageLevel1,
                                            message));  // Because it was orphaned.
  XCTAssertTrue(GPBWasMessageAutocreatedBy(messageLevel2, messageLevel1));
  XCTAssertTrue(GPBWasMessageAutocreatedBy(messageLevel3, messageLevel2));

  [messageLevel1 release];
  [messageLevel2 release];
  [messageLevel3 release];
  [messageLevel4 release];
}

- (void)testAutocreatedSubmessageAssignLoop {
  TestRecursiveMessage *message = [TestRecursiveMessage message];
  TestRecursiveMessage *messageLevel1 = [message.a retain];
  TestRecursiveMessage *messageLevel2 = [message.a.a retain];
  TestRecursiveMessage *messageLevel3 = [message.a.a.a retain];
  TestRecursiveMessage *messageLevel4 = [message.a.a.a.a retain];
  XCTAssertTrue(GPBWasMessageAutocreatedBy(messageLevel1, message));
  XCTAssertTrue(GPBWasMessageAutocreatedBy(messageLevel2, messageLevel1));
  XCTAssertTrue(GPBWasMessageAutocreatedBy(messageLevel3, messageLevel2));
  XCTAssertTrue(GPBWasMessageAutocreatedBy(messageLevel4, messageLevel3));

  // Test a property with a loop. You'd never do this but at least ensure the
  // autocreated submessages behave sanely.
  message.a.a = message.a;
  XCTAssertTrue([message hasA]);
  XCTAssertEqual(message.a, messageLevel1);
  XCTAssertTrue([message.a hasA]);
  XCTAssertEqual(message.a.a, messageLevel1);
  XCTAssertTrue([message.a.a hasA]);
  XCTAssertEqual(message.a.a.a, messageLevel1);
  XCTAssertFalse(GPBWasMessageAutocreatedBy(messageLevel1,
                                            message));  // Because it was assigned.
  XCTAssertFalse(GPBWasMessageAutocreatedBy(messageLevel2,
                                            messageLevel1));  // Because it was orphaned.
  XCTAssertFalse([messageLevel2 hasA]);

  // Break the retain loop.
  message.a.a = nil;
  XCTAssertTrue([message hasA]);
  XCTAssertFalse([message.a hasA]);

  [messageLevel1 release];
  [messageLevel2 release];
  [messageLevel3 release];
  [messageLevel4 release];
}

- (void)testSetAutocreatedSubmessage {
  // Setting autocreated submessage to another value should cause the old one to
  // lose its creator.
  TestAllTypes *message = [TestAllTypes message];
  TestAllTypes_NestedMessage *nestedMessage =
      [message.optionalNestedMessage retain];

  message.optionalNestedMessage = [TestAllTypes_NestedMessage message];
  XCTAssertTrue([message hasOptionalNestedMessage]);
  XCTAssertTrue(message.optionalNestedMessage != nestedMessage);
  XCTAssertFalse(GPBWasMessageAutocreatedBy(nestedMessage, message));

  [nestedMessage release];
}

- (void)testAutocreatedUnknownFields {
  // Doing anything with (except reading) unknown fields should cause the
  // submessage to become visible.
  TestAllTypes *message = [TestAllTypes message];
  XCTAssertNotNil(message.optionalNestedMessage);
  XCTAssertFalse([message hasOptionalNestedMessage]);
  XCTAssertNil(message.optionalNestedMessage.unknownFields);
  XCTAssertFalse([message hasOptionalNestedMessage]);

  GPBUnknownFieldSet *unknownFields =
      [[[GPBUnknownFieldSet alloc] init] autorelease];
  message.optionalNestedMessage.unknownFields = unknownFields;
  XCTAssertTrue([message hasOptionalNestedMessage]);

  message.optionalNestedMessage = nil;
  XCTAssertFalse([message hasOptionalNestedMessage]);
  [message.optionalNestedMessage setUnknownFields:unknownFields];
  XCTAssertTrue([message hasOptionalNestedMessage]);
}

- (void)testSetAutocreatedSubmessageToSelf {
  // Setting submessage to itself should cause it to become visible.
  TestAllTypes *message = [TestAllTypes message];
  XCTAssertNotNil(message.optionalNestedMessage);
  XCTAssertFalse([message hasOptionalNestedMessage]);
  message.optionalNestedMessage = message.optionalNestedMessage;
  XCTAssertTrue([message hasOptionalNestedMessage]);
}

- (void)testAutocreatedSubmessageMemoryLeaks {
  // Test for memory leaks with autocreated submessages.
  TestRecursiveMessage *message;
  TestRecursiveMessage *messageLevel1;
  TestRecursiveMessage *messageLevel2;
  TestRecursiveMessage *messageLevel3;
  TestRecursiveMessage *messageLevel4;
  @autoreleasepool {
    message = [[TestRecursiveMessage alloc] init];
    messageLevel1 = [message.a retain];
    messageLevel2 = [message.a.a retain];
    messageLevel3 = [message.a.a.a retain];
    messageLevel4 = [message.a.a.a.a retain];
    message.a.i = 1;
  }

  XCTAssertEqual(message.retainCount, (NSUInteger)1);
  [message release];
  XCTAssertEqual(messageLevel1.retainCount, (NSUInteger)1);
  [messageLevel1 release];
  XCTAssertEqual(messageLevel2.retainCount, (NSUInteger)1);
  [messageLevel2 release];
  XCTAssertEqual(messageLevel3.retainCount, (NSUInteger)1);
  [messageLevel3 release];
  XCTAssertEqual(messageLevel4.retainCount, (NSUInteger)1);
  [messageLevel4 release];
}

- (void)testDefaultingArrays {
  // Basic tests for default creation of arrays in a message.
  TestRecursiveMessageWithRepeatedField *message =
      [TestRecursiveMessageWithRepeatedField message];
  TestRecursiveMessageWithRepeatedField *message2 =
      [TestRecursiveMessageWithRepeatedField message];

  // Simply accessing the array should not make any fields visible.
  XCTAssertNotNil(message.a.a.iArray);
  XCTAssertFalse([message hasA]);
  XCTAssertFalse([message.a hasA]);
  XCTAssertNotNil(message2.a.a.strArray);
  XCTAssertFalse([message2 hasA]);
  XCTAssertFalse([message2.a hasA]);

  // But adding an element to the array should.
  [message.a.a.iArray addValue:42];
  XCTAssertTrue([message hasA]);
  XCTAssertTrue([message.a hasA]);
  XCTAssertEqual([message.a.a.iArray count], (NSUInteger)1);
  [message2.a.a.strArray addObject:@"foo"];
  XCTAssertTrue([message2 hasA]);
  XCTAssertTrue([message2.a hasA]);
  XCTAssertEqual([message2.a.a.strArray count], (NSUInteger)1);
}

- (void)testAutocreatedArrayShared {
  // Multiple objects pointing to the same array.
  TestRecursiveMessageWithRepeatedField *message1a =
      [TestRecursiveMessageWithRepeatedField message];
  TestRecursiveMessageWithRepeatedField *message1b =
      [TestRecursiveMessageWithRepeatedField message];
  message1a.a.iArray = message1b.a.iArray;
  XCTAssertTrue([message1a hasA]);
  XCTAssertFalse([message1b hasA]);
  [message1a.a.iArray addValue:1];
  XCTAssertTrue([message1a hasA]);
  XCTAssertTrue([message1b hasA]);
  XCTAssertEqual(message1a.a.iArray, message1b.a.iArray);

  TestRecursiveMessageWithRepeatedField *message2a =
      [TestRecursiveMessageWithRepeatedField message];
  TestRecursiveMessageWithRepeatedField *message2b =
      [TestRecursiveMessageWithRepeatedField message];
  message2a.a.strArray = message2b.a.strArray;
  XCTAssertTrue([message2a hasA]);
  XCTAssertFalse([message2b hasA]);
  [message2a.a.strArray addObject:@"bar"];
  XCTAssertTrue([message2a hasA]);
  XCTAssertTrue([message2b hasA]);
  XCTAssertEqual(message2a.a.strArray, message2b.a.strArray);
}

- (void)testAutocreatedArrayCopy {
  // Copy should not copy autocreated arrays.
  TestAllTypes *message = [TestAllTypes message];
  XCTAssertNotNil(message.repeatedStringArray);
  XCTAssertNotNil(message.repeatedInt32Array);
  TestAllTypes *message2 = [[message copy] autorelease];
  // Pointer conparisions.
  XCTAssertNotEqual(message.repeatedStringArray, message2.repeatedStringArray);
  XCTAssertNotEqual(message.repeatedInt32Array, message2.repeatedInt32Array);

  // Mutable copy should copy empty arrays that were explicitly set (end up
  // with different objects that are equal).
  TestAllTypes *message3 = [TestAllTypes message];
  message3.repeatedInt32Array = [GPBInt32Array arrayWithValue:42];
  message3.repeatedStringArray = [NSMutableArray arrayWithObject:@"wee"];
  XCTAssertNotNil(message.repeatedInt32Array);
  XCTAssertNotNil(message.repeatedStringArray);
  TestAllTypes *message4 = [[message3 copy] autorelease];
  XCTAssertNotEqual(message3.repeatedInt32Array, message4.repeatedInt32Array);
  XCTAssertEqualObjects(message3.repeatedInt32Array,
                        message4.repeatedInt32Array);
  XCTAssertNotEqual(message3.repeatedStringArray, message4.repeatedStringArray);
  XCTAssertEqualObjects(message3.repeatedStringArray,
                        message4.repeatedStringArray);
}

- (void)testAutocreatedArrayRetain {
  // Should be able to retain autocreated array while the creator is dealloced.
  TestAllTypes *message = [TestAllTypes message];

  @autoreleasepool {
    TestAllTypes *message2 = [TestAllTypes message];
    message.repeatedInt32Array = message2.repeatedInt32Array;
    message.repeatedStringArray = message2.repeatedStringArray;
    // Pointer conparision
    XCTAssertEqual(message.repeatedInt32Array->_autocreator, message2);
    XCTAssertTrue([message.repeatedStringArray
        isKindOfClass:[GPBAutocreatedArray class]]);
    XCTAssertEqual(
        ((GPBAutocreatedArray *)message.repeatedStringArray)->_autocreator,
        message2);
  }

  XCTAssertNil(message.repeatedInt32Array->_autocreator);
  XCTAssertTrue(
      [message.repeatedStringArray isKindOfClass:[GPBAutocreatedArray class]]);
  XCTAssertNil(
      ((GPBAutocreatedArray *)message.repeatedStringArray)->_autocreator);
}

- (void)testSetNilAutocreatedArray {
  // Setting array to nil should cause it to lose its delegate.
  TestAllTypes *message = [TestAllTypes message];
  GPBInt32Array *repeatedInt32Array = [message.repeatedInt32Array retain];
  GPBAutocreatedArray *repeatedStringArray =
      (GPBAutocreatedArray *)[message.repeatedStringArray retain];
  XCTAssertTrue([repeatedStringArray isKindOfClass:[GPBAutocreatedArray class]]);
  XCTAssertEqual(repeatedInt32Array->_autocreator, message);
  XCTAssertEqual(repeatedStringArray->_autocreator, message);
  message.repeatedInt32Array = nil;
  message.repeatedStringArray = nil;
  XCTAssertNil(repeatedInt32Array->_autocreator);
  XCTAssertNil(repeatedStringArray->_autocreator);
  [repeatedInt32Array release];
  [repeatedStringArray release];
}

- (void)testReplaceAutocreatedArray {
  // Replacing array should orphan the old one and cause its creator to become
  // visible.
  {
    TestRecursiveMessageWithRepeatedField *message =
        [TestRecursiveMessageWithRepeatedField message];
    XCTAssertNotNil(message.a);
    XCTAssertNotNil(message.a.iArray);
    XCTAssertFalse([message hasA]);
    GPBInt32Array *iArray = [message.a.iArray retain];
    XCTAssertEqual(iArray->_autocreator, message.a);  // Pointer comparision
    message.a.iArray = [GPBInt32Array arrayWithValue:1];
    XCTAssertTrue([message hasA]);
    XCTAssertNotEqual(message.a.iArray, iArray);  // Pointer comparision
    XCTAssertNil(iArray->_autocreator);
    [iArray release];
  }

  {
    TestRecursiveMessageWithRepeatedField *message =
        [TestRecursiveMessageWithRepeatedField message];
    XCTAssertNotNil(message.a);
    XCTAssertNotNil(message.a.strArray);
    XCTAssertFalse([message hasA]);
    GPBAutocreatedArray *strArray =
        (GPBAutocreatedArray *)[message.a.strArray retain];
    XCTAssertTrue([strArray isKindOfClass:[GPBAutocreatedArray class]]);
    XCTAssertEqual(strArray->_autocreator, message.a);  // Pointer comparision
    message.a.strArray = [NSMutableArray arrayWithObject:@"foo"];
    XCTAssertTrue([message hasA]);
    XCTAssertNotEqual(message.a.strArray, strArray);  // Pointer comparision
    XCTAssertNil(strArray->_autocreator);
    [strArray release];
  }
}

- (void)testSetAutocreatedArrayToSelf {
  // Setting array to itself should cause it to become visible.
  {
    TestRecursiveMessageWithRepeatedField *message =
        [TestRecursiveMessageWithRepeatedField message];
    XCTAssertNotNil(message.a);
    XCTAssertNotNil(message.a.iArray);
    XCTAssertFalse([message hasA]);
    message.a.iArray = message.a.iArray;
    XCTAssertTrue([message hasA]);
    XCTAssertNil(message.a.iArray->_autocreator);
  }

  {
    TestRecursiveMessageWithRepeatedField *message =
        [TestRecursiveMessageWithRepeatedField message];
    XCTAssertNotNil(message.a);
    XCTAssertNotNil(message.a.strArray);
    XCTAssertFalse([message hasA]);
    message.a.strArray = message.a.strArray;
    XCTAssertTrue([message hasA]);
    XCTAssertTrue([message.a.strArray isKindOfClass:[GPBAutocreatedArray class]]);
    XCTAssertNil(((GPBAutocreatedArray *)message.a.strArray)->_autocreator);
  }
}

- (void)testAutocreatedArrayRemoveAllValues {
  // Calling removeAllValues on autocreated array should not cause it to be
  // visible.
  TestRecursiveMessageWithRepeatedField *message =
      [TestRecursiveMessageWithRepeatedField message];
  [message.a.iArray removeAll];
  XCTAssertFalse([message hasA]);
  [message.a.strArray removeAllObjects];
  XCTAssertFalse([message hasA]);
}

- (void)testDefaultingMaps {
  // Basic tests for default creation of maps in a message.
  TestRecursiveMessageWithRepeatedField *message =
      [TestRecursiveMessageWithRepeatedField message];
  TestRecursiveMessageWithRepeatedField *message2 =
      [TestRecursiveMessageWithRepeatedField message];

  // Simply accessing the map should not make any fields visible.
  XCTAssertNotNil(message.a.a.iToI);
  XCTAssertFalse([message hasA]);
  XCTAssertFalse([message.a hasA]);
  XCTAssertNotNil(message2.a.a.strToStr);
  XCTAssertFalse([message2 hasA]);
  XCTAssertFalse([message2.a hasA]);

  // But adding an element to the map should.
  [message.a.a.iToI setValue:100 forKey:200];
  XCTAssertTrue([message hasA]);
  XCTAssertTrue([message.a hasA]);
  XCTAssertEqual([message.a.a.iToI count], (NSUInteger)1);
  [message2.a.a.strToStr setObject:@"foo" forKey:@"bar"];
  XCTAssertTrue([message2 hasA]);
  XCTAssertTrue([message2.a hasA]);
  XCTAssertEqual([message2.a.a.strToStr count], (NSUInteger)1);
}

- (void)testAutocreatedMapShared {
  // Multiple objects pointing to the same map.
  TestRecursiveMessageWithRepeatedField *message1a =
      [TestRecursiveMessageWithRepeatedField message];
  TestRecursiveMessageWithRepeatedField *message1b =
      [TestRecursiveMessageWithRepeatedField message];
  message1a.a.iToI = message1b.a.iToI;
  XCTAssertTrue([message1a hasA]);
  XCTAssertFalse([message1b hasA]);
  [message1a.a.iToI setValue:1 forKey:2];
  XCTAssertTrue([message1a hasA]);
  XCTAssertTrue([message1b hasA]);
  XCTAssertEqual(message1a.a.iToI, message1b.a.iToI);

  TestRecursiveMessageWithRepeatedField *message2a =
      [TestRecursiveMessageWithRepeatedField message];
  TestRecursiveMessageWithRepeatedField *message2b =
      [TestRecursiveMessageWithRepeatedField message];
  message2a.a.strToStr = message2b.a.strToStr;
  XCTAssertTrue([message2a hasA]);
  XCTAssertFalse([message2b hasA]);
  [message2a.a.strToStr setObject:@"bar" forKey:@"foo"];
  XCTAssertTrue([message2a hasA]);
  XCTAssertTrue([message2b hasA]);
  XCTAssertEqual(message2a.a.strToStr, message2b.a.strToStr);
}

- (void)testAutocreatedMapCopy {
  // Copy should not copy autocreated maps.
  TestRecursiveMessageWithRepeatedField *message =
      [TestRecursiveMessageWithRepeatedField message];
  XCTAssertNotNil(message.strToStr);
  XCTAssertNotNil(message.iToI);
  TestRecursiveMessageWithRepeatedField *message2 =
      [[message copy] autorelease];
  // Pointer conparisions.
  XCTAssertNotEqual(message.strToStr, message2.strToStr);
  XCTAssertNotEqual(message.iToI, message2.iToI);

  // Mutable copy should copy empty arrays that were explicitly set (end up
  // with different objects that are equal).
  TestRecursiveMessageWithRepeatedField *message3 =
      [TestRecursiveMessageWithRepeatedField message];
<<<<<<< HEAD
  message3.iToI = [GPBInt32Int32Dictionary dictionaryWithValue:10 forKey:20];
=======
  message3.iToI = [[[GPBInt32Int32Dictionary alloc] init] autorelease];
  [message3.iToI setInt32:10 forKey:20];
>>>>>>> 1ee15bae
  message3.strToStr =
      [NSMutableDictionary dictionaryWithObject:@"abc" forKey:@"123"];
  XCTAssertNotNil(message.iToI);
  XCTAssertNotNil(message.iToI);
  TestRecursiveMessageWithRepeatedField *message4 =
      [[message3 copy] autorelease];
  XCTAssertNotEqual(message3.iToI, message4.iToI);
  XCTAssertEqualObjects(message3.iToI, message4.iToI);
  XCTAssertNotEqual(message3.strToStr, message4.strToStr);
  XCTAssertEqualObjects(message3.strToStr, message4.strToStr);
}

- (void)testAutocreatedMapRetain {
  // Should be able to retain autocreated map while the creator is dealloced.
  TestRecursiveMessageWithRepeatedField *message =
      [TestRecursiveMessageWithRepeatedField message];

  @autoreleasepool {
    TestRecursiveMessageWithRepeatedField *message2 =
        [TestRecursiveMessageWithRepeatedField message];
    message.iToI = message2.iToI;
    message.strToStr = message2.strToStr;
    // Pointer conparision
    XCTAssertEqual(message.iToI->_autocreator, message2);
    XCTAssertTrue([message.strToStr
        isKindOfClass:[GPBAutocreatedDictionary class]]);
    XCTAssertEqual(
        ((GPBAutocreatedDictionary *)message.strToStr)->_autocreator,
        message2);
  }

  XCTAssertNil(message.iToI->_autocreator);
  XCTAssertTrue(
      [message.strToStr isKindOfClass:[GPBAutocreatedDictionary class]]);
  XCTAssertNil(
      ((GPBAutocreatedDictionary *)message.strToStr)->_autocreator);
}

- (void)testSetNilAutocreatedMap {
  // Setting map to nil should cause it to lose its delegate.
  TestRecursiveMessageWithRepeatedField *message =
      [TestRecursiveMessageWithRepeatedField message];
  GPBInt32Int32Dictionary *iToI = [message.iToI retain];
  GPBAutocreatedDictionary *strToStr =
      (GPBAutocreatedDictionary *)[message.strToStr retain];
  XCTAssertTrue([strToStr isKindOfClass:[GPBAutocreatedDictionary class]]);
  XCTAssertEqual(iToI->_autocreator, message);
  XCTAssertEqual(strToStr->_autocreator, message);
  message.iToI = nil;
  message.strToStr = nil;
  XCTAssertNil(iToI->_autocreator);
  XCTAssertNil(strToStr->_autocreator);
  [iToI release];
  [strToStr release];
}

- (void)testReplaceAutocreatedMap {
  // Replacing map should orphan the old one and cause its creator to become
  // visible.
  {
    TestRecursiveMessageWithRepeatedField *message =
        [TestRecursiveMessageWithRepeatedField message];
    XCTAssertNotNil(message.a);
    XCTAssertNotNil(message.a.iToI);
    XCTAssertFalse([message hasA]);
    GPBInt32Int32Dictionary *iToI = [message.a.iToI retain];
    XCTAssertEqual(iToI->_autocreator, message.a);  // Pointer comparision
<<<<<<< HEAD
    message.a.iToI = [GPBInt32Int32Dictionary dictionaryWithValue:6 forKey:7];
=======
    message.a.iToI = [[[GPBInt32Int32Dictionary alloc] init] autorelease];
    [message.a.iToI setInt32:6 forKey:7];
>>>>>>> 1ee15bae
    XCTAssertTrue([message hasA]);
    XCTAssertNotEqual(message.a.iToI, iToI);  // Pointer comparision
    XCTAssertNil(iToI->_autocreator);
    [iToI release];
  }

  {
    TestRecursiveMessageWithRepeatedField *message =
        [TestRecursiveMessageWithRepeatedField message];
    XCTAssertNotNil(message.a);
    XCTAssertNotNil(message.a.strToStr);
    XCTAssertFalse([message hasA]);
    GPBAutocreatedDictionary *strToStr =
        (GPBAutocreatedDictionary *)[message.a.strToStr retain];
    XCTAssertTrue([strToStr isKindOfClass:[GPBAutocreatedDictionary class]]);
    XCTAssertEqual(strToStr->_autocreator, message.a);  // Pointer comparision
    message.a.strToStr =
        [NSMutableDictionary dictionaryWithObject:@"abc" forKey:@"def"];
    XCTAssertTrue([message hasA]);
    XCTAssertNotEqual(message.a.strToStr, strToStr);  // Pointer comparision
    XCTAssertNil(strToStr->_autocreator);
    [strToStr release];
  }
}

- (void)testSetAutocreatedMapToSelf {
  // Setting map to itself should cause it to become visible.
  {
    TestRecursiveMessageWithRepeatedField *message =
        [TestRecursiveMessageWithRepeatedField message];
    XCTAssertNotNil(message.a);
    XCTAssertNotNil(message.a.iToI);
    XCTAssertFalse([message hasA]);
    message.a.iToI = message.a.iToI;
    XCTAssertTrue([message hasA]);
    XCTAssertNil(message.a.iToI->_autocreator);
  }

  {
    TestRecursiveMessageWithRepeatedField *message =
        [TestRecursiveMessageWithRepeatedField message];
    XCTAssertNotNil(message.a);
    XCTAssertNotNil(message.a.strToStr);
    XCTAssertFalse([message hasA]);
    message.a.strToStr = message.a.strToStr;
    XCTAssertTrue([message hasA]);
    XCTAssertTrue([message.a.strToStr isKindOfClass:[GPBAutocreatedDictionary class]]);
    XCTAssertNil(((GPBAutocreatedDictionary *)message.a.strToStr)->_autocreator);
  }
}

- (void)testAutocreatedMapRemoveAllValues {
  // Calling removeAll on autocreated map should not cause it to be visible.
  TestRecursiveMessageWithRepeatedField *message =
      [TestRecursiveMessageWithRepeatedField message];
  [message.a.iToI removeAll];
  XCTAssertFalse([message hasA]);
  [message.a.strToStr removeAllObjects];
  XCTAssertFalse([message hasA]);
}

- (void)testExtensionAccessors {
  TestAllExtensions *message = [TestAllExtensions message];
  [self setAllExtensions:message repeatedCount:kGPBDefaultRepeatCount];
  [self assertAllExtensionsSet:message repeatedCount:kGPBDefaultRepeatCount];
}

- (void)testExtensionRepeatedSetters {
  TestAllExtensions *message = [TestAllExtensions message];
  [self setAllExtensions:message repeatedCount:kGPBDefaultRepeatCount];
  [self modifyRepeatedExtensions:message];
  [self assertRepeatedExtensionsModified:message
                           repeatedCount:kGPBDefaultRepeatCount];
}

- (void)testExtensionDefaults {
  [self assertExtensionsClear:[TestAllExtensions message]];
}

- (void)testExtensionIsEquals {
  TestAllExtensions *message = [TestAllExtensions message];
  [self setAllExtensions:message repeatedCount:kGPBDefaultRepeatCount];
  [self modifyRepeatedExtensions:message];
  TestAllExtensions *message2 = [TestAllExtensions message];
  [self setAllExtensions:message2 repeatedCount:kGPBDefaultRepeatCount];
  XCTAssertFalse([message isEqual:message2]);
  message2 = [TestAllExtensions message];
  [self setAllExtensions:message2 repeatedCount:kGPBDefaultRepeatCount];
  [self modifyRepeatedExtensions:message2];
  XCTAssertEqualObjects(message, message2);
}

- (void)testExtensionsMergeFrom {
  TestAllExtensions *message = [TestAllExtensions message];
  [self setAllExtensions:message repeatedCount:kGPBDefaultRepeatCount];
  [self modifyRepeatedExtensions:message];

  message = [TestAllExtensions message];
  [self setAllExtensions:message repeatedCount:kGPBDefaultRepeatCount];
  TestAllExtensions *message2 = [TestAllExtensions message];
  [self modifyRepeatedExtensions:message2];
  [message2 mergeFrom:message];

  XCTAssertEqualObjects(message, message2);
}

- (void)testDefaultingExtensionMessages {
  TestAllExtensions *message = [TestAllExtensions message];

  // Initially they should all not have values.

  XCTAssertFalse([message hasExtension:[UnittestRoot optionalGroupExtension]]);
  XCTAssertFalse([message hasExtension:[UnittestRoot optionalGroupExtension]]);
  XCTAssertFalse(
      [message hasExtension:[UnittestRoot optionalNestedMessageExtension]]);
  XCTAssertFalse(
      [message hasExtension:[UnittestRoot optionalForeignMessageExtension]]);
  XCTAssertFalse(
      [message hasExtension:[UnittestRoot optionalImportMessageExtension]]);
  XCTAssertFalse([message
      hasExtension:[UnittestRoot optionalPublicImportMessageExtension]]);
  XCTAssertFalse(
      [message hasExtension:[UnittestRoot optionalLazyMessageExtension]]);

  // They should auto create something when fetched.

  TestAllTypes_OptionalGroup *optionalGroup =
      [message getExtension:[UnittestRoot optionalGroupExtension]];
  TestAllTypes_NestedMessage *optionalNestedMessage =
      [message getExtension:[UnittestRoot optionalNestedMessageExtension]];
  ForeignMessage *optionalForeignMessage =
      [message getExtension:[UnittestRoot optionalForeignMessageExtension]];
  ImportMessage *optionalImportMessage =
      [message getExtension:[UnittestRoot optionalImportMessageExtension]];
  PublicImportMessage *optionalPublicImportMessage = [message
      getExtension:[UnittestRoot optionalPublicImportMessageExtension]];
  TestAllTypes_NestedMessage *optionalLazyMessage =
      [message getExtension:[UnittestRoot optionalLazyMessageExtension]];

  XCTAssertNotNil(optionalGroup);
  XCTAssertNotNil(optionalNestedMessage);
  XCTAssertNotNil(optionalForeignMessage);
  XCTAssertNotNil(optionalImportMessage);
  XCTAssertNotNil(optionalPublicImportMessage);
  XCTAssertNotNil(optionalLazyMessage);

  // Although it auto-created empty messages, it should not show that it has
  // them.

  XCTAssertFalse([message hasExtension:[UnittestRoot optionalGroupExtension]]);
  XCTAssertFalse([message hasExtension:[UnittestRoot optionalGroupExtension]]);
  XCTAssertFalse([message hasExtension:[UnittestRoot optionalNestedMessageExtension]]);
  XCTAssertFalse([message hasExtension:[UnittestRoot optionalForeignMessageExtension]]);
  XCTAssertFalse([message hasExtension:[UnittestRoot optionalImportMessageExtension]]);
  XCTAssertFalse([message hasExtension:[UnittestRoot optionalPublicImportMessageExtension]]);
  XCTAssertFalse([message hasExtension:[UnittestRoot optionalLazyMessageExtension]]);

  // And they set that value back in to the message since the value created was
  // mutable (so a second fetch should give the same object).

  XCTAssertEqual([message getExtension:[UnittestRoot optionalGroupExtension]],
                 optionalGroup);
  XCTAssertEqual(
      [message getExtension:[UnittestRoot optionalNestedMessageExtension]],
      optionalNestedMessage);
  XCTAssertEqual(
      [message getExtension:[UnittestRoot optionalForeignMessageExtension]],
      optionalForeignMessage);
  XCTAssertEqual(
      [message getExtension:[UnittestRoot optionalImportMessageExtension]],
      optionalImportMessage);
  XCTAssertEqual(
      [message getExtension:[UnittestRoot optionalPublicImportMessageExtension]],
      optionalPublicImportMessage);
  XCTAssertEqual(
      [message getExtension:[UnittestRoot optionalLazyMessageExtension]],
      optionalLazyMessage);

  // And the default objects for a second message should be distinct (again,
  // since they are mutable, each needs their own copy).

  TestAllExtensions *message2 = [TestAllExtensions message];

  // Intentionally doing a pointer comparison.
  XCTAssertNotEqual(
      [message2 getExtension:[UnittestRoot optionalGroupExtension]],
      optionalGroup);
  XCTAssertNotEqual(
      [message2 getExtension:[UnittestRoot optionalNestedMessageExtension]],
      optionalNestedMessage);
  XCTAssertNotEqual(
      [message2 getExtension:[UnittestRoot optionalForeignMessageExtension]],
      optionalForeignMessage);
  XCTAssertNotEqual(
      [message2 getExtension:[UnittestRoot optionalImportMessageExtension]],
      optionalImportMessage);
  XCTAssertNotEqual(
      [message2 getExtension:[UnittestRoot optionalPublicImportMessageExtension]],
      optionalPublicImportMessage);
  XCTAssertNotEqual(
      [message2 getExtension:[UnittestRoot optionalLazyMessageExtension]],
      optionalLazyMessage);

  // Clear values, and on next access you get back new submessages.

  [message setExtension:[UnittestRoot optionalGroupExtension] value:nil];
  [message setExtension:[UnittestRoot optionalGroupExtension] value:nil];
  [message setExtension:[UnittestRoot optionalNestedMessageExtension]
                  value:nil];
  [message setExtension:[UnittestRoot optionalForeignMessageExtension]
                  value:nil];
  [message setExtension:[UnittestRoot optionalImportMessageExtension]
                  value:nil];
  [message setExtension:[UnittestRoot optionalPublicImportMessageExtension]
                  value:nil];
  [message setExtension:[UnittestRoot optionalLazyMessageExtension] value:nil];

  XCTAssertFalse([message hasExtension:[UnittestRoot optionalGroupExtension]]);
  XCTAssertFalse([message hasExtension:[UnittestRoot optionalGroupExtension]]);
  XCTAssertFalse(
      [message hasExtension:[UnittestRoot optionalNestedMessageExtension]]);
  XCTAssertFalse(
      [message hasExtension:[UnittestRoot optionalForeignMessageExtension]]);
  XCTAssertFalse(
      [message hasExtension:[UnittestRoot optionalImportMessageExtension]]);
  XCTAssertFalse([message
      hasExtension:[UnittestRoot optionalPublicImportMessageExtension]]);
  XCTAssertFalse(
      [message hasExtension:[UnittestRoot optionalLazyMessageExtension]]);

  XCTAssertEqual([message getExtension:[UnittestRoot optionalGroupExtension]],
                 optionalGroup);
  XCTAssertEqual(
      [message getExtension:[UnittestRoot optionalNestedMessageExtension]],
      optionalNestedMessage);
  XCTAssertEqual(
      [message getExtension:[UnittestRoot optionalForeignMessageExtension]],
      optionalForeignMessage);
  XCTAssertEqual(
      [message getExtension:[UnittestRoot optionalImportMessageExtension]],
      optionalImportMessage);
  XCTAssertEqual(
      [message
          getExtension:[UnittestRoot optionalPublicImportMessageExtension]],
      optionalPublicImportMessage);
  XCTAssertEqual(
      [message getExtension:[UnittestRoot optionalLazyMessageExtension]],
      optionalLazyMessage);
}

- (void)testMultiplePointersToAutocreatedExtension {
  // 2 objects point to the same auto-created extension. One should "has" it.
  // The other should not.
  TestAllExtensions *message = [TestAllExtensions message];
  TestAllExtensions *message2 = [TestAllExtensions message];
  GPBExtensionDescriptor *extension = [UnittestRoot optionalGroupExtension];
  [message setExtension:extension value:[message2 getExtension:extension]];
  XCTAssertEqual([message getExtension:extension],
                 [message2 getExtension:extension]);
  XCTAssertFalse([message2 hasExtension:extension]);
  XCTAssertTrue([message hasExtension:extension]);

  TestAllTypes_OptionalGroup *extensionValue =
      [message2 getExtension:extension];
  extensionValue.a = 1;
  XCTAssertTrue([message2 hasExtension:extension]);
  XCTAssertTrue([message hasExtension:extension]);
}

- (void)testCopyWithAutocreatedExtension {
  // Mutable copy shouldn't copy autocreated extensions.
  TestAllExtensions *message = [TestAllExtensions message];
  GPBExtensionDescriptor *optionalGroupExtension =
      [UnittestRoot optionalGroupExtension];
  GPBExtensionDescriptor *optionalNestedMessageExtesion =
      [UnittestRoot optionalNestedMessageExtension];
  TestAllTypes_OptionalGroup *optionalGroup =
      [message getExtension:optionalGroupExtension];
  optionalGroup.a = 42;
  XCTAssertNotNil(optionalGroup);
  XCTAssertNotNil([message getExtension:optionalNestedMessageExtesion]);
  XCTAssertTrue([message hasExtension:optionalGroupExtension]);
  XCTAssertFalse([message hasExtension:optionalNestedMessageExtesion]);

  TestAllExtensions *message2 = [[message copy] autorelease];

  // message2 should end up with its own copy of the optional group.
  XCTAssertTrue([message2 hasExtension:optionalGroupExtension]);
  XCTAssertEqualObjects([message getExtension:optionalGroupExtension],
                        [message2 getExtension:optionalGroupExtension]);
  // Intentionally doing a pointer comparison.
  XCTAssertNotEqual([message getExtension:optionalGroupExtension],
                    [message2 getExtension:optionalGroupExtension]);

  XCTAssertFalse([message2 hasExtension:optionalNestedMessageExtesion]);
  // Intentionally doing a pointer comparison (auto creation should be
  // different)
  XCTAssertNotEqual([message getExtension:optionalNestedMessageExtesion],
                    [message2 getExtension:optionalNestedMessageExtesion]);
}

- (void)testClearMessageAutocreatedExtension {
  // Call clear should cause it to recreate its autocreated extensions.
  TestAllExtensions *message = [TestAllExtensions message];
  GPBExtensionDescriptor *optionalGroupExtension =
      [UnittestRoot optionalGroupExtension];
  TestAllTypes_OptionalGroup *optionalGroup =
      [[message getExtension:optionalGroupExtension] retain];
  [message clear];
  TestAllTypes_OptionalGroup *optionalGroupNew =
      [message getExtension:optionalGroupExtension];

  // Intentionally doing a pointer comparison.
  XCTAssertNotEqual(optionalGroup, optionalGroupNew);
  [optionalGroup release];
}

- (void)testRetainAutocreatedExtension {
  // Should be able to retain autocreated extension while the creator is
  // dealloced.
  TestAllExtensions *message = [TestAllExtensions message];
  GPBExtensionDescriptor *optionalGroupExtension =
      [UnittestRoot optionalGroupExtension];

  @autoreleasepool {
    TestAllExtensions *message2 = [TestAllExtensions message];
    [message setExtension:optionalGroupExtension
                    value:[message2 getExtension:optionalGroupExtension]];
    XCTAssertTrue(GPBWasMessageAutocreatedBy(
        [message getExtension:optionalGroupExtension], message2));
  }

  XCTAssertFalse(GPBWasMessageAutocreatedBy(
      [message getExtension:optionalGroupExtension], message));
}

- (void)testClearAutocreatedExtension {
  // Clearing autocreated extension should NOT cause it to lose its creator.
  TestAllExtensions *message = [TestAllExtensions message];
  GPBExtensionDescriptor *optionalGroupExtension =
      [UnittestRoot optionalGroupExtension];
  TestAllTypes_OptionalGroup *optionalGroup =
      [[message getExtension:optionalGroupExtension] retain];
  [message clearExtension:optionalGroupExtension];
  TestAllTypes_OptionalGroup *optionalGroupNew =
      [message getExtension:optionalGroupExtension];
  XCTAssertEqual(optionalGroup, optionalGroupNew);
  XCTAssertFalse([message hasExtension:optionalGroupExtension]);
  [optionalGroup release];

  // Clearing autocreated extension should not cause its creator to become
  // visible
  GPBExtensionDescriptor *recursiveExtension =
      [UnittestObjcRoot recursiveExtension];
  TestAllExtensions *message_lvl2 = [message getExtension:recursiveExtension];
  TestAllExtensions *message_lvl3 =
      [message_lvl2 getExtension:recursiveExtension];
  [message_lvl3 clearExtension:recursiveExtension];
  XCTAssertFalse([message hasExtension:recursiveExtension]);
}

- (void)testSetAutocreatedExtensionBecomesVisible {
  // Setting an extension should cause the extension to appear to its creator.
  // Test this several levels deep.
  TestAllExtensions *message = [TestAllExtensions message];
  GPBExtensionDescriptor *recursiveExtension =
      [UnittestObjcRoot recursiveExtension];
  TestAllExtensions *message_lvl2 = [message getExtension:recursiveExtension];
  TestAllExtensions *message_lvl3 =
      [message_lvl2 getExtension:recursiveExtension];
  TestAllExtensions *message_lvl4 =
      [message_lvl3 getExtension:recursiveExtension];
  XCTAssertFalse([message hasExtension:recursiveExtension]);
  XCTAssertFalse([message_lvl2 hasExtension:recursiveExtension]);
  XCTAssertFalse([message_lvl3 hasExtension:recursiveExtension]);
  XCTAssertFalse([message_lvl4 hasExtension:recursiveExtension]);
  [message_lvl4 setExtension:[UnittestRoot optionalInt32Extension] value:@(1)];
  XCTAssertTrue([message hasExtension:recursiveExtension]);
  XCTAssertTrue([message_lvl2 hasExtension:recursiveExtension]);
  XCTAssertTrue([message_lvl3 hasExtension:recursiveExtension]);
  XCTAssertFalse([message_lvl4 hasExtension:recursiveExtension]);
  XCTAssertFalse(GPBWasMessageAutocreatedBy(message_lvl4, message_lvl3));
  XCTAssertFalse(GPBWasMessageAutocreatedBy(message_lvl3, message_lvl2));
  XCTAssertFalse(GPBWasMessageAutocreatedBy(message_lvl2, message));
}

- (void)testSetAutocreatedExtensionToSelf {
  // Setting extension to itself should cause it to become visible.
  TestAllExtensions *message = [TestAllExtensions message];
  GPBExtensionDescriptor *optionalGroupExtension =
      [UnittestRoot optionalGroupExtension];
  XCTAssertNotNil([message getExtension:optionalGroupExtension]);
  XCTAssertFalse([message hasExtension:optionalGroupExtension]);
  [message setExtension:optionalGroupExtension
                  value:[message getExtension:optionalGroupExtension]];
  XCTAssertTrue([message hasExtension:optionalGroupExtension]);
}

- (void)testAutocreatedExtensionMemoryLeaks {
  GPBExtensionDescriptor *recursiveExtension =
      [UnittestObjcRoot recursiveExtension];

  // Test for memory leaks with autocreated extensions.
  TestAllExtensions *message;
  TestAllExtensions *message_lvl2;
  TestAllExtensions *message_lvl3;
  TestAllExtensions *message_lvl4;
  @autoreleasepool {
    message = [[TestAllExtensions alloc] init];
    message_lvl2 = [[message getExtension:recursiveExtension] retain];
    message_lvl3 = [[message_lvl2 getExtension:recursiveExtension] retain];
    message_lvl4 = [[message_lvl3 getExtension:recursiveExtension] retain];
    [message_lvl2 setExtension:[UnittestRoot optionalInt32Extension]
                         value:@(1)];
  }

  XCTAssertEqual(message.retainCount, (NSUInteger)1);
  @autoreleasepool {
    [message release];
  }
  XCTAssertEqual(message_lvl2.retainCount, (NSUInteger)1);
  @autoreleasepool {
    [message_lvl2 release];
  }
  XCTAssertEqual(message_lvl3.retainCount, (NSUInteger)1);
  @autoreleasepool {
    [message_lvl3 release];
  }
  XCTAssertEqual(message_lvl4.retainCount, (NSUInteger)1);
  [message_lvl4 release];
}

- (void)testSetExtensionWithAutocreatedValue {
  GPBExtensionDescriptor *recursiveExtension =
      [UnittestObjcRoot recursiveExtension];

  TestAllExtensions *message;
  @autoreleasepool {
    message = [[TestAllExtensions alloc] init];
    [message getExtension:recursiveExtension];
  }

  // This statements checks that the extension value isn't accidentally
  // dealloced when removing it from the autocreated map.
  [message setExtension:recursiveExtension
                  value:[message getExtension:recursiveExtension]];
  XCTAssertTrue([message hasExtension:recursiveExtension]);
  [message release];
}

- (void)testRecursion {
  TestRecursiveMessage *message = [TestRecursiveMessage message];
  XCTAssertNotNil(message.a);
  XCTAssertNotNil(message.a.a);
  XCTAssertEqual(message.a.a.i, 0);
}

- (void)testGenerateAndParseUnknownMessage {
  GPBUnknownFieldSet *unknowns =
      [[[GPBUnknownFieldSet alloc] init] autorelease];
  [unknowns mergeVarintField:123 value:456];
  GPBMessage *message = [GPBMessage message];
  [message setUnknownFields:unknowns];
  NSData *data = [message data];
  GPBMessage *message2 =
      [GPBMessage parseFromData:data extensionRegistry:nil error:NULL];
  XCTAssertEqualObjects(message, message2);
}

- (void)testDelimitedWriteAndParseMultipleMessages {
  GPBUnknownFieldSet *unknowns1 =
      [[[GPBUnknownFieldSet alloc] init] autorelease];
  [unknowns1 mergeVarintField:123 value:456];
  GPBMessage *message1 = [GPBMessage message];
  [message1 setUnknownFields:unknowns1];

  GPBUnknownFieldSet *unknowns2 =
      [[[GPBUnknownFieldSet alloc] init] autorelease];
  [unknowns2 mergeVarintField:789 value:987];
  [unknowns2 mergeVarintField:654 value:321];
  GPBMessage *message2 = [GPBMessage message];
  [message2 setUnknownFields:unknowns2];

  NSMutableData *delimitedData = [NSMutableData data];
  [delimitedData appendData:[message1 delimitedData]];
  [delimitedData appendData:[message2 delimitedData]];
  GPBCodedInputStream *input =
      [GPBCodedInputStream streamWithData:delimitedData];
  GPBMessage *message3 = [GPBMessage parseDelimitedFromCodedInputStream:input
                                                      extensionRegistry:nil
                                                                  error:NULL];
  GPBMessage *message4 = [GPBMessage parseDelimitedFromCodedInputStream:input
                                                      extensionRegistry:nil
                                                                  error:NULL];
  XCTAssertEqualObjects(message1, message3);
  XCTAssertEqualObjects(message2, message4);
}

- (void)testDuplicateEnums {
  XCTAssertEqual(TestEnumWithDupValue_Foo1, TestEnumWithDupValue_Foo2);
}

- (void)testWeirdDefaults {
  ObjcWeirdDefaults *message = [ObjcWeirdDefaults message];
  GPBDescriptor *descriptor = [[message class] descriptor];
  GPBFieldDescriptor *fieldDesc = [descriptor fieldWithName:@"foo"];
  XCTAssertNotNil(fieldDesc);
  XCTAssertTrue(fieldDesc.hasDefaultValue);
  XCTAssertFalse(message.hasFoo);
  XCTAssertEqualObjects(message.foo, @"");

  fieldDesc = [descriptor fieldWithName:@"bar"];
  XCTAssertNotNil(fieldDesc);
  XCTAssertTrue(fieldDesc.hasDefaultValue);
  XCTAssertFalse(message.hasBar);
  XCTAssertEqualObjects(message.bar, GPBEmptyNSData());
}

- (void)testEnumDescriptorFromExtensionDescriptor {
  GPBExtensionDescriptor *extDescriptor =
      [UnittestRoot optionalForeignEnumExtension];
  XCTAssertEqual(extDescriptor.dataType, GPBDataTypeEnum);
  GPBEnumDescriptor *enumDescriptor = extDescriptor.enumDescriptor;
  GPBEnumDescriptor *expectedDescriptor = ForeignEnum_EnumDescriptor();
  XCTAssertEqualObjects(enumDescriptor, expectedDescriptor);
}

- (void)testPropertyNaming {
  // objectivec_helpers.cc has some special handing to get proper all caps
  // for a few cases to meet objc developer expectations.
  //
  // This "test" confirms that the expected names are generated, otherwise the
  // test itself will fail to compile.
  ObjCPropertyNaming *msg = [ObjCPropertyNaming message];
  // On their own, at the end, in the middle.
  msg.URL = @"good";
  msg.thumbnailURL = @"good";
  msg.URLFoo = @"good";
  msg.someURLBlah = @"good";
  msg.HTTP = @"good";
  msg.HTTPS = @"good";
  // No caps since it was "urls".
  [msg.urlsArray addObject:@"good"];
}

- (void)testEnumNaming {
  // objectivec_helpers.cc has some interesting cases to deal with in
  // EnumValueName/EnumValueShortName.  Confirm that things generated as
  // expected.

  // This block just has to compile to confirm we got the expected types/names.
  // The *_IsValidValue() calls are just there to keep the projects warnings
  // flags happy by providing use of the variables/values.

  Foo aFoo = Foo_SerializedSize;
  Foo_IsValidValue(aFoo);
  aFoo = Foo_Size;
  Foo_IsValidValue(aFoo);

  Category_Enum aCat = Category_Enum_Red;
  Category_Enum_IsValidValue(aCat);

  Time aTime = Time_Base;
  Time_IsValidValue(aTime);
  aTime = Time_SomethingElse;
  Time_IsValidValue(aTime);

  // This block confirms the names in the decriptors is what we wanted.

  GPBEnumDescriptor *descriptor;
  NSString *valueName;

  descriptor = Foo_EnumDescriptor();
  XCTAssertNotNil(descriptor);
  XCTAssertEqualObjects(@"Foo", descriptor.name);
  valueName = [descriptor enumNameForValue:Foo_SerializedSize];
  XCTAssertEqualObjects(@"Foo_SerializedSize", valueName);
  valueName = [descriptor enumNameForValue:Foo_Size];
  XCTAssertEqualObjects(@"Foo_Size", valueName);

  descriptor = Category_Enum_EnumDescriptor();
  XCTAssertNotNil(descriptor);
  XCTAssertEqualObjects(@"Category_Enum", descriptor.name);
  valueName = [descriptor enumNameForValue:Category_Enum_Red];
  XCTAssertEqualObjects(@"Category_Enum_Red", valueName);

  descriptor = Time_EnumDescriptor();
  XCTAssertNotNil(descriptor);
  XCTAssertEqualObjects(@"Time", descriptor.name);
  valueName = [descriptor enumNameForValue:Time_Base];
  XCTAssertEqualObjects(@"Time_Base", valueName);
  valueName = [descriptor enumNameForValue:Time_SomethingElse];
  XCTAssertEqualObjects(@"Time_SomethingElse", valueName);
}

- (void)testNegativeEnums {
  EnumTestMsg *msg = [EnumTestMsg message];

  // Defaults
  XCTAssertEqual(msg.foo, EnumTestMsg_MyEnum_Zero);
  XCTAssertEqual(msg.bar, EnumTestMsg_MyEnum_One);
  XCTAssertEqual(msg.baz, EnumTestMsg_MyEnum_NegOne);
  // Bounce to wire and back.
  NSData *data = [msg data];
  XCTAssertNotNil(data);
  EnumTestMsg *msgPrime = [EnumTestMsg parseFromData:data error:NULL];
  XCTAssertEqualObjects(msgPrime, msg);
  XCTAssertEqual(msgPrime.foo, EnumTestMsg_MyEnum_Zero);
  XCTAssertEqual(msgPrime.bar, EnumTestMsg_MyEnum_One);
  XCTAssertEqual(msgPrime.baz, EnumTestMsg_MyEnum_NegOne);

  // Other values
  msg.bar = EnumTestMsg_MyEnum_Two;
  msg.baz = EnumTestMsg_MyEnum_NegTwo;
  XCTAssertEqual(msg.bar, EnumTestMsg_MyEnum_Two);
  XCTAssertEqual(msg.baz, EnumTestMsg_MyEnum_NegTwo);
  // Bounce to wire and back.
  data = [msg data];
  XCTAssertNotNil(data);
  msgPrime = [EnumTestMsg parseFromData:data error:NULL];
  XCTAssertEqualObjects(msgPrime, msg);
  XCTAssertEqual(msgPrime.foo, EnumTestMsg_MyEnum_Zero);
  XCTAssertEqual(msgPrime.bar, EnumTestMsg_MyEnum_Two);
  XCTAssertEqual(msgPrime.baz, EnumTestMsg_MyEnum_NegTwo);

  // Repeated field (shouldn't ever be an issue since developer has to use the
  // right GPBArray methods themselves).
  msg.mumbleArray = [GPBEnumArray
      arrayWithValidationFunction:EnumTestMsg_MyEnum_IsValidValue];
  [msg.mumbleArray addValue:EnumTestMsg_MyEnum_Zero];
  [msg.mumbleArray addValue:EnumTestMsg_MyEnum_One];
  [msg.mumbleArray addValue:EnumTestMsg_MyEnum_Two];
  [msg.mumbleArray addValue:EnumTestMsg_MyEnum_NegOne];
  [msg.mumbleArray addValue:EnumTestMsg_MyEnum_NegTwo];
  XCTAssertEqual([msg.mumbleArray valueAtIndex:0], EnumTestMsg_MyEnum_Zero);
  XCTAssertEqual([msg.mumbleArray valueAtIndex:1], EnumTestMsg_MyEnum_One);
  XCTAssertEqual([msg.mumbleArray valueAtIndex:2], EnumTestMsg_MyEnum_Two);
  XCTAssertEqual([msg.mumbleArray valueAtIndex:3], EnumTestMsg_MyEnum_NegOne);
  XCTAssertEqual([msg.mumbleArray valueAtIndex:4], EnumTestMsg_MyEnum_NegTwo);
  // Bounce to wire and back.
  data = [msg data];
  XCTAssertNotNil(data);
  msgPrime = [EnumTestMsg parseFromData:data error:NULL];
  XCTAssertEqualObjects(msgPrime, msg);
  XCTAssertEqual([msgPrime.mumbleArray valueAtIndex:0],
                 EnumTestMsg_MyEnum_Zero);
  XCTAssertEqual([msgPrime.mumbleArray valueAtIndex:1], EnumTestMsg_MyEnum_One);
  XCTAssertEqual([msgPrime.mumbleArray valueAtIndex:2], EnumTestMsg_MyEnum_Two);
  XCTAssertEqual([msgPrime.mumbleArray valueAtIndex:3],
                 EnumTestMsg_MyEnum_NegOne);
  XCTAssertEqual([msgPrime.mumbleArray valueAtIndex:4],
                 EnumTestMsg_MyEnum_NegTwo);
}

- (void)testReservedWordNaming {
  // objectivec_helpers.cc has some special handing to make sure that
  // some "reserved" objc names get renamed in a way so they
  // don't conflict.
  //
  // This "test" confirms that the expected names are generated,
  // otherwise the test itself will fail to compile.
  self_Class *msg = [self_Class message];

  // Some ObjC/C/C++ keywords.
  msg.className_p = msg.hasClassName_p;
  msg.cmd = msg.hasCmd;
  msg.nullable_p = msg.hasNullable_p;
  msg.typeof_p = msg.hasTypeof_p;
  msg.instancetype_p = msg.hasInstancetype_p;
  msg.nil_p = msg.hasNil_p;
  msg.instancetype_p = msg.hasInstancetype_p;
  msg.public_p = msg.hasPublic_p;

  // Some that would override NSObject methods
  msg.camltype = msg.hasCamltype;
  msg.isNsdictionary = msg.hasIsNsdictionary;
  msg.dealloc_p = msg.hasDealloc_p;
  msg.zone_p = msg.hasZone_p;
  msg.accessibilityLabel_p = msg.hasAccessibilityLabel_p;

  // Some that we shouldn't need to handle.
  msg.atomic = msg.hasAtomic;
  msg.nonatomic = msg.hasNonatomic;
  msg.strong = msg.hasStrong;
  msg.nullResettable = msg.hasNullResettable;

  // Some that would override GPBMessage methods
  msg.clear_p = msg.hasClear_p;
  msg.data_p = msg.hasData_p;

  // Some MacTypes
  msg.fixed = msg.hasFixed;
  msg.style = msg.hasStyle;

  // Some C Identifiers
  msg.generic = msg.hasGeneric;
  msg.block = msg.hasBlock;
}

- (void)testOneBasedEnumHolder {
  // Test case for https://github.com/protocolbuffers/protobuf/issues/1453
  // Message with no explicit defaults, but a non zero default for an enum.
  MessageWithOneBasedEnum *enumMsg = [MessageWithOneBasedEnum message];
  XCTAssertEqual(enumMsg.enumField, MessageWithOneBasedEnum_OneBasedEnum_One);
}

- (void)testBoolOffsetUsage {
  // Bools use storage within has_bits; this test ensures that this is honored
  // in all places where things should crash or fail based on reading out of
  // field storage instead.
  BoolOnlyMessage *msg1 = [BoolOnlyMessage message];
  BoolOnlyMessage *msg2 = [BoolOnlyMessage message];

  msg1.boolField1 = YES;
  msg2.boolField1 = YES;
  msg1.boolField3 = YES;
  msg2.boolField3 = YES;
  msg1.boolField5 = YES;
  msg2.boolField5 = YES;
  msg1.boolField7 = YES;
  msg2.boolField7 = YES;
  msg1.boolField9 = YES;
  msg2.boolField9 = YES;
  msg1.boolField11 = YES;
  msg2.boolField11 = YES;
  msg1.boolField13 = YES;
  msg2.boolField13 = YES;
  msg1.boolField15 = YES;
  msg2.boolField15 = YES;
  msg1.boolField17 = YES;
  msg2.boolField17 = YES;
  msg1.boolField19 = YES;
  msg2.boolField19 = YES;
  msg1.boolField21 = YES;
  msg2.boolField21 = YES;
  msg1.boolField23 = YES;
  msg2.boolField23 = YES;
  msg1.boolField25 = YES;
  msg2.boolField25 = YES;
  msg1.boolField27 = YES;
  msg2.boolField27 = YES;
  msg1.boolField29 = YES;
  msg2.boolField29 = YES;
  msg1.boolField31 = YES;
  msg2.boolField31 = YES;

  msg1.boolField32 = YES;
  msg2.boolField32 = YES;

  XCTAssertTrue(msg1 != msg2); // Different pointers.
  XCTAssertEqual([msg1 hash], [msg2 hash]);
  XCTAssertEqualObjects(msg1, msg2);

  BoolOnlyMessage *msg1Prime = [[msg1 copy] autorelease];
  XCTAssertTrue(msg1Prime != msg1); // Different pointers.
  XCTAssertEqual([msg1 hash], [msg1Prime hash]);
  XCTAssertEqualObjects(msg1, msg1Prime);

  // Field set in one, but not the other means they don't match (even if
  // set to default value).
  msg1Prime.boolField2 = NO;
  XCTAssertNotEqualObjects(msg1Prime, msg1);
  // And when set to different values.
  msg1.boolField2 = YES;
  XCTAssertNotEqualObjects(msg1Prime, msg1);
  // And then they match again.
  msg1.boolField2 = NO;
  XCTAssertEqualObjects(msg1Prime, msg1);
  XCTAssertEqual([msg1 hash], [msg1Prime hash]);
}

- (void)testCopyingMapFields {
  TestMessageOfMaps *msg = [TestMessageOfMaps message];

  msg.strToStr[@"foo"] = @"bar";

  [msg.strToInt setInt32:1 forKey:@"mumble"];
  [msg.intToStr setObject:@"wee" forKey:42];
  [msg.intToInt setInt32:123 forKey:321];

  [msg.strToBool setBool:YES forKey:@"one"];
  [msg.boolToStr setObject:@"something" forKey:YES];
  [msg.boolToBool setBool:YES forKey:NO];

  [msg.intToBool setBool:YES forKey:13];
  [msg.boolToInt setInt32:111 forKey:NO];

  TestAllTypes *subMsg1 = [TestAllTypes message];
  subMsg1.optionalInt32 = 1;
  TestAllTypes *subMsg2 = [TestAllTypes message];
  subMsg1.optionalInt32 = 2;
  TestAllTypes *subMsg3 = [TestAllTypes message];
  subMsg1.optionalInt32 = 3;

  msg.strToMsg[@"baz"] = subMsg1;
  [msg.intToMsg setObject:subMsg2 forKey:222];
  [msg.boolToMsg setObject:subMsg3 forKey:YES];

  TestMessageOfMaps *msg2 = [[msg copy] autorelease];
  XCTAssertNotNil(msg2);
  XCTAssertEqualObjects(msg2, msg);
  XCTAssertTrue(msg2 != msg);  // ptr compare
  XCTAssertTrue(msg.strToStr != msg2.strToStr);  // ptr compare
  XCTAssertTrue(msg.intToStr != msg2.intToStr);  // ptr compare
  XCTAssertTrue(msg.intToInt != msg2.intToInt);  // ptr compare
  XCTAssertTrue(msg.strToBool != msg2.strToBool);  // ptr compare
  XCTAssertTrue(msg.boolToStr != msg2.boolToStr);  // ptr compare
  XCTAssertTrue(msg.boolToBool != msg2.boolToBool);  // ptr compare
  XCTAssertTrue(msg.intToBool != msg2.intToBool);  // ptr compare
  XCTAssertTrue(msg.boolToInt != msg2.boolToInt);  // ptr compare
  XCTAssertTrue(msg.strToMsg != msg2.strToMsg);  // ptr compare
  XCTAssertTrue(msg.intToMsg != msg2.intToMsg);  // ptr compare
  XCTAssertTrue(msg.boolToMsg != msg2.boolToMsg);  // ptr compare

  XCTAssertTrue(msg.strToMsg[@"baz"] != msg2.strToMsg[@"baz"]);  // ptr compare
  XCTAssertEqualObjects(msg.strToMsg[@"baz"], msg2.strToMsg[@"baz"]);
  XCTAssertTrue([msg.intToMsg objectForKey:222] != [msg2.intToMsg objectForKey:222]);  // ptr compare
  XCTAssertEqualObjects([msg.intToMsg objectForKey:222], [msg2.intToMsg objectForKey:222]);
  XCTAssertTrue([msg.boolToMsg objectForKey:YES] != [msg2.boolToMsg objectForKey:YES]);  // ptr compare
  XCTAssertEqualObjects([msg.boolToMsg objectForKey:YES], [msg2.boolToMsg objectForKey:YES]);
}

- (void)testPrefixedNames {
  // The fact that this compiles is sufficient as a test.
  // The assertions are just there to avoid "not-used" warnings.

  // Verify that enum types and values get the prefix.
  GPBTESTTestObjcProtoPrefixEnum value = GPBTESTTestObjcProtoPrefixEnum_Value;
  XCTAssertNotEqual(value, 0);

  // Verify that roots get the prefix.
  GPBTESTUnittestObjcOptionsRoot *root = nil;
  XCTAssertNil(root);

  // Verify that messages that don't already have the prefix get a prefix.
  GPBTESTTestObjcProtoPrefixMessage *prefixedMessage = nil;
  XCTAssertNil(prefixedMessage);

  // Verify that messages that already have a prefix aren't prefixed twice.
  GPBTESTTestHasAPrefixMessage *alreadyPrefixedMessage = nil;
  XCTAssertNil(alreadyPrefixedMessage);

  // Verify that enums that already have a prefix aren't prefixed twice.
  GPBTESTTestHasAPrefixEnum prefixedValue = GPBTESTTestHasAPrefixEnum_ValueB;
  XCTAssertNotEqual(prefixedValue, 0);

  // Verify that classes named the same as prefixes are prefixed.
  GPBTESTGPBTEST *prefixMessage = nil;
  XCTAssertNil(prefixMessage);

  // Verify that classes that have the prefix followed by a lowercase
  // letter DO get the prefix.
  GPBTESTGPBTESTshouldGetAPrefixMessage *shouldGetAPrefixMessage = nil;
  XCTAssertNil(shouldGetAPrefixMessage);
}

@end<|MERGE_RESOLUTION|>--- conflicted
+++ resolved
@@ -1083,6 +1083,20 @@
   [repeatedStringArray release];
 }
 
+- (void)testSetOverAutocreatedArrayAndSetAgain {
+  // Ensure when dealing with replacing an array it is handled being either
+  // an autocreated one or a straight NSArray.
+
+  // The real test here is that nothing crashes while doing the work.
+  TestAllTypes *message = [TestAllTypes message];
+  [message.repeatedStringArray addObject:@"foo"];
+  XCTAssertEqual(message.repeatedStringArray_Count, (NSUInteger)1);
+  message.repeatedStringArray = [NSMutableArray arrayWithObjects:@"bar", @"bar2", nil];
+  XCTAssertEqual(message.repeatedStringArray_Count, (NSUInteger)2);
+  message.repeatedStringArray = [NSMutableArray arrayWithObject:@"baz"];
+  XCTAssertEqual(message.repeatedStringArray_Count, (NSUInteger)1);
+}
+
 - (void)testReplaceAutocreatedArray {
   // Replacing array should orphan the old one and cause its creator to become
   // visible.
@@ -1172,7 +1186,7 @@
   XCTAssertFalse([message2.a hasA]);
 
   // But adding an element to the map should.
-  [message.a.a.iToI setValue:100 forKey:200];
+  [message.a.a.iToI setInt32:100 forKey:200];
   XCTAssertTrue([message hasA]);
   XCTAssertTrue([message.a hasA]);
   XCTAssertEqual([message.a.a.iToI count], (NSUInteger)1);
@@ -1191,7 +1205,7 @@
   message1a.a.iToI = message1b.a.iToI;
   XCTAssertTrue([message1a hasA]);
   XCTAssertFalse([message1b hasA]);
-  [message1a.a.iToI setValue:1 forKey:2];
+  [message1a.a.iToI setInt32:1 forKey:2];
   XCTAssertTrue([message1a hasA]);
   XCTAssertTrue([message1b hasA]);
   XCTAssertEqual(message1a.a.iToI, message1b.a.iToI);
@@ -1225,12 +1239,8 @@
   // with different objects that are equal).
   TestRecursiveMessageWithRepeatedField *message3 =
       [TestRecursiveMessageWithRepeatedField message];
-<<<<<<< HEAD
-  message3.iToI = [GPBInt32Int32Dictionary dictionaryWithValue:10 forKey:20];
-=======
   message3.iToI = [[[GPBInt32Int32Dictionary alloc] init] autorelease];
   [message3.iToI setInt32:10 forKey:20];
->>>>>>> 1ee15bae
   message3.strToStr =
       [NSMutableDictionary dictionaryWithObject:@"abc" forKey:@"123"];
   XCTAssertNotNil(message.iToI);
@@ -1287,6 +1297,23 @@
   [strToStr release];
 }
 
+- (void)testSetOverAutocreatedMapAndSetAgain {
+  // Ensure when dealing with replacing a map it is handled being either
+  // an autocreated one or a straight NSDictionary.
+
+  // The real test here is that nothing crashes while doing the work.
+  TestRecursiveMessageWithRepeatedField *message =
+      [TestRecursiveMessageWithRepeatedField message];
+  message.strToStr[@"foo"] = @"bar";
+  XCTAssertEqual(message.strToStr_Count, (NSUInteger)1);
+  message.strToStr =
+      [NSMutableDictionary dictionaryWithObjectsAndKeys:@"bar", @"key1", @"baz", @"key2", nil];
+  XCTAssertEqual(message.strToStr_Count, (NSUInteger)2);
+  message.strToStr =
+      [NSMutableDictionary dictionaryWithObject:@"baz" forKey:@"mumble"];
+  XCTAssertEqual(message.strToStr_Count, (NSUInteger)1);
+}
+
 - (void)testReplaceAutocreatedMap {
   // Replacing map should orphan the old one and cause its creator to become
   // visible.
@@ -1298,12 +1325,8 @@
     XCTAssertFalse([message hasA]);
     GPBInt32Int32Dictionary *iToI = [message.a.iToI retain];
     XCTAssertEqual(iToI->_autocreator, message.a);  // Pointer comparision
-<<<<<<< HEAD
-    message.a.iToI = [GPBInt32Int32Dictionary dictionaryWithValue:6 forKey:7];
-=======
     message.a.iToI = [[[GPBInt32Int32Dictionary alloc] init] autorelease];
     [message.a.iToI setInt32:6 forKey:7];
->>>>>>> 1ee15bae
     XCTAssertTrue([message hasA]);
     XCTAssertNotEqual(message.a.iToI, iToI);  // Pointer comparision
     XCTAssertNil(iToI->_autocreator);

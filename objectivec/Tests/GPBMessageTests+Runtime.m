// Protocol Buffers - Google's data interchange format
// Copyright 2015 Google Inc.  All rights reserved.
// https://developers.google.com/protocol-buffers/
//
// Redistribution and use in source and binary forms, with or without
// modification, are permitted provided that the following conditions are
// met:
//
//     * Redistributions of source code must retain the above copyright
// notice, this list of conditions and the following disclaimer.
//     * Redistributions in binary form must reproduce the above
// copyright notice, this list of conditions and the following disclaimer
// in the documentation and/or other materials provided with the
// distribution.
//     * Neither the name of Google Inc. nor the names of its
// contributors may be used to endorse or promote products derived from
// this software without specific prior written permission.
//
// THIS SOFTWARE IS PROVIDED BY THE COPYRIGHT HOLDERS AND CONTRIBUTORS
// "AS IS" AND ANY EXPRESS OR IMPLIED WARRANTIES, INCLUDING, BUT NOT
// LIMITED TO, THE IMPLIED WARRANTIES OF MERCHANTABILITY AND FITNESS FOR
// A PARTICULAR PURPOSE ARE DISCLAIMED. IN NO EVENT SHALL THE COPYRIGHT
// OWNER OR CONTRIBUTORS BE LIABLE FOR ANY DIRECT, INDIRECT, INCIDENTAL,
// SPECIAL, EXEMPLARY, OR CONSEQUENTIAL DAMAGES (INCLUDING, BUT NOT
// LIMITED TO, PROCUREMENT OF SUBSTITUTE GOODS OR SERVICES; LOSS OF USE,
// DATA, OR PROFITS; OR BUSINESS INTERRUPTION) HOWEVER CAUSED AND ON ANY
// THEORY OF LIABILITY, WHETHER IN CONTRACT, STRICT LIABILITY, OR TORT
// (INCLUDING NEGLIGENCE OR OTHERWISE) ARISING IN ANY WAY OUT OF THE USE
// OF THIS SOFTWARE, EVEN IF ADVISED OF THE POSSIBILITY OF SUCH DAMAGE.

#import "GPBTestUtilities.h"

#import <objc/runtime.h>

#import "GPBMessage.h"

#import "google/protobuf/MapUnittest.pbobjc.h"
#import "google/protobuf/Unittest.pbobjc.h"
#import "google/protobuf/UnittestObjcStartup.pbobjc.h"
#import "google/protobuf/UnittestRuntimeProto2.pbobjc.h"
#import "google/protobuf/UnittestRuntimeProto3.pbobjc.h"

@interface MessageRuntimeTests : GPBTestCase
@end

@implementation MessageRuntimeTests

// TODO(thomasvl): Pull tests over from GPBMessageTests that are runtime
// specific.

- (void)testStartupOrdering {
  // Just have to create a message.  Nothing else uses the classes from
  // this file, so the first selector invoked on the class will initialize
  // it, which also initializes the root.
  TestObjCStartupMessage *message = [TestObjCStartupMessage message];
  XCTAssertNotNil(message);
}

- (void)testProto2HasMethodSupport {
  NSArray *names = @[
    @"Int32",
    @"Int64",
    @"Uint32",
    @"Uint64",
    @"Sint32",
    @"Sint64",
    @"Fixed32",
    @"Fixed64",
    @"Sfixed32",
    @"Sfixed64",
    @"Float",
    @"Double",
    @"Bool",
    @"String",
    @"Bytes",
    @"Group",
    @"Message",
    @"Enum",
  ];

  // Proto2 gets:

  // Single fields - has*/setHas* is valid.

  for (NSString *name in names) {
    // build the selector, i.e. - hasOptionalInt32/setHasOptionalInt32:
    SEL hasSel = NSSelectorFromString(
        [NSString stringWithFormat:@"hasOptional%@", name]);
    SEL setHasSel = NSSelectorFromString(
        [NSString stringWithFormat:@"setHasOptional%@:", name]);
    XCTAssertTrue([Message2 instancesRespondToSelector:hasSel], @"field: %@",
                  name);
    XCTAssertTrue([Message2 instancesRespondToSelector:setHasSel], @"field: %@",
                  name);
  }

  // Repeated fields
  //  - no has*/setHas*
  //  - *Count

  for (NSString *name in names) {
    // build the selector, i.e. - hasRepeatedInt32Array/setHasRepeatedInt32Array:
    SEL hasSel = NSSelectorFromString(
        [NSString stringWithFormat:@"hasRepeated%@Array", name]);
    SEL setHasSel = NSSelectorFromString(
        [NSString stringWithFormat:@"setHasRepeated%@Array:", name]);
    XCTAssertFalse([Message2 instancesRespondToSelector:hasSel], @"field: %@",
                   name);
    XCTAssertFalse([Message2 instancesRespondToSelector:setHasSel],
                   @"field: %@", name);
    // build the selector, i.e. - repeatedInt32Array_Count
    SEL countSel = NSSelectorFromString(
        [NSString stringWithFormat:@"repeated%@Array_Count", name]);
    XCTAssertTrue([Message2 instancesRespondToSelector:countSel], @"field: %@",
                   name);
  }

  // OneOf fields - no has*/setHas*

  for (NSString *name in names) {
    // build the selector, i.e. - hasOneofInt32/setHasOneofInt32:
    SEL hasSel =
        NSSelectorFromString([NSString stringWithFormat:@"hasOneof%@", name]);
    SEL setHasSel = NSSelectorFromString(
        [NSString stringWithFormat:@"setHasOneof%@:", name]);
    XCTAssertFalse([Message2 instancesRespondToSelector:hasSel], @"field: %@",
                   name);
    XCTAssertFalse([Message2 instancesRespondToSelector:setHasSel],
                   @"field: %@", name);
  }

  // map<> fields
  //  - no has*/setHas*
  //  - *Count

  NSArray *mapNames = @[
    @"Int32Int32",
    @"Int64Int64",
    @"Uint32Uint32",
    @"Uint64Uint64",
    @"Sint32Sint32",
    @"Sint64Sint64",
    @"Fixed32Fixed32",
    @"Fixed64Fixed64",
    @"Sfixed32Sfixed32",
    @"Sfixed64Sfixed64",
    @"Int32Float",
    @"Int32Double",
    @"BoolBool",
    @"StringString",
    @"StringBytes",
    @"StringMessage",
    @"Int32Bytes",
    @"Int32Enum",
    @"Int32Message",
  ];

  for (NSString *name in mapNames) {
    // build the selector, i.e. - hasMapInt32Int32/setHasMapInt32Int32:
    SEL hasSel = NSSelectorFromString(
        [NSString stringWithFormat:@"hasMap%@", name]);
    SEL setHasSel = NSSelectorFromString(
        [NSString stringWithFormat:@"setHasMap%@:", name]);
    XCTAssertFalse([Message2 instancesRespondToSelector:hasSel], @"field: %@",
                   name);
    XCTAssertFalse([Message2 instancesRespondToSelector:setHasSel],
                   @"field: %@", name);
    // build the selector, i.e. - mapInt32Int32Count
    SEL countSel = NSSelectorFromString(
        [NSString stringWithFormat:@"map%@_Count", name]);
    XCTAssertTrue([Message2 instancesRespondToSelector:countSel], @"field: %@",
                   name);
  }

}

- (void)testProto3HasMethodSupport {
  NSArray *names = @[
    @"Int32",
    @"Int64",
    @"Uint32",
    @"Uint64",
    @"Sint32",
    @"Sint64",
    @"Fixed32",
    @"Fixed64",
    @"Sfixed32",
    @"Sfixed64",
    @"Float",
    @"Double",
    @"Bool",
    @"String",
    @"Bytes",
    @"Message",
    @"Enum",
  ];

  // Proto3 gets:

  // Single fields
  //  - has*/setHas* invalid for primative types.
  //  - has*/setHas* valid for Message.

  for (NSString *name in names) {
    // build the selector, i.e. - hasOptionalInt32/setHasOptionalInt32:
    SEL hasSel = NSSelectorFromString(
        [NSString stringWithFormat:@"hasOptional%@", name]);
    SEL setHasSel = NSSelectorFromString(
        [NSString stringWithFormat:@"setHasOptional%@:", name]);
    if ([name isEqual:@"Message"]) {
      // Sub messages/groups are the exception.
      XCTAssertTrue([Message3 instancesRespondToSelector:hasSel], @"field: %@",
                    name);
      XCTAssertTrue([Message3 instancesRespondToSelector:setHasSel],
                    @"field: %@", name);
    } else {
      XCTAssertFalse([Message3 instancesRespondToSelector:hasSel], @"field: %@",
                     name);
      XCTAssertFalse([Message3 instancesRespondToSelector:setHasSel],
                     @"field: %@", name);
    }
  }

  // Repeated fields
  //  - no has*/setHas*
  //  - *Count

  for (NSString *name in names) {
    // build the selector, i.e. - hasRepeatedInt32Array/setHasRepeatedInt32Array:
    SEL hasSel = NSSelectorFromString(
        [NSString stringWithFormat:@"hasRepeated%@Array", name]);
    SEL setHasSel = NSSelectorFromString(
        [NSString stringWithFormat:@"setHasRepeated%@Array:", name]);
    XCTAssertFalse([Message3 instancesRespondToSelector:hasSel], @"field: %@",
                   name);
    XCTAssertFalse([Message3 instancesRespondToSelector:setHasSel],
                   @"field: %@", name);
    // build the selector, i.e. - repeatedInt32Array_Count
    SEL countSel = NSSelectorFromString(
        [NSString stringWithFormat:@"repeated%@Array_Count", name]);
    XCTAssertTrue([Message2 instancesRespondToSelector:countSel], @"field: %@",
                  name);
  }

  // OneOf fields - no has*/setHas*

  for (NSString *name in names) {
    // build the selector, i.e. - hasOneofInt32/setHasOneofInt32:
    SEL hasSel =
        NSSelectorFromString([NSString stringWithFormat:@"hasOneof%@", name]);
    SEL setHasSel = NSSelectorFromString(
        [NSString stringWithFormat:@"setHasOneof%@:", name]);
    XCTAssertFalse([Message2 instancesRespondToSelector:hasSel], @"field: %@",
                   name);
    XCTAssertFalse([Message2 instancesRespondToSelector:setHasSel],
                   @"field: %@", name);
  }

  // map<> fields
  //  - no has*/setHas*
  //  - *Count

  NSArray *mapNames = @[
    @"Int32Int32",
    @"Int64Int64",
    @"Uint32Uint32",
    @"Uint64Uint64",
    @"Sint32Sint32",
    @"Sint64Sint64",
    @"Fixed32Fixed32",
    @"Fixed64Fixed64",
    @"Sfixed32Sfixed32",
    @"Sfixed64Sfixed64",
    @"Int32Float",
    @"Int32Double",
    @"BoolBool",
    @"StringString",
    @"StringBytes",
    @"StringMessage",
    @"Int32Bytes",
    @"Int32Enum",
    @"Int32Message",
  ];

  for (NSString *name in mapNames) {
    // build the selector, i.e. - hasMapInt32Int32/setHasMapInt32Int32:
    SEL hasSel = NSSelectorFromString(
        [NSString stringWithFormat:@"hasMap%@", name]);
    SEL setHasSel = NSSelectorFromString(
        [NSString stringWithFormat:@"setHasMap%@:", name]);
    XCTAssertFalse([Message2 instancesRespondToSelector:hasSel], @"field: %@",
                   name);
    XCTAssertFalse([Message2 instancesRespondToSelector:setHasSel],
                   @"field: %@", name);
    // build the selector, i.e. - mapInt32Int32Count
    SEL countSel = NSSelectorFromString(
        [NSString stringWithFormat:@"map%@_Count", name]);
    XCTAssertTrue([Message2 instancesRespondToSelector:countSel], @"field: %@",
                   name);
  }
}

- (void)testProto2SingleFieldHasBehavior {
  //
  // Setting to any value including the default value (0) should result has*
  // being true.
  //

//%PDDM-DEFINE PROTO2_TEST_HAS_FIELD(FIELD, NON_ZERO_VALUE, ZERO_VALUE)
//%  {  // optional##FIELD :: NON_ZERO_VALUE
//%    Message2 *msg = [[Message2 alloc] init];
//%    XCTAssertFalse(msg.hasOptional##FIELD);
//%    XCTAssertFalse(GPBMessageHasFieldNumberSet(msg, Message2_FieldNumber_Optional##FIELD));
//%    msg.optional##FIELD = NON_ZERO_VALUE;
//%    XCTAssertTrue(msg.hasOptional##FIELD);
//%    XCTAssertTrue(GPBMessageHasFieldNumberSet(msg, Message2_FieldNumber_Optional##FIELD));
//%    [msg release];
//%  }
//%  {  // optional##FIELD :: ZERO_VALUE
//%    Message2 *msg = [[Message2 alloc] init];
//%    XCTAssertFalse(msg.hasOptional##FIELD);
//%    XCTAssertFalse(GPBMessageHasFieldNumberSet(msg, Message2_FieldNumber_Optional##FIELD));
//%    msg.optional##FIELD = ZERO_VALUE;
//%    XCTAssertTrue(msg.hasOptional##FIELD);
//%    XCTAssertTrue(GPBMessageHasFieldNumberSet(msg, Message2_FieldNumber_Optional##FIELD));
//%    [msg release];
//%  }
//%
//%PDDM-DEFINE PROTO2_TEST_HAS_FIELDS()
//%PROTO2_TEST_HAS_FIELD(Int32, 1, 0)
//%PROTO2_TEST_HAS_FIELD(Int64, 1, 0)
//%PROTO2_TEST_HAS_FIELD(Uint32, 1, 0)
//%PROTO2_TEST_HAS_FIELD(Uint64, 1, 0)
//%PROTO2_TEST_HAS_FIELD(Sint32, 1, 0)
//%PROTO2_TEST_HAS_FIELD(Sint64, 1, 0)
//%PROTO2_TEST_HAS_FIELD(Fixed32, 1, 0)
//%PROTO2_TEST_HAS_FIELD(Fixed64, 1, 0)
//%PROTO2_TEST_HAS_FIELD(Sfixed32, 1, 0)
//%PROTO2_TEST_HAS_FIELD(Sfixed64, 1, 0)
//%PROTO2_TEST_HAS_FIELD(Float, 1.0f, 0.0f)
//%PROTO2_TEST_HAS_FIELD(Double, 1.0, 0.0)
//%PROTO2_TEST_HAS_FIELD(Bool, YES, NO)
//%PROTO2_TEST_HAS_FIELD(String, @"foo", @"")
//%PROTO2_TEST_HAS_FIELD(Bytes, [@"foo" dataUsingEncoding:NSUTF8StringEncoding], [NSData data])
//%  //
//%  // Test doesn't apply to optionalGroup/optionalMessage.
//%  //
//%
//%PROTO2_TEST_HAS_FIELD(Enum, Message2_Enum_Bar, Message2_Enum_Foo)
//%PDDM-EXPAND PROTO2_TEST_HAS_FIELDS()
// This block of code is generated, do not edit it directly.

  {  // optionalInt32 :: 1
    Message2 *msg = [[Message2 alloc] init];
    XCTAssertFalse(msg.hasOptionalInt32);
    XCTAssertFalse(GPBMessageHasFieldNumberSet(msg, Message2_FieldNumber_OptionalInt32));
    msg.optionalInt32 = 1;
    XCTAssertTrue(msg.hasOptionalInt32);
    XCTAssertTrue(GPBMessageHasFieldNumberSet(msg, Message2_FieldNumber_OptionalInt32));
    [msg release];
  }
  {  // optionalInt32 :: 0
    Message2 *msg = [[Message2 alloc] init];
    XCTAssertFalse(msg.hasOptionalInt32);
    XCTAssertFalse(GPBMessageHasFieldNumberSet(msg, Message2_FieldNumber_OptionalInt32));
    msg.optionalInt32 = 0;
    XCTAssertTrue(msg.hasOptionalInt32);
    XCTAssertTrue(GPBMessageHasFieldNumberSet(msg, Message2_FieldNumber_OptionalInt32));
    [msg release];
  }

  {  // optionalInt64 :: 1
    Message2 *msg = [[Message2 alloc] init];
    XCTAssertFalse(msg.hasOptionalInt64);
    XCTAssertFalse(GPBMessageHasFieldNumberSet(msg, Message2_FieldNumber_OptionalInt64));
    msg.optionalInt64 = 1;
    XCTAssertTrue(msg.hasOptionalInt64);
    XCTAssertTrue(GPBMessageHasFieldNumberSet(msg, Message2_FieldNumber_OptionalInt64));
    [msg release];
  }
  {  // optionalInt64 :: 0
    Message2 *msg = [[Message2 alloc] init];
    XCTAssertFalse(msg.hasOptionalInt64);
    XCTAssertFalse(GPBMessageHasFieldNumberSet(msg, Message2_FieldNumber_OptionalInt64));
    msg.optionalInt64 = 0;
    XCTAssertTrue(msg.hasOptionalInt64);
    XCTAssertTrue(GPBMessageHasFieldNumberSet(msg, Message2_FieldNumber_OptionalInt64));
    [msg release];
  }

  {  // optionalUint32 :: 1
    Message2 *msg = [[Message2 alloc] init];
    XCTAssertFalse(msg.hasOptionalUint32);
    XCTAssertFalse(GPBMessageHasFieldNumberSet(msg, Message2_FieldNumber_OptionalUint32));
    msg.optionalUint32 = 1;
    XCTAssertTrue(msg.hasOptionalUint32);
    XCTAssertTrue(GPBMessageHasFieldNumberSet(msg, Message2_FieldNumber_OptionalUint32));
    [msg release];
  }
  {  // optionalUint32 :: 0
    Message2 *msg = [[Message2 alloc] init];
    XCTAssertFalse(msg.hasOptionalUint32);
    XCTAssertFalse(GPBMessageHasFieldNumberSet(msg, Message2_FieldNumber_OptionalUint32));
    msg.optionalUint32 = 0;
    XCTAssertTrue(msg.hasOptionalUint32);
    XCTAssertTrue(GPBMessageHasFieldNumberSet(msg, Message2_FieldNumber_OptionalUint32));
    [msg release];
  }

  {  // optionalUint64 :: 1
    Message2 *msg = [[Message2 alloc] init];
    XCTAssertFalse(msg.hasOptionalUint64);
    XCTAssertFalse(GPBMessageHasFieldNumberSet(msg, Message2_FieldNumber_OptionalUint64));
    msg.optionalUint64 = 1;
    XCTAssertTrue(msg.hasOptionalUint64);
    XCTAssertTrue(GPBMessageHasFieldNumberSet(msg, Message2_FieldNumber_OptionalUint64));
    [msg release];
  }
  {  // optionalUint64 :: 0
    Message2 *msg = [[Message2 alloc] init];
    XCTAssertFalse(msg.hasOptionalUint64);
    XCTAssertFalse(GPBMessageHasFieldNumberSet(msg, Message2_FieldNumber_OptionalUint64));
    msg.optionalUint64 = 0;
    XCTAssertTrue(msg.hasOptionalUint64);
    XCTAssertTrue(GPBMessageHasFieldNumberSet(msg, Message2_FieldNumber_OptionalUint64));
    [msg release];
  }

  {  // optionalSint32 :: 1
    Message2 *msg = [[Message2 alloc] init];
    XCTAssertFalse(msg.hasOptionalSint32);
    XCTAssertFalse(GPBMessageHasFieldNumberSet(msg, Message2_FieldNumber_OptionalSint32));
    msg.optionalSint32 = 1;
    XCTAssertTrue(msg.hasOptionalSint32);
    XCTAssertTrue(GPBMessageHasFieldNumberSet(msg, Message2_FieldNumber_OptionalSint32));
    [msg release];
  }
  {  // optionalSint32 :: 0
    Message2 *msg = [[Message2 alloc] init];
    XCTAssertFalse(msg.hasOptionalSint32);
    XCTAssertFalse(GPBMessageHasFieldNumberSet(msg, Message2_FieldNumber_OptionalSint32));
    msg.optionalSint32 = 0;
    XCTAssertTrue(msg.hasOptionalSint32);
    XCTAssertTrue(GPBMessageHasFieldNumberSet(msg, Message2_FieldNumber_OptionalSint32));
    [msg release];
  }

  {  // optionalSint64 :: 1
    Message2 *msg = [[Message2 alloc] init];
    XCTAssertFalse(msg.hasOptionalSint64);
    XCTAssertFalse(GPBMessageHasFieldNumberSet(msg, Message2_FieldNumber_OptionalSint64));
    msg.optionalSint64 = 1;
    XCTAssertTrue(msg.hasOptionalSint64);
    XCTAssertTrue(GPBMessageHasFieldNumberSet(msg, Message2_FieldNumber_OptionalSint64));
    [msg release];
  }
  {  // optionalSint64 :: 0
    Message2 *msg = [[Message2 alloc] init];
    XCTAssertFalse(msg.hasOptionalSint64);
    XCTAssertFalse(GPBMessageHasFieldNumberSet(msg, Message2_FieldNumber_OptionalSint64));
    msg.optionalSint64 = 0;
    XCTAssertTrue(msg.hasOptionalSint64);
    XCTAssertTrue(GPBMessageHasFieldNumberSet(msg, Message2_FieldNumber_OptionalSint64));
    [msg release];
  }

  {  // optionalFixed32 :: 1
    Message2 *msg = [[Message2 alloc] init];
    XCTAssertFalse(msg.hasOptionalFixed32);
    XCTAssertFalse(GPBMessageHasFieldNumberSet(msg, Message2_FieldNumber_OptionalFixed32));
    msg.optionalFixed32 = 1;
    XCTAssertTrue(msg.hasOptionalFixed32);
    XCTAssertTrue(GPBMessageHasFieldNumberSet(msg, Message2_FieldNumber_OptionalFixed32));
    [msg release];
  }
  {  // optionalFixed32 :: 0
    Message2 *msg = [[Message2 alloc] init];
    XCTAssertFalse(msg.hasOptionalFixed32);
    XCTAssertFalse(GPBMessageHasFieldNumberSet(msg, Message2_FieldNumber_OptionalFixed32));
    msg.optionalFixed32 = 0;
    XCTAssertTrue(msg.hasOptionalFixed32);
    XCTAssertTrue(GPBMessageHasFieldNumberSet(msg, Message2_FieldNumber_OptionalFixed32));
    [msg release];
  }

  {  // optionalFixed64 :: 1
    Message2 *msg = [[Message2 alloc] init];
    XCTAssertFalse(msg.hasOptionalFixed64);
    XCTAssertFalse(GPBMessageHasFieldNumberSet(msg, Message2_FieldNumber_OptionalFixed64));
    msg.optionalFixed64 = 1;
    XCTAssertTrue(msg.hasOptionalFixed64);
    XCTAssertTrue(GPBMessageHasFieldNumberSet(msg, Message2_FieldNumber_OptionalFixed64));
    [msg release];
  }
  {  // optionalFixed64 :: 0
    Message2 *msg = [[Message2 alloc] init];
    XCTAssertFalse(msg.hasOptionalFixed64);
    XCTAssertFalse(GPBMessageHasFieldNumberSet(msg, Message2_FieldNumber_OptionalFixed64));
    msg.optionalFixed64 = 0;
    XCTAssertTrue(msg.hasOptionalFixed64);
    XCTAssertTrue(GPBMessageHasFieldNumberSet(msg, Message2_FieldNumber_OptionalFixed64));
    [msg release];
  }

  {  // optionalSfixed32 :: 1
    Message2 *msg = [[Message2 alloc] init];
    XCTAssertFalse(msg.hasOptionalSfixed32);
    XCTAssertFalse(GPBMessageHasFieldNumberSet(msg, Message2_FieldNumber_OptionalSfixed32));
    msg.optionalSfixed32 = 1;
    XCTAssertTrue(msg.hasOptionalSfixed32);
    XCTAssertTrue(GPBMessageHasFieldNumberSet(msg, Message2_FieldNumber_OptionalSfixed32));
    [msg release];
  }
  {  // optionalSfixed32 :: 0
    Message2 *msg = [[Message2 alloc] init];
    XCTAssertFalse(msg.hasOptionalSfixed32);
    XCTAssertFalse(GPBMessageHasFieldNumberSet(msg, Message2_FieldNumber_OptionalSfixed32));
    msg.optionalSfixed32 = 0;
    XCTAssertTrue(msg.hasOptionalSfixed32);
    XCTAssertTrue(GPBMessageHasFieldNumberSet(msg, Message2_FieldNumber_OptionalSfixed32));
    [msg release];
  }

  {  // optionalSfixed64 :: 1
    Message2 *msg = [[Message2 alloc] init];
    XCTAssertFalse(msg.hasOptionalSfixed64);
    XCTAssertFalse(GPBMessageHasFieldNumberSet(msg, Message2_FieldNumber_OptionalSfixed64));
    msg.optionalSfixed64 = 1;
    XCTAssertTrue(msg.hasOptionalSfixed64);
    XCTAssertTrue(GPBMessageHasFieldNumberSet(msg, Message2_FieldNumber_OptionalSfixed64));
    [msg release];
  }
  {  // optionalSfixed64 :: 0
    Message2 *msg = [[Message2 alloc] init];
    XCTAssertFalse(msg.hasOptionalSfixed64);
    XCTAssertFalse(GPBMessageHasFieldNumberSet(msg, Message2_FieldNumber_OptionalSfixed64));
    msg.optionalSfixed64 = 0;
    XCTAssertTrue(msg.hasOptionalSfixed64);
    XCTAssertTrue(GPBMessageHasFieldNumberSet(msg, Message2_FieldNumber_OptionalSfixed64));
    [msg release];
  }

  {  // optionalFloat :: 1.0f
    Message2 *msg = [[Message2 alloc] init];
    XCTAssertFalse(msg.hasOptionalFloat);
    XCTAssertFalse(GPBMessageHasFieldNumberSet(msg, Message2_FieldNumber_OptionalFloat));
    msg.optionalFloat = 1.0f;
    XCTAssertTrue(msg.hasOptionalFloat);
    XCTAssertTrue(GPBMessageHasFieldNumberSet(msg, Message2_FieldNumber_OptionalFloat));
    [msg release];
  }
  {  // optionalFloat :: 0.0f
    Message2 *msg = [[Message2 alloc] init];
    XCTAssertFalse(msg.hasOptionalFloat);
    XCTAssertFalse(GPBMessageHasFieldNumberSet(msg, Message2_FieldNumber_OptionalFloat));
    msg.optionalFloat = 0.0f;
    XCTAssertTrue(msg.hasOptionalFloat);
    XCTAssertTrue(GPBMessageHasFieldNumberSet(msg, Message2_FieldNumber_OptionalFloat));
    [msg release];
  }

  {  // optionalDouble :: 1.0
    Message2 *msg = [[Message2 alloc] init];
    XCTAssertFalse(msg.hasOptionalDouble);
    XCTAssertFalse(GPBMessageHasFieldNumberSet(msg, Message2_FieldNumber_OptionalDouble));
    msg.optionalDouble = 1.0;
    XCTAssertTrue(msg.hasOptionalDouble);
    XCTAssertTrue(GPBMessageHasFieldNumberSet(msg, Message2_FieldNumber_OptionalDouble));
    [msg release];
  }
  {  // optionalDouble :: 0.0
    Message2 *msg = [[Message2 alloc] init];
    XCTAssertFalse(msg.hasOptionalDouble);
    XCTAssertFalse(GPBMessageHasFieldNumberSet(msg, Message2_FieldNumber_OptionalDouble));
    msg.optionalDouble = 0.0;
    XCTAssertTrue(msg.hasOptionalDouble);
    XCTAssertTrue(GPBMessageHasFieldNumberSet(msg, Message2_FieldNumber_OptionalDouble));
    [msg release];
  }

  {  // optionalBool :: YES
    Message2 *msg = [[Message2 alloc] init];
    XCTAssertFalse(msg.hasOptionalBool);
    XCTAssertFalse(GPBMessageHasFieldNumberSet(msg, Message2_FieldNumber_OptionalBool));
    msg.optionalBool = YES;
    XCTAssertTrue(msg.hasOptionalBool);
    XCTAssertTrue(GPBMessageHasFieldNumberSet(msg, Message2_FieldNumber_OptionalBool));
    [msg release];
  }
  {  // optionalBool :: NO
    Message2 *msg = [[Message2 alloc] init];
    XCTAssertFalse(msg.hasOptionalBool);
    XCTAssertFalse(GPBMessageHasFieldNumberSet(msg, Message2_FieldNumber_OptionalBool));
    msg.optionalBool = NO;
    XCTAssertTrue(msg.hasOptionalBool);
    XCTAssertTrue(GPBMessageHasFieldNumberSet(msg, Message2_FieldNumber_OptionalBool));
    [msg release];
  }

  {  // optionalString :: @"foo"
    Message2 *msg = [[Message2 alloc] init];
    XCTAssertFalse(msg.hasOptionalString);
    XCTAssertFalse(GPBMessageHasFieldNumberSet(msg, Message2_FieldNumber_OptionalString));
    msg.optionalString = @"foo";
    XCTAssertTrue(msg.hasOptionalString);
    XCTAssertTrue(GPBMessageHasFieldNumberSet(msg, Message2_FieldNumber_OptionalString));
    [msg release];
  }
  {  // optionalString :: @""
    Message2 *msg = [[Message2 alloc] init];
    XCTAssertFalse(msg.hasOptionalString);
    XCTAssertFalse(GPBMessageHasFieldNumberSet(msg, Message2_FieldNumber_OptionalString));
    msg.optionalString = @"";
    XCTAssertTrue(msg.hasOptionalString);
    XCTAssertTrue(GPBMessageHasFieldNumberSet(msg, Message2_FieldNumber_OptionalString));
    [msg release];
  }

  {  // optionalBytes :: [@"foo" dataUsingEncoding:NSUTF8StringEncoding]
    Message2 *msg = [[Message2 alloc] init];
    XCTAssertFalse(msg.hasOptionalBytes);
    XCTAssertFalse(GPBMessageHasFieldNumberSet(msg, Message2_FieldNumber_OptionalBytes));
    msg.optionalBytes = [@"foo" dataUsingEncoding:NSUTF8StringEncoding];
    XCTAssertTrue(msg.hasOptionalBytes);
    XCTAssertTrue(GPBMessageHasFieldNumberSet(msg, Message2_FieldNumber_OptionalBytes));
    [msg release];
  }
  {  // optionalBytes :: [NSData data]
    Message2 *msg = [[Message2 alloc] init];
    XCTAssertFalse(msg.hasOptionalBytes);
    XCTAssertFalse(GPBMessageHasFieldNumberSet(msg, Message2_FieldNumber_OptionalBytes));
    msg.optionalBytes = [NSData data];
    XCTAssertTrue(msg.hasOptionalBytes);
    XCTAssertTrue(GPBMessageHasFieldNumberSet(msg, Message2_FieldNumber_OptionalBytes));
    [msg release];
  }

  //
  // Test doesn't apply to optionalGroup/optionalMessage.
  //

  {  // optionalEnum :: Message2_Enum_Bar
    Message2 *msg = [[Message2 alloc] init];
    XCTAssertFalse(msg.hasOptionalEnum);
    XCTAssertFalse(GPBMessageHasFieldNumberSet(msg, Message2_FieldNumber_OptionalEnum));
    msg.optionalEnum = Message2_Enum_Bar;
    XCTAssertTrue(msg.hasOptionalEnum);
    XCTAssertTrue(GPBMessageHasFieldNumberSet(msg, Message2_FieldNumber_OptionalEnum));
    [msg release];
  }
  {  // optionalEnum :: Message2_Enum_Foo
    Message2 *msg = [[Message2 alloc] init];
    XCTAssertFalse(msg.hasOptionalEnum);
    XCTAssertFalse(GPBMessageHasFieldNumberSet(msg, Message2_FieldNumber_OptionalEnum));
    msg.optionalEnum = Message2_Enum_Foo;
    XCTAssertTrue(msg.hasOptionalEnum);
    XCTAssertTrue(GPBMessageHasFieldNumberSet(msg, Message2_FieldNumber_OptionalEnum));
    [msg release];
  }

//%PDDM-EXPAND-END PROTO2_TEST_HAS_FIELDS()
}

- (void)testProto3SingleFieldHasBehavior {
  //
  // Setting to any value including the default value (0) should result has*
  // being true.
  //

//%PDDM-DEFINE PROTO3_TEST_HAS_FIELD(FIELD, NON_ZERO_VALUE, ZERO_VALUE)
//%  {  // optional##FIELD
//%    Message3 *msg = [[Message3 alloc] init];
//%    XCTAssertFalse(GPBMessageHasFieldNumberSet(msg, Message3_FieldNumber_Optional##FIELD));
//%    msg.optional##FIELD = NON_ZERO_VALUE;
//%    XCTAssertTrue(GPBMessageHasFieldNumberSet(msg, Message3_FieldNumber_Optional##FIELD));
//%    msg.optional##FIELD = ZERO_VALUE;
//%    XCTAssertFalse(GPBMessageHasFieldNumberSet(msg, Message3_FieldNumber_Optional##FIELD));
//%    [msg release];
//%  }
//%
//%PDDM-DEFINE PROTO3_TEST_HAS_FIELDS()
//%PROTO3_TEST_HAS_FIELD(Int32, 1, 0)
//%PROTO3_TEST_HAS_FIELD(Int64, 1, 0)
//%PROTO3_TEST_HAS_FIELD(Uint32, 1, 0)
//%PROTO3_TEST_HAS_FIELD(Uint64, 1, 0)
//%PROTO3_TEST_HAS_FIELD(Sint32, 1, 0)
//%PROTO3_TEST_HAS_FIELD(Sint64, 1, 0)
//%PROTO3_TEST_HAS_FIELD(Fixed32, 1, 0)
//%PROTO3_TEST_HAS_FIELD(Fixed64, 1, 0)
//%PROTO3_TEST_HAS_FIELD(Sfixed32, 1, 0)
//%PROTO3_TEST_HAS_FIELD(Sfixed64, 1, 0)
//%PROTO3_TEST_HAS_FIELD(Float, 1.0f, 0.0f)
//%PROTO3_TEST_HAS_FIELD(Double, 1.0, 0.0)
//%PROTO3_TEST_HAS_FIELD(Bool, YES, NO)
//%PROTO3_TEST_HAS_FIELD(String, @"foo", @"")
//%PROTO3_TEST_HAS_FIELD(Bytes, [@"foo" dataUsingEncoding:NSUTF8StringEncoding], [NSData data])
//%  //
//%  // Test doesn't apply to optionalGroup/optionalMessage.
//%  //
//%
//%PROTO3_TEST_HAS_FIELD(Enum, Message3_Enum_Bar, Message3_Enum_Foo)
//%PDDM-EXPAND PROTO3_TEST_HAS_FIELDS()
// This block of code is generated, do not edit it directly.

  {  // optionalInt32
    Message3 *msg = [[Message3 alloc] init];
    XCTAssertFalse(GPBMessageHasFieldNumberSet(msg, Message3_FieldNumber_OptionalInt32));
    msg.optionalInt32 = 1;
    XCTAssertTrue(GPBMessageHasFieldNumberSet(msg, Message3_FieldNumber_OptionalInt32));
    msg.optionalInt32 = 0;
    XCTAssertFalse(GPBMessageHasFieldNumberSet(msg, Message3_FieldNumber_OptionalInt32));
    [msg release];
  }

  {  // optionalInt64
    Message3 *msg = [[Message3 alloc] init];
    XCTAssertFalse(GPBMessageHasFieldNumberSet(msg, Message3_FieldNumber_OptionalInt64));
    msg.optionalInt64 = 1;
    XCTAssertTrue(GPBMessageHasFieldNumberSet(msg, Message3_FieldNumber_OptionalInt64));
    msg.optionalInt64 = 0;
    XCTAssertFalse(GPBMessageHasFieldNumberSet(msg, Message3_FieldNumber_OptionalInt64));
    [msg release];
  }

  {  // optionalUint32
    Message3 *msg = [[Message3 alloc] init];
    XCTAssertFalse(GPBMessageHasFieldNumberSet(msg, Message3_FieldNumber_OptionalUint32));
    msg.optionalUint32 = 1;
    XCTAssertTrue(GPBMessageHasFieldNumberSet(msg, Message3_FieldNumber_OptionalUint32));
    msg.optionalUint32 = 0;
    XCTAssertFalse(GPBMessageHasFieldNumberSet(msg, Message3_FieldNumber_OptionalUint32));
    [msg release];
  }

  {  // optionalUint64
    Message3 *msg = [[Message3 alloc] init];
    XCTAssertFalse(GPBMessageHasFieldNumberSet(msg, Message3_FieldNumber_OptionalUint64));
    msg.optionalUint64 = 1;
    XCTAssertTrue(GPBMessageHasFieldNumberSet(msg, Message3_FieldNumber_OptionalUint64));
    msg.optionalUint64 = 0;
    XCTAssertFalse(GPBMessageHasFieldNumberSet(msg, Message3_FieldNumber_OptionalUint64));
    [msg release];
  }

  {  // optionalSint32
    Message3 *msg = [[Message3 alloc] init];
    XCTAssertFalse(GPBMessageHasFieldNumberSet(msg, Message3_FieldNumber_OptionalSint32));
    msg.optionalSint32 = 1;
    XCTAssertTrue(GPBMessageHasFieldNumberSet(msg, Message3_FieldNumber_OptionalSint32));
    msg.optionalSint32 = 0;
    XCTAssertFalse(GPBMessageHasFieldNumberSet(msg, Message3_FieldNumber_OptionalSint32));
    [msg release];
  }

  {  // optionalSint64
    Message3 *msg = [[Message3 alloc] init];
    XCTAssertFalse(GPBMessageHasFieldNumberSet(msg, Message3_FieldNumber_OptionalSint64));
    msg.optionalSint64 = 1;
    XCTAssertTrue(GPBMessageHasFieldNumberSet(msg, Message3_FieldNumber_OptionalSint64));
    msg.optionalSint64 = 0;
    XCTAssertFalse(GPBMessageHasFieldNumberSet(msg, Message3_FieldNumber_OptionalSint64));
    [msg release];
  }

  {  // optionalFixed32
    Message3 *msg = [[Message3 alloc] init];
    XCTAssertFalse(GPBMessageHasFieldNumberSet(msg, Message3_FieldNumber_OptionalFixed32));
    msg.optionalFixed32 = 1;
    XCTAssertTrue(GPBMessageHasFieldNumberSet(msg, Message3_FieldNumber_OptionalFixed32));
    msg.optionalFixed32 = 0;
    XCTAssertFalse(GPBMessageHasFieldNumberSet(msg, Message3_FieldNumber_OptionalFixed32));
    [msg release];
  }

  {  // optionalFixed64
    Message3 *msg = [[Message3 alloc] init];
    XCTAssertFalse(GPBMessageHasFieldNumberSet(msg, Message3_FieldNumber_OptionalFixed64));
    msg.optionalFixed64 = 1;
    XCTAssertTrue(GPBMessageHasFieldNumberSet(msg, Message3_FieldNumber_OptionalFixed64));
    msg.optionalFixed64 = 0;
    XCTAssertFalse(GPBMessageHasFieldNumberSet(msg, Message3_FieldNumber_OptionalFixed64));
    [msg release];
  }

  {  // optionalSfixed32
    Message3 *msg = [[Message3 alloc] init];
    XCTAssertFalse(GPBMessageHasFieldNumberSet(msg, Message3_FieldNumber_OptionalSfixed32));
    msg.optionalSfixed32 = 1;
    XCTAssertTrue(GPBMessageHasFieldNumberSet(msg, Message3_FieldNumber_OptionalSfixed32));
    msg.optionalSfixed32 = 0;
    XCTAssertFalse(GPBMessageHasFieldNumberSet(msg, Message3_FieldNumber_OptionalSfixed32));
    [msg release];
  }

  {  // optionalSfixed64
    Message3 *msg = [[Message3 alloc] init];
    XCTAssertFalse(GPBMessageHasFieldNumberSet(msg, Message3_FieldNumber_OptionalSfixed64));
    msg.optionalSfixed64 = 1;
    XCTAssertTrue(GPBMessageHasFieldNumberSet(msg, Message3_FieldNumber_OptionalSfixed64));
    msg.optionalSfixed64 = 0;
    XCTAssertFalse(GPBMessageHasFieldNumberSet(msg, Message3_FieldNumber_OptionalSfixed64));
    [msg release];
  }

  {  // optionalFloat
    Message3 *msg = [[Message3 alloc] init];
    XCTAssertFalse(GPBMessageHasFieldNumberSet(msg, Message3_FieldNumber_OptionalFloat));
    msg.optionalFloat = 1.0f;
    XCTAssertTrue(GPBMessageHasFieldNumberSet(msg, Message3_FieldNumber_OptionalFloat));
    msg.optionalFloat = 0.0f;
    XCTAssertFalse(GPBMessageHasFieldNumberSet(msg, Message3_FieldNumber_OptionalFloat));
    [msg release];
  }

  {  // optionalDouble
    Message3 *msg = [[Message3 alloc] init];
    XCTAssertFalse(GPBMessageHasFieldNumberSet(msg, Message3_FieldNumber_OptionalDouble));
    msg.optionalDouble = 1.0;
    XCTAssertTrue(GPBMessageHasFieldNumberSet(msg, Message3_FieldNumber_OptionalDouble));
    msg.optionalDouble = 0.0;
    XCTAssertFalse(GPBMessageHasFieldNumberSet(msg, Message3_FieldNumber_OptionalDouble));
    [msg release];
  }

  {  // optionalBool
    Message3 *msg = [[Message3 alloc] init];
    XCTAssertFalse(GPBMessageHasFieldNumberSet(msg, Message3_FieldNumber_OptionalBool));
    msg.optionalBool = YES;
    XCTAssertTrue(GPBMessageHasFieldNumberSet(msg, Message3_FieldNumber_OptionalBool));
    msg.optionalBool = NO;
    XCTAssertFalse(GPBMessageHasFieldNumberSet(msg, Message3_FieldNumber_OptionalBool));
    [msg release];
  }

  {  // optionalString
    Message3 *msg = [[Message3 alloc] init];
    XCTAssertFalse(GPBMessageHasFieldNumberSet(msg, Message3_FieldNumber_OptionalString));
    msg.optionalString = @"foo";
    XCTAssertTrue(GPBMessageHasFieldNumberSet(msg, Message3_FieldNumber_OptionalString));
    msg.optionalString = @"";
    XCTAssertFalse(GPBMessageHasFieldNumberSet(msg, Message3_FieldNumber_OptionalString));
    [msg release];
  }

  {  // optionalBytes
    Message3 *msg = [[Message3 alloc] init];
    XCTAssertFalse(GPBMessageHasFieldNumberSet(msg, Message3_FieldNumber_OptionalBytes));
    msg.optionalBytes = [@"foo" dataUsingEncoding:NSUTF8StringEncoding];
    XCTAssertTrue(GPBMessageHasFieldNumberSet(msg, Message3_FieldNumber_OptionalBytes));
    msg.optionalBytes = [NSData data];
    XCTAssertFalse(GPBMessageHasFieldNumberSet(msg, Message3_FieldNumber_OptionalBytes));
    [msg release];
  }

  //
  // Test doesn't apply to optionalGroup/optionalMessage.
  //

  {  // optionalEnum
    Message3 *msg = [[Message3 alloc] init];
    XCTAssertFalse(GPBMessageHasFieldNumberSet(msg, Message3_FieldNumber_OptionalEnum));
    msg.optionalEnum = Message3_Enum_Bar;
    XCTAssertTrue(GPBMessageHasFieldNumberSet(msg, Message3_FieldNumber_OptionalEnum));
    msg.optionalEnum = Message3_Enum_Foo;
    XCTAssertFalse(GPBMessageHasFieldNumberSet(msg, Message3_FieldNumber_OptionalEnum));
    [msg release];
  }

//%PDDM-EXPAND-END PROTO3_TEST_HAS_FIELDS()
}

- (void)testAccessingProto2UnknownEnumValues {
  Message2 *msg = [[Message2 alloc] init];

  // Set it to something non zero, try and confirm it doesn't change.

  msg.optionalEnum = Message2_Enum_Bar;
  XCTAssertThrowsSpecificNamed(msg.optionalEnum = 666, NSException,
                               NSInvalidArgumentException);
  XCTAssertEqual(msg.optionalEnum, Message2_Enum_Bar);

  msg.oneofEnum = Message2_Enum_Bar;
  XCTAssertThrowsSpecificNamed(msg.oneofEnum = 666, NSException,
                               NSInvalidArgumentException);
  XCTAssertEqual(msg.oneofEnum, Message2_Enum_Bar);

  [msg release];
}

- (void)testAccessingProto3UnknownEnumValues {
  Message3 *msg = [[Message3 alloc] init];

  // Set it to something non zero, try and confirm it doesn't change.

  msg.optionalEnum = Message3_Enum_Bar;
  XCTAssertThrowsSpecificNamed(msg.optionalEnum = 666, NSException,
                               NSInvalidArgumentException);
  XCTAssertEqual(msg.optionalEnum, Message3_Enum_Bar);

  msg.oneofEnum = Message3_Enum_Bar;
  XCTAssertThrowsSpecificNamed(msg.oneofEnum = 666, NSException,
                               NSInvalidArgumentException);
  XCTAssertEqual(msg.oneofEnum, Message3_Enum_Bar);

  // Set via raw api to confirm it works.

  SetMessage3_OptionalEnum_RawValue(msg, 666);
  XCTAssertEqual(msg.optionalEnum,
                 Message3_Enum_GPBUnrecognizedEnumeratorValue);
  XCTAssertEqual(Message3_OptionalEnum_RawValue(msg), 666);

  SetMessage3_OneofEnum_RawValue(msg, 666);
  XCTAssertEqual(msg.oneofEnum, Message3_Enum_GPBUnrecognizedEnumeratorValue);
  XCTAssertEqual(Message3_OneofEnum_RawValue(msg), 666);

  [msg release];
}

- (void)testProto2OneofBasicBehaviors {
  Message2 *msg = [[Message2 alloc] init];

  NSString *oneofStringDefault = @"string";
  NSData *oneofBytesDefault = [@"data" dataUsingEncoding:NSUTF8StringEncoding];

  // Nothing set.
  XCTAssertEqual(msg.oOneOfCase, Message2_O_OneOfCase_GPBUnsetOneOfCase);
  XCTAssertEqual(msg.oneofInt32, 100);
  XCTAssertEqual(msg.oneofInt64, 101);
  XCTAssertEqual(msg.oneofUint32, 102U);
  XCTAssertEqual(msg.oneofUint64, 103U);
  XCTAssertEqual(msg.oneofSint32, 104);
  XCTAssertEqual(msg.oneofSint64, 105);
  XCTAssertEqual(msg.oneofFixed32, 106U);
  XCTAssertEqual(msg.oneofFixed64, 107U);
  XCTAssertEqual(msg.oneofSfixed32, 108);
  XCTAssertEqual(msg.oneofSfixed64, 109);
  XCTAssertEqual(msg.oneofFloat, 110.0f);
  XCTAssertEqual(msg.oneofDouble, 111.0);
  XCTAssertEqual(msg.oneofBool, YES);
  XCTAssertEqualObjects(msg.oneofString, oneofStringDefault);
  XCTAssertEqualObjects(msg.oneofBytes, oneofBytesDefault);
  XCTAssertNotNil(msg.oneofGroup);
  XCTAssertNotNil(msg.oneofMessage);
  XCTAssertEqual(msg.oneofEnum, Message2_Enum_Baz);

  // Set, check the case, check everyone has default but the one, confirm case
  // didn't change.

  msg.oneofInt32 = 1;
  XCTAssertEqual(msg.oOneOfCase, Message2_O_OneOfCase_OneofInt32);
  XCTAssertEqual(msg.oneofInt32, 1);
  XCTAssertEqual(msg.oneofInt64, 101);
  XCTAssertEqual(msg.oneofUint32, 102U);
  XCTAssertEqual(msg.oneofUint64, 103U);
  XCTAssertEqual(msg.oneofSint32, 104);
  XCTAssertEqual(msg.oneofSint64, 105);
  XCTAssertEqual(msg.oneofFixed32, 106U);
  XCTAssertEqual(msg.oneofFixed64, 107U);
  XCTAssertEqual(msg.oneofSfixed32, 108);
  XCTAssertEqual(msg.oneofSfixed64, 109);
  XCTAssertEqual(msg.oneofFloat, 110.0f);
  XCTAssertEqual(msg.oneofDouble, 111.0);
  XCTAssertEqual(msg.oneofBool, YES);
  XCTAssertEqualObjects(msg.oneofString, oneofStringDefault);
  XCTAssertEqualObjects(msg.oneofBytes, oneofBytesDefault);
  XCTAssertNotNil(msg.oneofGroup);
  XCTAssertNotNil(msg.oneofMessage);
  XCTAssertEqual(msg.oneofEnum, Message2_Enum_Baz);
  XCTAssertEqual(msg.oOneOfCase, Message2_O_OneOfCase_OneofInt32);

  msg.oneofInt64 = 2;
  XCTAssertEqual(msg.oOneOfCase, Message2_O_OneOfCase_OneofInt64);
  XCTAssertEqual(msg.oneofInt32, 100);
  XCTAssertEqual(msg.oneofInt64, 2);
  XCTAssertEqual(msg.oneofUint32, 102U);
  XCTAssertEqual(msg.oneofUint64, 103U);
  XCTAssertEqual(msg.oneofSint32, 104);
  XCTAssertEqual(msg.oneofSint64, 105);
  XCTAssertEqual(msg.oneofFixed32, 106U);
  XCTAssertEqual(msg.oneofFixed64, 107U);
  XCTAssertEqual(msg.oneofSfixed32, 108);
  XCTAssertEqual(msg.oneofSfixed64, 109);
  XCTAssertEqual(msg.oneofFloat, 110.0f);
  XCTAssertEqual(msg.oneofDouble, 111.0);
  XCTAssertEqual(msg.oneofBool, YES);
  XCTAssertEqualObjects(msg.oneofString, oneofStringDefault);
  XCTAssertEqualObjects(msg.oneofBytes, oneofBytesDefault);
  XCTAssertNotNil(msg.oneofGroup);
  XCTAssertNotNil(msg.oneofMessage);
  XCTAssertEqual(msg.oneofEnum, Message2_Enum_Baz);
  XCTAssertEqual(msg.oOneOfCase, Message2_O_OneOfCase_OneofInt64);

  msg.oneofUint32 = 3;
  XCTAssertEqual(msg.oOneOfCase, Message2_O_OneOfCase_OneofUint32);
  XCTAssertEqual(msg.oneofInt32, 100);
  XCTAssertEqual(msg.oneofInt64, 101);
  XCTAssertEqual(msg.oneofUint32, 3U);
  XCTAssertEqual(msg.oneofUint64, 103U);
  XCTAssertEqual(msg.oneofSint32, 104);
  XCTAssertEqual(msg.oneofSint64, 105);
  XCTAssertEqual(msg.oneofFixed32, 106U);
  XCTAssertEqual(msg.oneofFixed64, 107U);
  XCTAssertEqual(msg.oneofSfixed32, 108);
  XCTAssertEqual(msg.oneofSfixed64, 109);
  XCTAssertEqual(msg.oneofFloat, 110.0f);
  XCTAssertEqual(msg.oneofDouble, 111.0);
  XCTAssertEqual(msg.oneofBool, YES);
  XCTAssertEqualObjects(msg.oneofString, oneofStringDefault);
  XCTAssertEqualObjects(msg.oneofBytes, oneofBytesDefault);
  XCTAssertNotNil(msg.oneofGroup);
  XCTAssertNotNil(msg.oneofMessage);
  XCTAssertEqual(msg.oneofEnum, Message2_Enum_Baz);
  XCTAssertEqual(msg.oOneOfCase, Message2_O_OneOfCase_OneofUint32);

  msg.oneofUint64 = 4;
  XCTAssertEqual(msg.oOneOfCase, Message2_O_OneOfCase_OneofUint64);
  XCTAssertEqual(msg.oneofInt32, 100);
  XCTAssertEqual(msg.oneofInt64, 101);
  XCTAssertEqual(msg.oneofUint32, 102U);
  XCTAssertEqual(msg.oneofUint64, 4U);
  XCTAssertEqual(msg.oneofSint32, 104);
  XCTAssertEqual(msg.oneofSint64, 105);
  XCTAssertEqual(msg.oneofFixed32, 106U);
  XCTAssertEqual(msg.oneofFixed64, 107U);
  XCTAssertEqual(msg.oneofSfixed32, 108);
  XCTAssertEqual(msg.oneofSfixed64, 109);
  XCTAssertEqual(msg.oneofFloat, 110.0f);
  XCTAssertEqual(msg.oneofDouble, 111.0);
  XCTAssertEqual(msg.oneofBool, YES);
  XCTAssertEqualObjects(msg.oneofString, oneofStringDefault);
  XCTAssertEqualObjects(msg.oneofBytes, oneofBytesDefault);
  XCTAssertNotNil(msg.oneofGroup);
  XCTAssertNotNil(msg.oneofMessage);
  XCTAssertEqual(msg.oneofEnum, Message2_Enum_Baz);
  XCTAssertEqual(msg.oOneOfCase, Message2_O_OneOfCase_OneofUint64);

  msg.oneofSint32 = 5;
  XCTAssertEqual(msg.oOneOfCase, Message2_O_OneOfCase_OneofSint32);
  XCTAssertEqual(msg.oneofInt32, 100);
  XCTAssertEqual(msg.oneofInt64, 101);
  XCTAssertEqual(msg.oneofUint32, 102U);
  XCTAssertEqual(msg.oneofUint64, 103U);
  XCTAssertEqual(msg.oneofSint32, 5);
  XCTAssertEqual(msg.oneofSint64, 105);
  XCTAssertEqual(msg.oneofFixed32, 106U);
  XCTAssertEqual(msg.oneofFixed64, 107U);
  XCTAssertEqual(msg.oneofSfixed32, 108);
  XCTAssertEqual(msg.oneofSfixed64, 109);
  XCTAssertEqual(msg.oneofFloat, 110.0f);
  XCTAssertEqual(msg.oneofDouble, 111.0);
  XCTAssertEqual(msg.oneofBool, YES);
  XCTAssertEqualObjects(msg.oneofString, oneofStringDefault);
  XCTAssertEqualObjects(msg.oneofBytes, oneofBytesDefault);
  XCTAssertNotNil(msg.oneofGroup);
  XCTAssertNotNil(msg.oneofMessage);
  XCTAssertEqual(msg.oneofEnum, Message2_Enum_Baz);
  XCTAssertEqual(msg.oOneOfCase, Message2_O_OneOfCase_OneofSint32);

  msg.oneofSint64 = 6;
  XCTAssertEqual(msg.oOneOfCase, Message2_O_OneOfCase_OneofSint64);
  XCTAssertEqual(msg.oneofInt32, 100);
  XCTAssertEqual(msg.oneofInt64, 101);
  XCTAssertEqual(msg.oneofUint32, 102U);
  XCTAssertEqual(msg.oneofUint64, 103U);
  XCTAssertEqual(msg.oneofSint32, 104);
  XCTAssertEqual(msg.oneofSint64, 6);
  XCTAssertEqual(msg.oneofFixed32, 106U);
  XCTAssertEqual(msg.oneofFixed64, 107U);
  XCTAssertEqual(msg.oneofSfixed32, 108);
  XCTAssertEqual(msg.oneofSfixed64, 109);
  XCTAssertEqual(msg.oneofFloat, 110.0f);
  XCTAssertEqual(msg.oneofDouble, 111.0);
  XCTAssertEqual(msg.oneofBool, YES);
  XCTAssertEqualObjects(msg.oneofString, oneofStringDefault);
  XCTAssertEqualObjects(msg.oneofBytes, oneofBytesDefault);
  XCTAssertNotNil(msg.oneofGroup);
  XCTAssertNotNil(msg.oneofMessage);
  XCTAssertEqual(msg.oneofEnum, Message2_Enum_Baz);
  XCTAssertEqual(msg.oOneOfCase, Message2_O_OneOfCase_OneofSint64);

  msg.oneofFixed32 = 7;
  XCTAssertEqual(msg.oOneOfCase, Message2_O_OneOfCase_OneofFixed32);
  XCTAssertEqual(msg.oneofInt32, 100);
  XCTAssertEqual(msg.oneofInt64, 101);
  XCTAssertEqual(msg.oneofUint32, 102U);
  XCTAssertEqual(msg.oneofUint64, 103U);
  XCTAssertEqual(msg.oneofSint32, 104);
  XCTAssertEqual(msg.oneofSint64, 105);
  XCTAssertEqual(msg.oneofFixed32, 7U);
  XCTAssertEqual(msg.oneofFixed64, 107U);
  XCTAssertEqual(msg.oneofSfixed32, 108);
  XCTAssertEqual(msg.oneofSfixed64, 109);
  XCTAssertEqual(msg.oneofFloat, 110.0f);
  XCTAssertEqual(msg.oneofDouble, 111.0);
  XCTAssertEqual(msg.oneofBool, YES);
  XCTAssertEqualObjects(msg.oneofString, oneofStringDefault);
  XCTAssertEqualObjects(msg.oneofBytes, oneofBytesDefault);
  XCTAssertNotNil(msg.oneofGroup);
  XCTAssertNotNil(msg.oneofMessage);
  XCTAssertEqual(msg.oneofEnum, Message2_Enum_Baz);
  XCTAssertEqual(msg.oOneOfCase, Message2_O_OneOfCase_OneofFixed32);

  msg.oneofFixed64 = 8;
  XCTAssertEqual(msg.oOneOfCase, Message2_O_OneOfCase_OneofFixed64);
  XCTAssertEqual(msg.oneofInt32, 100);
  XCTAssertEqual(msg.oneofInt64, 101);
  XCTAssertEqual(msg.oneofUint32, 102U);
  XCTAssertEqual(msg.oneofUint64, 103U);
  XCTAssertEqual(msg.oneofSint32, 104);
  XCTAssertEqual(msg.oneofSint64, 105);
  XCTAssertEqual(msg.oneofFixed32, 106U);
  XCTAssertEqual(msg.oneofFixed64, 8U);
  XCTAssertEqual(msg.oneofSfixed32, 108);
  XCTAssertEqual(msg.oneofSfixed64, 109);
  XCTAssertEqual(msg.oneofFloat, 110.0f);
  XCTAssertEqual(msg.oneofDouble, 111.0);
  XCTAssertEqual(msg.oneofBool, YES);
  XCTAssertEqualObjects(msg.oneofString, oneofStringDefault);
  XCTAssertEqualObjects(msg.oneofBytes, oneofBytesDefault);
  XCTAssertNotNil(msg.oneofGroup);
  XCTAssertNotNil(msg.oneofMessage);
  XCTAssertEqual(msg.oneofEnum, Message2_Enum_Baz);
  XCTAssertEqual(msg.oOneOfCase, Message2_O_OneOfCase_OneofFixed64);

  msg.oneofSfixed32 = 9;
  XCTAssertEqual(msg.oOneOfCase, Message2_O_OneOfCase_OneofSfixed32);
  XCTAssertEqual(msg.oneofInt32, 100);
  XCTAssertEqual(msg.oneofInt64, 101);
  XCTAssertEqual(msg.oneofUint32, 102U);
  XCTAssertEqual(msg.oneofUint64, 103U);
  XCTAssertEqual(msg.oneofSint32, 104);
  XCTAssertEqual(msg.oneofSint64, 105);
  XCTAssertEqual(msg.oneofFixed32, 106U);
  XCTAssertEqual(msg.oneofFixed64, 107U);
  XCTAssertEqual(msg.oneofSfixed32, 9);
  XCTAssertEqual(msg.oneofSfixed64, 109);
  XCTAssertEqual(msg.oneofFloat, 110.0f);
  XCTAssertEqual(msg.oneofDouble, 111.0);
  XCTAssertEqual(msg.oneofBool, YES);
  XCTAssertEqualObjects(msg.oneofString, oneofStringDefault);
  XCTAssertEqualObjects(msg.oneofBytes, oneofBytesDefault);
  XCTAssertNotNil(msg.oneofGroup);
  XCTAssertNotNil(msg.oneofMessage);
  XCTAssertEqual(msg.oneofEnum, Message2_Enum_Baz);
  XCTAssertEqual(msg.oOneOfCase, Message2_O_OneOfCase_OneofSfixed32);

  msg.oneofSfixed64 = 10;
  XCTAssertEqual(msg.oOneOfCase, Message2_O_OneOfCase_OneofSfixed64);
  XCTAssertEqual(msg.oneofInt32, 100);
  XCTAssertEqual(msg.oneofInt64, 101);
  XCTAssertEqual(msg.oneofUint32, 102U);
  XCTAssertEqual(msg.oneofUint64, 103U);
  XCTAssertEqual(msg.oneofSint32, 104);
  XCTAssertEqual(msg.oneofSint64, 105);
  XCTAssertEqual(msg.oneofFixed32, 106U);
  XCTAssertEqual(msg.oneofFixed64, 107U);
  XCTAssertEqual(msg.oneofSfixed32, 108);
  XCTAssertEqual(msg.oneofSfixed64, 10);
  XCTAssertEqual(msg.oneofFloat, 110.0f);
  XCTAssertEqual(msg.oneofDouble, 111.0);
  XCTAssertEqual(msg.oneofBool, YES);
  XCTAssertEqualObjects(msg.oneofString, oneofStringDefault);
  XCTAssertEqualObjects(msg.oneofBytes, oneofBytesDefault);
  XCTAssertNotNil(msg.oneofGroup);
  XCTAssertNotNil(msg.oneofMessage);
  XCTAssertEqual(msg.oneofEnum, Message2_Enum_Baz);
  XCTAssertEqual(msg.oOneOfCase, Message2_O_OneOfCase_OneofSfixed64);

  msg.oneofFloat = 11.0f;
  XCTAssertEqual(msg.oOneOfCase, Message2_O_OneOfCase_OneofFloat);
  XCTAssertEqual(msg.oneofInt32, 100);
  XCTAssertEqual(msg.oneofInt64, 101);
  XCTAssertEqual(msg.oneofUint32, 102U);
  XCTAssertEqual(msg.oneofUint64, 103U);
  XCTAssertEqual(msg.oneofSint32, 104);
  XCTAssertEqual(msg.oneofSint64, 105);
  XCTAssertEqual(msg.oneofFixed32, 106U);
  XCTAssertEqual(msg.oneofFixed64, 107U);
  XCTAssertEqual(msg.oneofSfixed32, 108);
  XCTAssertEqual(msg.oneofSfixed64, 109);
  XCTAssertEqual(msg.oneofFloat, 11.0f);
  XCTAssertEqual(msg.oneofDouble, 111.0);
  XCTAssertEqual(msg.oneofBool, YES);
  XCTAssertEqualObjects(msg.oneofString, oneofStringDefault);
  XCTAssertEqualObjects(msg.oneofBytes, oneofBytesDefault);
  XCTAssertNotNil(msg.oneofGroup);
  XCTAssertNotNil(msg.oneofMessage);
  XCTAssertEqual(msg.oneofEnum, Message2_Enum_Baz);
  XCTAssertEqual(msg.oOneOfCase, Message2_O_OneOfCase_OneofFloat);

  msg.oneofDouble = 12.0;
  XCTAssertEqual(msg.oOneOfCase, Message2_O_OneOfCase_OneofDouble);
  XCTAssertEqual(msg.oneofInt32, 100);
  XCTAssertEqual(msg.oneofInt64, 101);
  XCTAssertEqual(msg.oneofUint32, 102U);
  XCTAssertEqual(msg.oneofUint64, 103U);
  XCTAssertEqual(msg.oneofSint32, 104);
  XCTAssertEqual(msg.oneofSint64, 105);
  XCTAssertEqual(msg.oneofFixed32, 106U);
  XCTAssertEqual(msg.oneofFixed64, 107U);
  XCTAssertEqual(msg.oneofSfixed32, 108);
  XCTAssertEqual(msg.oneofSfixed64, 109);
  XCTAssertEqual(msg.oneofFloat, 110.0f);
  XCTAssertEqual(msg.oneofDouble, 12.0);
  XCTAssertEqual(msg.oneofBool, YES);
  XCTAssertEqualObjects(msg.oneofString, oneofStringDefault);
  XCTAssertEqualObjects(msg.oneofBytes, oneofBytesDefault);
  XCTAssertNotNil(msg.oneofGroup);
  XCTAssertNotNil(msg.oneofMessage);
  XCTAssertEqual(msg.oneofEnum, Message2_Enum_Baz);
  XCTAssertEqual(msg.oOneOfCase, Message2_O_OneOfCase_OneofDouble);

  msg.oneofBool = NO;
  XCTAssertEqual(msg.oOneOfCase, Message2_O_OneOfCase_OneofBool);
  XCTAssertEqual(msg.oneofInt32, 100);
  XCTAssertEqual(msg.oneofInt64, 101);
  XCTAssertEqual(msg.oneofUint32, 102U);
  XCTAssertEqual(msg.oneofUint64, 103U);
  XCTAssertEqual(msg.oneofSint32, 104);
  XCTAssertEqual(msg.oneofSint64, 105);
  XCTAssertEqual(msg.oneofFixed32, 106U);
  XCTAssertEqual(msg.oneofFixed64, 107U);
  XCTAssertEqual(msg.oneofSfixed32, 108);
  XCTAssertEqual(msg.oneofSfixed64, 109);
  XCTAssertEqual(msg.oneofFloat, 110.0f);
  XCTAssertEqual(msg.oneofDouble, 111.0);
  XCTAssertEqual(msg.oneofBool, NO);
  XCTAssertEqualObjects(msg.oneofString, oneofStringDefault);
  XCTAssertEqualObjects(msg.oneofBytes, oneofBytesDefault);
  XCTAssertNotNil(msg.oneofGroup);
  XCTAssertNotNil(msg.oneofMessage);
  XCTAssertEqual(msg.oneofEnum, Message2_Enum_Baz);
  XCTAssertEqual(msg.oOneOfCase, Message2_O_OneOfCase_OneofBool);

  msg.oneofString = @"foo";
  XCTAssertEqual(msg.oOneOfCase, Message2_O_OneOfCase_OneofString);
  XCTAssertEqual(msg.oneofInt32, 100);
  XCTAssertEqual(msg.oneofInt64, 101);
  XCTAssertEqual(msg.oneofUint32, 102U);
  XCTAssertEqual(msg.oneofUint64, 103U);
  XCTAssertEqual(msg.oneofSint32, 104);
  XCTAssertEqual(msg.oneofSint64, 105);
  XCTAssertEqual(msg.oneofFixed32, 106U);
  XCTAssertEqual(msg.oneofFixed64, 107U);
  XCTAssertEqual(msg.oneofSfixed32, 108);
  XCTAssertEqual(msg.oneofSfixed64, 109);
  XCTAssertEqual(msg.oneofFloat, 110.0f);
  XCTAssertEqual(msg.oneofDouble, 111.0);
  XCTAssertEqual(msg.oneofBool, YES);
  XCTAssertEqualObjects(msg.oneofString, @"foo");
  XCTAssertEqualObjects(msg.oneofBytes, oneofBytesDefault);
  XCTAssertNotNil(msg.oneofGroup);
  XCTAssertNotNil(msg.oneofMessage);
  XCTAssertEqual(msg.oneofEnum, Message2_Enum_Baz);
  XCTAssertEqual(msg.oOneOfCase, Message2_O_OneOfCase_OneofString);

  msg.oneofBytes = [@"bar" dataUsingEncoding:NSUTF8StringEncoding];
  XCTAssertEqual(msg.oOneOfCase, Message2_O_OneOfCase_OneofBytes);
  XCTAssertEqual(msg.oneofInt32, 100);
  XCTAssertEqual(msg.oneofInt64, 101);
  XCTAssertEqual(msg.oneofUint32, 102U);
  XCTAssertEqual(msg.oneofUint64, 103U);
  XCTAssertEqual(msg.oneofSint32, 104);
  XCTAssertEqual(msg.oneofSint64, 105);
  XCTAssertEqual(msg.oneofFixed32, 106U);
  XCTAssertEqual(msg.oneofFixed64, 107U);
  XCTAssertEqual(msg.oneofSfixed32, 108);
  XCTAssertEqual(msg.oneofSfixed64, 109);
  XCTAssertEqual(msg.oneofFloat, 110.0f);
  XCTAssertEqual(msg.oneofDouble, 111.0);
  XCTAssertEqual(msg.oneofBool, YES);
  XCTAssertEqualObjects(msg.oneofString, oneofStringDefault);
  XCTAssertEqualObjects(msg.oneofBytes,
                        [@"bar" dataUsingEncoding:NSUTF8StringEncoding]);
  XCTAssertNotNil(msg.oneofGroup);
  XCTAssertNotNil(msg.oneofMessage);
  XCTAssertEqual(msg.oneofEnum, Message2_Enum_Baz);
  XCTAssertEqual(msg.oOneOfCase, Message2_O_OneOfCase_OneofBytes);

  Message2_OneofGroup *group = [Message2_OneofGroup message];
  msg.oneofGroup = group;
  XCTAssertEqual(msg.oOneOfCase, Message2_O_OneOfCase_OneofGroup);
  XCTAssertEqual(msg.oneofInt32, 100);
  XCTAssertEqual(msg.oneofInt64, 101);
  XCTAssertEqual(msg.oneofUint32, 102U);
  XCTAssertEqual(msg.oneofUint64, 103U);
  XCTAssertEqual(msg.oneofSint32, 104);
  XCTAssertEqual(msg.oneofSint64, 105);
  XCTAssertEqual(msg.oneofFixed32, 106U);
  XCTAssertEqual(msg.oneofFixed64, 107U);
  XCTAssertEqual(msg.oneofSfixed32, 108);
  XCTAssertEqual(msg.oneofSfixed64, 109);
  XCTAssertEqual(msg.oneofFloat, 110.0f);
  XCTAssertEqual(msg.oneofDouble, 111.0);
  XCTAssertEqual(msg.oneofBool, YES);
  XCTAssertEqualObjects(msg.oneofString, oneofStringDefault);
  XCTAssertEqualObjects(msg.oneofBytes, oneofBytesDefault);
  XCTAssertEqual(msg.oneofGroup, group);  // Pointer compare.
  XCTAssertNotNil(msg.oneofMessage);
  XCTAssertEqual(msg.oneofEnum, Message2_Enum_Baz);
  XCTAssertEqual(msg.oOneOfCase, Message2_O_OneOfCase_OneofGroup);

  Message2 *subMessage = [Message2 message];
  msg.oneofMessage = subMessage;
  XCTAssertEqual(msg.oOneOfCase, Message2_O_OneOfCase_OneofMessage);
  XCTAssertEqual(msg.oneofInt32, 100);
  XCTAssertEqual(msg.oneofInt64, 101);
  XCTAssertEqual(msg.oneofUint32, 102U);
  XCTAssertEqual(msg.oneofUint64, 103U);
  XCTAssertEqual(msg.oneofSint32, 104);
  XCTAssertEqual(msg.oneofSint64, 105);
  XCTAssertEqual(msg.oneofFixed32, 106U);
  XCTAssertEqual(msg.oneofFixed64, 107U);
  XCTAssertEqual(msg.oneofSfixed32, 108);
  XCTAssertEqual(msg.oneofSfixed64, 109);
  XCTAssertEqual(msg.oneofFloat, 110.0f);
  XCTAssertEqual(msg.oneofDouble, 111.0);
  XCTAssertEqual(msg.oneofBool, YES);
  XCTAssertEqualObjects(msg.oneofString, oneofStringDefault);
  XCTAssertEqualObjects(msg.oneofBytes, oneofBytesDefault);
  XCTAssertNotNil(msg.oneofGroup);
  XCTAssertNotEqual(msg.oneofGroup, group);      // Pointer compare.
  XCTAssertEqual(msg.oneofMessage, subMessage);  // Pointer compare.
  XCTAssertEqual(msg.oneofEnum, Message2_Enum_Baz);
  XCTAssertEqual(msg.oOneOfCase, Message2_O_OneOfCase_OneofMessage);

  msg.oneofEnum = Message2_Enum_Bar;
  XCTAssertEqual(msg.oOneOfCase, Message2_O_OneOfCase_OneofEnum);
  XCTAssertEqual(msg.oneofInt32, 100);
  XCTAssertEqual(msg.oneofInt64, 101);
  XCTAssertEqual(msg.oneofUint32, 102U);
  XCTAssertEqual(msg.oneofUint64, 103U);
  XCTAssertEqual(msg.oneofSint32, 104);
  XCTAssertEqual(msg.oneofSint64, 105);
  XCTAssertEqual(msg.oneofFixed32, 106U);
  XCTAssertEqual(msg.oneofFixed64, 107U);
  XCTAssertEqual(msg.oneofSfixed32, 108);
  XCTAssertEqual(msg.oneofSfixed64, 109);
  XCTAssertEqual(msg.oneofFloat, 110.0f);
  XCTAssertEqual(msg.oneofDouble, 111.0);
  XCTAssertEqual(msg.oneofBool, YES);
  XCTAssertEqualObjects(msg.oneofString, oneofStringDefault);
  XCTAssertEqualObjects(msg.oneofBytes, oneofBytesDefault);
  XCTAssertNotNil(msg.oneofGroup);
  XCTAssertNotEqual(msg.oneofGroup, group);  // Pointer compare.
  XCTAssertNotNil(msg.oneofMessage);
  XCTAssertNotEqual(msg.oneofMessage, subMessage);  // Pointer compare.
  XCTAssertEqual(msg.oneofEnum, Message2_Enum_Bar);
  XCTAssertEqual(msg.oOneOfCase, Message2_O_OneOfCase_OneofEnum);

  // Test setting/calling clear clearing.

  [msg release];
  msg = [[Message2 alloc] init];

  uint32_t values[] = {
    Message2_O_OneOfCase_OneofInt32,
    Message2_O_OneOfCase_OneofInt64,
    Message2_O_OneOfCase_OneofUint32,
    Message2_O_OneOfCase_OneofUint64,
    Message2_O_OneOfCase_OneofSint32,
    Message2_O_OneOfCase_OneofSint64,
    Message2_O_OneOfCase_OneofFixed32,
    Message2_O_OneOfCase_OneofFixed64,
    Message2_O_OneOfCase_OneofSfixed32,
    Message2_O_OneOfCase_OneofSfixed64,
    Message2_O_OneOfCase_OneofFloat,
    Message2_O_OneOfCase_OneofDouble,
    Message2_O_OneOfCase_OneofBool,
    Message2_O_OneOfCase_OneofString,
    Message2_O_OneOfCase_OneofBytes,
    Message2_O_OneOfCase_OneofGroup,
    Message2_O_OneOfCase_OneofMessage,
    Message2_O_OneOfCase_OneofEnum,
  };

  for (size_t i = 0; i < GPBARRAYSIZE(values); ++i) {
    switch (values[i]) {
      case Message2_O_OneOfCase_OneofInt32:
        msg.oneofInt32 = 1;
        break;
      case Message2_O_OneOfCase_OneofInt64:
        msg.oneofInt64 = 2;
        break;
      case Message2_O_OneOfCase_OneofUint32:
        msg.oneofUint32 = 3;
        break;
      case Message2_O_OneOfCase_OneofUint64:
        msg.oneofUint64 = 4;
        break;
      case Message2_O_OneOfCase_OneofSint32:
        msg.oneofSint32 = 5;
        break;
      case Message2_O_OneOfCase_OneofSint64:
        msg.oneofSint64 = 6;
        break;
      case Message2_O_OneOfCase_OneofFixed32:
        msg.oneofFixed32 = 7;
        break;
      case Message2_O_OneOfCase_OneofFixed64:
        msg.oneofFixed64 = 8;
        break;
      case Message2_O_OneOfCase_OneofSfixed32:
        msg.oneofSfixed32 = 9;
        break;
      case Message2_O_OneOfCase_OneofSfixed64:
        msg.oneofSfixed64 = 10;
        break;
      case Message2_O_OneOfCase_OneofFloat:
        msg.oneofFloat = 11.0f;
        break;
      case Message2_O_OneOfCase_OneofDouble:
        msg.oneofDouble = 12.0;
        break;
      case Message2_O_OneOfCase_OneofBool:
        msg.oneofBool = YES;
        break;
      case Message2_O_OneOfCase_OneofString:
        msg.oneofString = @"foo";
        break;
      case Message2_O_OneOfCase_OneofBytes:
        msg.oneofBytes = [@"bar" dataUsingEncoding:NSUTF8StringEncoding];
        break;
      case Message2_O_OneOfCase_OneofGroup:
        msg.oneofGroup = group;
        break;
      case Message2_O_OneOfCase_OneofMessage:
        msg.oneofMessage = subMessage;
        break;
      case Message2_O_OneOfCase_OneofEnum:
        msg.oneofEnum = Message2_Enum_Bar;
        break;
      default:
        XCTFail(@"shouldn't happen, loop: %zd, value: %d", i, values[i]);
        break;
    }

    XCTAssertEqual(msg.oOneOfCase, values[i], "Loop: %zd", i);
    // No need to check the value was set, the above tests did that.
    Message2_ClearOOneOfCase(msg);
    // Nothing in the case.
    XCTAssertEqual(msg.oOneOfCase, Message2_O_OneOfCase_GPBUnsetOneOfCase,
                   "Loop: %zd", i);
    // Confirm everything is back to defaults after a clear.
    XCTAssertEqual(msg.oneofInt32, 100, "Loop: %zd", i);
    XCTAssertEqual(msg.oneofInt64, 101, "Loop: %zd", i);
    XCTAssertEqual(msg.oneofUint32, 102U, "Loop: %zd", i);
    XCTAssertEqual(msg.oneofUint64, 103U, "Loop: %zd", i);
    XCTAssertEqual(msg.oneofSint32, 104, "Loop: %zd", i);
    XCTAssertEqual(msg.oneofSint64, 105, "Loop: %zd", i);
    XCTAssertEqual(msg.oneofFixed32, 106U, "Loop: %zd", i);
    XCTAssertEqual(msg.oneofFixed64, 107U, "Loop: %zd", i);
    XCTAssertEqual(msg.oneofSfixed32, 108, "Loop: %zd", i);
    XCTAssertEqual(msg.oneofSfixed64, 109, "Loop: %zd", i);
    XCTAssertEqual(msg.oneofFloat, 110.0f, "Loop: %zd", i);
    XCTAssertEqual(msg.oneofDouble, 111.0, "Loop: %zd", i);
    XCTAssertEqual(msg.oneofBool, YES, "Loop: %zd", i);
    XCTAssertEqualObjects(msg.oneofString, oneofStringDefault, "Loop: %zd", i);
    XCTAssertEqualObjects(msg.oneofBytes, oneofBytesDefault, "Loop: %zd", i);
    XCTAssertNotNil(msg.oneofGroup, "Loop: %zd", i);
    XCTAssertNotEqual(msg.oneofGroup, group, "Loop: %zd",
                      i);  // Pointer compare.
    XCTAssertNotNil(msg.oneofMessage, "Loop: %zd", i);
    XCTAssertNotEqual(msg.oneofMessage, subMessage, "Loop: %zd",
                      i);  // Pointer compare.
    XCTAssertEqual(msg.oneofEnum, Message2_Enum_Baz, "Loop: %zd", i);
  }

  [msg release];
}

- (void)testProto3OneofBasicBehaviors {
  Message3 *msg = [[Message3 alloc] init];

  NSString *oneofStringDefault = @"";
  NSData *oneofBytesDefault = [NSData data];

  // Nothing set.
  XCTAssertEqual(msg.oOneOfCase, Message3_O_OneOfCase_GPBUnsetOneOfCase);
  XCTAssertEqual(msg.oneofInt32, 0);
  XCTAssertEqual(msg.oneofInt64, 0);
  XCTAssertEqual(msg.oneofUint32, 0U);
  XCTAssertEqual(msg.oneofUint64, 0U);
  XCTAssertEqual(msg.oneofSint32, 0);
  XCTAssertEqual(msg.oneofSint64, 0);
  XCTAssertEqual(msg.oneofFixed32, 0U);
  XCTAssertEqual(msg.oneofFixed64, 0U);
  XCTAssertEqual(msg.oneofSfixed32, 0);
  XCTAssertEqual(msg.oneofSfixed64, 0);
  XCTAssertEqual(msg.oneofFloat, 0.0f);
  XCTAssertEqual(msg.oneofDouble, 0.0);
  XCTAssertEqual(msg.oneofBool, NO);
  XCTAssertEqualObjects(msg.oneofString, oneofStringDefault);
  XCTAssertEqualObjects(msg.oneofBytes, oneofBytesDefault);
  XCTAssertNotNil(msg.oneofMessage);
  XCTAssertEqual(msg.oneofEnum, Message3_Enum_Foo);

  // Set, check the case, check everyone has default but the one, confirm case
  // didn't change.

  msg.oneofInt32 = 1;
  XCTAssertEqual(msg.oOneOfCase, Message3_O_OneOfCase_OneofInt32);
  XCTAssertEqual(msg.oneofInt32, 1);
  XCTAssertEqual(msg.oneofInt64, 0);
  XCTAssertEqual(msg.oneofUint32, 0U);
  XCTAssertEqual(msg.oneofUint64, 0U);
  XCTAssertEqual(msg.oneofSint32, 0);
  XCTAssertEqual(msg.oneofSint64, 0);
  XCTAssertEqual(msg.oneofFixed32, 0U);
  XCTAssertEqual(msg.oneofFixed64, 0U);
  XCTAssertEqual(msg.oneofSfixed32, 0);
  XCTAssertEqual(msg.oneofSfixed64, 0);
  XCTAssertEqual(msg.oneofFloat, 0.0f);
  XCTAssertEqual(msg.oneofDouble, 0.0);
  XCTAssertEqual(msg.oneofBool, NO);
  XCTAssertEqualObjects(msg.oneofString, oneofStringDefault);
  XCTAssertEqualObjects(msg.oneofBytes, oneofBytesDefault);
  XCTAssertNotNil(msg.oneofMessage);
  XCTAssertEqual(msg.oneofEnum, Message3_Enum_Foo);
  XCTAssertEqual(msg.oOneOfCase, Message3_O_OneOfCase_OneofInt32);

  msg.oneofInt64 = 2;
  XCTAssertEqual(msg.oOneOfCase, Message3_O_OneOfCase_OneofInt64);
  XCTAssertEqual(msg.oneofInt32, 0);
  XCTAssertEqual(msg.oneofInt64, 2);
  XCTAssertEqual(msg.oneofUint32, 0U);
  XCTAssertEqual(msg.oneofUint64, 0U);
  XCTAssertEqual(msg.oneofSint32, 0);
  XCTAssertEqual(msg.oneofSint64, 0);
  XCTAssertEqual(msg.oneofFixed32, 0U);
  XCTAssertEqual(msg.oneofFixed64, 0U);
  XCTAssertEqual(msg.oneofSfixed32, 0);
  XCTAssertEqual(msg.oneofSfixed64, 0);
  XCTAssertEqual(msg.oneofFloat, 0.0f);
  XCTAssertEqual(msg.oneofDouble, 0.0);
  XCTAssertEqual(msg.oneofBool, NO);
  XCTAssertEqualObjects(msg.oneofString, oneofStringDefault);
  XCTAssertEqualObjects(msg.oneofBytes, oneofBytesDefault);
  XCTAssertNotNil(msg.oneofMessage);
  XCTAssertEqual(msg.oneofEnum, Message3_Enum_Foo);
  XCTAssertEqual(msg.oOneOfCase, Message3_O_OneOfCase_OneofInt64);

  msg.oneofUint32 = 3;
  XCTAssertEqual(msg.oOneOfCase, Message3_O_OneOfCase_OneofUint32);
  XCTAssertEqual(msg.oneofInt32, 0);
  XCTAssertEqual(msg.oneofInt64, 0);
  XCTAssertEqual(msg.oneofUint32, 3U);
  XCTAssertEqual(msg.oneofUint64, 0U);
  XCTAssertEqual(msg.oneofSint32, 0);
  XCTAssertEqual(msg.oneofSint64, 0);
  XCTAssertEqual(msg.oneofFixed32, 0U);
  XCTAssertEqual(msg.oneofFixed64, 0U);
  XCTAssertEqual(msg.oneofSfixed32, 0);
  XCTAssertEqual(msg.oneofSfixed64, 0);
  XCTAssertEqual(msg.oneofFloat, 0.0f);
  XCTAssertEqual(msg.oneofDouble, 0.0);
  XCTAssertEqual(msg.oneofBool, NO);
  XCTAssertEqualObjects(msg.oneofString, oneofStringDefault);
  XCTAssertEqualObjects(msg.oneofBytes, oneofBytesDefault);
  XCTAssertNotNil(msg.oneofMessage);
  XCTAssertEqual(msg.oneofEnum, Message3_Enum_Foo);
  XCTAssertEqual(msg.oOneOfCase, Message3_O_OneOfCase_OneofUint32);

  msg.oneofUint64 = 4;
  XCTAssertEqual(msg.oOneOfCase, Message3_O_OneOfCase_OneofUint64);
  XCTAssertEqual(msg.oneofInt32, 0);
  XCTAssertEqual(msg.oneofInt64, 0);
  XCTAssertEqual(msg.oneofUint32, 0U);
  XCTAssertEqual(msg.oneofUint64, 4U);
  XCTAssertEqual(msg.oneofSint32, 0);
  XCTAssertEqual(msg.oneofSint64, 0);
  XCTAssertEqual(msg.oneofFixed32, 0U);
  XCTAssertEqual(msg.oneofFixed64, 0U);
  XCTAssertEqual(msg.oneofSfixed32, 0);
  XCTAssertEqual(msg.oneofSfixed64, 0);
  XCTAssertEqual(msg.oneofFloat, 0.0f);
  XCTAssertEqual(msg.oneofDouble, 0.0);
  XCTAssertEqual(msg.oneofBool, NO);
  XCTAssertEqualObjects(msg.oneofString, oneofStringDefault);
  XCTAssertEqualObjects(msg.oneofBytes, oneofBytesDefault);
  XCTAssertNotNil(msg.oneofMessage);
  XCTAssertEqual(msg.oneofEnum, Message3_Enum_Foo);
  XCTAssertEqual(msg.oOneOfCase, Message3_O_OneOfCase_OneofUint64);

  msg.oneofSint32 = 5;
  XCTAssertEqual(msg.oOneOfCase, Message3_O_OneOfCase_OneofSint32);
  XCTAssertEqual(msg.oneofInt32, 0);
  XCTAssertEqual(msg.oneofInt64, 0);
  XCTAssertEqual(msg.oneofUint32, 0U);
  XCTAssertEqual(msg.oneofUint64, 0U);
  XCTAssertEqual(msg.oneofSint32, 5);
  XCTAssertEqual(msg.oneofSint64, 0);
  XCTAssertEqual(msg.oneofFixed32, 0U);
  XCTAssertEqual(msg.oneofFixed64, 0U);
  XCTAssertEqual(msg.oneofSfixed32, 0);
  XCTAssertEqual(msg.oneofSfixed64, 0);
  XCTAssertEqual(msg.oneofFloat, 0.0f);
  XCTAssertEqual(msg.oneofDouble, 0.0);
  XCTAssertEqual(msg.oneofBool, NO);
  XCTAssertEqualObjects(msg.oneofString, oneofStringDefault);
  XCTAssertEqualObjects(msg.oneofBytes, oneofBytesDefault);
  XCTAssertNotNil(msg.oneofMessage);
  XCTAssertEqual(msg.oneofEnum, Message3_Enum_Foo);
  XCTAssertEqual(msg.oOneOfCase, Message3_O_OneOfCase_OneofSint32);

  msg.oneofSint64 = 6;
  XCTAssertEqual(msg.oOneOfCase, Message3_O_OneOfCase_OneofSint64);
  XCTAssertEqual(msg.oneofInt32, 0);
  XCTAssertEqual(msg.oneofInt64, 0);
  XCTAssertEqual(msg.oneofUint32, 0U);
  XCTAssertEqual(msg.oneofUint64, 0U);
  XCTAssertEqual(msg.oneofSint32, 0);
  XCTAssertEqual(msg.oneofSint64, 6);
  XCTAssertEqual(msg.oneofFixed32, 0U);
  XCTAssertEqual(msg.oneofFixed64, 0U);
  XCTAssertEqual(msg.oneofSfixed32, 0);
  XCTAssertEqual(msg.oneofSfixed64, 0);
  XCTAssertEqual(msg.oneofFloat, 0.0f);
  XCTAssertEqual(msg.oneofDouble, 0.0);
  XCTAssertEqual(msg.oneofBool, NO);
  XCTAssertEqualObjects(msg.oneofString, oneofStringDefault);
  XCTAssertEqualObjects(msg.oneofBytes, oneofBytesDefault);
  XCTAssertNotNil(msg.oneofMessage);
  XCTAssertEqual(msg.oneofEnum, Message3_Enum_Foo);
  XCTAssertEqual(msg.oOneOfCase, Message3_O_OneOfCase_OneofSint64);

  msg.oneofFixed32 = 7;
  XCTAssertEqual(msg.oOneOfCase, Message3_O_OneOfCase_OneofFixed32);
  XCTAssertEqual(msg.oneofInt32, 0);
  XCTAssertEqual(msg.oneofInt64, 0);
  XCTAssertEqual(msg.oneofUint32, 0U);
  XCTAssertEqual(msg.oneofUint64, 0U);
  XCTAssertEqual(msg.oneofSint32, 0);
  XCTAssertEqual(msg.oneofSint64, 0);
  XCTAssertEqual(msg.oneofFixed32, 7U);
  XCTAssertEqual(msg.oneofFixed64, 0U);
  XCTAssertEqual(msg.oneofSfixed32, 0);
  XCTAssertEqual(msg.oneofSfixed64, 0);
  XCTAssertEqual(msg.oneofFloat, 0.0f);
  XCTAssertEqual(msg.oneofDouble, 0.0);
  XCTAssertEqual(msg.oneofBool, NO);
  XCTAssertEqualObjects(msg.oneofString, oneofStringDefault);
  XCTAssertEqualObjects(msg.oneofBytes, oneofBytesDefault);
  XCTAssertNotNil(msg.oneofMessage);
  XCTAssertEqual(msg.oneofEnum, Message3_Enum_Foo);
  XCTAssertEqual(msg.oOneOfCase, Message3_O_OneOfCase_OneofFixed32);

  msg.oneofFixed64 = 8;
  XCTAssertEqual(msg.oOneOfCase, Message3_O_OneOfCase_OneofFixed64);
  XCTAssertEqual(msg.oneofInt32, 0);
  XCTAssertEqual(msg.oneofInt64, 0);
  XCTAssertEqual(msg.oneofUint32, 0U);
  XCTAssertEqual(msg.oneofUint64, 0U);
  XCTAssertEqual(msg.oneofSint32, 0);
  XCTAssertEqual(msg.oneofSint64, 0);
  XCTAssertEqual(msg.oneofFixed32, 0U);
  XCTAssertEqual(msg.oneofFixed64, 8U);
  XCTAssertEqual(msg.oneofSfixed32, 0);
  XCTAssertEqual(msg.oneofSfixed64, 0);
  XCTAssertEqual(msg.oneofFloat, 0.0f);
  XCTAssertEqual(msg.oneofDouble, 0.0);
  XCTAssertEqual(msg.oneofBool, NO);
  XCTAssertEqualObjects(msg.oneofString, oneofStringDefault);
  XCTAssertEqualObjects(msg.oneofBytes, oneofBytesDefault);
  XCTAssertNotNil(msg.oneofMessage);
  XCTAssertEqual(msg.oneofEnum, Message3_Enum_Foo);
  XCTAssertEqual(msg.oOneOfCase, Message3_O_OneOfCase_OneofFixed64);

  msg.oneofSfixed32 = 9;
  XCTAssertEqual(msg.oOneOfCase, Message3_O_OneOfCase_OneofSfixed32);
  XCTAssertEqual(msg.oneofInt32, 0);
  XCTAssertEqual(msg.oneofInt64, 0);
  XCTAssertEqual(msg.oneofUint32, 0U);
  XCTAssertEqual(msg.oneofUint64, 0U);
  XCTAssertEqual(msg.oneofSint32, 0);
  XCTAssertEqual(msg.oneofSint64, 0);
  XCTAssertEqual(msg.oneofFixed32, 0U);
  XCTAssertEqual(msg.oneofFixed64, 0U);
  XCTAssertEqual(msg.oneofSfixed32, 9);
  XCTAssertEqual(msg.oneofSfixed64, 0);
  XCTAssertEqual(msg.oneofFloat, 0.0f);
  XCTAssertEqual(msg.oneofDouble, 0.0);
  XCTAssertEqual(msg.oneofBool, NO);
  XCTAssertEqualObjects(msg.oneofString, oneofStringDefault);
  XCTAssertEqualObjects(msg.oneofBytes, oneofBytesDefault);
  XCTAssertNotNil(msg.oneofMessage);
  XCTAssertEqual(msg.oneofEnum, Message3_Enum_Foo);
  XCTAssertEqual(msg.oOneOfCase, Message3_O_OneOfCase_OneofSfixed32);

  msg.oneofSfixed64 = 10;
  XCTAssertEqual(msg.oOneOfCase, Message3_O_OneOfCase_OneofSfixed64);
  XCTAssertEqual(msg.oneofInt32, 0);
  XCTAssertEqual(msg.oneofInt64, 0);
  XCTAssertEqual(msg.oneofUint32, 0U);
  XCTAssertEqual(msg.oneofUint64, 0U);
  XCTAssertEqual(msg.oneofSint32, 0);
  XCTAssertEqual(msg.oneofSint64, 0);
  XCTAssertEqual(msg.oneofFixed32, 0U);
  XCTAssertEqual(msg.oneofFixed64, 0U);
  XCTAssertEqual(msg.oneofSfixed32, 0);
  XCTAssertEqual(msg.oneofSfixed64, 10);
  XCTAssertEqual(msg.oneofFloat, 0.0f);
  XCTAssertEqual(msg.oneofDouble, 0.0);
  XCTAssertEqual(msg.oneofBool, NO);
  XCTAssertEqualObjects(msg.oneofString, oneofStringDefault);
  XCTAssertEqualObjects(msg.oneofBytes, oneofBytesDefault);
  XCTAssertNotNil(msg.oneofMessage);
  XCTAssertEqual(msg.oneofEnum, Message3_Enum_Foo);
  XCTAssertEqual(msg.oOneOfCase, Message3_O_OneOfCase_OneofSfixed64);

  msg.oneofFloat = 11.0f;
  XCTAssertEqual(msg.oOneOfCase, Message3_O_OneOfCase_OneofFloat);
  XCTAssertEqual(msg.oneofInt32, 0);
  XCTAssertEqual(msg.oneofInt64, 0);
  XCTAssertEqual(msg.oneofUint32, 0U);
  XCTAssertEqual(msg.oneofUint64, 0U);
  XCTAssertEqual(msg.oneofSint32, 0);
  XCTAssertEqual(msg.oneofSint64, 0);
  XCTAssertEqual(msg.oneofFixed32, 0U);
  XCTAssertEqual(msg.oneofFixed64, 0U);
  XCTAssertEqual(msg.oneofSfixed32, 0);
  XCTAssertEqual(msg.oneofSfixed64, 0);
  XCTAssertEqual(msg.oneofFloat, 11.0f);
  XCTAssertEqual(msg.oneofDouble, 0.0);
  XCTAssertEqual(msg.oneofBool, NO);
  XCTAssertEqualObjects(msg.oneofString, oneofStringDefault);
  XCTAssertEqualObjects(msg.oneofBytes, oneofBytesDefault);
  XCTAssertNotNil(msg.oneofMessage);
  XCTAssertEqual(msg.oneofEnum, Message3_Enum_Foo);
  XCTAssertEqual(msg.oOneOfCase, Message3_O_OneOfCase_OneofFloat);

  msg.oneofDouble = 12.0;
  XCTAssertEqual(msg.oOneOfCase, Message3_O_OneOfCase_OneofDouble);
  XCTAssertEqual(msg.oneofInt32, 0);
  XCTAssertEqual(msg.oneofInt64, 0);
  XCTAssertEqual(msg.oneofUint32, 0U);
  XCTAssertEqual(msg.oneofUint64, 0U);
  XCTAssertEqual(msg.oneofSint32, 0);
  XCTAssertEqual(msg.oneofSint64, 0);
  XCTAssertEqual(msg.oneofFixed32, 0U);
  XCTAssertEqual(msg.oneofFixed64, 0U);
  XCTAssertEqual(msg.oneofSfixed32, 0);
  XCTAssertEqual(msg.oneofSfixed64, 0);
  XCTAssertEqual(msg.oneofFloat, 0.0f);
  XCTAssertEqual(msg.oneofDouble, 12.0);
  XCTAssertEqual(msg.oneofBool, NO);
  XCTAssertEqualObjects(msg.oneofString, oneofStringDefault);
  XCTAssertEqualObjects(msg.oneofBytes, oneofBytesDefault);
  XCTAssertNotNil(msg.oneofMessage);
  XCTAssertEqual(msg.oneofEnum, Message3_Enum_Foo);
  XCTAssertEqual(msg.oOneOfCase, Message3_O_OneOfCase_OneofDouble);

  msg.oneofBool = YES;
  XCTAssertEqual(msg.oOneOfCase, Message3_O_OneOfCase_OneofBool);
  XCTAssertEqual(msg.oneofInt32, 0);
  XCTAssertEqual(msg.oneofInt64, 0);
  XCTAssertEqual(msg.oneofUint32, 0U);
  XCTAssertEqual(msg.oneofUint64, 0U);
  XCTAssertEqual(msg.oneofSint32, 0);
  XCTAssertEqual(msg.oneofSint64, 0);
  XCTAssertEqual(msg.oneofFixed32, 0U);
  XCTAssertEqual(msg.oneofFixed64, 0U);
  XCTAssertEqual(msg.oneofSfixed32, 0);
  XCTAssertEqual(msg.oneofSfixed64, 0);
  XCTAssertEqual(msg.oneofFloat, 0.0f);
  XCTAssertEqual(msg.oneofDouble, 0.0);
  XCTAssertEqual(msg.oneofBool, YES);
  XCTAssertEqualObjects(msg.oneofString, oneofStringDefault);
  XCTAssertEqualObjects(msg.oneofBytes, oneofBytesDefault);
  XCTAssertNotNil(msg.oneofMessage);
  XCTAssertEqual(msg.oneofEnum, Message3_Enum_Foo);
  XCTAssertEqual(msg.oOneOfCase, Message3_O_OneOfCase_OneofBool);

  msg.oneofString = @"foo";
  XCTAssertEqual(msg.oOneOfCase, Message3_O_OneOfCase_OneofString);
  XCTAssertEqual(msg.oneofInt32, 0);
  XCTAssertEqual(msg.oneofInt64, 0);
  XCTAssertEqual(msg.oneofUint32, 0U);
  XCTAssertEqual(msg.oneofUint64, 0U);
  XCTAssertEqual(msg.oneofSint32, 0);
  XCTAssertEqual(msg.oneofSint64, 0);
  XCTAssertEqual(msg.oneofFixed32, 0U);
  XCTAssertEqual(msg.oneofFixed64, 0U);
  XCTAssertEqual(msg.oneofSfixed32, 0);
  XCTAssertEqual(msg.oneofSfixed64, 0);
  XCTAssertEqual(msg.oneofFloat, 0.0f);
  XCTAssertEqual(msg.oneofDouble, 0.0);
  XCTAssertEqual(msg.oneofBool, NO);
  XCTAssertEqualObjects(msg.oneofString, @"foo");
  XCTAssertEqualObjects(msg.oneofBytes, oneofBytesDefault);
  XCTAssertNotNil(msg.oneofMessage);
  XCTAssertEqual(msg.oneofEnum, Message3_Enum_Foo);
  XCTAssertEqual(msg.oOneOfCase, Message3_O_OneOfCase_OneofString);

  msg.oneofBytes = [@"bar" dataUsingEncoding:NSUTF8StringEncoding];
  XCTAssertEqual(msg.oOneOfCase, Message3_O_OneOfCase_OneofBytes);
  XCTAssertEqual(msg.oneofInt32, 0);
  XCTAssertEqual(msg.oneofInt64, 0);
  XCTAssertEqual(msg.oneofUint32, 0U);
  XCTAssertEqual(msg.oneofUint64, 0U);
  XCTAssertEqual(msg.oneofSint32, 0);
  XCTAssertEqual(msg.oneofSint64, 0);
  XCTAssertEqual(msg.oneofFixed32, 0U);
  XCTAssertEqual(msg.oneofFixed64, 0U);
  XCTAssertEqual(msg.oneofSfixed32, 0);
  XCTAssertEqual(msg.oneofSfixed64, 0);
  XCTAssertEqual(msg.oneofFloat, 0.0f);
  XCTAssertEqual(msg.oneofDouble, 0.0);
  XCTAssertEqual(msg.oneofBool, NO);
  XCTAssertEqualObjects(msg.oneofString, oneofStringDefault);
  XCTAssertEqualObjects(msg.oneofBytes,
                        [@"bar" dataUsingEncoding:NSUTF8StringEncoding]);
  XCTAssertNotNil(msg.oneofMessage);
  XCTAssertEqual(msg.oneofEnum, Message3_Enum_Foo);
  XCTAssertEqual(msg.oOneOfCase, Message3_O_OneOfCase_OneofBytes);

  Message3 *subMessage = [Message3 message];
  msg.oneofMessage = subMessage;
  XCTAssertEqual(msg.oOneOfCase, Message3_O_OneOfCase_OneofMessage);
  XCTAssertEqual(msg.oneofInt32, 0);
  XCTAssertEqual(msg.oneofInt64, 0);
  XCTAssertEqual(msg.oneofUint32, 0U);
  XCTAssertEqual(msg.oneofUint64, 0U);
  XCTAssertEqual(msg.oneofSint32, 0);
  XCTAssertEqual(msg.oneofSint64, 0);
  XCTAssertEqual(msg.oneofFixed32, 0U);
  XCTAssertEqual(msg.oneofFixed64, 0U);
  XCTAssertEqual(msg.oneofSfixed32, 0);
  XCTAssertEqual(msg.oneofSfixed64, 0);
  XCTAssertEqual(msg.oneofFloat, 0.0f);
  XCTAssertEqual(msg.oneofDouble, 0.0);
  XCTAssertEqual(msg.oneofBool, NO);
  XCTAssertEqualObjects(msg.oneofString, oneofStringDefault);
  XCTAssertEqualObjects(msg.oneofBytes, oneofBytesDefault);
  XCTAssertEqual(msg.oneofMessage, subMessage);  // Pointer compare.
  XCTAssertEqual(msg.oneofEnum, Message3_Enum_Foo);
  XCTAssertEqual(msg.oOneOfCase, Message3_O_OneOfCase_OneofMessage);

  msg.oneofEnum = Message3_Enum_Bar;
  XCTAssertEqual(msg.oOneOfCase, Message3_O_OneOfCase_OneofEnum);
  XCTAssertEqual(msg.oneofInt32, 0);
  XCTAssertEqual(msg.oneofInt64, 0);
  XCTAssertEqual(msg.oneofUint32, 0U);
  XCTAssertEqual(msg.oneofUint64, 0U);
  XCTAssertEqual(msg.oneofSint32, 0);
  XCTAssertEqual(msg.oneofSint64, 0);
  XCTAssertEqual(msg.oneofFixed32, 0U);
  XCTAssertEqual(msg.oneofFixed64, 0U);
  XCTAssertEqual(msg.oneofSfixed32, 0);
  XCTAssertEqual(msg.oneofSfixed64, 0);
  XCTAssertEqual(msg.oneofFloat, 0.0f);
  XCTAssertEqual(msg.oneofDouble, 0.0);
  XCTAssertEqual(msg.oneofBool, NO);
  XCTAssertEqualObjects(msg.oneofString, oneofStringDefault);
  XCTAssertEqualObjects(msg.oneofBytes, oneofBytesDefault);
  XCTAssertNotNil(msg.oneofMessage);
  XCTAssertNotEqual(msg.oneofMessage, subMessage);  // Pointer compare.
  XCTAssertEqual(msg.oneofEnum, Message3_Enum_Bar);
  XCTAssertEqual(msg.oOneOfCase, Message3_O_OneOfCase_OneofEnum);

  // Test setting/calling clear clearing.

  [msg release];
  msg = [[Message3 alloc] init];

  uint32_t values[] = {
    Message3_O_OneOfCase_OneofInt32,
    Message3_O_OneOfCase_OneofInt64,
    Message3_O_OneOfCase_OneofUint32,
    Message3_O_OneOfCase_OneofUint64,
    Message3_O_OneOfCase_OneofSint32,
    Message3_O_OneOfCase_OneofSint64,
    Message3_O_OneOfCase_OneofFixed32,
    Message3_O_OneOfCase_OneofFixed64,
    Message3_O_OneOfCase_OneofSfixed32,
    Message3_O_OneOfCase_OneofSfixed64,
    Message3_O_OneOfCase_OneofFloat,
    Message3_O_OneOfCase_OneofDouble,
    Message3_O_OneOfCase_OneofBool,
    Message3_O_OneOfCase_OneofString,
    Message3_O_OneOfCase_OneofBytes,
    Message3_O_OneOfCase_OneofMessage,
    Message3_O_OneOfCase_OneofEnum,
  };

  for (size_t i = 0; i < GPBARRAYSIZE(values); ++i) {
    switch (values[i]) {
      case Message3_O_OneOfCase_OneofInt32:
        msg.oneofInt32 = 1;
        break;
      case Message3_O_OneOfCase_OneofInt64:
        msg.oneofInt64 = 2;
        break;
      case Message3_O_OneOfCase_OneofUint32:
        msg.oneofUint32 = 3;
        break;
      case Message3_O_OneOfCase_OneofUint64:
        msg.oneofUint64 = 4;
        break;
      case Message3_O_OneOfCase_OneofSint32:
        msg.oneofSint32 = 5;
        break;
      case Message3_O_OneOfCase_OneofSint64:
        msg.oneofSint64 = 6;
        break;
      case Message3_O_OneOfCase_OneofFixed32:
        msg.oneofFixed32 = 7;
        break;
      case Message3_O_OneOfCase_OneofFixed64:
        msg.oneofFixed64 = 8;
        break;
      case Message3_O_OneOfCase_OneofSfixed32:
        msg.oneofSfixed32 = 9;
        break;
      case Message3_O_OneOfCase_OneofSfixed64:
        msg.oneofSfixed64 = 10;
        break;
      case Message3_O_OneOfCase_OneofFloat:
        msg.oneofFloat = 11.0f;
        break;
      case Message3_O_OneOfCase_OneofDouble:
        msg.oneofDouble = 12.0;
        break;
      case Message3_O_OneOfCase_OneofBool:
        msg.oneofBool = YES;
        break;
      case Message3_O_OneOfCase_OneofString:
        msg.oneofString = @"foo";
        break;
      case Message3_O_OneOfCase_OneofBytes:
        msg.oneofBytes = [@"bar" dataUsingEncoding:NSUTF8StringEncoding];
        break;
      case Message3_O_OneOfCase_OneofMessage:
        msg.oneofMessage = subMessage;
        break;
      case Message3_O_OneOfCase_OneofEnum:
        msg.oneofEnum = Message3_Enum_Baz;
        break;
      default:
        XCTFail(@"shouldn't happen, loop: %zd, value: %d", i, values[i]);
        break;
    }

    XCTAssertEqual(msg.oOneOfCase, values[i], "Loop: %zd", i);
    // No need to check the value was set, the above tests did that.
    Message3_ClearOOneOfCase(msg);
    // Nothing in the case.
    XCTAssertEqual(msg.oOneOfCase, Message3_O_OneOfCase_GPBUnsetOneOfCase,
                   "Loop: %zd", i);
    // Confirm everything is back to defaults after a clear.
    XCTAssertEqual(msg.oneofInt32, 0, "Loop: %zd", i);
    XCTAssertEqual(msg.oneofInt64, 0, "Loop: %zd", i);
    XCTAssertEqual(msg.oneofUint32, 0U, "Loop: %zd", i);
    XCTAssertEqual(msg.oneofUint64, 0U, "Loop: %zd", i);
    XCTAssertEqual(msg.oneofSint32, 0, "Loop: %zd", i);
    XCTAssertEqual(msg.oneofSint64, 0, "Loop: %zd", i);
    XCTAssertEqual(msg.oneofFixed32, 0U, "Loop: %zd", i);
    XCTAssertEqual(msg.oneofFixed64, 0U, "Loop: %zd", i);
    XCTAssertEqual(msg.oneofSfixed32, 0, "Loop: %zd", i);
    XCTAssertEqual(msg.oneofSfixed64, 0, "Loop: %zd", i);
    XCTAssertEqual(msg.oneofFloat, 0.0f, "Loop: %zd", i);
    XCTAssertEqual(msg.oneofDouble, 0.0, "Loop: %zd", i);
    XCTAssertEqual(msg.oneofBool, NO, "Loop: %zd", i);
    XCTAssertEqualObjects(msg.oneofString, oneofStringDefault, "Loop: %zd", i);
    XCTAssertEqualObjects(msg.oneofBytes, oneofBytesDefault, "Loop: %zd", i);
    XCTAssertNotNil(msg.oneofMessage, "Loop: %zd", i);
    XCTAssertNotEqual(msg.oneofMessage, subMessage, "Loop: %zd",
                      i);  // Pointer compare.
    XCTAssertEqual(msg.oneofEnum, Message3_Enum_Foo, "Loop: %zd", i);
  }

  [msg release];
}

- (void)testCopyingMakesUniqueObjects {
  const int repeatCount = 5;
  TestAllTypes *msg1 = [TestAllTypes message];
  [self setAllFields:msg1 repeatedCount:repeatCount];

  TestAllTypes *msg2 = [[msg1 copy] autorelease];

  XCTAssertNotEqual(msg1, msg2);      // Ptr compare, new object.
  XCTAssertEqualObjects(msg1, msg2);  // Equal values.

  // Pointer comparisions, different objects.

  XCTAssertNotEqual(msg1.optionalGroup, msg2.optionalGroup);
  XCTAssertNotEqual(msg1.optionalNestedMessage, msg2.optionalNestedMessage);
  XCTAssertNotEqual(msg1.optionalForeignMessage, msg2.optionalForeignMessage);
  XCTAssertNotEqual(msg1.optionalImportMessage, msg2.optionalImportMessage);

  XCTAssertNotEqual(msg1.repeatedInt32Array, msg2.repeatedInt32Array);
  XCTAssertNotEqual(msg1.repeatedInt64Array, msg2.repeatedInt64Array);
  XCTAssertNotEqual(msg1.repeatedUint32Array, msg2.repeatedUint32Array);
  XCTAssertNotEqual(msg1.repeatedUint64Array, msg2.repeatedUint64Array);
  XCTAssertNotEqual(msg1.repeatedSint32Array, msg2.repeatedSint32Array);
  XCTAssertNotEqual(msg1.repeatedSint64Array, msg2.repeatedSint64Array);
  XCTAssertNotEqual(msg1.repeatedFixed32Array, msg2.repeatedFixed32Array);
  XCTAssertNotEqual(msg1.repeatedFixed64Array, msg2.repeatedFixed64Array);
  XCTAssertNotEqual(msg1.repeatedSfixed32Array, msg2.repeatedSfixed32Array);
  XCTAssertNotEqual(msg1.repeatedSfixed64Array, msg2.repeatedSfixed64Array);
  XCTAssertNotEqual(msg1.repeatedFloatArray, msg2.repeatedFloatArray);
  XCTAssertNotEqual(msg1.repeatedDoubleArray, msg2.repeatedDoubleArray);
  XCTAssertNotEqual(msg1.repeatedBoolArray, msg2.repeatedBoolArray);
  XCTAssertNotEqual(msg1.repeatedStringArray, msg2.repeatedStringArray);
  XCTAssertNotEqual(msg1.repeatedBytesArray, msg2.repeatedBytesArray);
  XCTAssertNotEqual(msg1.repeatedGroupArray, msg2.repeatedGroupArray);
  XCTAssertNotEqual(msg1.repeatedNestedMessageArray,
                    msg2.repeatedNestedMessageArray);
  XCTAssertNotEqual(msg1.repeatedForeignMessageArray,
                    msg2.repeatedForeignMessageArray);
  XCTAssertNotEqual(msg1.repeatedImportMessageArray,
                    msg2.repeatedImportMessageArray);
  XCTAssertNotEqual(msg1.repeatedNestedEnumArray, msg2.repeatedNestedEnumArray);
  XCTAssertNotEqual(msg1.repeatedForeignEnumArray,
                    msg2.repeatedForeignEnumArray);
  XCTAssertNotEqual(msg1.repeatedImportEnumArray, msg2.repeatedImportEnumArray);
  XCTAssertNotEqual(msg1.repeatedStringPieceArray,
                    msg2.repeatedStringPieceArray);
  XCTAssertNotEqual(msg1.repeatedCordArray, msg2.repeatedCordArray);

  for (int i = 0; i < repeatCount; i++) {
    XCTAssertNotEqual(msg1.repeatedNestedMessageArray[i],
                      msg2.repeatedNestedMessageArray[i]);
    XCTAssertNotEqual(msg1.repeatedForeignMessageArray[i],
                      msg2.repeatedForeignMessageArray[i]);
    XCTAssertNotEqual(msg1.repeatedImportMessageArray[i],
                      msg2.repeatedImportMessageArray[i]);
  }
}

- (void)testCopyingMapsMakesUniqueObjects {
  TestMap *msg1 = [TestMap message];
  [self setAllMapFields:msg1 numEntries:5];

  TestMap *msg2 = [[msg1 copy] autorelease];

  XCTAssertNotEqual(msg1, msg2);      // Ptr compare, new object.
  XCTAssertEqualObjects(msg1, msg2);  // Equal values.

  // Pointer comparisions, different objects.
  XCTAssertNotEqual(msg1.mapInt32Int32, msg2.mapInt32Int32);
  XCTAssertNotEqual(msg1.mapInt64Int64, msg2.mapInt64Int64);
  XCTAssertNotEqual(msg1.mapUint32Uint32, msg2.mapUint32Uint32);
  XCTAssertNotEqual(msg1.mapUint64Uint64, msg2.mapUint64Uint64);
  XCTAssertNotEqual(msg1.mapSint32Sint32, msg2.mapSint32Sint32);
  XCTAssertNotEqual(msg1.mapSint64Sint64, msg2.mapSint64Sint64);
  XCTAssertNotEqual(msg1.mapFixed32Fixed32, msg2.mapFixed32Fixed32);
  XCTAssertNotEqual(msg1.mapFixed64Fixed64, msg2.mapFixed64Fixed64);
  XCTAssertNotEqual(msg1.mapSfixed32Sfixed32, msg2.mapSfixed32Sfixed32);
  XCTAssertNotEqual(msg1.mapSfixed64Sfixed64, msg2.mapSfixed64Sfixed64);
  XCTAssertNotEqual(msg1.mapInt32Float, msg2.mapInt32Float);
  XCTAssertNotEqual(msg1.mapInt32Double, msg2.mapInt32Double);
  XCTAssertNotEqual(msg1.mapBoolBool, msg2.mapBoolBool);
  XCTAssertNotEqual(msg1.mapStringString, msg2.mapStringString);
  XCTAssertNotEqual(msg1.mapInt32Bytes, msg2.mapInt32Bytes);
  XCTAssertNotEqual(msg1.mapInt32Enum, msg2.mapInt32Enum);
  XCTAssertNotEqual(msg1.mapInt32ForeignMessage, msg2.mapInt32ForeignMessage);

  // Ensure the messages are unique per map.
  [msg1.mapInt32ForeignMessage
      enumerateKeysAndObjectsUsingBlock:^(int32_t key, id value, BOOL *stop) {
#pragma unused(stop)
        ForeignMessage *subMsg2 = [msg2.mapInt32ForeignMessage objectForKey:key];
        XCTAssertNotEqual(value, subMsg2);  // Ptr compare, new object.
      }];
}

<<<<<<< HEAD
=======
- (void)test_GPBGetMessageRepeatedField {
  TestAllTypes *message = [TestAllTypes message];
  GPBFieldDescriptor *fieldDescriptor = [[message descriptor] fieldWithName:@"repeatedStringArray"];
  XCTAssertNotNil(fieldDescriptor);
  NSMutableArray *fieldArray = GPBGetMessageRepeatedField(message, fieldDescriptor);
  XCTAssertNotNil(fieldArray);  // Should have autocreated.
  XCTAssertTrue(fieldArray == message.repeatedStringArray);  // Same pointer
}

- (void)test_GPBSetMessageRepeatedField {
  TestAllTypes *message = [TestAllTypes message];
  GPBFieldDescriptor *fieldDescriptor = [[message descriptor] fieldWithName:@"repeatedStringArray"];
  XCTAssertNotNil(fieldDescriptor);

  NSMutableArray *fieldArray = [NSMutableArray arrayWithObject:@"foo"];
  GPBSetMessageRepeatedField(message, fieldDescriptor, fieldArray);
  XCTAssertTrue(fieldArray == message.repeatedStringArray);  // Same pointer
  XCTAssertEqualObjects(@"foo", message.repeatedStringArray.firstObject);
}

- (void)test_GPBGetMessageMapField {
  TestMap *message = [TestMap message];
  GPBFieldDescriptor *fieldDescriptor = [[message descriptor] fieldWithName:@"mapStringString"];
  XCTAssertNotNil(fieldDescriptor);
  NSMutableDictionary *fieldMap = GPBGetMessageMapField(message, fieldDescriptor);
  XCTAssertNotNil(fieldMap);  // Should have autocreated.
  XCTAssertTrue(fieldMap == message.mapStringString);  // Same pointer
}

- (void)test_GPBSetMessageMapField {
  TestMap *message = [TestMap message];
  GPBFieldDescriptor *fieldDescriptor = [[message descriptor] fieldWithName:@"mapStringString"];
  XCTAssertNotNil(fieldDescriptor);

  NSMutableDictionary *fieldMap = [NSMutableDictionary dictionaryWithObject:@"bar" forKey:@"foo"];
  GPBSetMessageMapField(message, fieldDescriptor, fieldMap);
  XCTAssertTrue(fieldMap == message.mapStringString);  // Same pointer
  XCTAssertEqualObjects(@"bar", message.mapStringString[@"foo"]);
}

- (void)test_StringFieldsCopy {
  // ObjC conventions call for NSString properites to be copy, ensure
  // that is done correctly and the string isn't simply retained.

  Message2 *msg1 = [Message2 message];
  Message2 *msg2 = [Message2 message];

  GPBFieldDescriptor *fieldDesc =
      [[Message2 descriptor] fieldWithNumber:Message2_FieldNumber_OptionalString];
  NSMutableString *mutableStr = [NSMutableString stringWithString:@"foo"];

  msg1.optionalString = mutableStr;
  GPBSetMessageStringField(msg2, fieldDesc, mutableStr);

  XCTAssertEqualObjects(msg1.optionalString, mutableStr);
  XCTAssertEqualObjects(msg1.optionalString, @"foo");
  XCTAssertTrue(msg1.optionalString != mutableStr);  // Ptr comparision.

  XCTAssertEqualObjects(msg2.optionalString, mutableStr);
  XCTAssertEqualObjects(msg2.optionalString, @"foo");
  XCTAssertTrue(msg2.optionalString != mutableStr);  // Ptr comparision.

  [mutableStr appendString:@"bar"];

  XCTAssertNotEqualObjects(msg1.optionalString, mutableStr);
  XCTAssertEqualObjects(msg1.optionalString, @"foo");
  XCTAssertTrue(msg1.optionalString != mutableStr);  // Ptr comparision.

  XCTAssertNotEqualObjects(msg2.optionalString, mutableStr);
  XCTAssertEqualObjects(msg2.optionalString, @"foo");
  XCTAssertTrue(msg2.optionalString != mutableStr);  // Ptr comparision.
}

- (void)test_BytesFieldsCopy {
  // ObjC conventions call for NSData properites to be copy, ensure
  // that is done correctly and the data isn't simply retained.

  Message2 *msg1 = [Message2 message];
  Message2 *msg2 = [Message2 message];

  GPBFieldDescriptor *fieldDesc =
      [[Message2 descriptor] fieldWithNumber:Message2_FieldNumber_OptionalBytes];
  NSMutableData *mutableData = [NSMutableData dataWithData:DataFromCStr("abc")];

  msg1.optionalBytes = mutableData;
  GPBSetMessageBytesField(msg2, fieldDesc, mutableData);

  XCTAssertEqualObjects(msg1.optionalBytes, mutableData);
  XCTAssertEqualObjects(msg1.optionalBytes, DataFromCStr("abc"));
  XCTAssertTrue(msg1.optionalBytes != mutableData);  // Ptr comparision.

  XCTAssertEqualObjects(msg2.optionalBytes, mutableData);
  XCTAssertEqualObjects(msg2.optionalBytes, DataFromCStr("abc"));
  XCTAssertTrue(msg2.optionalBytes != mutableData);  // Ptr comparision.

  [mutableData appendData:DataFromCStr("123")];

  XCTAssertNotEqualObjects(msg1.optionalBytes, mutableData);
  XCTAssertEqualObjects(msg1.optionalBytes, DataFromCStr("abc"));
  XCTAssertTrue(msg1.optionalBytes != mutableData);  // Ptr comparision.

  XCTAssertNotEqualObjects(msg2.optionalBytes, mutableData);
  XCTAssertEqualObjects(msg2.optionalBytes, DataFromCStr("abc"));
  XCTAssertTrue(msg2.optionalBytes != mutableData);  // Ptr comparision.
}

>>>>>>> 1ee15bae
#pragma mark - Subset from from map_tests.cc

// TEST(GeneratedMapFieldTest, IsInitialized)
- (void)testMap_IsInitialized {
  TestRequiredMessageMap *msg = [[TestRequiredMessageMap alloc] init];

  // Add an uninitialized message.
  TestRequired *subMsg = [[TestRequired alloc] init];
  [msg.mapField setObject:subMsg forKey:0];
  XCTAssertFalse(msg.initialized);

  // Initialize uninitialized message
  subMsg.a = 0;
  subMsg.b = 0;
  subMsg.c = 0;
  XCTAssertTrue(msg.initialized);

  [subMsg release];
  [msg release];
}

@end<|MERGE_RESOLUTION|>--- conflicted
+++ resolved
@@ -36,6 +36,7 @@
 
 #import "google/protobuf/MapUnittest.pbobjc.h"
 #import "google/protobuf/Unittest.pbobjc.h"
+#import "google/protobuf/UnittestCycle.pbobjc.h"
 #import "google/protobuf/UnittestObjcStartup.pbobjc.h"
 #import "google/protobuf/UnittestRuntimeProto2.pbobjc.h"
 #import "google/protobuf/UnittestRuntimeProto3.pbobjc.h"
@@ -49,11 +50,24 @@
 // specific.
 
 - (void)testStartupOrdering {
-  // Just have to create a message.  Nothing else uses the classes from
-  // this file, so the first selector invoked on the class will initialize
-  // it, which also initializes the root.
+  // Message class/Root class initialization is a little tricky, so these just
+  // create some possible patterns that can be a problem. The messages don't
+  // have to be exercised, just creating them is enough to test.  If there
+  // is a problem, the runtime should assert or hang.
+  //
+  // Note: the messages from these proto files should not be used in any other
+  // tests, that way when they are referenced here it will be the first use and
+  // initialization will take place now.
+
   TestObjCStartupMessage *message = [TestObjCStartupMessage message];
   XCTAssertNotNil(message);
+
+  CycleBaz *baz = [CycleBaz message];
+  CycleBar *bar = [CycleBar message];
+  CycleFoo *foo = [CycleFoo message];
+  XCTAssertNotNil(baz);
+  XCTAssertNotNil(bar);
+  XCTAssertNotNil(foo);
 }
 
 - (void)testProto2HasMethodSupport {
@@ -323,6 +337,17 @@
 //%    msg.optional##FIELD = ZERO_VALUE;
 //%    XCTAssertTrue(msg.hasOptional##FIELD);
 //%    XCTAssertTrue(GPBMessageHasFieldNumberSet(msg, Message2_FieldNumber_Optional##FIELD));
+//%    [msg release];
+//%  }
+//%
+//%PDDM-DEFINE PROTO2_TEST_CLEAR_FIELD_WITH_NIL(FIELD, VALUE)
+//%  {  // optional##FIELD
+//%    Message2 *msg = [[Message2 alloc] init];
+//%    XCTAssertFalse(GPBMessageHasFieldNumberSet(msg, Message2_FieldNumber_Optional##FIELD));
+//%    msg.optional##FIELD = VALUE;
+//%    XCTAssertTrue(GPBMessageHasFieldNumberSet(msg, Message2_FieldNumber_Optional##FIELD));
+//%    msg.optional##FIELD = nil;
+//%    XCTAssertFalse(GPBMessageHasFieldNumberSet(msg, Message2_FieldNumber_Optional##FIELD));
 //%    [msg release];
 //%  }
 //%
@@ -347,6 +372,14 @@
 //%  //
 //%
 //%PROTO2_TEST_HAS_FIELD(Enum, Message2_Enum_Bar, Message2_Enum_Foo)
+//%  //
+//%  // Nil can also be used to clear strings, bytes, groups, and messages.
+//%  //
+//%
+//%PROTO2_TEST_CLEAR_FIELD_WITH_NIL(String, @"foo")
+//%PROTO2_TEST_CLEAR_FIELD_WITH_NIL(Bytes, [@"foo" dataUsingEncoding:NSUTF8StringEncoding])
+//%PROTO2_TEST_CLEAR_FIELD_WITH_NIL(Group, [Message2_OptionalGroup message])
+//%PROTO2_TEST_CLEAR_FIELD_WITH_NIL(Message, [Message2 message])
 //%PDDM-EXPAND PROTO2_TEST_HAS_FIELDS()
 // This block of code is generated, do not edit it directly.
 
@@ -658,13 +691,57 @@
     [msg release];
   }
 
+  //
+  // Nil can also be used to clear strings, bytes, groups, and messages.
+  //
+
+  {  // optionalString
+    Message2 *msg = [[Message2 alloc] init];
+    XCTAssertFalse(GPBMessageHasFieldNumberSet(msg, Message2_FieldNumber_OptionalString));
+    msg.optionalString = @"foo";
+    XCTAssertTrue(GPBMessageHasFieldNumberSet(msg, Message2_FieldNumber_OptionalString));
+    msg.optionalString = nil;
+    XCTAssertFalse(GPBMessageHasFieldNumberSet(msg, Message2_FieldNumber_OptionalString));
+    [msg release];
+  }
+
+  {  // optionalBytes
+    Message2 *msg = [[Message2 alloc] init];
+    XCTAssertFalse(GPBMessageHasFieldNumberSet(msg, Message2_FieldNumber_OptionalBytes));
+    msg.optionalBytes = [@"foo" dataUsingEncoding:NSUTF8StringEncoding];
+    XCTAssertTrue(GPBMessageHasFieldNumberSet(msg, Message2_FieldNumber_OptionalBytes));
+    msg.optionalBytes = nil;
+    XCTAssertFalse(GPBMessageHasFieldNumberSet(msg, Message2_FieldNumber_OptionalBytes));
+    [msg release];
+  }
+
+  {  // optionalGroup
+    Message2 *msg = [[Message2 alloc] init];
+    XCTAssertFalse(GPBMessageHasFieldNumberSet(msg, Message2_FieldNumber_OptionalGroup));
+    msg.optionalGroup = [Message2_OptionalGroup message];
+    XCTAssertTrue(GPBMessageHasFieldNumberSet(msg, Message2_FieldNumber_OptionalGroup));
+    msg.optionalGroup = nil;
+    XCTAssertFalse(GPBMessageHasFieldNumberSet(msg, Message2_FieldNumber_OptionalGroup));
+    [msg release];
+  }
+
+  {  // optionalMessage
+    Message2 *msg = [[Message2 alloc] init];
+    XCTAssertFalse(GPBMessageHasFieldNumberSet(msg, Message2_FieldNumber_OptionalMessage));
+    msg.optionalMessage = [Message2 message];
+    XCTAssertTrue(GPBMessageHasFieldNumberSet(msg, Message2_FieldNumber_OptionalMessage));
+    msg.optionalMessage = nil;
+    XCTAssertFalse(GPBMessageHasFieldNumberSet(msg, Message2_FieldNumber_OptionalMessage));
+    [msg release];
+  }
+
 //%PDDM-EXPAND-END PROTO2_TEST_HAS_FIELDS()
 }
 
 - (void)testProto3SingleFieldHasBehavior {
   //
-  // Setting to any value including the default value (0) should result has*
-  // being true.
+  // Setting to any value but the default value (0) should result has*
+  // being true.  When set to the default, shouldn't be true.
   //
 
 //%PDDM-DEFINE PROTO3_TEST_HAS_FIELD(FIELD, NON_ZERO_VALUE, ZERO_VALUE)
@@ -674,6 +751,17 @@
 //%    msg.optional##FIELD = NON_ZERO_VALUE;
 //%    XCTAssertTrue(GPBMessageHasFieldNumberSet(msg, Message3_FieldNumber_Optional##FIELD));
 //%    msg.optional##FIELD = ZERO_VALUE;
+//%    XCTAssertFalse(GPBMessageHasFieldNumberSet(msg, Message3_FieldNumber_Optional##FIELD));
+//%    [msg release];
+//%  }
+//%
+//%PDDM-DEFINE PROTO3_TEST_CLEAR_FIELD_WITH_NIL(FIELD, VALUE)
+//%  {  // optional##FIELD
+//%    Message3 *msg = [[Message3 alloc] init];
+//%    XCTAssertFalse(GPBMessageHasFieldNumberSet(msg, Message3_FieldNumber_Optional##FIELD));
+//%    msg.optional##FIELD = VALUE;
+//%    XCTAssertTrue(GPBMessageHasFieldNumberSet(msg, Message3_FieldNumber_Optional##FIELD));
+//%    msg.optional##FIELD = nil;
 //%    XCTAssertFalse(GPBMessageHasFieldNumberSet(msg, Message3_FieldNumber_Optional##FIELD));
 //%    [msg release];
 //%  }
@@ -695,10 +783,17 @@
 //%PROTO3_TEST_HAS_FIELD(String, @"foo", @"")
 //%PROTO3_TEST_HAS_FIELD(Bytes, [@"foo" dataUsingEncoding:NSUTF8StringEncoding], [NSData data])
 //%  //
-//%  // Test doesn't apply to optionalGroup/optionalMessage.
+//%  // Test doesn't apply to optionalMessage (no groups in proto3).
 //%  //
 //%
 //%PROTO3_TEST_HAS_FIELD(Enum, Message3_Enum_Bar, Message3_Enum_Foo)
+//%  //
+//%  // Nil can also be used to clear strings, bytes, and messages (no groups in proto3).
+//%  //
+//%
+//%PROTO3_TEST_CLEAR_FIELD_WITH_NIL(String, @"foo")
+//%PROTO3_TEST_CLEAR_FIELD_WITH_NIL(Bytes, [@"foo" dataUsingEncoding:NSUTF8StringEncoding])
+//%PROTO3_TEST_CLEAR_FIELD_WITH_NIL(Message, [Message3 message])
 //%PDDM-EXPAND PROTO3_TEST_HAS_FIELDS()
 // This block of code is generated, do not edit it directly.
 
@@ -853,7 +948,7 @@
   }
 
   //
-  // Test doesn't apply to optionalGroup/optionalMessage.
+  // Test doesn't apply to optionalMessage (no groups in proto3).
   //
 
   {  // optionalEnum
@@ -863,6 +958,40 @@
     XCTAssertTrue(GPBMessageHasFieldNumberSet(msg, Message3_FieldNumber_OptionalEnum));
     msg.optionalEnum = Message3_Enum_Foo;
     XCTAssertFalse(GPBMessageHasFieldNumberSet(msg, Message3_FieldNumber_OptionalEnum));
+    [msg release];
+  }
+
+  //
+  // Nil can also be used to clear strings, bytes, and messages (no groups in proto3).
+  //
+
+  {  // optionalString
+    Message3 *msg = [[Message3 alloc] init];
+    XCTAssertFalse(GPBMessageHasFieldNumberSet(msg, Message3_FieldNumber_OptionalString));
+    msg.optionalString = @"foo";
+    XCTAssertTrue(GPBMessageHasFieldNumberSet(msg, Message3_FieldNumber_OptionalString));
+    msg.optionalString = nil;
+    XCTAssertFalse(GPBMessageHasFieldNumberSet(msg, Message3_FieldNumber_OptionalString));
+    [msg release];
+  }
+
+  {  // optionalBytes
+    Message3 *msg = [[Message3 alloc] init];
+    XCTAssertFalse(GPBMessageHasFieldNumberSet(msg, Message3_FieldNumber_OptionalBytes));
+    msg.optionalBytes = [@"foo" dataUsingEncoding:NSUTF8StringEncoding];
+    XCTAssertTrue(GPBMessageHasFieldNumberSet(msg, Message3_FieldNumber_OptionalBytes));
+    msg.optionalBytes = nil;
+    XCTAssertFalse(GPBMessageHasFieldNumberSet(msg, Message3_FieldNumber_OptionalBytes));
+    [msg release];
+  }
+
+  {  // optionalMessage
+    Message3 *msg = [[Message3 alloc] init];
+    XCTAssertFalse(GPBMessageHasFieldNumberSet(msg, Message3_FieldNumber_OptionalMessage));
+    msg.optionalMessage = [Message3 message];
+    XCTAssertTrue(GPBMessageHasFieldNumberSet(msg, Message3_FieldNumber_OptionalMessage));
+    msg.optionalMessage = nil;
+    XCTAssertFalse(GPBMessageHasFieldNumberSet(msg, Message3_FieldNumber_OptionalMessage));
     [msg release];
   }
 
@@ -1972,6 +2101,262 @@
   [msg release];
 }
 
+- (void)testProto2OneofSetToDefault {
+
+  // proto3 doesn't normally write out zero (default) fields, but if they are
+  // in a oneof it does.  proto2 doesn't have this special behavior, but we
+  // still confirm setting to the explicit default does set the case to be
+  // sure the runtime is working correctly.
+
+  NSString *oneofStringDefault = @"string";
+  NSData *oneofBytesDefault = [@"data" dataUsingEncoding:NSUTF8StringEncoding];
+
+  Message2 *msg = [[Message2 alloc] init];
+
+  uint32_t values[] = {
+    Message2_O_OneOfCase_OneofInt32,
+    Message2_O_OneOfCase_OneofInt64,
+    Message2_O_OneOfCase_OneofUint32,
+    Message2_O_OneOfCase_OneofUint64,
+    Message2_O_OneOfCase_OneofSint32,
+    Message2_O_OneOfCase_OneofSint64,
+    Message2_O_OneOfCase_OneofFixed32,
+    Message2_O_OneOfCase_OneofFixed64,
+    Message2_O_OneOfCase_OneofSfixed32,
+    Message2_O_OneOfCase_OneofSfixed64,
+    Message2_O_OneOfCase_OneofFloat,
+    Message2_O_OneOfCase_OneofDouble,
+    Message2_O_OneOfCase_OneofBool,
+    Message2_O_OneOfCase_OneofString,
+    Message2_O_OneOfCase_OneofBytes,
+    // Skip group
+    // Skip message
+    Message2_O_OneOfCase_OneofEnum,
+  };
+
+  for (size_t i = 0; i < GPBARRAYSIZE(values); ++i) {
+    switch (values[i]) {
+      case Message2_O_OneOfCase_OneofInt32:
+        msg.oneofInt32 = 100;
+        break;
+      case Message2_O_OneOfCase_OneofInt64:
+        msg.oneofInt64 = 101;
+        break;
+      case Message2_O_OneOfCase_OneofUint32:
+        msg.oneofUint32 = 102;
+        break;
+      case Message2_O_OneOfCase_OneofUint64:
+        msg.oneofUint64 = 103;
+        break;
+      case Message2_O_OneOfCase_OneofSint32:
+        msg.oneofSint32 = 104;
+        break;
+      case Message2_O_OneOfCase_OneofSint64:
+        msg.oneofSint64 = 105;
+        break;
+      case Message2_O_OneOfCase_OneofFixed32:
+        msg.oneofFixed32 = 106;
+        break;
+      case Message2_O_OneOfCase_OneofFixed64:
+        msg.oneofFixed64 = 107;
+        break;
+      case Message2_O_OneOfCase_OneofSfixed32:
+        msg.oneofSfixed32 = 108;
+        break;
+      case Message2_O_OneOfCase_OneofSfixed64:
+        msg.oneofSfixed64 = 109;
+        break;
+      case Message2_O_OneOfCase_OneofFloat:
+        msg.oneofFloat = 110.0f;
+        break;
+      case Message2_O_OneOfCase_OneofDouble:
+        msg.oneofDouble = 111.0;
+        break;
+      case Message2_O_OneOfCase_OneofBool:
+        msg.oneofBool = YES;
+        break;
+      case Message2_O_OneOfCase_OneofString:
+        msg.oneofString = oneofStringDefault;
+        break;
+      case Message2_O_OneOfCase_OneofBytes:
+        msg.oneofBytes = oneofBytesDefault;
+        break;
+      case Message2_O_OneOfCase_OneofEnum:
+        msg.oneofEnum = Message3_Enum_Baz;
+        break;
+      default:
+        XCTFail(@"shouldn't happen, loop: %zd, value: %d", i, values[i]);
+        break;
+    }
+
+    // Should be set to the correct case.
+    XCTAssertEqual(msg.oOneOfCase, values[i], "Loop: %zd", i);
+
+    // Confirm everything is the defaults.
+    XCTAssertEqual(msg.oneofInt32, 100, "Loop: %zd", i);
+    XCTAssertEqual(msg.oneofInt64, 101, "Loop: %zd", i);
+    XCTAssertEqual(msg.oneofUint32, 102U, "Loop: %zd", i);
+    XCTAssertEqual(msg.oneofUint64, 103U, "Loop: %zd", i);
+    XCTAssertEqual(msg.oneofSint32, 104, "Loop: %zd", i);
+    XCTAssertEqual(msg.oneofSint64, 105, "Loop: %zd", i);
+    XCTAssertEqual(msg.oneofFixed32, 106U, "Loop: %zd", i);
+    XCTAssertEqual(msg.oneofFixed64, 107U, "Loop: %zd", i);
+    XCTAssertEqual(msg.oneofSfixed32, 108, "Loop: %zd", i);
+    XCTAssertEqual(msg.oneofSfixed64, 109, "Loop: %zd", i);
+    XCTAssertEqual(msg.oneofFloat, 110.0f, "Loop: %zd", i);
+    XCTAssertEqual(msg.oneofDouble, 111.0, "Loop: %zd", i);
+    XCTAssertEqual(msg.oneofBool, YES, "Loop: %zd", i);
+    XCTAssertEqualObjects(msg.oneofString, oneofStringDefault, "Loop: %zd", i);
+    XCTAssertEqualObjects(msg.oneofBytes, oneofBytesDefault, "Loop: %zd", i);
+    // Skip group, no default to consider.
+    // Skip message, no default to consider.
+    XCTAssertEqual(msg.oneofEnum, Message2_Enum_Baz, "Loop: %zd", i);
+  }
+
+  // We special case nil on string, data, group, and message, ensure they work
+  // as expected. i.e. - it clears the case.
+  msg.oneofString = nil;
+  XCTAssertEqualObjects(msg.oneofString, oneofStringDefault);
+  XCTAssertEqual(msg.oOneOfCase, Message2_O_OneOfCase_GPBUnsetOneOfCase);
+  msg.oneofBytes = nil;
+  XCTAssertEqual(msg.oOneOfCase, Message2_O_OneOfCase_GPBUnsetOneOfCase);
+  XCTAssertEqualObjects(msg.oneofBytes, oneofBytesDefault);
+  msg.oneofGroup = nil;
+  XCTAssertEqual(msg.oOneOfCase, Message2_O_OneOfCase_GPBUnsetOneOfCase);
+  XCTAssertNotNil(msg.oneofGroup);
+  msg.oneofMessage = nil;
+  XCTAssertEqual(msg.oOneOfCase, Message2_O_OneOfCase_GPBUnsetOneOfCase);
+  XCTAssertNotNil(msg.oneofMessage);
+
+  [msg release];
+}
+
+- (void)testProto3OneofSetToZero {
+
+  // Normally setting a proto3 field to the zero value should result in it being
+  // reset/cleared.  But in a oneof, it still gets recored so it can go out
+  // over the wire and the other side can see what was set in the oneof.
+
+  NSString *oneofStringDefault = @"";
+  NSData *oneofBytesDefault = [NSData data];
+
+  Message3 *msg = [[Message3 alloc] init];
+
+  uint32_t values[] = {
+    Message3_O_OneOfCase_OneofInt32,
+    Message3_O_OneOfCase_OneofInt64,
+    Message3_O_OneOfCase_OneofUint32,
+    Message3_O_OneOfCase_OneofUint64,
+    Message3_O_OneOfCase_OneofSint32,
+    Message3_O_OneOfCase_OneofSint64,
+    Message3_O_OneOfCase_OneofFixed32,
+    Message3_O_OneOfCase_OneofFixed64,
+    Message3_O_OneOfCase_OneofSfixed32,
+    Message3_O_OneOfCase_OneofSfixed64,
+    Message3_O_OneOfCase_OneofFloat,
+    Message3_O_OneOfCase_OneofDouble,
+    Message3_O_OneOfCase_OneofBool,
+    Message3_O_OneOfCase_OneofString,
+    Message3_O_OneOfCase_OneofBytes,
+    Message3_O_OneOfCase_OneofMessage,
+    Message3_O_OneOfCase_OneofEnum,
+  };
+
+  for (size_t i = 0; i < GPBARRAYSIZE(values); ++i) {
+    switch (values[i]) {
+      case Message3_O_OneOfCase_OneofInt32:
+        msg.oneofInt32 = 0;
+        break;
+      case Message3_O_OneOfCase_OneofInt64:
+        msg.oneofInt64 = 0;
+        break;
+      case Message3_O_OneOfCase_OneofUint32:
+        msg.oneofUint32 = 0;
+        break;
+      case Message3_O_OneOfCase_OneofUint64:
+        msg.oneofUint64 = 0;
+        break;
+      case Message3_O_OneOfCase_OneofSint32:
+        msg.oneofSint32 = 0;
+        break;
+      case Message3_O_OneOfCase_OneofSint64:
+        msg.oneofSint64 = 0;
+        break;
+      case Message3_O_OneOfCase_OneofFixed32:
+        msg.oneofFixed32 = 0;
+        break;
+      case Message3_O_OneOfCase_OneofFixed64:
+        msg.oneofFixed64 = 0;
+        break;
+      case Message3_O_OneOfCase_OneofSfixed32:
+        msg.oneofSfixed32 = 0;
+        break;
+      case Message3_O_OneOfCase_OneofSfixed64:
+        msg.oneofSfixed64 = 0;
+        break;
+      case Message3_O_OneOfCase_OneofFloat:
+        msg.oneofFloat = 0.0f;
+        break;
+      case Message3_O_OneOfCase_OneofDouble:
+        msg.oneofDouble = 0.0;
+        break;
+      case Message3_O_OneOfCase_OneofBool:
+        msg.oneofBool = NO;
+        break;
+      case Message3_O_OneOfCase_OneofString:
+        msg.oneofString = oneofStringDefault;
+        break;
+      case Message3_O_OneOfCase_OneofBytes:
+        msg.oneofBytes = oneofBytesDefault;
+        break;
+      case Message3_O_OneOfCase_OneofMessage:
+        msg.oneofMessage.optionalInt32 = 0;
+        break;
+      case Message3_O_OneOfCase_OneofEnum:
+        msg.oneofEnum = Message3_Enum_Foo;
+        break;
+      default:
+        XCTFail(@"shouldn't happen, loop: %zd, value: %d", i, values[i]);
+        break;
+    }
+
+    // Should be set to the correct case.
+    XCTAssertEqual(msg.oOneOfCase, values[i], "Loop: %zd", i);
+
+    // Confirm everything is still zeros.
+    XCTAssertEqual(msg.oneofInt32, 0, "Loop: %zd", i);
+    XCTAssertEqual(msg.oneofInt64, 0, "Loop: %zd", i);
+    XCTAssertEqual(msg.oneofUint32, 0U, "Loop: %zd", i);
+    XCTAssertEqual(msg.oneofUint64, 0U, "Loop: %zd", i);
+    XCTAssertEqual(msg.oneofSint32, 0, "Loop: %zd", i);
+    XCTAssertEqual(msg.oneofSint64, 0, "Loop: %zd", i);
+    XCTAssertEqual(msg.oneofFixed32, 0U, "Loop: %zd", i);
+    XCTAssertEqual(msg.oneofFixed64, 0U, "Loop: %zd", i);
+    XCTAssertEqual(msg.oneofSfixed32, 0, "Loop: %zd", i);
+    XCTAssertEqual(msg.oneofSfixed64, 0, "Loop: %zd", i);
+    XCTAssertEqual(msg.oneofFloat, 0.0f, "Loop: %zd", i);
+    XCTAssertEqual(msg.oneofDouble, 0.0, "Loop: %zd", i);
+    XCTAssertEqual(msg.oneofBool, NO, "Loop: %zd", i);
+    XCTAssertEqualObjects(msg.oneofString, oneofStringDefault, "Loop: %zd", i);
+    XCTAssertEqualObjects(msg.oneofBytes, oneofBytesDefault, "Loop: %zd", i);
+    XCTAssertNotNil(msg.oneofMessage, "Loop: %zd", i);
+    XCTAssertEqual(msg.oneofEnum, Message3_Enum_Foo, "Loop: %zd", i);
+  }
+
+  // We special case nil on string, data, message, ensure they work as expected.
+  msg.oneofString = nil;
+  XCTAssertEqual(msg.oOneOfCase, Message3_O_OneOfCase_GPBUnsetOneOfCase);
+  XCTAssertEqualObjects(msg.oneofString, oneofStringDefault);
+  msg.oneofBytes = nil;
+  XCTAssertEqual(msg.oOneOfCase, Message3_O_OneOfCase_GPBUnsetOneOfCase);
+  XCTAssertEqualObjects(msg.oneofBytes, oneofBytesDefault);
+  msg.oneofMessage = nil;
+  XCTAssertEqual(msg.oOneOfCase, Message3_O_OneOfCase_GPBUnsetOneOfCase);
+  XCTAssertNotNil(msg.oneofMessage);
+
+  [msg release];
+}
+
 - (void)testCopyingMakesUniqueObjects {
   const int repeatCount = 5;
   TestAllTypes *msg1 = [TestAllTypes message];
@@ -2066,8 +2451,6 @@
       }];
 }
 
-<<<<<<< HEAD
-=======
 - (void)test_GPBGetMessageRepeatedField {
   TestAllTypes *message = [TestAllTypes message];
   GPBFieldDescriptor *fieldDescriptor = [[message descriptor] fieldWithName:@"repeatedStringArray"];
@@ -2174,7 +2557,6 @@
   XCTAssertTrue(msg2.optionalBytes != mutableData);  // Ptr comparision.
 }
 
->>>>>>> 1ee15bae
 #pragma mark - Subset from from map_tests.cc
 
 // TEST(GeneratedMapFieldTest, IsInitialized)

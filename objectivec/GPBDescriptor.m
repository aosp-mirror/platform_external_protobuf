--- conflicted
+++ resolved
@@ -36,8 +36,16 @@
 #import "GPBWireFormat.h"
 #import "GPBMessage_PackagePrivate.h"
 
-// The address of this variable is used as a key for obj_getAssociatedObject.
+// Direct access is use for speed, to avoid even internally declaring things
+// read/write, etc. The warning is enabled in the project to ensure code calling
+// protos can turn on -Wdirect-ivar-access without issues.
+#pragma clang diagnostic push
+#pragma clang diagnostic ignored "-Wdirect-ivar-access"
+
+// The addresses of these variables are used as keys for objc_getAssociatedObject.
 static const char kTextFormatExtraValueKey = 0;
+static const char kParentClassNameValueKey = 0;
+static const char kClassNameSuffixKey = 0;
 
 // Utility function to generate selectors on the fly.
 static SEL SelFromStrings(const char *prefix, const char *middle,
@@ -209,8 +217,100 @@
   extensionRangesCount_ = count;
 }
 
+- (void)setupContainingMessageClassName:(const char *)msgClassName {
+  // Note: Only fetch the class here, can't send messages to it because
+  // that could cause cycles back to this class within +initialize if
+  // two messages have each other in fields (i.e. - they build a graph).
+  NSAssert(objc_getClass(msgClassName), @"Class %s not defined", msgClassName);
+  NSValue *parentNameValue = [NSValue valueWithPointer:msgClassName];
+  objc_setAssociatedObject(self, &kParentClassNameValueKey,
+                           parentNameValue,
+                           OBJC_ASSOCIATION_RETAIN_NONATOMIC);
+}
+
+- (void)setupMessageClassNameSuffix:(NSString *)suffix {
+  if (suffix.length) {
+    objc_setAssociatedObject(self, &kClassNameSuffixKey,
+                             suffix,
+                             OBJC_ASSOCIATION_RETAIN_NONATOMIC);
+  }
+}
+
 - (NSString *)name {
   return NSStringFromClass(messageClass_);
+}
+
+- (GPBDescriptor *)containingType {
+  NSValue *parentNameValue =
+      objc_getAssociatedObject(self, &kParentClassNameValueKey);
+  if (!parentNameValue) {
+    return nil;
+  }
+  const char *parentName = [parentNameValue pointerValue];
+  Class parentClass = objc_getClass(parentName);
+  NSAssert(parentClass, @"Class %s not defined", parentName);
+  return [parentClass descriptor];
+}
+
+- (NSString *)fullName {
+  NSString *className = NSStringFromClass(self.messageClass);
+  GPBFileDescriptor *file = self.file;
+  NSString *objcPrefix = file.objcPrefix;
+  if (objcPrefix && ![className hasPrefix:objcPrefix]) {
+    NSAssert(0,
+             @"Class didn't have correct prefix? (%@ - %@)",
+             className, objcPrefix);
+    return nil;
+  }
+  GPBDescriptor *parent = self.containingType;
+
+  NSString *name = nil;
+  if (parent) {
+    NSString *parentClassName = NSStringFromClass(parent.messageClass);
+    // The generator will add _Class to avoid reserved words, drop it.
+    NSString *suffix = objc_getAssociatedObject(parent, &kClassNameSuffixKey);
+    if (suffix) {
+      if (![parentClassName hasSuffix:suffix]) {
+        NSAssert(0,
+                 @"ParentMessage class didn't have correct suffix? (%@ - %@)",
+                 className, suffix);
+        return nil;
+      }
+      parentClassName =
+          [parentClassName substringToIndex:(parentClassName.length - suffix.length)];
+    }
+    NSString *parentPrefix = [parentClassName stringByAppendingString:@"_"];
+    if (![className hasPrefix:parentPrefix]) {
+      NSAssert(0,
+               @"Class didn't have the correct parent name prefix? (%@ - %@)",
+               parentPrefix, className);
+      return nil;
+    }
+    name = [className substringFromIndex:parentPrefix.length];
+  } else {
+    name = [className substringFromIndex:objcPrefix.length];
+  }
+
+  // The generator will add _Class to avoid reserved words, drop it.
+  NSString *suffix = objc_getAssociatedObject(self, &kClassNameSuffixKey);
+  if (suffix) {
+    if (![name hasSuffix:suffix]) {
+      NSAssert(0,
+               @"Message class didn't have correct suffix? (%@ - %@)",
+               name, suffix);
+      return nil;
+    }
+    name = [name substringToIndex:(name.length - suffix.length)];
+  }
+
+  NSString *prefix = (parent != nil ? parent.fullName : file.package);
+  NSString *result;
+  if (prefix.length > 0) {
+    result = [NSString stringWithFormat:@"%@.%@", prefix, name];
+  } else {
+    result = name;
+  }
+  return result;
 }
 
 - (id)copyWithZone:(NSZone *)zone {
@@ -249,11 +349,25 @@
 
 @implementation GPBFileDescriptor {
   NSString *package_;
+  NSString *objcPrefix_;
   GPBFileSyntax syntax_;
 }
 
 @synthesize package = package_;
+@synthesize objcPrefix = objcPrefix_;
 @synthesize syntax = syntax_;
+
+- (instancetype)initWithPackage:(NSString *)package
+                     objcPrefix:(NSString *)objcPrefix
+                         syntax:(GPBFileSyntax)syntax {
+  self = [super init];
+  if (self) {
+    package_ = [package copy];
+    objcPrefix_ = [objcPrefix copy];
+    syntax_ = syntax;
+  }
+  return self;
+}
 
 - (instancetype)initWithPackage:(NSString *)package
                          syntax:(GPBFileSyntax)syntax {
@@ -263,6 +377,12 @@
     syntax_ = syntax;
   }
   return self;
+}
+
+- (void)dealloc {
+  [package_ release];
+  [objcPrefix_ release];
+  [super dealloc];
 }
 
 @end
@@ -405,6 +525,9 @@
     // Extra type specific data.
     if (isMessage) {
       const char *className = coreDesc->dataTypeSpecific.className;
+      // Note: Only fetch the class here, can't send messages to it because
+      // that could cause cycles back to this class within +initialize if
+      // two messages have each other in fields (i.e. - they build a graph).
       msgClass_ = objc_getClass(className);
       NSAssert(msgClass_, @"Class %s not defined", className);
     } else if (dataType == GPBDataTypeEnum) {
@@ -744,8 +867,6 @@
   return NO;
 }
 
-<<<<<<< HEAD
-=======
 - (BOOL)getValue:(int32_t *)outValue forEnumTextFormatName:(NSString *)textFormatName {
     if (nameOffsets_ == NULL) [self calcValueNameOffsets];
     if (nameOffsets_ == NULL) return NO;
@@ -762,7 +883,6 @@
     return NO;
 }
 
->>>>>>> 1ee15bae
 - (NSString *)textFormatNameForValue:(int32_t)number {
   // Find the EnumValue descriptor and its index.
   BOOL foundIt = NO;
@@ -844,7 +964,7 @@
   if ((self = [super init])) {
     description_ = description;
 
-#if DEBUG
+#if defined(DEBUG) && DEBUG
     const char *className = description->messageOrGroupClassName;
     if (className) {
       NSAssert(objc_lookUpClass(className) != Nil,
@@ -928,10 +1048,6 @@
 
 - (BOOL)isRepeated {
   return GPBExtensionIsRepeated(description_);
-}
-
-- (BOOL)isMap {
-  return (description_->options & GPBFieldMapKeyMask) != 0;
 }
 
 - (BOOL)isPackable {
@@ -1002,4 +1118,6 @@
   }
 }
 
-@end+@end
+
+#pragma clang diagnostic pop
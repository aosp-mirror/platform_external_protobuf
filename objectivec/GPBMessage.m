--- conflicted
+++ resolved
@@ -45,13 +45,16 @@
 #import "GPBUnknownFieldSet_PackagePrivate.h"
 #import "GPBUtilities_PackagePrivate.h"
 
+// Direct access is use for speed, to avoid even internally declaring things
+// read/write, etc. The warning is enabled in the project to ensure code calling
+// protos can turn on -Wdirect-ivar-access without issues.
+#pragma clang diagnostic push
+#pragma clang diagnostic ignored "-Wdirect-ivar-access"
+
 NSString *const GPBMessageErrorDomain =
     GPBNSStringifySymbol(GPBMessageErrorDomain);
 
-#ifdef DEBUG
-NSString *const GPBExceptionMessageKey =
-    GPBNSStringifySymbol(GPBExceptionMessage);
-#endif  // DEBUG
+NSString *const GPBErrorReasonKey = @"Reason";
 
 static NSString *const kGPBDataCoderKey = @"GPBData";
 
@@ -110,24 +113,39 @@
                                               NSZone *zone)
     __attribute__((ns_returns_retained));
 
+#ifdef DEBUG
 static NSError *MessageError(NSInteger code, NSDictionary *userInfo) {
   return [NSError errorWithDomain:GPBMessageErrorDomain
                              code:code
                          userInfo:userInfo];
 }
-
-static NSError *MessageErrorWithReason(NSInteger code, NSString *reason) {
-  NSDictionary *userInfo = nil;
-  if ([reason length]) {
-    userInfo = @{ @"Reason" : reason };
-  }
-  return MessageError(code, userInfo);
-}
-
+#endif
+
+static NSError *ErrorFromException(NSException *exception) {
+  NSError *error = nil;
+
+  if ([exception.name isEqual:GPBCodedInputStreamException]) {
+    NSDictionary *exceptionInfo = exception.userInfo;
+    error = exceptionInfo[GPBCodedInputStreamUnderlyingErrorKey];
+  }
+
+  if (!error) {
+    NSString *reason = exception.reason;
+    NSDictionary *userInfo = nil;
+    if ([reason length]) {
+      userInfo = @{ GPBErrorReasonKey : reason };
+    }
+
+    error = [NSError errorWithDomain:GPBMessageErrorDomain
+                                code:GPBMessageErrorCodeOther
+                            userInfo:userInfo];
+  }
+  return error;
+}
 
 static void CheckExtension(GPBMessage *self,
                            GPBExtensionDescriptor *extension) {
-  if ([self class] != extension.containingMessageClass) {
+  if (![self isKindOfClass:extension.containingMessageClass]) {
     [NSException
          raise:NSInvalidArgumentException
         format:@"Extension %@ used on wrong class (%@ instead of %@)",
@@ -709,7 +727,7 @@
     return;
   }
 
-#if DEBUG && !defined(NS_BLOCK_ASSERTIONS)
+#if defined(DEBUG) && DEBUG && !defined(NS_BLOCK_ASSERTIONS)
   // Either the autocreator must have its "has" flag set to YES, or it must be
   // NO and not equal to ourselves.
   BOOL autocreatorHas =
@@ -735,8 +753,6 @@
   self->autocreatorExtension_ = nil;
 }
 
-<<<<<<< HEAD
-=======
 // Call this before using the readOnlySemaphore_. This ensures it is created only once.
 void GPBPrepareReadOnlySemaphore(GPBMessage *self) {
 #pragma clang diagnostic push
@@ -762,7 +778,6 @@
 #pragma clang diagnostic pop
 }
 
->>>>>>> 1ee15bae
 static GPBUnknownFieldSet *GetOrMakeUnknownFields(GPBMessage *self) {
   if (!self->unknownFields_) {
     self->unknownFields_ = [[GPBUnknownFieldSet alloc] init];
@@ -859,8 +874,7 @@
       [self release];
       self = nil;
       if (errorPtr) {
-        *errorPtr = MessageErrorWithReason(GPBMessageErrorCodeMalformedData,
-                                           exception.reason);
+        *errorPtr = ErrorFromException(exception);
       }
     }
 #ifdef DEBUG
@@ -891,8 +905,7 @@
       [self release];
       self = nil;
       if (errorPtr) {
-        *errorPtr = MessageErrorWithReason(GPBMessageErrorCodeMalformedData,
-                                           exception.reason);
+        *errorPtr = ErrorFromException(exception);
       }
     }
 #ifdef DEBUG
@@ -1051,9 +1064,11 @@
       if (arrayOrMap) {
         if (field.fieldType == GPBFieldTypeRepeated) {
           if (GPBFieldDataTypeIsObject(field)) {
-            GPBAutocreatedArray *autoArray = arrayOrMap;
-            if (autoArray->_autocreator == self) {
-              autoArray->_autocreator = nil;
+            if ([arrayOrMap isKindOfClass:[GPBAutocreatedArray class]]) {
+              GPBAutocreatedArray *autoArray = arrayOrMap;
+              if (autoArray->_autocreator == self) {
+                autoArray->_autocreator = nil;
+              }
             }
           } else {
             // Type doesn't matter, it is a GPB*Array.
@@ -1065,9 +1080,11 @@
         } else {
           if ((field.mapKeyDataType == GPBDataTypeString) &&
               GPBFieldDataTypeIsObject(field)) {
-            GPBAutocreatedDictionary *autoDict = arrayOrMap;
-            if (autoDict->_autocreator == self) {
-              autoDict->_autocreator = nil;
+            if ([arrayOrMap isKindOfClass:[GPBAutocreatedDictionary class]]) {
+              GPBAutocreatedDictionary *autoDict = arrayOrMap;
+              if (autoDict->_autocreator == self) {
+                autoDict->_autocreator = nil;
+              }
             }
           } else {
             // Type doesn't matter, it is a GPB*Dictionary.
@@ -1784,7 +1801,7 @@
 }
 
 - (BOOL)hasExtension:(GPBExtensionDescriptor *)extension {
-#if DEBUG
+#if defined(DEBUG) && DEBUG
   CheckExtension(self, extension);
 #endif  // DEBUG
   return nil != [extensionMap_ objectForKey:extension];
@@ -1810,11 +1827,6 @@
     id value = [extensionMap_ objectForKey:extension];
     GPBWriteExtensionValueToOutputStream(extension, value, output);
   }
-}
-
-- (NSArray *)sortedExtensionsInUse {
-  return [[extensionMap_ allKeys]
-      sortedArrayUsingSelector:@selector(compareByFieldNumber:)];
 }
 
 - (void)setExtension:(GPBExtensionDescriptor *)extension value:(id)value {
@@ -1973,8 +1985,7 @@
   @catch (NSException *exception) {
     message = nil;
     if (errorPtr) {
-      *errorPtr = MessageErrorWithReason(GPBMessageErrorCodeMalformedData,
-                                         exception.reason);
+      *errorPtr = ErrorFromException(exception);
     }
   }
 #ifdef DEBUG
@@ -2320,6 +2331,9 @@
   while (YES) {
     BOOL merged = NO;
     tag = GPBCodedInputStreamReadTag(state);
+    if (tag == 0) {
+      break;  // Reached end.
+    }
     for (NSUInteger i = 0; i < numFields; ++i) {
       if (startingIndex >= numFields) startingIndex = 0;
       GPBFieldDescriptor *fieldDescriptor = fields[startingIndex];
@@ -2358,7 +2372,7 @@
       }
     }  // for(i < numFields)
 
-    if (!merged) {
+    if (!merged && (tag != 0)) {
       // Primitive, repeated types can be packed on unpacked on the wire, and
       // are parsed either way.  The above loop covered tag in the preferred
       // for, so this need to check the alternate form.
@@ -2392,17 +2406,11 @@
         // zero signals EOF / limit reached
         return;
       } else {
-        if (GPBPreserveUnknownFields(syntax)) {
-          if (![self parseUnknownField:input
-                     extensionRegistry:extensionRegistry
-                                   tag:tag]) {
-            // it's an endgroup tag
-            return;
-          }
-        } else {
-          if (![input skipField:tag]) {
-            return;
-          }
+        if (![self parseUnknownField:input
+                   extensionRegistry:extensionRegistry
+                                 tag:tag]) {
+          // it's an endgroup tag
+          return;
         }
       }
     }  // if(!merged)
@@ -2613,24 +2621,20 @@
 
 #pragma mark - isEqual: & hash Support
 
-- (BOOL)isEqual:(GPBMessage *)other {
+- (BOOL)isEqual:(id)other {
   if (other == self) {
     return YES;
   }
   if (![other isKindOfClass:[GPBMessage class]]) {
     return NO;
   }
-<<<<<<< HEAD
-
-=======
   GPBMessage *otherMsg = other;
->>>>>>> 1ee15bae
   GPBDescriptor *descriptor = [[self class] descriptor];
   if ([[otherMsg class] descriptor] != descriptor) {
     return NO;
   }
   uint8_t *selfStorage = (uint8_t *)messageStorage_;
-  uint8_t *otherStorage = (uint8_t *)other->messageStorage_;
+  uint8_t *otherStorage = (uint8_t *)otherMsg->messageStorage_;
 
   for (GPBFieldDescriptor *field in descriptor->fields_) {
     if (GPBFieldIsMapOrArray(field)) {
@@ -2683,7 +2687,7 @@
         case GPBDataTypeFixed32:
         case GPBDataTypeUInt32:
         case GPBDataTypeFloat: {
-          _GPBCompileAssert(sizeof(float) == sizeof(uint32_t), float_not_32_bits);
+          GPBInternalCompileAssert(sizeof(float) == sizeof(uint32_t), float_not_32_bits);
           // These are all 32bit, signed/unsigned doesn't matter for equality.
           uint32_t *selfValPtr = (uint32_t *)&selfStorage[fieldOffset];
           uint32_t *otherValPtr = (uint32_t *)&otherStorage[fieldOffset];
@@ -2698,7 +2702,7 @@
         case GPBDataTypeFixed64:
         case GPBDataTypeUInt64:
         case GPBDataTypeDouble: {
-          _GPBCompileAssert(sizeof(double) == sizeof(uint64_t), double_not_64_bits);
+          GPBInternalCompileAssert(sizeof(double) == sizeof(uint64_t), double_not_64_bits);
           // These are all 64bit, signed/unsigned doesn't matter for equality.
           uint64_t *selfValPtr = (uint64_t *)&selfStorage[fieldOffset];
           uint64_t *otherValPtr = (uint64_t *)&otherStorage[fieldOffset];
@@ -2724,14 +2728,14 @@
   }  // for(fields)
 
   // nil and empty are equal
-  if (extensionMap_.count != 0 || other->extensionMap_.count != 0) {
-    if (![extensionMap_ isEqual:other->extensionMap_]) {
+  if (extensionMap_.count != 0 || otherMsg->extensionMap_.count != 0) {
+    if (![extensionMap_ isEqual:otherMsg->extensionMap_]) {
       return NO;
     }
   }
 
   // nil and empty are equal
-  GPBUnknownFieldSet *otherUnknowns = other->unknownFields_;
+  GPBUnknownFieldSet *otherUnknowns = otherMsg->unknownFields_;
   if ([unknownFields_ countOfFields] != 0 ||
       [otherUnknowns countOfFields] != 0) {
     if (![unknownFields_ isEqual:otherUnknowns]) {
@@ -2795,7 +2799,7 @@
         case GPBDataTypeFixed32:
         case GPBDataTypeUInt32:
         case GPBDataTypeFloat: {
-          _GPBCompileAssert(sizeof(float) == sizeof(uint32_t), float_not_32_bits);
+          GPBInternalCompileAssert(sizeof(float) == sizeof(uint32_t), float_not_32_bits);
           // These are all 32bit, just mix it in.
           uint32_t *valPtr = (uint32_t *)&storage[fieldOffset];
           result = prime * result + *valPtr;
@@ -2807,7 +2811,7 @@
         case GPBDataTypeFixed64:
         case GPBDataTypeUInt64:
         case GPBDataTypeDouble: {
-          _GPBCompileAssert(sizeof(double) == sizeof(uint64_t), double_not_64_bits);
+          GPBInternalCompileAssert(sizeof(double) == sizeof(uint64_t), double_not_64_bits);
           // These are all 64bit, just mix what fits into an NSUInteger in.
           uint64_t *valPtr = (uint64_t *)&storage[fieldOffset];
           result = prime * result + (NSUInteger)(*valPtr);
@@ -2854,7 +2858,7 @@
   return description;
 }
 
-#if DEBUG
+#if defined(DEBUG) && DEBUG
 
 // Xcode 5.1 added support for custom quick look info.
 // https://developer.apple.com/library/ios/documentation/IDEs/Conceptual/CustomClassDisplay_in_QuickLook/CH01-quick_look_for_custom_objects/CH01-quick_look_for_custom_objects.html#//apple_ref/doc/uid/TP40014001-CH2-SW1
@@ -3120,7 +3124,7 @@
 + (BOOL)resolveInstanceMethod:(SEL)sel {
   const GPBDescriptor *descriptor = [self descriptor];
   if (!descriptor) {
-    return NO;
+    return [super resolveInstanceMethod:sel];
   }
 
   // NOTE: hasOrCountSel_/setHasSel_ will be NULL if the field for the given
@@ -3209,8 +3213,17 @@
   if (result.impToAdd) {
     const char *encoding =
         GPBMessageEncodingForSelector(result.encodingSelector, YES);
-    BOOL methodAdded = class_addMethod(descriptor.messageClass, sel,
-                                       result.impToAdd, encoding);
+    Class msgClass = descriptor.messageClass;
+    BOOL methodAdded = class_addMethod(msgClass, sel, result.impToAdd, encoding);
+    // class_addMethod() is documented as also failing if the method was already
+    // added; so we check if the method is already there and return success so
+    // the method dispatch will still happen.  Why would it already be added?
+    // Two threads could cause the same method to be bound at the same time,
+    // but only one will actually bind it; the other still needs to return true
+    // so things will dispatch.
+    if (!methodAdded) {
+      methodAdded = GPBClassHasSel(msgClass, sel);
+    }
     return methodAdded;
   }
   return [super resolveInstanceMethod:sel];
@@ -3218,7 +3231,7 @@
 
 + (BOOL)resolveClassMethod:(SEL)sel {
   // Extensions scoped to a Message and looked up via class methods.
-  if (GPBResolveExtensionClassMethod(self, sel)) {
+  if (GPBResolveExtensionClassMethod([self descriptor].messageClass, sel)) {
     return YES;
   }
   return [super resolveClassMethod:sel];
@@ -3272,9 +3285,6 @@
   return NO;
 }
 
-<<<<<<< HEAD
-@end
-=======
 @end
 
 #pragma mark - Messages from GPBUtilities.h but defined here for access to helpers.
@@ -3335,5 +3345,4 @@
   return result;
 }
 
-#pragma clang diagnostic pop
->>>>>>> 1ee15bae
+#pragma clang diagnostic pop
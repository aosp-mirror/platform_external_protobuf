--- conflicted
+++ resolved
@@ -32,11 +32,6 @@
 
 #import "GPBRuntimeTypes.h"
 
-// These classes are used for repeated fields of basic data types. They are used because
-// they perform better than boxing into NSNumbers in NSArrays.
-
-// Note: These are not meant to be subclassed.
-
 NS_ASSUME_NONNULL_BEGIN
 
 //%PDDM-EXPAND DECLARE_ARRAYS()
@@ -44,27 +39,93 @@
 
 #pragma mark - Int32
 
+/**
+ * Class used for repeated fields of int32_t values. This performs better than
+ * boxing into NSNumbers in NSArrays.
+ *
+ * @note This class is not meant to be subclassed.
+ **/
 @interface GPBInt32Array : NSObject <NSCopying>
 
+/** The number of elements contained in the array. */
 @property(nonatomic, readonly) NSUInteger count;
 
+/**
+ * @return A newly instanced and empty GPBInt32Array.
+ **/
 + (instancetype)array;
+
+/**
+ * Creates and initializes a GPBInt32Array with the single element given.
+ *
+ * @param value The value to be placed in the array.
+ *
+ * @return A newly instanced GPBInt32Array with value in it.
+ **/
 + (instancetype)arrayWithValue:(int32_t)value;
+
+/**
+ * Creates and initializes a GPBInt32Array with the contents of the given
+ * array.
+ *
+ * @param array Array with the contents to be put into the new array.
+ *
+ * @return A newly instanced GPBInt32Array with the contents of array.
+ **/
 + (instancetype)arrayWithValueArray:(GPBInt32Array *)array;
+
+/**
+ * Creates and initializes a GPBInt32Array with the given capacity.
+ *
+ * @param count The capacity needed for the array.
+ *
+ * @return A newly instanced GPBInt32Array with a capacity of count.
+ **/
 + (instancetype)arrayWithCapacity:(NSUInteger)count;
 
+/**
+ * @return A newly initialized and empty GPBInt32Array.
+ **/
 - (instancetype)init NS_DESIGNATED_INITIALIZER;
-// Initializes the array, copying the values.
-- (instancetype)initWithValues:(const int32_t [])values
+
+/**
+ * Initializes the array, copying the given values.
+ *
+ * @param values An array with the values to put inside this array.
+ * @param count  The number of elements to copy into the array.
+ *
+ * @return A newly initialized GPBInt32Array with a copy of the values.
+ **/
+- (instancetype)initWithValues:(const int32_t [__nullable])values
                          count:(NSUInteger)count;
+
+/**
+ * Initializes the array, copying the given values.
+ *
+ * @param array An array with the values to put inside this array.
+ *
+ * @return A newly initialized GPBInt32Array with a copy of the values.
+ **/
 - (instancetype)initWithValueArray:(GPBInt32Array *)array;
+
+/**
+ * Initializes the array with the given capacity.
+ *
+ * @param count The capacity needed for the array.
+ *
+ * @return A newly initialized GPBInt32Array with a capacity of count.
+ **/
 - (instancetype)initWithCapacity:(NSUInteger)count;
 
+/**
+ * Gets the value at the given index.
+ *
+ * @param index The index of the value to get.
+ *
+ * @return The value at the given index.
+ **/
 - (int32_t)valueAtIndex:(NSUInteger)index;
 
-<<<<<<< HEAD
-- (void)enumerateValuesWithBlock:(void (^)(int32_t value, NSUInteger idx, BOOL *stop))block;
-=======
 /**
  * Enumerates the values on this array with the given block.
  *
@@ -84,21 +145,65 @@
  *   **idx**:   The index of the current value.
  *   **stop**:  A pointer to a boolean that when set stops the enumeration.
  **/
->>>>>>> 1ee15bae
 - (void)enumerateValuesWithOptions:(NSEnumerationOptions)opts
                         usingBlock:(void (NS_NOESCAPE ^)(int32_t value, NSUInteger idx, BOOL *stop))block;
 
+/**
+ * Adds a value to this array.
+ *
+ * @param value The value to add to this array.
+ **/
 - (void)addValue:(int32_t)value;
-- (void)addValues:(const int32_t [])values count:(NSUInteger)count;
+
+/**
+ * Adds values to this array.
+ *
+ * @param values The values to add to this array.
+ * @param count  The number of elements to add.
+ **/
+- (void)addValues:(const int32_t [__nullable])values count:(NSUInteger)count;
+
+/**
+ * Adds the values from the given array to this array.
+ *
+ * @param array The array containing the elements to add to this array.
+ **/
 - (void)addValuesFromArray:(GPBInt32Array *)array;
 
+/**
+ * Inserts a value into the given position.
+ *
+ * @param value The value to add to this array.
+ * @param index The index into which to insert the value.
+ **/
 - (void)insertValue:(int32_t)value atIndex:(NSUInteger)index;
 
+/**
+ * Replaces the value at the given index with the given value.
+ *
+ * @param index The index for which to replace the value.
+ * @param value The value to replace with.
+ **/
 - (void)replaceValueAtIndex:(NSUInteger)index withValue:(int32_t)value;
 
+/**
+ * Removes the value at the given index.
+ *
+ * @param index The index of the value to remove.
+ **/
 - (void)removeValueAtIndex:(NSUInteger)index;
+
+/**
+ * Removes all the values from this array.
+ **/
 - (void)removeAll;
 
+/**
+ * Exchanges the values between the given indexes.
+ *
+ * @param idx1 The index of the first element to exchange.
+ * @param idx2 The index of the second element to exchange.
+ **/
 - (void)exchangeValueAtIndex:(NSUInteger)idx1
             withValueAtIndex:(NSUInteger)idx2;
 
@@ -106,27 +211,93 @@
 
 #pragma mark - UInt32
 
+/**
+ * Class used for repeated fields of uint32_t values. This performs better than
+ * boxing into NSNumbers in NSArrays.
+ *
+ * @note This class is not meant to be subclassed.
+ **/
 @interface GPBUInt32Array : NSObject <NSCopying>
 
+/** The number of elements contained in the array. */
 @property(nonatomic, readonly) NSUInteger count;
 
+/**
+ * @return A newly instanced and empty GPBUInt32Array.
+ **/
 + (instancetype)array;
+
+/**
+ * Creates and initializes a GPBUInt32Array with the single element given.
+ *
+ * @param value The value to be placed in the array.
+ *
+ * @return A newly instanced GPBUInt32Array with value in it.
+ **/
 + (instancetype)arrayWithValue:(uint32_t)value;
+
+/**
+ * Creates and initializes a GPBUInt32Array with the contents of the given
+ * array.
+ *
+ * @param array Array with the contents to be put into the new array.
+ *
+ * @return A newly instanced GPBUInt32Array with the contents of array.
+ **/
 + (instancetype)arrayWithValueArray:(GPBUInt32Array *)array;
+
+/**
+ * Creates and initializes a GPBUInt32Array with the given capacity.
+ *
+ * @param count The capacity needed for the array.
+ *
+ * @return A newly instanced GPBUInt32Array with a capacity of count.
+ **/
 + (instancetype)arrayWithCapacity:(NSUInteger)count;
 
+/**
+ * @return A newly initialized and empty GPBUInt32Array.
+ **/
 - (instancetype)init NS_DESIGNATED_INITIALIZER;
-// Initializes the array, copying the values.
-- (instancetype)initWithValues:(const uint32_t [])values
+
+/**
+ * Initializes the array, copying the given values.
+ *
+ * @param values An array with the values to put inside this array.
+ * @param count  The number of elements to copy into the array.
+ *
+ * @return A newly initialized GPBUInt32Array with a copy of the values.
+ **/
+- (instancetype)initWithValues:(const uint32_t [__nullable])values
                          count:(NSUInteger)count;
+
+/**
+ * Initializes the array, copying the given values.
+ *
+ * @param array An array with the values to put inside this array.
+ *
+ * @return A newly initialized GPBUInt32Array with a copy of the values.
+ **/
 - (instancetype)initWithValueArray:(GPBUInt32Array *)array;
+
+/**
+ * Initializes the array with the given capacity.
+ *
+ * @param count The capacity needed for the array.
+ *
+ * @return A newly initialized GPBUInt32Array with a capacity of count.
+ **/
 - (instancetype)initWithCapacity:(NSUInteger)count;
 
+/**
+ * Gets the value at the given index.
+ *
+ * @param index The index of the value to get.
+ *
+ * @return The value at the given index.
+ **/
 - (uint32_t)valueAtIndex:(NSUInteger)index;
 
-<<<<<<< HEAD
-- (void)enumerateValuesWithBlock:(void (^)(uint32_t value, NSUInteger idx, BOOL *stop))block;
-=======
 /**
  * Enumerates the values on this array with the given block.
  *
@@ -146,21 +317,65 @@
  *   **idx**:   The index of the current value.
  *   **stop**:  A pointer to a boolean that when set stops the enumeration.
  **/
->>>>>>> 1ee15bae
 - (void)enumerateValuesWithOptions:(NSEnumerationOptions)opts
                         usingBlock:(void (NS_NOESCAPE ^)(uint32_t value, NSUInteger idx, BOOL *stop))block;
 
+/**
+ * Adds a value to this array.
+ *
+ * @param value The value to add to this array.
+ **/
 - (void)addValue:(uint32_t)value;
-- (void)addValues:(const uint32_t [])values count:(NSUInteger)count;
+
+/**
+ * Adds values to this array.
+ *
+ * @param values The values to add to this array.
+ * @param count  The number of elements to add.
+ **/
+- (void)addValues:(const uint32_t [__nullable])values count:(NSUInteger)count;
+
+/**
+ * Adds the values from the given array to this array.
+ *
+ * @param array The array containing the elements to add to this array.
+ **/
 - (void)addValuesFromArray:(GPBUInt32Array *)array;
 
+/**
+ * Inserts a value into the given position.
+ *
+ * @param value The value to add to this array.
+ * @param index The index into which to insert the value.
+ **/
 - (void)insertValue:(uint32_t)value atIndex:(NSUInteger)index;
 
+/**
+ * Replaces the value at the given index with the given value.
+ *
+ * @param index The index for which to replace the value.
+ * @param value The value to replace with.
+ **/
 - (void)replaceValueAtIndex:(NSUInteger)index withValue:(uint32_t)value;
 
+/**
+ * Removes the value at the given index.
+ *
+ * @param index The index of the value to remove.
+ **/
 - (void)removeValueAtIndex:(NSUInteger)index;
+
+/**
+ * Removes all the values from this array.
+ **/
 - (void)removeAll;
 
+/**
+ * Exchanges the values between the given indexes.
+ *
+ * @param idx1 The index of the first element to exchange.
+ * @param idx2 The index of the second element to exchange.
+ **/
 - (void)exchangeValueAtIndex:(NSUInteger)idx1
             withValueAtIndex:(NSUInteger)idx2;
 
@@ -168,27 +383,93 @@
 
 #pragma mark - Int64
 
+/**
+ * Class used for repeated fields of int64_t values. This performs better than
+ * boxing into NSNumbers in NSArrays.
+ *
+ * @note This class is not meant to be subclassed.
+ **/
 @interface GPBInt64Array : NSObject <NSCopying>
 
+/** The number of elements contained in the array. */
 @property(nonatomic, readonly) NSUInteger count;
 
+/**
+ * @return A newly instanced and empty GPBInt64Array.
+ **/
 + (instancetype)array;
+
+/**
+ * Creates and initializes a GPBInt64Array with the single element given.
+ *
+ * @param value The value to be placed in the array.
+ *
+ * @return A newly instanced GPBInt64Array with value in it.
+ **/
 + (instancetype)arrayWithValue:(int64_t)value;
+
+/**
+ * Creates and initializes a GPBInt64Array with the contents of the given
+ * array.
+ *
+ * @param array Array with the contents to be put into the new array.
+ *
+ * @return A newly instanced GPBInt64Array with the contents of array.
+ **/
 + (instancetype)arrayWithValueArray:(GPBInt64Array *)array;
+
+/**
+ * Creates and initializes a GPBInt64Array with the given capacity.
+ *
+ * @param count The capacity needed for the array.
+ *
+ * @return A newly instanced GPBInt64Array with a capacity of count.
+ **/
 + (instancetype)arrayWithCapacity:(NSUInteger)count;
 
+/**
+ * @return A newly initialized and empty GPBInt64Array.
+ **/
 - (instancetype)init NS_DESIGNATED_INITIALIZER;
-// Initializes the array, copying the values.
-- (instancetype)initWithValues:(const int64_t [])values
+
+/**
+ * Initializes the array, copying the given values.
+ *
+ * @param values An array with the values to put inside this array.
+ * @param count  The number of elements to copy into the array.
+ *
+ * @return A newly initialized GPBInt64Array with a copy of the values.
+ **/
+- (instancetype)initWithValues:(const int64_t [__nullable])values
                          count:(NSUInteger)count;
+
+/**
+ * Initializes the array, copying the given values.
+ *
+ * @param array An array with the values to put inside this array.
+ *
+ * @return A newly initialized GPBInt64Array with a copy of the values.
+ **/
 - (instancetype)initWithValueArray:(GPBInt64Array *)array;
+
+/**
+ * Initializes the array with the given capacity.
+ *
+ * @param count The capacity needed for the array.
+ *
+ * @return A newly initialized GPBInt64Array with a capacity of count.
+ **/
 - (instancetype)initWithCapacity:(NSUInteger)count;
 
+/**
+ * Gets the value at the given index.
+ *
+ * @param index The index of the value to get.
+ *
+ * @return The value at the given index.
+ **/
 - (int64_t)valueAtIndex:(NSUInteger)index;
 
-<<<<<<< HEAD
-- (void)enumerateValuesWithBlock:(void (^)(int64_t value, NSUInteger idx, BOOL *stop))block;
-=======
 /**
  * Enumerates the values on this array with the given block.
  *
@@ -208,21 +489,65 @@
  *   **idx**:   The index of the current value.
  *   **stop**:  A pointer to a boolean that when set stops the enumeration.
  **/
->>>>>>> 1ee15bae
 - (void)enumerateValuesWithOptions:(NSEnumerationOptions)opts
                         usingBlock:(void (NS_NOESCAPE ^)(int64_t value, NSUInteger idx, BOOL *stop))block;
 
+/**
+ * Adds a value to this array.
+ *
+ * @param value The value to add to this array.
+ **/
 - (void)addValue:(int64_t)value;
-- (void)addValues:(const int64_t [])values count:(NSUInteger)count;
+
+/**
+ * Adds values to this array.
+ *
+ * @param values The values to add to this array.
+ * @param count  The number of elements to add.
+ **/
+- (void)addValues:(const int64_t [__nullable])values count:(NSUInteger)count;
+
+/**
+ * Adds the values from the given array to this array.
+ *
+ * @param array The array containing the elements to add to this array.
+ **/
 - (void)addValuesFromArray:(GPBInt64Array *)array;
 
+/**
+ * Inserts a value into the given position.
+ *
+ * @param value The value to add to this array.
+ * @param index The index into which to insert the value.
+ **/
 - (void)insertValue:(int64_t)value atIndex:(NSUInteger)index;
 
+/**
+ * Replaces the value at the given index with the given value.
+ *
+ * @param index The index for which to replace the value.
+ * @param value The value to replace with.
+ **/
 - (void)replaceValueAtIndex:(NSUInteger)index withValue:(int64_t)value;
 
+/**
+ * Removes the value at the given index.
+ *
+ * @param index The index of the value to remove.
+ **/
 - (void)removeValueAtIndex:(NSUInteger)index;
+
+/**
+ * Removes all the values from this array.
+ **/
 - (void)removeAll;
 
+/**
+ * Exchanges the values between the given indexes.
+ *
+ * @param idx1 The index of the first element to exchange.
+ * @param idx2 The index of the second element to exchange.
+ **/
 - (void)exchangeValueAtIndex:(NSUInteger)idx1
             withValueAtIndex:(NSUInteger)idx2;
 
@@ -230,27 +555,93 @@
 
 #pragma mark - UInt64
 
+/**
+ * Class used for repeated fields of uint64_t values. This performs better than
+ * boxing into NSNumbers in NSArrays.
+ *
+ * @note This class is not meant to be subclassed.
+ **/
 @interface GPBUInt64Array : NSObject <NSCopying>
 
+/** The number of elements contained in the array. */
 @property(nonatomic, readonly) NSUInteger count;
 
+/**
+ * @return A newly instanced and empty GPBUInt64Array.
+ **/
 + (instancetype)array;
+
+/**
+ * Creates and initializes a GPBUInt64Array with the single element given.
+ *
+ * @param value The value to be placed in the array.
+ *
+ * @return A newly instanced GPBUInt64Array with value in it.
+ **/
 + (instancetype)arrayWithValue:(uint64_t)value;
+
+/**
+ * Creates and initializes a GPBUInt64Array with the contents of the given
+ * array.
+ *
+ * @param array Array with the contents to be put into the new array.
+ *
+ * @return A newly instanced GPBUInt64Array with the contents of array.
+ **/
 + (instancetype)arrayWithValueArray:(GPBUInt64Array *)array;
+
+/**
+ * Creates and initializes a GPBUInt64Array with the given capacity.
+ *
+ * @param count The capacity needed for the array.
+ *
+ * @return A newly instanced GPBUInt64Array with a capacity of count.
+ **/
 + (instancetype)arrayWithCapacity:(NSUInteger)count;
 
+/**
+ * @return A newly initialized and empty GPBUInt64Array.
+ **/
 - (instancetype)init NS_DESIGNATED_INITIALIZER;
-// Initializes the array, copying the values.
-- (instancetype)initWithValues:(const uint64_t [])values
+
+/**
+ * Initializes the array, copying the given values.
+ *
+ * @param values An array with the values to put inside this array.
+ * @param count  The number of elements to copy into the array.
+ *
+ * @return A newly initialized GPBUInt64Array with a copy of the values.
+ **/
+- (instancetype)initWithValues:(const uint64_t [__nullable])values
                          count:(NSUInteger)count;
+
+/**
+ * Initializes the array, copying the given values.
+ *
+ * @param array An array with the values to put inside this array.
+ *
+ * @return A newly initialized GPBUInt64Array with a copy of the values.
+ **/
 - (instancetype)initWithValueArray:(GPBUInt64Array *)array;
+
+/**
+ * Initializes the array with the given capacity.
+ *
+ * @param count The capacity needed for the array.
+ *
+ * @return A newly initialized GPBUInt64Array with a capacity of count.
+ **/
 - (instancetype)initWithCapacity:(NSUInteger)count;
 
+/**
+ * Gets the value at the given index.
+ *
+ * @param index The index of the value to get.
+ *
+ * @return The value at the given index.
+ **/
 - (uint64_t)valueAtIndex:(NSUInteger)index;
 
-<<<<<<< HEAD
-- (void)enumerateValuesWithBlock:(void (^)(uint64_t value, NSUInteger idx, BOOL *stop))block;
-=======
 /**
  * Enumerates the values on this array with the given block.
  *
@@ -270,21 +661,65 @@
  *   **idx**:   The index of the current value.
  *   **stop**:  A pointer to a boolean that when set stops the enumeration.
  **/
->>>>>>> 1ee15bae
 - (void)enumerateValuesWithOptions:(NSEnumerationOptions)opts
                         usingBlock:(void (NS_NOESCAPE ^)(uint64_t value, NSUInteger idx, BOOL *stop))block;
 
+/**
+ * Adds a value to this array.
+ *
+ * @param value The value to add to this array.
+ **/
 - (void)addValue:(uint64_t)value;
-- (void)addValues:(const uint64_t [])values count:(NSUInteger)count;
+
+/**
+ * Adds values to this array.
+ *
+ * @param values The values to add to this array.
+ * @param count  The number of elements to add.
+ **/
+- (void)addValues:(const uint64_t [__nullable])values count:(NSUInteger)count;
+
+/**
+ * Adds the values from the given array to this array.
+ *
+ * @param array The array containing the elements to add to this array.
+ **/
 - (void)addValuesFromArray:(GPBUInt64Array *)array;
 
+/**
+ * Inserts a value into the given position.
+ *
+ * @param value The value to add to this array.
+ * @param index The index into which to insert the value.
+ **/
 - (void)insertValue:(uint64_t)value atIndex:(NSUInteger)index;
 
+/**
+ * Replaces the value at the given index with the given value.
+ *
+ * @param index The index for which to replace the value.
+ * @param value The value to replace with.
+ **/
 - (void)replaceValueAtIndex:(NSUInteger)index withValue:(uint64_t)value;
 
+/**
+ * Removes the value at the given index.
+ *
+ * @param index The index of the value to remove.
+ **/
 - (void)removeValueAtIndex:(NSUInteger)index;
+
+/**
+ * Removes all the values from this array.
+ **/
 - (void)removeAll;
 
+/**
+ * Exchanges the values between the given indexes.
+ *
+ * @param idx1 The index of the first element to exchange.
+ * @param idx2 The index of the second element to exchange.
+ **/
 - (void)exchangeValueAtIndex:(NSUInteger)idx1
             withValueAtIndex:(NSUInteger)idx2;
 
@@ -292,27 +727,93 @@
 
 #pragma mark - Float
 
+/**
+ * Class used for repeated fields of float values. This performs better than
+ * boxing into NSNumbers in NSArrays.
+ *
+ * @note This class is not meant to be subclassed.
+ **/
 @interface GPBFloatArray : NSObject <NSCopying>
 
+/** The number of elements contained in the array. */
 @property(nonatomic, readonly) NSUInteger count;
 
+/**
+ * @return A newly instanced and empty GPBFloatArray.
+ **/
 + (instancetype)array;
+
+/**
+ * Creates and initializes a GPBFloatArray with the single element given.
+ *
+ * @param value The value to be placed in the array.
+ *
+ * @return A newly instanced GPBFloatArray with value in it.
+ **/
 + (instancetype)arrayWithValue:(float)value;
+
+/**
+ * Creates and initializes a GPBFloatArray with the contents of the given
+ * array.
+ *
+ * @param array Array with the contents to be put into the new array.
+ *
+ * @return A newly instanced GPBFloatArray with the contents of array.
+ **/
 + (instancetype)arrayWithValueArray:(GPBFloatArray *)array;
+
+/**
+ * Creates and initializes a GPBFloatArray with the given capacity.
+ *
+ * @param count The capacity needed for the array.
+ *
+ * @return A newly instanced GPBFloatArray with a capacity of count.
+ **/
 + (instancetype)arrayWithCapacity:(NSUInteger)count;
 
+/**
+ * @return A newly initialized and empty GPBFloatArray.
+ **/
 - (instancetype)init NS_DESIGNATED_INITIALIZER;
-// Initializes the array, copying the values.
-- (instancetype)initWithValues:(const float [])values
+
+/**
+ * Initializes the array, copying the given values.
+ *
+ * @param values An array with the values to put inside this array.
+ * @param count  The number of elements to copy into the array.
+ *
+ * @return A newly initialized GPBFloatArray with a copy of the values.
+ **/
+- (instancetype)initWithValues:(const float [__nullable])values
                          count:(NSUInteger)count;
+
+/**
+ * Initializes the array, copying the given values.
+ *
+ * @param array An array with the values to put inside this array.
+ *
+ * @return A newly initialized GPBFloatArray with a copy of the values.
+ **/
 - (instancetype)initWithValueArray:(GPBFloatArray *)array;
+
+/**
+ * Initializes the array with the given capacity.
+ *
+ * @param count The capacity needed for the array.
+ *
+ * @return A newly initialized GPBFloatArray with a capacity of count.
+ **/
 - (instancetype)initWithCapacity:(NSUInteger)count;
 
+/**
+ * Gets the value at the given index.
+ *
+ * @param index The index of the value to get.
+ *
+ * @return The value at the given index.
+ **/
 - (float)valueAtIndex:(NSUInteger)index;
 
-<<<<<<< HEAD
-- (void)enumerateValuesWithBlock:(void (^)(float value, NSUInteger idx, BOOL *stop))block;
-=======
 /**
  * Enumerates the values on this array with the given block.
  *
@@ -332,21 +833,65 @@
  *   **idx**:   The index of the current value.
  *   **stop**:  A pointer to a boolean that when set stops the enumeration.
  **/
->>>>>>> 1ee15bae
 - (void)enumerateValuesWithOptions:(NSEnumerationOptions)opts
                         usingBlock:(void (NS_NOESCAPE ^)(float value, NSUInteger idx, BOOL *stop))block;
 
+/**
+ * Adds a value to this array.
+ *
+ * @param value The value to add to this array.
+ **/
 - (void)addValue:(float)value;
-- (void)addValues:(const float [])values count:(NSUInteger)count;
+
+/**
+ * Adds values to this array.
+ *
+ * @param values The values to add to this array.
+ * @param count  The number of elements to add.
+ **/
+- (void)addValues:(const float [__nullable])values count:(NSUInteger)count;
+
+/**
+ * Adds the values from the given array to this array.
+ *
+ * @param array The array containing the elements to add to this array.
+ **/
 - (void)addValuesFromArray:(GPBFloatArray *)array;
 
+/**
+ * Inserts a value into the given position.
+ *
+ * @param value The value to add to this array.
+ * @param index The index into which to insert the value.
+ **/
 - (void)insertValue:(float)value atIndex:(NSUInteger)index;
 
+/**
+ * Replaces the value at the given index with the given value.
+ *
+ * @param index The index for which to replace the value.
+ * @param value The value to replace with.
+ **/
 - (void)replaceValueAtIndex:(NSUInteger)index withValue:(float)value;
 
+/**
+ * Removes the value at the given index.
+ *
+ * @param index The index of the value to remove.
+ **/
 - (void)removeValueAtIndex:(NSUInteger)index;
+
+/**
+ * Removes all the values from this array.
+ **/
 - (void)removeAll;
 
+/**
+ * Exchanges the values between the given indexes.
+ *
+ * @param idx1 The index of the first element to exchange.
+ * @param idx2 The index of the second element to exchange.
+ **/
 - (void)exchangeValueAtIndex:(NSUInteger)idx1
             withValueAtIndex:(NSUInteger)idx2;
 
@@ -354,27 +899,93 @@
 
 #pragma mark - Double
 
+/**
+ * Class used for repeated fields of double values. This performs better than
+ * boxing into NSNumbers in NSArrays.
+ *
+ * @note This class is not meant to be subclassed.
+ **/
 @interface GPBDoubleArray : NSObject <NSCopying>
 
+/** The number of elements contained in the array. */
 @property(nonatomic, readonly) NSUInteger count;
 
+/**
+ * @return A newly instanced and empty GPBDoubleArray.
+ **/
 + (instancetype)array;
+
+/**
+ * Creates and initializes a GPBDoubleArray with the single element given.
+ *
+ * @param value The value to be placed in the array.
+ *
+ * @return A newly instanced GPBDoubleArray with value in it.
+ **/
 + (instancetype)arrayWithValue:(double)value;
+
+/**
+ * Creates and initializes a GPBDoubleArray with the contents of the given
+ * array.
+ *
+ * @param array Array with the contents to be put into the new array.
+ *
+ * @return A newly instanced GPBDoubleArray with the contents of array.
+ **/
 + (instancetype)arrayWithValueArray:(GPBDoubleArray *)array;
+
+/**
+ * Creates and initializes a GPBDoubleArray with the given capacity.
+ *
+ * @param count The capacity needed for the array.
+ *
+ * @return A newly instanced GPBDoubleArray with a capacity of count.
+ **/
 + (instancetype)arrayWithCapacity:(NSUInteger)count;
 
+/**
+ * @return A newly initialized and empty GPBDoubleArray.
+ **/
 - (instancetype)init NS_DESIGNATED_INITIALIZER;
-// Initializes the array, copying the values.
-- (instancetype)initWithValues:(const double [])values
+
+/**
+ * Initializes the array, copying the given values.
+ *
+ * @param values An array with the values to put inside this array.
+ * @param count  The number of elements to copy into the array.
+ *
+ * @return A newly initialized GPBDoubleArray with a copy of the values.
+ **/
+- (instancetype)initWithValues:(const double [__nullable])values
                          count:(NSUInteger)count;
+
+/**
+ * Initializes the array, copying the given values.
+ *
+ * @param array An array with the values to put inside this array.
+ *
+ * @return A newly initialized GPBDoubleArray with a copy of the values.
+ **/
 - (instancetype)initWithValueArray:(GPBDoubleArray *)array;
+
+/**
+ * Initializes the array with the given capacity.
+ *
+ * @param count The capacity needed for the array.
+ *
+ * @return A newly initialized GPBDoubleArray with a capacity of count.
+ **/
 - (instancetype)initWithCapacity:(NSUInteger)count;
 
+/**
+ * Gets the value at the given index.
+ *
+ * @param index The index of the value to get.
+ *
+ * @return The value at the given index.
+ **/
 - (double)valueAtIndex:(NSUInteger)index;
 
-<<<<<<< HEAD
-- (void)enumerateValuesWithBlock:(void (^)(double value, NSUInteger idx, BOOL *stop))block;
-=======
 /**
  * Enumerates the values on this array with the given block.
  *
@@ -394,21 +1005,65 @@
  *   **idx**:   The index of the current value.
  *   **stop**:  A pointer to a boolean that when set stops the enumeration.
  **/
->>>>>>> 1ee15bae
 - (void)enumerateValuesWithOptions:(NSEnumerationOptions)opts
                         usingBlock:(void (NS_NOESCAPE ^)(double value, NSUInteger idx, BOOL *stop))block;
 
+/**
+ * Adds a value to this array.
+ *
+ * @param value The value to add to this array.
+ **/
 - (void)addValue:(double)value;
-- (void)addValues:(const double [])values count:(NSUInteger)count;
+
+/**
+ * Adds values to this array.
+ *
+ * @param values The values to add to this array.
+ * @param count  The number of elements to add.
+ **/
+- (void)addValues:(const double [__nullable])values count:(NSUInteger)count;
+
+/**
+ * Adds the values from the given array to this array.
+ *
+ * @param array The array containing the elements to add to this array.
+ **/
 - (void)addValuesFromArray:(GPBDoubleArray *)array;
 
+/**
+ * Inserts a value into the given position.
+ *
+ * @param value The value to add to this array.
+ * @param index The index into which to insert the value.
+ **/
 - (void)insertValue:(double)value atIndex:(NSUInteger)index;
 
+/**
+ * Replaces the value at the given index with the given value.
+ *
+ * @param index The index for which to replace the value.
+ * @param value The value to replace with.
+ **/
 - (void)replaceValueAtIndex:(NSUInteger)index withValue:(double)value;
 
+/**
+ * Removes the value at the given index.
+ *
+ * @param index The index of the value to remove.
+ **/
 - (void)removeValueAtIndex:(NSUInteger)index;
+
+/**
+ * Removes all the values from this array.
+ **/
 - (void)removeAll;
 
+/**
+ * Exchanges the values between the given indexes.
+ *
+ * @param idx1 The index of the first element to exchange.
+ * @param idx2 The index of the second element to exchange.
+ **/
 - (void)exchangeValueAtIndex:(NSUInteger)idx1
             withValueAtIndex:(NSUInteger)idx2;
 
@@ -416,27 +1071,93 @@
 
 #pragma mark - Bool
 
+/**
+ * Class used for repeated fields of BOOL values. This performs better than
+ * boxing into NSNumbers in NSArrays.
+ *
+ * @note This class is not meant to be subclassed.
+ **/
 @interface GPBBoolArray : NSObject <NSCopying>
 
+/** The number of elements contained in the array. */
 @property(nonatomic, readonly) NSUInteger count;
 
+/**
+ * @return A newly instanced and empty GPBBoolArray.
+ **/
 + (instancetype)array;
+
+/**
+ * Creates and initializes a GPBBoolArray with the single element given.
+ *
+ * @param value The value to be placed in the array.
+ *
+ * @return A newly instanced GPBBoolArray with value in it.
+ **/
 + (instancetype)arrayWithValue:(BOOL)value;
+
+/**
+ * Creates and initializes a GPBBoolArray with the contents of the given
+ * array.
+ *
+ * @param array Array with the contents to be put into the new array.
+ *
+ * @return A newly instanced GPBBoolArray with the contents of array.
+ **/
 + (instancetype)arrayWithValueArray:(GPBBoolArray *)array;
+
+/**
+ * Creates and initializes a GPBBoolArray with the given capacity.
+ *
+ * @param count The capacity needed for the array.
+ *
+ * @return A newly instanced GPBBoolArray with a capacity of count.
+ **/
 + (instancetype)arrayWithCapacity:(NSUInteger)count;
 
+/**
+ * @return A newly initialized and empty GPBBoolArray.
+ **/
 - (instancetype)init NS_DESIGNATED_INITIALIZER;
-// Initializes the array, copying the values.
-- (instancetype)initWithValues:(const BOOL [])values
+
+/**
+ * Initializes the array, copying the given values.
+ *
+ * @param values An array with the values to put inside this array.
+ * @param count  The number of elements to copy into the array.
+ *
+ * @return A newly initialized GPBBoolArray with a copy of the values.
+ **/
+- (instancetype)initWithValues:(const BOOL [__nullable])values
                          count:(NSUInteger)count;
+
+/**
+ * Initializes the array, copying the given values.
+ *
+ * @param array An array with the values to put inside this array.
+ *
+ * @return A newly initialized GPBBoolArray with a copy of the values.
+ **/
 - (instancetype)initWithValueArray:(GPBBoolArray *)array;
+
+/**
+ * Initializes the array with the given capacity.
+ *
+ * @param count The capacity needed for the array.
+ *
+ * @return A newly initialized GPBBoolArray with a capacity of count.
+ **/
 - (instancetype)initWithCapacity:(NSUInteger)count;
 
+/**
+ * Gets the value at the given index.
+ *
+ * @param index The index of the value to get.
+ *
+ * @return The value at the given index.
+ **/
 - (BOOL)valueAtIndex:(NSUInteger)index;
 
-<<<<<<< HEAD
-- (void)enumerateValuesWithBlock:(void (^)(BOOL value, NSUInteger idx, BOOL *stop))block;
-=======
 /**
  * Enumerates the values on this array with the given block.
  *
@@ -456,21 +1177,65 @@
  *   **idx**:   The index of the current value.
  *   **stop**:  A pointer to a boolean that when set stops the enumeration.
  **/
->>>>>>> 1ee15bae
 - (void)enumerateValuesWithOptions:(NSEnumerationOptions)opts
                         usingBlock:(void (NS_NOESCAPE ^)(BOOL value, NSUInteger idx, BOOL *stop))block;
 
+/**
+ * Adds a value to this array.
+ *
+ * @param value The value to add to this array.
+ **/
 - (void)addValue:(BOOL)value;
-- (void)addValues:(const BOOL [])values count:(NSUInteger)count;
+
+/**
+ * Adds values to this array.
+ *
+ * @param values The values to add to this array.
+ * @param count  The number of elements to add.
+ **/
+- (void)addValues:(const BOOL [__nullable])values count:(NSUInteger)count;
+
+/**
+ * Adds the values from the given array to this array.
+ *
+ * @param array The array containing the elements to add to this array.
+ **/
 - (void)addValuesFromArray:(GPBBoolArray *)array;
 
+/**
+ * Inserts a value into the given position.
+ *
+ * @param value The value to add to this array.
+ * @param index The index into which to insert the value.
+ **/
 - (void)insertValue:(BOOL)value atIndex:(NSUInteger)index;
 
+/**
+ * Replaces the value at the given index with the given value.
+ *
+ * @param index The index for which to replace the value.
+ * @param value The value to replace with.
+ **/
 - (void)replaceValueAtIndex:(NSUInteger)index withValue:(BOOL)value;
 
+/**
+ * Removes the value at the given index.
+ *
+ * @param index The index of the value to remove.
+ **/
 - (void)removeValueAtIndex:(NSUInteger)index;
+
+/**
+ * Removes all the values from this array.
+ **/
 - (void)removeAll;
 
+/**
+ * Exchanges the values between the given indexes.
+ *
+ * @param idx1 The index of the first element to exchange.
+ * @param idx2 The index of the second element to exchange.
+ **/
 - (void)exchangeValueAtIndex:(NSUInteger)idx1
             withValueAtIndex:(NSUInteger)idx2;
 
@@ -478,27 +1243,108 @@
 
 #pragma mark - Enum
 
+/**
+ * This class is used for repeated fields of int32_t values. This performs
+ * better than boxing into NSNumbers in NSArrays.
+ *
+ * @note This class is not meant to be subclassed.
+ **/
 @interface GPBEnumArray : NSObject <NSCopying>
 
+/** The number of elements contained in the array. */
 @property(nonatomic, readonly) NSUInteger count;
+/** The validation function to check if the enums are valid. */
 @property(nonatomic, readonly) GPBEnumValidationFunc validationFunc;
 
+/**
+ * @return A newly instanced and empty GPBEnumArray.
+ **/
 + (instancetype)array;
+
+/**
+ * Creates and initializes a GPBEnumArray with the enum validation function
+ * given.
+ *
+ * @param func The enum validation function for the array.
+ *
+ * @return A newly instanced GPBEnumArray.
+ **/
 + (instancetype)arrayWithValidationFunction:(nullable GPBEnumValidationFunc)func;
+
+/**
+ * Creates and initializes a GPBEnumArray with the enum validation function
+ * given and the single raw value given.
+ *
+ * @param func  The enum validation function for the array.
+ * @param value The raw value to add to this array.
+ *
+ * @return A newly instanced GPBEnumArray.
+ **/
 + (instancetype)arrayWithValidationFunction:(nullable GPBEnumValidationFunc)func
                                    rawValue:(int32_t)value;
+
+/**
+ * Creates and initializes a GPBEnumArray that adds the elements from the
+ * given array.
+ *
+ * @param array Array containing the values to add to the new array.
+ *
+ * @return A newly instanced GPBEnumArray.
+ **/
 + (instancetype)arrayWithValueArray:(GPBEnumArray *)array;
+
+/**
+ * Creates and initializes a GPBEnumArray with the given enum validation
+ * function and with the givencapacity.
+ *
+ * @param func  The enum validation function for the array.
+ * @param count The capacity needed for the array.
+ *
+ * @return A newly instanced GPBEnumArray with a capacity of count.
+ **/
 + (instancetype)arrayWithValidationFunction:(nullable GPBEnumValidationFunc)func
                                    capacity:(NSUInteger)count;
 
+/**
+ * Initializes the array with the given enum validation function.
+ *
+ * @param func The enum validation function for the array.
+ *
+ * @return A newly initialized GPBEnumArray with a copy of the values.
+ **/
 - (instancetype)initWithValidationFunction:(nullable GPBEnumValidationFunc)func
     NS_DESIGNATED_INITIALIZER;
 
-// Initializes the array, copying the values.
+/**
+ * Initializes the array, copying the given values.
+ *
+ * @param func   The enum validation function for the array.
+ * @param values An array with the values to put inside this array.
+ * @param count  The number of elements to copy into the array.
+ *
+ * @return A newly initialized GPBEnumArray with a copy of the values.
+ **/
 - (instancetype)initWithValidationFunction:(nullable GPBEnumValidationFunc)func
-                                 rawValues:(const int32_t [])values
+                                 rawValues:(const int32_t [__nullable])values
                                      count:(NSUInteger)count;
+
+/**
+ * Initializes the array, copying the given values.
+ *
+ * @param array An array with the values to put inside this array.
+ *
+ * @return A newly initialized GPBEnumArray with a copy of the values.
+ **/
 - (instancetype)initWithValueArray:(GPBEnumArray *)array;
+
+/**
+ * Initializes the array with the given capacity.
+ *
+ * @param func  The enum validation function for the array.
+ * @param count The capacity needed for the array.
+ *
+ * @return A newly initialized GPBEnumArray with a capacity of count.
+ **/
 - (instancetype)initWithValidationFunction:(nullable GPBEnumValidationFunc)func
                                   capacity:(NSUInteger)count;
 
@@ -506,11 +1352,15 @@
 // valid enumerator as defined by validationFunc. If the actual value is
 // desired, use "raw" version of the method.
 
+/**
+ * Gets the value at the given index.
+ *
+ * @param index The index of the value to get.
+ *
+ * @return The value at the given index.
+ **/
 - (int32_t)valueAtIndex:(NSUInteger)index;
 
-<<<<<<< HEAD
-- (void)enumerateValuesWithBlock:(void (^)(int32_t value, NSUInteger idx, BOOL *stop))block;
-=======
 /**
  * Enumerates the values on this array with the given block.
  *
@@ -530,18 +1380,21 @@
  *   **idx**:   The index of the current value.
  *   **stop**:  A pointer to a boolean that when set stops the enumeration.
  **/
->>>>>>> 1ee15bae
 - (void)enumerateValuesWithOptions:(NSEnumerationOptions)opts
                         usingBlock:(void (NS_NOESCAPE ^)(int32_t value, NSUInteger idx, BOOL *stop))block;
 
 // These methods bypass the validationFunc to provide access to values that were not
 // known at the time the binary was compiled.
 
+/**
+ * Gets the raw enum value at the given index.
+ *
+ * @param index The index of the raw enum value to get.
+ *
+ * @return The raw enum value at the given index.
+ **/
 - (int32_t)rawValueAtIndex:(NSUInteger)index;
 
-<<<<<<< HEAD
-- (void)enumerateRawValuesWithBlock:(void (^)(int32_t value, NSUInteger idx, BOOL *stop))block;
-=======
 /**
  * Enumerates the values on this array with the given block.
  *
@@ -561,7 +1414,6 @@
  *   **idx**:   The index of the current value.
  *   **stop**:  A pointer to a boolean that when set stops the enumeration.
  **/
->>>>>>> 1ee15bae
 - (void)enumerateRawValuesWithOptions:(NSEnumerationOptions)opts
                            usingBlock:(void (NS_NOESCAPE ^)(int32_t value, NSUInteger idx, BOOL *stop))block;
 
@@ -570,29 +1422,114 @@
 // to the default value. Use the rawValue methods below to assign non enumerator
 // values.
 
+/**
+ * Adds a value to this array.
+ *
+ * @param value The value to add to this array.
+ **/
 - (void)addValue:(int32_t)value;
-- (void)addValues:(const int32_t [])values count:(NSUInteger)count;
-
+
+/**
+ * Adds values to this array.
+ *
+ * @param values The values to add to this array.
+ * @param count  The number of elements to add.
+ **/
+- (void)addValues:(const int32_t [__nullable])values count:(NSUInteger)count;
+
+
+/**
+ * Inserts a value into the given position.
+ *
+ * @param value The value to add to this array.
+ * @param index The index into which to insert the value.
+ **/
 - (void)insertValue:(int32_t)value atIndex:(NSUInteger)index;
 
+/**
+ * Replaces the value at the given index with the given value.
+ *
+ * @param index The index for which to replace the value.
+ * @param value The value to replace with.
+ **/
 - (void)replaceValueAtIndex:(NSUInteger)index withValue:(int32_t)value;
 
 // These methods bypass the validationFunc to provide setting of values that were not
 // known at the time the binary was compiled.
 
+/**
+ * Adds a raw enum value to this array.
+ *
+ * @note This method bypass the validationFunc to enable the setting of values that
+ *       were not known at the time the binary was compiled.
+ *
+ * @param value The raw enum value to add to the array.
+ **/
 - (void)addRawValue:(int32_t)value;
+
+/**
+ * Adds raw enum values to this array.
+ *
+ * @note This method bypass the validationFunc to enable the setting of values that
+ *       were not known at the time the binary was compiled.
+ *
+ * @param array Array containing the raw enum values to add to this array.
+ **/
 - (void)addRawValuesFromArray:(GPBEnumArray *)array;
-- (void)addRawValues:(const int32_t [])values count:(NSUInteger)count;
-
+
+/**
+ * Adds raw enum values to this array.
+ *
+ * @note This method bypass the validationFunc to enable the setting of values that
+ *       were not known at the time the binary was compiled.
+ *
+ * @param values Array containing the raw enum values to add to this array.
+ * @param count  The number of raw values to add.
+ **/
+- (void)addRawValues:(const int32_t [__nullable])values count:(NSUInteger)count;
+
+/**
+ * Inserts a raw enum value at the given index.
+ *
+ * @note This method bypass the validationFunc to enable the setting of values that
+ *       were not known at the time the binary was compiled.
+ *
+ * @param value Raw enum value to add.
+ * @param index The index into which to insert the value.
+ **/
 - (void)insertRawValue:(int32_t)value atIndex:(NSUInteger)index;
 
+/**
+ * Replaces the raw enum value at the given index with the given value.
+ *
+ * @note This method bypass the validationFunc to enable the setting of values that
+ *       were not known at the time the binary was compiled.
+ *
+ * @param index The index for which to replace the value.
+ * @param value The raw enum value to replace with.
+ **/
 - (void)replaceValueAtIndex:(NSUInteger)index withRawValue:(int32_t)value;
 
 // No validation applies to these methods.
 
+/**
+ * Removes the value at the given index.
+ *
+ * @param index The index of the value to remove.
+ **/
 - (void)removeValueAtIndex:(NSUInteger)index;
+
+/**
+ * Removes all the values from this array.
+ **/
 - (void)removeAll;
 
+/**
+ * Exchanges the values between the given indexes.
+ *
+ * @param idx1 The index of the first element to exchange.
+ * @param idx2 The index of the second element to exchange.
+ **/
 - (void)exchangeValueAtIndex:(NSUInteger)idx1
             withValueAtIndex:(NSUInteger)idx2;
 
@@ -619,20 +1556,82 @@
 //%PDDM-DEFINE ARRAY_INTERFACE_SIMPLE(NAME, TYPE)
 //%#pragma mark - NAME
 //%
+//%/**
+//% * Class used for repeated fields of ##TYPE## values. This performs better than
+//% * boxing into NSNumbers in NSArrays.
+//% *
+//% * @note This class is not meant to be subclassed.
+//% **/
 //%@interface GPB##NAME##Array : NSObject <NSCopying>
 //%
+//%/** The number of elements contained in the array. */
 //%@property(nonatomic, readonly) NSUInteger count;
 //%
+//%/**
+//% * @return A newly instanced and empty GPB##NAME##Array.
+//% **/
 //%+ (instancetype)array;
+//%
+//%/**
+//% * Creates and initializes a GPB##NAME##Array with the single element given.
+//% *
+//% * @param value The value to be placed in the array.
+//% *
+//% * @return A newly instanced GPB##NAME##Array with value in it.
+//% **/
 //%+ (instancetype)arrayWithValue:(TYPE)value;
+//%
+//%/**
+//% * Creates and initializes a GPB##NAME##Array with the contents of the given
+//% * array.
+//% *
+//% * @param array Array with the contents to be put into the new array.
+//% *
+//% * @return A newly instanced GPB##NAME##Array with the contents of array.
+//% **/
 //%+ (instancetype)arrayWithValueArray:(GPB##NAME##Array *)array;
+//%
+//%/**
+//% * Creates and initializes a GPB##NAME##Array with the given capacity.
+//% *
+//% * @param count The capacity needed for the array.
+//% *
+//% * @return A newly instanced GPB##NAME##Array with a capacity of count.
+//% **/
 //%+ (instancetype)arrayWithCapacity:(NSUInteger)count;
 //%
+//%/**
+//% * @return A newly initialized and empty GPB##NAME##Array.
+//% **/
 //%- (instancetype)init NS_DESIGNATED_INITIALIZER;
-//%// Initializes the array, copying the values.
-//%- (instancetype)initWithValues:(const TYPE [])values
+//%
+//%/**
+//% * Initializes the array, copying the given values.
+//% *
+//% * @param values An array with the values to put inside this array.
+//% * @param count  The number of elements to copy into the array.
+//% *
+//% * @return A newly initialized GPB##NAME##Array with a copy of the values.
+//% **/
+//%- (instancetype)initWithValues:(const TYPE [__nullable])values
 //%                         count:(NSUInteger)count;
+//%
+//%/**
+//% * Initializes the array, copying the given values.
+//% *
+//% * @param array An array with the values to put inside this array.
+//% *
+//% * @return A newly initialized GPB##NAME##Array with a copy of the values.
+//% **/
 //%- (instancetype)initWithValueArray:(GPB##NAME##Array *)array;
+//%
+//%/**
+//% * Initializes the array with the given capacity.
+//% *
+//% * @param count The capacity needed for the array.
+//% *
+//% * @return A newly initialized GPB##NAME##Array with a capacity of count.
+//% **/
 //%- (instancetype)initWithCapacity:(NSUInteger)count;
 //%
 //%ARRAY_IMMUTABLE_INTERFACE(NAME, TYPE, Basic)
@@ -649,27 +1648,108 @@
 //%PDDM-DEFINE ARRAY_INTERFACE_ENUM(NAME, TYPE)
 //%#pragma mark - NAME
 //%
+//%/**
+//% * This class is used for repeated fields of ##TYPE## values. This performs
+//% * better than boxing into NSNumbers in NSArrays.
+//% *
+//% * @note This class is not meant to be subclassed.
+//% **/
 //%@interface GPB##NAME##Array : NSObject <NSCopying>
 //%
+//%/** The number of elements contained in the array. */
 //%@property(nonatomic, readonly) NSUInteger count;
+//%/** The validation function to check if the enums are valid. */
 //%@property(nonatomic, readonly) GPBEnumValidationFunc validationFunc;
 //%
+//%/**
+//% * @return A newly instanced and empty GPB##NAME##Array.
+//% **/
 //%+ (instancetype)array;
+//%
+//%/**
+//% * Creates and initializes a GPB##NAME##Array with the enum validation function
+//% * given.
+//% *
+//% * @param func The enum validation function for the array.
+//% *
+//% * @return A newly instanced GPB##NAME##Array.
+//% **/
 //%+ (instancetype)arrayWithValidationFunction:(nullable GPBEnumValidationFunc)func;
+//%
+//%/**
+//% * Creates and initializes a GPB##NAME##Array with the enum validation function
+//% * given and the single raw value given.
+//% *
+//% * @param func  The enum validation function for the array.
+//% * @param value The raw value to add to this array.
+//% *
+//% * @return A newly instanced GPB##NAME##Array.
+//% **/
 //%+ (instancetype)arrayWithValidationFunction:(nullable GPBEnumValidationFunc)func
 //%                                   rawValue:(TYPE)value;
+//%
+//%/**
+//% * Creates and initializes a GPB##NAME##Array that adds the elements from the
+//% * given array.
+//% *
+//% * @param array Array containing the values to add to the new array.
+//% *
+//% * @return A newly instanced GPB##NAME##Array.
+//% **/
 //%+ (instancetype)arrayWithValueArray:(GPB##NAME##Array *)array;
+//%
+//%/**
+//% * Creates and initializes a GPB##NAME##Array with the given enum validation
+//% * function and with the givencapacity.
+//% *
+//% * @param func  The enum validation function for the array.
+//% * @param count The capacity needed for the array.
+//% *
+//% * @return A newly instanced GPB##NAME##Array with a capacity of count.
+//% **/
 //%+ (instancetype)arrayWithValidationFunction:(nullable GPBEnumValidationFunc)func
 //%                                   capacity:(NSUInteger)count;
 //%
+//%/**
+//% * Initializes the array with the given enum validation function.
+//% *
+//% * @param func The enum validation function for the array.
+//% *
+//% * @return A newly initialized GPB##NAME##Array with a copy of the values.
+//% **/
 //%- (instancetype)initWithValidationFunction:(nullable GPBEnumValidationFunc)func
 //%    NS_DESIGNATED_INITIALIZER;
 //%
-//%// Initializes the array, copying the values.
+//%/**
+//% * Initializes the array, copying the given values.
+//% *
+//% * @param func   The enum validation function for the array.
+//% * @param values An array with the values to put inside this array.
+//% * @param count  The number of elements to copy into the array.
+//% *
+//% * @return A newly initialized GPB##NAME##Array with a copy of the values.
+//% **/
 //%- (instancetype)initWithValidationFunction:(nullable GPBEnumValidationFunc)func
-//%                                 rawValues:(const TYPE [])values
+//%                                 rawValues:(const TYPE [__nullable])values
 //%                                     count:(NSUInteger)count;
+//%
+//%/**
+//% * Initializes the array, copying the given values.
+//% *
+//% * @param array An array with the values to put inside this array.
+//% *
+//% * @return A newly initialized GPB##NAME##Array with a copy of the values.
+//% **/
 //%- (instancetype)initWithValueArray:(GPB##NAME##Array *)array;
+//%
+//%/**
+//% * Initializes the array with the given capacity.
+//% *
+//% * @param func  The enum validation function for the array.
+//% * @param count The capacity needed for the array.
+//% *
+//% * @return A newly initialized GPB##NAME##Array with a capacity of count.
+//% **/
 //%- (instancetype)initWithValidationFunction:(nullable GPBEnumValidationFunc)func
 //%                                  capacity:(NSUInteger)count;
 //%
@@ -682,11 +1762,15 @@
 //%// These methods bypass the validationFunc to provide access to values that were not
 //%// known at the time the binary was compiled.
 //%
+//%/**
+//% * Gets the raw enum value at the given index.
+//% *
+//% * @param index The index of the raw enum value to get.
+//% *
+//% * @return The raw enum value at the given index.
+//% **/
 //%- (TYPE)rawValueAtIndex:(NSUInteger)index;
 //%
-<<<<<<< HEAD
-//%- (void)enumerateRawValuesWithBlock:(void (^)(TYPE value, NSUInteger idx, BOOL *stop))block;
-=======
 //%/**
 //% * Enumerates the values on this array with the given block.
 //% *
@@ -706,7 +1790,6 @@
 //% *   **idx**:   The index of the current value.
 //% *   **stop**:  A pointer to a boolean that when set stops the enumeration.
 //% **/
->>>>>>> 1ee15bae
 //%- (void)enumerateRawValuesWithOptions:(NSEnumerationOptions)opts
 //%                           usingBlock:(void (NS_NOESCAPE ^)(TYPE value, NSUInteger idx, BOOL *stop))block;
 //%
@@ -721,11 +1804,15 @@
 //%
 
 //%PDDM-DEFINE ARRAY_IMMUTABLE_INTERFACE(NAME, TYPE, HELPER_NAME)
+//%/**
+//% * Gets the value at the given index.
+//% *
+//% * @param index The index of the value to get.
+//% *
+//% * @return The value at the given index.
+//% **/
 //%- (TYPE)valueAtIndex:(NSUInteger)index;
 //%
-<<<<<<< HEAD
-//%- (void)enumerateValuesWithBlock:(void (^)(TYPE value, NSUInteger idx, BOOL *stop))block;
-=======
 //%/**
 //% * Enumerates the values on this array with the given block.
 //% *
@@ -745,21 +1832,60 @@
 //% *   **idx**:   The index of the current value.
 //% *   **stop**:  A pointer to a boolean that when set stops the enumeration.
 //% **/
->>>>>>> 1ee15bae
 //%- (void)enumerateValuesWithOptions:(NSEnumerationOptions)opts
 //%                        usingBlock:(void (NS_NOESCAPE ^)(TYPE value, NSUInteger idx, BOOL *stop))block;
 
 //%PDDM-DEFINE ARRAY_MUTABLE_INTERFACE(NAME, TYPE, HELPER_NAME)
+//%/**
+//% * Adds a value to this array.
+//% *
+//% * @param value The value to add to this array.
+//% **/
 //%- (void)addValue:(TYPE)value;
-//%- (void)addValues:(const TYPE [])values count:(NSUInteger)count;
+//%
+//%/**
+//% * Adds values to this array.
+//% *
+//% * @param values The values to add to this array.
+//% * @param count  The number of elements to add.
+//% **/
+//%- (void)addValues:(const TYPE [__nullable])values count:(NSUInteger)count;
+//%
 //%ARRAY_EXTRA_MUTABLE_METHODS1_##HELPER_NAME(NAME, TYPE)
+//%/**
+//% * Inserts a value into the given position.
+//% *
+//% * @param value The value to add to this array.
+//% * @param index The index into which to insert the value.
+//% **/
 //%- (void)insertValue:(TYPE)value atIndex:(NSUInteger)index;
 //%
+//%/**
+//% * Replaces the value at the given index with the given value.
+//% *
+//% * @param index The index for which to replace the value.
+//% * @param value The value to replace with.
+//% **/
 //%- (void)replaceValueAtIndex:(NSUInteger)index withValue:(TYPE)value;
 //%ARRAY_EXTRA_MUTABLE_METHODS2_##HELPER_NAME(NAME, TYPE)
+//%/**
+//% * Removes the value at the given index.
+//% *
+//% * @param index The index of the value to remove.
+//% **/
 //%- (void)removeValueAtIndex:(NSUInteger)index;
+//%
+//%/**
+//% * Removes all the values from this array.
+//% **/
 //%- (void)removeAll;
 //%
+//%/**
+//% * Exchanges the values between the given indexes.
+//% *
+//% * @param idx1 The index of the first element to exchange.
+//% * @param idx2 The index of the second element to exchange.
+//% **/
 //%- (void)exchangeValueAtIndex:(NSUInteger)idx1
 //%            withValueAtIndex:(NSUInteger)idx2;
 
@@ -768,6 +1894,11 @@
 //
 
 //%PDDM-DEFINE ARRAY_EXTRA_MUTABLE_METHODS1_Basic(NAME, TYPE)
+//%/**
+//% * Adds the values from the given array to this array.
+//% *
+//% * @param array The array containing the elements to add to this array.
+//% **/
 //%- (void)addValuesFromArray:(GPB##NAME##Array *)array;
 //%
 //%PDDM-DEFINE ARRAY_EXTRA_MUTABLE_METHODS2_Basic(NAME, TYPE)
@@ -779,12 +1910,57 @@
 //%// These methods bypass the validationFunc to provide setting of values that were not
 //%// known at the time the binary was compiled.
 //%
+//%/**
+//% * Adds a raw enum value to this array.
+//% *
+//% * @note This method bypass the validationFunc to enable the setting of values that
+//% *       were not known at the time the binary was compiled.
+//% *
+//% * @param value The raw enum value to add to the array.
+//% **/
 //%- (void)addRawValue:(TYPE)value;
+//%
+//%/**
+//% * Adds raw enum values to this array.
+//% *
+//% * @note This method bypass the validationFunc to enable the setting of values that
+//% *       were not known at the time the binary was compiled.
+//% *
+//% * @param array Array containing the raw enum values to add to this array.
+//% **/
 //%- (void)addRawValuesFromArray:(GPB##NAME##Array *)array;
-//%- (void)addRawValues:(const TYPE [])values count:(NSUInteger)count;
-//%
+//%
+//%/**
+//% * Adds raw enum values to this array.
+//% *
+//% * @note This method bypass the validationFunc to enable the setting of values that
+//% *       were not known at the time the binary was compiled.
+//% *
+//% * @param values Array containing the raw enum values to add to this array.
+//% * @param count  The number of raw values to add.
+//% **/
+//%- (void)addRawValues:(const TYPE [__nullable])values count:(NSUInteger)count;
+//%
+//%/**
+//% * Inserts a raw enum value at the given index.
+//% *
+//% * @note This method bypass the validationFunc to enable the setting of values that
+//% *       were not known at the time the binary was compiled.
+//% *
+//% * @param value Raw enum value to add.
+//% * @param index The index into which to insert the value.
+//% **/
 //%- (void)insertRawValue:(TYPE)value atIndex:(NSUInteger)index;
 //%
+//%/**
+//% * Replaces the raw enum value at the given index with the given value.
+//% *
+//% * @note This method bypass the validationFunc to enable the setting of values that
+//% *       were not known at the time the binary was compiled.
+//% *
+//% * @param index The index for which to replace the value.
+//% * @param value The raw enum value to replace with.
+//% **/
 //%- (void)replaceValueAtIndex:(NSUInteger)index withRawValue:(TYPE)value;
 //%
 //%// No validation applies to these methods.

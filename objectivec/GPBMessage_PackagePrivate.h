--- conflicted
+++ resolved
@@ -61,33 +61,11 @@
   // GPBMessage_Storage with _has_storage__ as the first field.
   // Kept public because static functions need to access it.
   GPBMessage_StoragePtr messageStorage_;
-<<<<<<< HEAD
-
-  // A lock to provide mutual exclusion from internal data that can be modified
-  // by *read* operations such as getters (autocreation of message fields and
-  // message extensions, not setting of values). Used to guarantee thread safety
-  // for concurrent reads on the message.
-  // NOTE: OSSpinLock may seem like a good fit here but Apple engineers have
-  // pointed out that they are vulnerable to live locking on iOS in cases of
-  // priority inversion:
-  //   http://mjtsai.com/blog/2015/12/16/osspinlock-is-unsafe/
-  //   https://lists.swift.org/pipermail/swift-dev/Week-of-Mon-20151214/000372.html
-  // Use of readOnlySemaphore_ must be prefaced by a call to
-  // GPBPrepareReadOnlySemaphore to ensure it has been created. This allows
-  // readOnlySemaphore_ to be only created when actually needed.
-  dispatch_once_t readOnlySemaphoreCreationOnce_;
-  dispatch_semaphore_t readOnlySemaphore_;
-=======
->>>>>>> 1ee15bae
 }
 
 // Gets an extension value without autocreating the result if not found. (i.e.
 // returns nil if the extension is not set)
 - (id)getExistingExtension:(GPBExtensionDescriptor *)extension;
-
-// Returns an array of GPBExtensionDescriptor* for all the extensions currently
-// in use on the message.  They are sorted by field number.
-- (NSArray *)sortedExtensionsInUse;
 
 // Parses a message of this type from the input and merges it with this
 // message.
@@ -116,11 +94,7 @@
 
 
 // Call this before using the readOnlySemaphore_. This ensures it is created only once.
-NS_INLINE void GPBPrepareReadOnlySemaphore(GPBMessage *self) {
-  dispatch_once(&self->readOnlySemaphoreCreationOnce_, ^{
-    self->readOnlySemaphore_ = dispatch_semaphore_create(1);
-  });
-}
+void GPBPrepareReadOnlySemaphore(GPBMessage *self);
 
 // Returns a new instance that was automatically created by |autocreator| for
 // its field |field|.

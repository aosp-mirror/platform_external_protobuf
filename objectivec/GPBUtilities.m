--- conflicted
+++ resolved
@@ -39,6 +39,12 @@
 #import "GPBUnknownField.h"
 #import "GPBUnknownFieldSet.h"
 
+// Direct access is use for speed, to avoid even internally declaring things
+// read/write, etc. The warning is enabled in the project to ensure code calling
+// protos can turn on -Wdirect-ivar-access without issues.
+#pragma clang diagnostic push
+#pragma clang diagnostic ignored "-Wdirect-ivar-access"
+
 static void AppendTextFormatForMessage(GPBMessage *message,
                                        NSMutableString *toStr,
                                        NSString *lineIndent);
@@ -65,8 +71,169 @@
   return defaultNSData;
 }
 
+void GPBMessageDropUnknownFieldsRecursively(GPBMessage *initialMessage) {
+  if (!initialMessage) {
+    return;
+  }
+
+  // Use an array as a list to process to avoid recursion.
+  NSMutableArray *todo = [NSMutableArray arrayWithObject:initialMessage];
+
+  while (todo.count) {
+    GPBMessage *msg = todo.lastObject;
+    [todo removeLastObject];
+
+    // Clear unknowns.
+    msg.unknownFields = nil;
+
+    // Handle the message fields.
+    GPBDescriptor *descriptor = [[msg class] descriptor];
+    for (GPBFieldDescriptor *field in descriptor->fields_) {
+      if (!GPBFieldDataTypeIsMessage(field)) {
+        continue;
+      }
+      switch (field.fieldType) {
+        case GPBFieldTypeSingle:
+          if (GPBGetHasIvarField(msg, field)) {
+            GPBMessage *fieldMessage = GPBGetObjectIvarWithFieldNoAutocreate(msg, field);
+            [todo addObject:fieldMessage];
+          }
+          break;
+
+        case GPBFieldTypeRepeated: {
+          NSArray *fieldMessages = GPBGetObjectIvarWithFieldNoAutocreate(msg, field);
+          if (fieldMessages.count) {
+            [todo addObjectsFromArray:fieldMessages];
+          }
+          break;
+        }
+
+        case GPBFieldTypeMap: {
+          id rawFieldMap = GPBGetObjectIvarWithFieldNoAutocreate(msg, field);
+          switch (field.mapKeyDataType) {
+            case GPBDataTypeBool:
+              [(GPBBoolObjectDictionary*)rawFieldMap enumerateKeysAndObjectsUsingBlock:^(
+                  BOOL key, id _Nonnull object, BOOL * _Nonnull stop) {
+                #pragma unused(key, stop)
+                [todo addObject:object];
+              }];
+              break;
+            case GPBDataTypeFixed32:
+            case GPBDataTypeUInt32:
+              [(GPBUInt32ObjectDictionary*)rawFieldMap enumerateKeysAndObjectsUsingBlock:^(
+                  uint32_t key, id _Nonnull object, BOOL * _Nonnull stop) {
+                #pragma unused(key, stop)
+                [todo addObject:object];
+              }];
+              break;
+            case GPBDataTypeInt32:
+            case GPBDataTypeSFixed32:
+            case GPBDataTypeSInt32:
+              [(GPBInt32ObjectDictionary*)rawFieldMap enumerateKeysAndObjectsUsingBlock:^(
+                  int32_t key, id _Nonnull object, BOOL * _Nonnull stop) {
+                #pragma unused(key, stop)
+                [todo addObject:object];
+              }];
+              break;
+            case GPBDataTypeFixed64:
+            case GPBDataTypeUInt64:
+              [(GPBUInt64ObjectDictionary*)rawFieldMap enumerateKeysAndObjectsUsingBlock:^(
+                  uint64_t key, id _Nonnull object, BOOL * _Nonnull stop) {
+                #pragma unused(key, stop)
+                [todo addObject:object];
+              }];
+              break;
+            case GPBDataTypeInt64:
+            case GPBDataTypeSFixed64:
+            case GPBDataTypeSInt64:
+              [(GPBInt64ObjectDictionary*)rawFieldMap enumerateKeysAndObjectsUsingBlock:^(
+                  int64_t key, id _Nonnull object, BOOL * _Nonnull stop) {
+                #pragma unused(key, stop)
+                [todo addObject:object];
+              }];
+              break;
+            case GPBDataTypeString:
+              [(NSDictionary*)rawFieldMap enumerateKeysAndObjectsUsingBlock:^(
+                  NSString * _Nonnull key, GPBMessage * _Nonnull obj, BOOL * _Nonnull stop) {
+                #pragma unused(key, stop)
+                [todo addObject:obj];
+              }];
+              break;
+            case GPBDataTypeFloat:
+            case GPBDataTypeDouble:
+            case GPBDataTypeEnum:
+            case GPBDataTypeBytes:
+            case GPBDataTypeGroup:
+            case GPBDataTypeMessage:
+              NSCAssert(NO, @"Aren't valid key types.");
+          }
+          break;
+        }  // switch(field.mapKeyDataType)
+      }  // switch(field.fieldType)
+    }  // for(fields)
+
+    // Handle any extensions holding messages.
+    for (GPBExtensionDescriptor *extension in [msg extensionsCurrentlySet]) {
+      if (!GPBDataTypeIsMessage(extension.dataType)) {
+        continue;
+      }
+      if (extension.isRepeated) {
+        NSArray *extMessages = [msg getExtension:extension];
+        [todo addObjectsFromArray:extMessages];
+      } else {
+        GPBMessage *extMessage = [msg getExtension:extension];
+        [todo addObject:extMessage];
+      }
+    }  // for(extensionsCurrentlySet)
+
+  }  // while(todo.count)
+}
+
+
+// -- About Version Checks --
+// There's actually 3 places these checks all come into play:
+// 1. When the generated source is compile into .o files, the header check
+//    happens. This is checking the protoc used matches the library being used
+//    when making the .o.
+// 2. Every place a generated proto header is included in a developer's code,
+//    the header check comes into play again. But this time it is checking that
+//    the current library headers being used still support/match the ones for
+//    the generated code.
+// 3. At runtime the final check here (GPBCheckRuntimeVersionsInternal), is
+//    called from the generated code passing in values captured when the
+//    generated code's .o was made. This checks that at runtime the generated
+//    code and runtime library match.
+
+void GPBCheckRuntimeVersionSupport(int32_t objcRuntimeVersion) {
+  // NOTE: This is passing the value captured in the compiled code to check
+  // against the values captured when the runtime support was compiled. This
+  // ensures the library code isn't in a different framework/library that
+  // was generated with a non matching version.
+  if (GOOGLE_PROTOBUF_OBJC_VERSION < objcRuntimeVersion) {
+    // Library is too old for headers.
+    [NSException raise:NSInternalInconsistencyException
+                format:@"Linked to ProtocolBuffer runtime version %d,"
+                       @" but code compiled needing atleast %d!",
+                       GOOGLE_PROTOBUF_OBJC_VERSION, objcRuntimeVersion];
+  }
+  if (objcRuntimeVersion < GOOGLE_PROTOBUF_OBJC_MIN_SUPPORTED_VERSION) {
+    // Headers are too old for library.
+    [NSException raise:NSInternalInconsistencyException
+                format:@"Proto generation source compiled against runtime"
+                       @" version %d, but this version of the runtime only"
+                       @" supports back to %d!",
+                       objcRuntimeVersion,
+                       GOOGLE_PROTOBUF_OBJC_MIN_SUPPORTED_VERSION];
+  }
+}
+
+// This api is no longer used for version checks. 30001 is the last version
+// using this old versioning model. When that support is removed, this function
+// can be removed (along with the declaration in GPBUtilities_PackagePrivate.h).
 void GPBCheckRuntimeVersionInternal(int32_t version) {
-  if (version != GOOGLE_PROTOBUF_OBJC_GEN_VERSION) {
+  GPBInternalCompileAssert(GOOGLE_PROTOBUF_OBJC_MIN_SUPPORTED_VERSION == 30001,
+                           time_to_remove_this_old_version_shim);
+  if (version != GOOGLE_PROTOBUF_OBJC_MIN_SUPPORTED_VERSION) {
     [NSException raise:NSInternalInconsistencyException
                 format:@"Linked to ProtocolBuffer runtime version %d,"
                        @" but code compiled with version %d!",
@@ -243,9 +410,10 @@
 //%  TYPE *typePtr = (TYPE *)&storage[field->description_->offset];
 //%  *typePtr = value;
 //%  // proto2: any value counts as having been set; proto3, it
-//%  // has to be a non zero value.
-//%  BOOL hasValue =
-//%    (syntax == GPBFileSyntaxProto2) || (value != (TYPE)0);
+//%  // has to be a non zero value or be in a oneof.
+//%  BOOL hasValue = ((syntax == GPBFileSyntaxProto2)
+//%                   || (value != (TYPE)0)
+//%                   || (field->containingOneof_ != NULL));
 //%  GPBSetHasIvarField(self, field, hasValue);
 //%  GPBBecomeVisibleToAutocreator(self);
 //%}
@@ -426,8 +594,19 @@
     // zero, they are being cleared.
     if ((syntax == GPBFileSyntaxProto3) && !fieldIsMessage &&
         ([value length] == 0)) {
-      setHasValue = NO;
-      value = nil;
+      // Except, if the field was in a oneof, then it still gets recorded as
+      // having been set so the state of the oneof can be serialized back out.
+      if (!oneof) {
+        setHasValue = NO;
+      }
+      if (setHasValue) {
+        NSCAssert(value != nil, @"Should never be setting has for nil");
+      } else {
+        // The value passed in was retained, it must be released since we
+        // aren't saving anything in the field.
+        [value release];
+        value = nil;
+      }
     }
     GPBSetHasIvarField(self, field, setHasValue);
   }
@@ -443,9 +622,11 @@
       if (field.fieldType == GPBFieldTypeRepeated) {
         // If the old array was autocreated by us, then clear it.
         if (GPBDataTypeIsObject(fieldType)) {
-          GPBAutocreatedArray *autoArray = oldValue;
-          if (autoArray->_autocreator == self) {
-            autoArray->_autocreator = nil;
+          if ([oldValue isKindOfClass:[GPBAutocreatedArray class]]) {
+            GPBAutocreatedArray *autoArray = oldValue;
+            if (autoArray->_autocreator == self) {
+              autoArray->_autocreator = nil;
+            }
           }
         } else {
           // Type doesn't matter, it is a GPB*Array.
@@ -458,9 +639,11 @@
         // If the old map was autocreated by us, then clear it.
         if ((field.mapKeyDataType == GPBDataTypeString) &&
             GPBDataTypeIsObject(fieldType)) {
-          GPBAutocreatedDictionary *autoDict = oldValue;
-          if (autoDict->_autocreator == self) {
-            autoDict->_autocreator = nil;
+          if ([oldValue isKindOfClass:[GPBAutocreatedDictionary class]]) {
+            GPBAutocreatedDictionary *autoDict = oldValue;
+            if (autoDict->_autocreator == self) {
+              autoDict->_autocreator = nil;
+            }
           }
         } else {
           // Type doesn't matter, it is a GPB*Dictionary.
@@ -613,9 +796,10 @@
   GPBSetHasIvar(self, (int32_t)(fieldDesc->offset), fieldDesc->number, value);
 
   // proto2: any value counts as having been set; proto3, it
-  // has to be a non zero value.
-  BOOL hasValue =
-    (syntax == GPBFileSyntaxProto2) || (value != (BOOL)0);
+  // has to be a non zero value or be in a oneof.
+  BOOL hasValue = ((syntax == GPBFileSyntaxProto2)
+                   || (value != (BOOL)0)
+                   || (field->containingOneof_ != NULL));
   GPBSetHasIvarField(self, field, hasValue);
   GPBBecomeVisibleToAutocreator(self);
 }
@@ -680,9 +864,10 @@
   int32_t *typePtr = (int32_t *)&storage[field->description_->offset];
   *typePtr = value;
   // proto2: any value counts as having been set; proto3, it
-  // has to be a non zero value.
-  BOOL hasValue =
-    (syntax == GPBFileSyntaxProto2) || (value != (int32_t)0);
+  // has to be a non zero value or be in a oneof.
+  BOOL hasValue = ((syntax == GPBFileSyntaxProto2)
+                   || (value != (int32_t)0)
+                   || (field->containingOneof_ != NULL));
   GPBSetHasIvarField(self, field, hasValue);
   GPBBecomeVisibleToAutocreator(self);
 }
@@ -747,9 +932,10 @@
   uint32_t *typePtr = (uint32_t *)&storage[field->description_->offset];
   *typePtr = value;
   // proto2: any value counts as having been set; proto3, it
-  // has to be a non zero value.
-  BOOL hasValue =
-    (syntax == GPBFileSyntaxProto2) || (value != (uint32_t)0);
+  // has to be a non zero value or be in a oneof.
+  BOOL hasValue = ((syntax == GPBFileSyntaxProto2)
+                   || (value != (uint32_t)0)
+                   || (field->containingOneof_ != NULL));
   GPBSetHasIvarField(self, field, hasValue);
   GPBBecomeVisibleToAutocreator(self);
 }
@@ -814,9 +1000,10 @@
   int64_t *typePtr = (int64_t *)&storage[field->description_->offset];
   *typePtr = value;
   // proto2: any value counts as having been set; proto3, it
-  // has to be a non zero value.
-  BOOL hasValue =
-    (syntax == GPBFileSyntaxProto2) || (value != (int64_t)0);
+  // has to be a non zero value or be in a oneof.
+  BOOL hasValue = ((syntax == GPBFileSyntaxProto2)
+                   || (value != (int64_t)0)
+                   || (field->containingOneof_ != NULL));
   GPBSetHasIvarField(self, field, hasValue);
   GPBBecomeVisibleToAutocreator(self);
 }
@@ -881,9 +1068,10 @@
   uint64_t *typePtr = (uint64_t *)&storage[field->description_->offset];
   *typePtr = value;
   // proto2: any value counts as having been set; proto3, it
-  // has to be a non zero value.
-  BOOL hasValue =
-    (syntax == GPBFileSyntaxProto2) || (value != (uint64_t)0);
+  // has to be a non zero value or be in a oneof.
+  BOOL hasValue = ((syntax == GPBFileSyntaxProto2)
+                   || (value != (uint64_t)0)
+                   || (field->containingOneof_ != NULL));
   GPBSetHasIvarField(self, field, hasValue);
   GPBBecomeVisibleToAutocreator(self);
 }
@@ -948,9 +1136,10 @@
   float *typePtr = (float *)&storage[field->description_->offset];
   *typePtr = value;
   // proto2: any value counts as having been set; proto3, it
-  // has to be a non zero value.
-  BOOL hasValue =
-    (syntax == GPBFileSyntaxProto2) || (value != (float)0);
+  // has to be a non zero value or be in a oneof.
+  BOOL hasValue = ((syntax == GPBFileSyntaxProto2)
+                   || (value != (float)0)
+                   || (field->containingOneof_ != NULL));
   GPBSetHasIvarField(self, field, hasValue);
   GPBBecomeVisibleToAutocreator(self);
 }
@@ -1015,9 +1204,10 @@
   double *typePtr = (double *)&storage[field->description_->offset];
   *typePtr = value;
   // proto2: any value counts as having been set; proto3, it
-  // has to be a non zero value.
-  BOOL hasValue =
-    (syntax == GPBFileSyntaxProto2) || (value != (double)0);
+  // has to be a non zero value or be in a oneof.
+  BOOL hasValue = ((syntax == GPBFileSyntaxProto2)
+                   || (value != (double)0)
+                   || (field->containingOneof_ != NULL));
   GPBSetHasIvarField(self, field, hasValue);
   GPBBecomeVisibleToAutocreator(self);
 }
@@ -1156,21 +1346,11 @@
 
 //%PDDM-EXPAND-END (4 expansions)
 
-// Only exists for public api, no core code should use this.
-id GPBGetMessageRepeatedField(GPBMessage *self, GPBFieldDescriptor *field) {
-#if DEBUG
-  if (field.fieldType != GPBFieldTypeRepeated) {
-    [NSException raise:NSInvalidArgumentException
-                format:@"%@.%@ is not a repeated field.",
-                       [self class], field.name];
-  }
-#endif
-  return GPBGetObjectIvarWithField(self, field);
-}
+// GPBGetMessageRepeatedField is defined in GPBMessage.m
 
 // Only exists for public api, no core code should use this.
 void GPBSetMessageRepeatedField(GPBMessage *self, GPBFieldDescriptor *field, id array) {
-#if DEBUG
+#if defined(DEBUG) && DEBUG
   if (field.fieldType != GPBFieldTypeRepeated) {
     [NSException raise:NSInvalidArgumentException
                 format:@"%@.%@ is not a repeated field.",
@@ -1209,10 +1389,10 @@
     case GPBDataTypeString:
     case GPBDataTypeMessage:
     case GPBDataTypeGroup:
-      expectedClass = [NSMutableDictionary class];
+      expectedClass = [NSMutableArray class];
       break;
     case GPBDataTypeEnum:
-      expectedClass = [GPBBoolArray class];
+      expectedClass = [GPBEnumArray class];
       break;
   }
   if (array && ![array isKindOfClass:expectedClass]) {
@@ -1224,10 +1404,6 @@
   GPBSetObjectIvarWithField(self, field, array);
 }
 
-<<<<<<< HEAD
-#if DEBUG
-static NSString *TypeToStr(GPBDataType dataType) {
-=======
 static GPBDataType BaseDataType(GPBDataType type) {
   switch (type) {
     case GPBDataTypeSFixed32:
@@ -1262,7 +1438,6 @@
 }
 
 static NSString *TypeToString(GPBDataType dataType) {
->>>>>>> 1ee15bae
   switch (dataType) {
     case GPBDataTypeBool:
       return @"Bool";
@@ -1294,22 +1469,12 @@
   }
 }
 
-// Only exists for public api, no core code should use this.
-id GPBGetMessageMapField(GPBMessage *self, GPBFieldDescriptor *field) {
-#if DEBUG
-  if (field.fieldType != GPBFieldTypeMap) {
-    [NSException raise:NSInvalidArgumentException
-                format:@"%@.%@ is not a map<> field.",
-                       [self class], field.name];
-  }
-#endif
-  return GPBGetObjectIvarWithField(self, field);
-}
+// GPBGetMessageMapField is defined in GPBMessage.m
 
 // Only exists for public api, no core code should use this.
 void GPBSetMessageMapField(GPBMessage *self, GPBFieldDescriptor *field,
                            id dictionary) {
-#if DEBUG
+#if defined(DEBUG) && DEBUG
   if (field.fieldType != GPBFieldTypeMap) {
     [NSException raise:NSInvalidArgumentException
                 format:@"%@.%@ is not a map<> field.",
@@ -1372,7 +1537,15 @@
       case '\'': [destStr appendString:@"\\\'"]; break;
       case '\\': [destStr appendString:@"\\\\"]; break;
       default:
-        [destStr appendFormat:@"%C", aChar];
+        // This differs slightly from the C++ code in that the C++ doesn't
+        // generate UTF8; it looks at the string in UTF8, but escapes every
+        // byte > 0x7E.
+        if (aChar < 0x20) {
+          [destStr appendFormat:@"\\%d%d%d",
+                                (aChar / 64), ((aChar % 64) / 8), (aChar % 8)];
+        } else {
+          [destStr appendFormat:@"%C", aChar];
+        }
         break;
     }
   }
@@ -1439,6 +1612,8 @@
       [toStr appendString:@"\n"];
 
       [toStr appendString:valueLine];
+#pragma clang diagnostic push
+#pragma clang diagnostic ignored "-Wswitch-enum"
       switch (valueDataType) {
         case GPBDataTypeString:
           AppendStringEscaped(value, toStr);
@@ -1459,6 +1634,7 @@
           NSCAssert(NO, @"Can't happen");
           break;
       }
+#pragma clang diagnostic pop
       [toStr appendString:@"\n"];
 
       [toStr appendString:msgEnd];
@@ -1480,6 +1656,8 @@
       }
 
       [toStr appendString:valueLine];
+#pragma clang diagnostic push
+#pragma clang diagnostic ignored "-Wswitch-enum"
       switch (valueDataType) {
         case GPBDataTypeString:
           AppendStringEscaped(valueObj, toStr);
@@ -1517,6 +1695,7 @@
           [toStr appendString:valueObj];
           break;
       }
+#pragma clang diagnostic pop
       [toStr appendString:@"\n"];
 
       [toStr appendString:msgEnd];
@@ -1786,7 +1965,8 @@
   NSUInteger fieldCount = fieldsArray.count;
   const GPBExtensionRange *extensionRanges = descriptor.extensionRanges;
   NSUInteger extensionRangesCount = descriptor.extensionRangesCount;
-  NSArray *activeExtensions = [message sortedExtensionsInUse];
+  NSArray *activeExtensions = [[message extensionsCurrentlySet]
+      sortedArrayUsingSelector:@selector(compareByFieldNumber:)];
   for (NSUInteger i = 0, j = 0; i < fieldCount || j < extensionRangesCount;) {
     if (i == fieldCount) {
       AppendTextFormatForMessageExtensionRange(
@@ -2012,17 +2192,6 @@
   return result;
 }
 
-<<<<<<< HEAD
-#pragma mark - GPBMessageSignatureProtocol
-
-// A series of selectors that are used solely to get @encoding values
-// for them by the dynamic protobuf runtime code. An object using the protocol
-// needs to be declared for the protocol to be valid at runtime.
-@interface GPBMessageSignatureProtocol : NSObject<GPBMessageSignatureProtocol>
-@end
-@implementation GPBMessageSignatureProtocol
-@end
-=======
 #pragma clang diagnostic pop
 
 BOOL GPBClassHasSel(Class aClass, SEL sel) {
@@ -2042,5 +2211,4 @@
   }
   free(methodList);
   return result;
-}
->>>>>>> 1ee15bae
+}
--- conflicted
+++ resolved
@@ -1,17 +1,16 @@
-#!/bin/bash
-
+#!/bin/bash -eu
 # Invoked by the Xcode projects to build the protos needed for the unittests.
-
-set -eu
 
 readonly OUTPUT_DIR="${PROJECT_DERIVED_FILE_DIR}/protos"
 
+# -----------------------------------------------------------------------------
 # Helper for bailing.
 die() {
   echo "Error: $1"
   exit 2
 }
 
+# -----------------------------------------------------------------------------
 # What to do.
 case "${ACTION}" in
   "")
@@ -26,12 +25,19 @@
     ;;
 esac
 
-# Move to the top of the protobuf directories.
+# -----------------------------------------------------------------------------
+# Ensure the output dir exists
+mkdir -p "${OUTPUT_DIR}/google/protobuf"
+
+# -----------------------------------------------------------------------------
+# Move to the top of the protobuf directories and ensure there is a protoc
+# binary to use.
 cd "${SRCROOT}/.."
-
 [[ -x src/protoc ]] || \
   die "Could not find the protoc binary; make sure you have built it (objectivec/DevTools/full_mac_build.sh -h)."
 
+# -----------------------------------------------------------------------------
+# See the compiler or proto files have changed.
 RUN_PROTOC=no
 if [[ ! -d "${OUTPUT_DIR}" ]] ; then
   RUN_PROTOC=yes
@@ -50,7 +56,7 @@
   # Find the oldest output file.
   readonly OldestOutput=$(find \
         "${OUTPUT_DIR}" \
-        -type f -print0 \
+        -type f -name "*pbobjc.[hm]" -print0 \
         | xargs -0 stat -f "%m %N" \
         | sort -n -r | tail -n1 | cut -f2- -d" ")
   # If the newest input is newer than the oldest output, regenerate.
@@ -64,10 +70,30 @@
   exit 0
 fi
 
-# Ensure the output dir exists
-mkdir -p "${OUTPUT_DIR}/google/protobuf"
+# -----------------------------------------------------------------------------
+# Prune out all the files from previous generations to ensure we only have
+# current ones.
+find "${OUTPUT_DIR}" \
+    -type f -name "*pbobjc.[hm]" -print0 \
+    | xargs -0 rm -rf
+
+# -----------------------------------------------------------------------------
+# Helper to invoke protoc
+compile_protos() {
+  src/protoc                                   \
+    --objc_out="${OUTPUT_DIR}/google/protobuf" \
+    --proto_path=src/google/protobuf/          \
+    --proto_path=src                           \
+    "$@"
+}
+
+# -----------------------------------------------------------------------------
+# Generate most of the proto files that exist in the C++ src tree.  Several
+# are used in the tests, but the extra don't hurt in that they ensure ObjC
+# sources can be generated from them.
 
 CORE_PROTO_FILES=(
+  src/google/protobuf/any_test.proto
   src/google/protobuf/unittest_arena.proto
   src/google/protobuf/unittest_custom_options.proto
   src/google/protobuf/unittest_enormous_descriptor.proto
@@ -90,40 +116,19 @@
   src/google/protobuf/map_lite_unittest.proto
   src/google/protobuf/map_proto2_unittest.proto
   src/google/protobuf/map_unittest.proto
-)
-
-# The unittest_custom_options.proto extends the messages in descriptor.proto
-# so we build it in to test extending in general. The library doesn't provide
-# a descriptor as it doesn't use the classes/enums.
-CORE_PROTO_FILES+=(
+  # The unittest_custom_options.proto extends the messages in descriptor.proto
+  # so we build it in to test extending in general. The library doesn't provide
+  # a descriptor as it doesn't use the classes/enums.
   src/google/protobuf/descriptor.proto
 )
 
-compile_proto() {
-  src/protoc                                   \
-    --objc_out="${OUTPUT_DIR}/google/protobuf" \
-    --proto_path=src/google/protobuf/          \
-    --proto_path=src                           \
-    $*
-}
-
+# Note: there is overlap in package.Message names between some of the test
+# files, so they can't be generated all at once. This works because the overlap
+# isn't linked into a single binary.
 for a_proto in "${CORE_PROTO_FILES[@]}" ; do
-  compile_proto "${a_proto}"
+  compile_protos "${a_proto}"
 done
 
-<<<<<<< HEAD
-OBJC_PROTO_FILES=(
-  objectivec/Tests/unittest_cycle.proto
-  objectivec/Tests/unittest_runtime_proto2.proto
-  objectivec/Tests/unittest_runtime_proto3.proto
-  objectivec/Tests/unittest_objc.proto
-  objectivec/Tests/unittest_objc_startup.proto
-)
-
-for a_proto in "${OBJC_PROTO_FILES[@]}" ; do
-  compile_proto --proto_path="objectivec/Tests" "${a_proto}"
-done
-=======
 # -----------------------------------------------------------------------------
 # Generate the Objective C specific testing protos.
 compile_protos \
@@ -142,5 +147,4 @@
   objectivec/Tests/unittest_runtime_proto3.proto \
   objectivec/Tests/unittest_objc.proto \
   objectivec/Tests/unittest_objc_startup.proto \
-  objectivec/Tests/unittest_objc_options.proto
->>>>>>> 1ee15bae
+  objectivec/Tests/unittest_objc_options.proto
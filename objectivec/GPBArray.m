--- conflicted
+++ resolved
@@ -32,6 +32,12 @@
 
 #import "GPBMessage_PackagePrivate.h"
 
+// Direct access is use for speed, to avoid even internally declaring things
+// read/write, etc. The warning is enabled in the project to ensure code calling
+// protos can turn on -Wdirect-ivar-access without issues.
+#pragma clang diagnostic push
+#pragma clang diagnostic ignored "-Wdirect-ivar-access"
+
 // Mutable arrays use an internal buffer that can always hold a multiple of this elements.
 #define kChunkSize 16
 #define CapacityFromCount(x) (((x / kChunkSize) + 1) * kChunkSize)
@@ -158,15 +164,16 @@
 //%  [super dealloc];
 //%}
 //%
-//%- (BOOL)isEqual:(GPB##NAME##Array *)other {
+//%- (BOOL)isEqual:(id)other {
 //%  if (self == other) {
 //%    return YES;
 //%  }
 //%  if (![other isKindOfClass:[GPB##NAME##Array class]]) {
 //%    return NO;
 //%  }
-//%  return (_count == other->_count
-//%          && memcmp(_values, other->_values, (_count * sizeof(TYPE))) == 0);
+//%  GPB##NAME##Array *otherArray = other;
+//%  return (_count == otherArray->_count
+//%          && memcmp(_values, otherArray->_values, (_count * sizeof(TYPE))) == 0);
 //%}
 //%
 //%- (NSUInteger)hash {
@@ -187,13 +194,8 @@
 //%  return result;
 //%}
 //%
-<<<<<<< HEAD
-//%- (void)enumerate##ACCESSOR_NAME##ValuesWithBlock:(void (^)(TYPE value, NSUInteger idx, BOOL *stop))block {
-//%  [self enumerate##ACCESSOR_NAME##ValuesWithOptions:0 usingBlock:block];
-=======
 //%- (void)enumerate##ACCESSOR_NAME##ValuesWithBlock:(void (NS_NOESCAPE ^)(TYPE value, NSUInteger idx, BOOL *stop))block {
 //%  [self enumerate##ACCESSOR_NAME##ValuesWithOptions:(NSEnumerationOptions)0 usingBlock:block];
->>>>>>> 1ee15bae
 //%}
 //%
 //%- (void)enumerate##ACCESSOR_NAME##ValuesWithOptions:(NSEnumerationOptions)opts
@@ -373,15 +375,16 @@
   [super dealloc];
 }
 
-- (BOOL)isEqual:(GPBInt32Array *)other {
+- (BOOL)isEqual:(id)other {
   if (self == other) {
     return YES;
   }
   if (![other isKindOfClass:[GPBInt32Array class]]) {
     return NO;
   }
-  return (_count == other->_count
-          && memcmp(_values, other->_values, (_count * sizeof(int32_t))) == 0);
+  GPBInt32Array *otherArray = other;
+  return (_count == otherArray->_count
+          && memcmp(_values, otherArray->_values, (_count * sizeof(int32_t))) == 0);
 }
 
 - (NSUInteger)hash {
@@ -402,13 +405,8 @@
   return result;
 }
 
-<<<<<<< HEAD
-- (void)enumerateValuesWithBlock:(void (^)(int32_t value, NSUInteger idx, BOOL *stop))block {
-  [self enumerateValuesWithOptions:0 usingBlock:block];
-=======
 - (void)enumerateValuesWithBlock:(void (NS_NOESCAPE ^)(int32_t value, NSUInteger idx, BOOL *stop))block {
   [self enumerateValuesWithOptions:(NSEnumerationOptions)0 usingBlock:block];
->>>>>>> 1ee15bae
 }
 
 - (void)enumerateValuesWithOptions:(NSEnumerationOptions)opts
@@ -625,15 +623,16 @@
   [super dealloc];
 }
 
-- (BOOL)isEqual:(GPBUInt32Array *)other {
+- (BOOL)isEqual:(id)other {
   if (self == other) {
     return YES;
   }
   if (![other isKindOfClass:[GPBUInt32Array class]]) {
     return NO;
   }
-  return (_count == other->_count
-          && memcmp(_values, other->_values, (_count * sizeof(uint32_t))) == 0);
+  GPBUInt32Array *otherArray = other;
+  return (_count == otherArray->_count
+          && memcmp(_values, otherArray->_values, (_count * sizeof(uint32_t))) == 0);
 }
 
 - (NSUInteger)hash {
@@ -654,13 +653,8 @@
   return result;
 }
 
-<<<<<<< HEAD
-- (void)enumerateValuesWithBlock:(void (^)(uint32_t value, NSUInteger idx, BOOL *stop))block {
-  [self enumerateValuesWithOptions:0 usingBlock:block];
-=======
 - (void)enumerateValuesWithBlock:(void (NS_NOESCAPE ^)(uint32_t value, NSUInteger idx, BOOL *stop))block {
   [self enumerateValuesWithOptions:(NSEnumerationOptions)0 usingBlock:block];
->>>>>>> 1ee15bae
 }
 
 - (void)enumerateValuesWithOptions:(NSEnumerationOptions)opts
@@ -877,15 +871,16 @@
   [super dealloc];
 }
 
-- (BOOL)isEqual:(GPBInt64Array *)other {
+- (BOOL)isEqual:(id)other {
   if (self == other) {
     return YES;
   }
   if (![other isKindOfClass:[GPBInt64Array class]]) {
     return NO;
   }
-  return (_count == other->_count
-          && memcmp(_values, other->_values, (_count * sizeof(int64_t))) == 0);
+  GPBInt64Array *otherArray = other;
+  return (_count == otherArray->_count
+          && memcmp(_values, otherArray->_values, (_count * sizeof(int64_t))) == 0);
 }
 
 - (NSUInteger)hash {
@@ -906,13 +901,8 @@
   return result;
 }
 
-<<<<<<< HEAD
-- (void)enumerateValuesWithBlock:(void (^)(int64_t value, NSUInteger idx, BOOL *stop))block {
-  [self enumerateValuesWithOptions:0 usingBlock:block];
-=======
 - (void)enumerateValuesWithBlock:(void (NS_NOESCAPE ^)(int64_t value, NSUInteger idx, BOOL *stop))block {
   [self enumerateValuesWithOptions:(NSEnumerationOptions)0 usingBlock:block];
->>>>>>> 1ee15bae
 }
 
 - (void)enumerateValuesWithOptions:(NSEnumerationOptions)opts
@@ -1129,15 +1119,16 @@
   [super dealloc];
 }
 
-- (BOOL)isEqual:(GPBUInt64Array *)other {
+- (BOOL)isEqual:(id)other {
   if (self == other) {
     return YES;
   }
   if (![other isKindOfClass:[GPBUInt64Array class]]) {
     return NO;
   }
-  return (_count == other->_count
-          && memcmp(_values, other->_values, (_count * sizeof(uint64_t))) == 0);
+  GPBUInt64Array *otherArray = other;
+  return (_count == otherArray->_count
+          && memcmp(_values, otherArray->_values, (_count * sizeof(uint64_t))) == 0);
 }
 
 - (NSUInteger)hash {
@@ -1158,13 +1149,8 @@
   return result;
 }
 
-<<<<<<< HEAD
-- (void)enumerateValuesWithBlock:(void (^)(uint64_t value, NSUInteger idx, BOOL *stop))block {
-  [self enumerateValuesWithOptions:0 usingBlock:block];
-=======
 - (void)enumerateValuesWithBlock:(void (NS_NOESCAPE ^)(uint64_t value, NSUInteger idx, BOOL *stop))block {
   [self enumerateValuesWithOptions:(NSEnumerationOptions)0 usingBlock:block];
->>>>>>> 1ee15bae
 }
 
 - (void)enumerateValuesWithOptions:(NSEnumerationOptions)opts
@@ -1381,15 +1367,16 @@
   [super dealloc];
 }
 
-- (BOOL)isEqual:(GPBFloatArray *)other {
+- (BOOL)isEqual:(id)other {
   if (self == other) {
     return YES;
   }
   if (![other isKindOfClass:[GPBFloatArray class]]) {
     return NO;
   }
-  return (_count == other->_count
-          && memcmp(_values, other->_values, (_count * sizeof(float))) == 0);
+  GPBFloatArray *otherArray = other;
+  return (_count == otherArray->_count
+          && memcmp(_values, otherArray->_values, (_count * sizeof(float))) == 0);
 }
 
 - (NSUInteger)hash {
@@ -1410,13 +1397,8 @@
   return result;
 }
 
-<<<<<<< HEAD
-- (void)enumerateValuesWithBlock:(void (^)(float value, NSUInteger idx, BOOL *stop))block {
-  [self enumerateValuesWithOptions:0 usingBlock:block];
-=======
 - (void)enumerateValuesWithBlock:(void (NS_NOESCAPE ^)(float value, NSUInteger idx, BOOL *stop))block {
   [self enumerateValuesWithOptions:(NSEnumerationOptions)0 usingBlock:block];
->>>>>>> 1ee15bae
 }
 
 - (void)enumerateValuesWithOptions:(NSEnumerationOptions)opts
@@ -1633,15 +1615,16 @@
   [super dealloc];
 }
 
-- (BOOL)isEqual:(GPBDoubleArray *)other {
+- (BOOL)isEqual:(id)other {
   if (self == other) {
     return YES;
   }
   if (![other isKindOfClass:[GPBDoubleArray class]]) {
     return NO;
   }
-  return (_count == other->_count
-          && memcmp(_values, other->_values, (_count * sizeof(double))) == 0);
+  GPBDoubleArray *otherArray = other;
+  return (_count == otherArray->_count
+          && memcmp(_values, otherArray->_values, (_count * sizeof(double))) == 0);
 }
 
 - (NSUInteger)hash {
@@ -1662,13 +1645,8 @@
   return result;
 }
 
-<<<<<<< HEAD
-- (void)enumerateValuesWithBlock:(void (^)(double value, NSUInteger idx, BOOL *stop))block {
-  [self enumerateValuesWithOptions:0 usingBlock:block];
-=======
 - (void)enumerateValuesWithBlock:(void (NS_NOESCAPE ^)(double value, NSUInteger idx, BOOL *stop))block {
   [self enumerateValuesWithOptions:(NSEnumerationOptions)0 usingBlock:block];
->>>>>>> 1ee15bae
 }
 
 - (void)enumerateValuesWithOptions:(NSEnumerationOptions)opts
@@ -1885,15 +1863,16 @@
   [super dealloc];
 }
 
-- (BOOL)isEqual:(GPBBoolArray *)other {
+- (BOOL)isEqual:(id)other {
   if (self == other) {
     return YES;
   }
   if (![other isKindOfClass:[GPBBoolArray class]]) {
     return NO;
   }
-  return (_count == other->_count
-          && memcmp(_values, other->_values, (_count * sizeof(BOOL))) == 0);
+  GPBBoolArray *otherArray = other;
+  return (_count == otherArray->_count
+          && memcmp(_values, otherArray->_values, (_count * sizeof(BOOL))) == 0);
 }
 
 - (NSUInteger)hash {
@@ -1914,13 +1893,8 @@
   return result;
 }
 
-<<<<<<< HEAD
-- (void)enumerateValuesWithBlock:(void (^)(BOOL value, NSUInteger idx, BOOL *stop))block {
-  [self enumerateValuesWithOptions:0 usingBlock:block];
-=======
 - (void)enumerateValuesWithBlock:(void (NS_NOESCAPE ^)(BOOL value, NSUInteger idx, BOOL *stop))block {
   [self enumerateValuesWithOptions:(NSEnumerationOptions)0 usingBlock:block];
->>>>>>> 1ee15bae
 }
 
 - (void)enumerateValuesWithOptions:(NSEnumerationOptions)opts
@@ -2161,15 +2135,16 @@
   [super dealloc];
 }
 
-- (BOOL)isEqual:(GPBEnumArray *)other {
+- (BOOL)isEqual:(id)other {
   if (self == other) {
     return YES;
   }
   if (![other isKindOfClass:[GPBEnumArray class]]) {
     return NO;
   }
-  return (_count == other->_count
-          && memcmp(_values, other->_values, (_count * sizeof(int32_t))) == 0);
+  GPBEnumArray *otherArray = other;
+  return (_count == otherArray->_count
+          && memcmp(_values, otherArray->_values, (_count * sizeof(int32_t))) == 0);
 }
 
 - (NSUInteger)hash {
@@ -2190,13 +2165,8 @@
   return result;
 }
 
-<<<<<<< HEAD
-- (void)enumerateRawValuesWithBlock:(void (^)(int32_t value, NSUInteger idx, BOOL *stop))block {
-  [self enumerateRawValuesWithOptions:0 usingBlock:block];
-=======
 - (void)enumerateRawValuesWithBlock:(void (NS_NOESCAPE ^)(int32_t value, NSUInteger idx, BOOL *stop))block {
   [self enumerateRawValuesWithOptions:(NSEnumerationOptions)0 usingBlock:block];
->>>>>>> 1ee15bae
 }
 
 - (void)enumerateRawValuesWithOptions:(NSEnumerationOptions)opts
@@ -2247,13 +2217,8 @@
   return _values[index];
 }
 
-<<<<<<< HEAD
-- (void)enumerateValuesWithBlock:(void (^)(int32_t value, NSUInteger idx, BOOL *stop))block {
-  [self enumerateValuesWithOptions:0 usingBlock:block];
-=======
 - (void)enumerateValuesWithBlock:(void (NS_NOESCAPE ^)(int32_t value, NSUInteger idx, BOOL *stop))block {
   [self enumerateValuesWithOptions:(NSEnumerationOptions)0 usingBlock:block];
->>>>>>> 1ee15bae
 }
 
 - (void)enumerateValuesWithOptions:(NSEnumerationOptions)opts
@@ -2554,14 +2519,14 @@
 
 - (id)copyWithZone:(NSZone *)zone {
   if (_array == nil) {
-    _array = [[NSMutableArray alloc] init];
+    return [[NSMutableArray allocWithZone:zone] init];
   }
   return [_array copyWithZone:zone];
 }
 
 - (id)mutableCopyWithZone:(NSZone *)zone {
   if (_array == nil) {
-    _array = [[NSMutableArray alloc] init];
+    return [[NSMutableArray allocWithZone:zone] init];
   }
   return [_array mutableCopyWithZone:zone];
 }
@@ -2581,4 +2546,6 @@
   [_array enumerateObjectsWithOptions:opts usingBlock:block];
 }
 
-@end+@end
+
+#pragma clang diagnostic pop
// Protocol Buffers - Google's data interchange format
// Copyright 2008 Google Inc.  All rights reserved.
// https://developers.google.com/protocol-buffers/
//
// Redistribution and use in source and binary forms, with or without
// modification, are permitted provided that the following conditions are
// met:
//
//     * Redistributions of source code must retain the above copyright
// notice, this list of conditions and the following disclaimer.
//     * Redistributions in binary form must reproduce the above
// copyright notice, this list of conditions and the following disclaimer
// in the documentation and/or other materials provided with the
// distribution.
//     * Neither the name of Google Inc. nor the names of its
// contributors may be used to endorse or promote products derived from
// this software without specific prior written permission.
//
// THIS SOFTWARE IS PROVIDED BY THE COPYRIGHT HOLDERS AND CONTRIBUTORS
// "AS IS" AND ANY EXPRESS OR IMPLIED WARRANTIES, INCLUDING, BUT NOT
// LIMITED TO, THE IMPLIED WARRANTIES OF MERCHANTABILITY AND FITNESS FOR
// A PARTICULAR PURPOSE ARE DISCLAIMED. IN NO EVENT SHALL THE COPYRIGHT
// OWNER OR CONTRIBUTORS BE LIABLE FOR ANY DIRECT, INDIRECT, INCIDENTAL,
// SPECIAL, EXEMPLARY, OR CONSEQUENTIAL DAMAGES (INCLUDING, BUT NOT
// LIMITED TO, PROCUREMENT OF SUBSTITUTE GOODS OR SERVICES; LOSS OF USE,
// DATA, OR PROFITS; OR BUSINESS INTERRUPTION) HOWEVER CAUSED AND ON ANY
// THEORY OF LIABILITY, WHETHER IN CONTRACT, STRICT LIABILITY, OR TORT
// (INCLUDING NEGLIGENCE OR OTHERWISE) ARISING IN ANY WAY OUT OF THE USE
// OF THIS SOFTWARE, EVEN IF ADVISED OF THE POSSIBILITY OF SUCH DAMAGE.

#import <Foundation/Foundation.h>

#import "GPBRuntimeTypes.h"

@class GPBEnumDescriptor;
@class GPBFieldDescriptor;
@class GPBFileDescriptor;
@class GPBOneofDescriptor;

NS_ASSUME_NONNULL_BEGIN

typedef NS_ENUM(uint8_t, GPBFileSyntax) {
  GPBFileSyntaxUnknown = 0,
  GPBFileSyntaxProto2 = 2,
  GPBFileSyntaxProto3 = 3,
};

typedef NS_ENUM(uint8_t, GPBFieldType) {
  GPBFieldTypeSingle,    // optional/required
  GPBFieldTypeRepeated,  // repeated
  GPBFieldTypeMap,       // map<K,V>
};

@interface GPBDescriptor : NSObject<NSCopying>

@property(nonatomic, readonly, copy) NSString *name;
@property(nonatomic, readonly, strong, nullable) NSArray<GPBFieldDescriptor*> *fields;
@property(nonatomic, readonly, strong, nullable) NSArray<GPBOneofDescriptor*> *oneofs;
@property(nonatomic, readonly, nullable) const GPBExtensionRange *extensionRanges;
@property(nonatomic, readonly) uint32_t extensionRangesCount;
@property(nonatomic, readonly, assign) GPBFileDescriptor *file;

@property(nonatomic, readonly, getter=isWireFormat) BOOL wireFormat;
@property(nonatomic, readonly) Class messageClass;

- (nullable GPBFieldDescriptor *)fieldWithNumber:(uint32_t)fieldNumber;
- (nullable GPBFieldDescriptor *)fieldWithName:(NSString *)name;
- (nullable GPBOneofDescriptor *)oneofWithName:(NSString *)name;

@end

@interface GPBFileDescriptor : NSObject

@property(nonatomic, readonly, copy) NSString *package;
@property(nonatomic, readonly) GPBFileSyntax syntax;

@end

@interface GPBOneofDescriptor : NSObject
@property(nonatomic, readonly) NSString *name;
@property(nonatomic, readonly) NSArray<GPBFieldDescriptor*> *fields;

- (nullable GPBFieldDescriptor *)fieldWithNumber:(uint32_t)fieldNumber;
- (nullable GPBFieldDescriptor *)fieldWithName:(NSString *)name;
@end

@interface GPBFieldDescriptor : NSObject

@property(nonatomic, readonly, copy) NSString *name;
@property(nonatomic, readonly) uint32_t number;
@property(nonatomic, readonly) GPBDataType dataType;
@property(nonatomic, readonly) BOOL hasDefaultValue;
@property(nonatomic, readonly) GPBGenericValue defaultValue;
@property(nonatomic, readonly, getter=isRequired) BOOL required;
@property(nonatomic, readonly, getter=isOptional) BOOL optional;
@property(nonatomic, readonly) GPBFieldType fieldType;
// If it is a map, the value type is in -type.
@property(nonatomic, readonly) GPBDataType mapKeyDataType;
@property(nonatomic, readonly, getter=isPackable) BOOL packable;

@property(nonatomic, readonly, assign, nullable) GPBOneofDescriptor *containingOneof;

// Message properties
@property(nonatomic, readonly, assign, nullable) Class msgClass;

// Enum properties
@property(nonatomic, readonly, strong, nullable) GPBEnumDescriptor *enumDescriptor;

- (BOOL)isValidEnumValue:(int32_t)value;

// For now, this will return nil if it doesn't know the name to use for
// TextFormat.
- (nullable NSString *)textFormatName;

@end

@interface GPBEnumDescriptor : NSObject

@property(nonatomic, readonly, copy) NSString *name;
@property(nonatomic, readonly) GPBEnumValidationFunc enumVerifier;

<<<<<<< HEAD
=======
/**
 * Returns the enum value name for the given raw enum.
 *
 * Note that there can be more than one name corresponding to a given value
 * if the allow_alias option is used.
 *
 * @param number The raw enum value.
 *
 * @return The first name that matches the enum value passed, or nil if not valid.
 **/
>>>>>>> 1ee15bae
- (nullable NSString *)enumNameForValue:(int32_t)number;
- (BOOL)getValue:(nullable int32_t *)outValue forEnumName:(NSString *)name;

<<<<<<< HEAD
- (nullable NSString *)textFormatNameForValue:(int32_t)number;

=======
/**
 * Returns the text format for the given raw enum value.
 *
 * @param number The raw enum value.
 *
 * @return The first text format name which matches the enum value, or nil if not valid.
 **/
- (nullable NSString *)textFormatNameForValue:(int32_t)number;

/**
 * Gets the enum raw value for the given text format name.
 *
 * @param outValue       A pointer where the value will be set.
 * @param textFormatName The text format name for which to get the raw value.
 *
 * @return YES if a value was copied into the pointer, NO otherwise.
 **/
- (BOOL)getValue:(nullable int32_t *)outValue forEnumTextFormatName:(NSString *)textFormatName;

/**
 * Gets the number of defined enum names.
 *
 * @return Count of the number of enum names, including any aliases.
 */
@property(nonatomic, readonly) uint32_t enumNameCount;

/**
 * Gets the enum name corresponding to the given index.
 *
 * @param index Index into the available names.  The defined range is from 0
 *              to self.enumNameCount - 1.
 *
 * @returns The enum name at the given index, or nil if the index is out of range.
 */
- (nullable NSString *)getEnumNameForIndex:(uint32_t)index;

/**
 * Gets the enum text format name corresponding to the given index.
 *
 * @param index Index into the available names.  The defined range is from 0
 *              to self.enumNameCount - 1.
 *
 * @returns The text format name at the given index, or nil if the index is out of range.
 */
- (nullable NSString *)getEnumTextFormatNameForIndex:(uint32_t)index;

>>>>>>> 1ee15bae
@end

@interface GPBExtensionDescriptor : NSObject<NSCopying>
@property(nonatomic, readonly) uint32_t fieldNumber;
@property(nonatomic, readonly) Class containingMessageClass;
@property(nonatomic, readonly) GPBDataType dataType;
@property(nonatomic, readonly, getter=isRepeated) BOOL repeated;
@property(nonatomic, readonly, getter=isPackable) BOOL packable;
@property(nonatomic, readonly, assign) Class msgClass;
@property(nonatomic, readonly) NSString *singletonName;
@property(nonatomic, readonly, strong, nullable) GPBEnumDescriptor *enumDescriptor;
@property(nonatomic, readonly) id defaultValue;
@end

NS_ASSUME_NONNULL_END<|MERGE_RESOLUTION|>--- conflicted
+++ resolved
@@ -39,88 +39,187 @@
 
 NS_ASSUME_NONNULL_BEGIN
 
+/** Syntax used in the proto file. */
 typedef NS_ENUM(uint8_t, GPBFileSyntax) {
+  /** Unknown syntax. */
   GPBFileSyntaxUnknown = 0,
+  /** Proto2 syntax. */
   GPBFileSyntaxProto2 = 2,
+  /** Proto3 syntax. */
   GPBFileSyntaxProto3 = 3,
 };
 
+/** Type of proto field. */
 typedef NS_ENUM(uint8_t, GPBFieldType) {
-  GPBFieldTypeSingle,    // optional/required
-  GPBFieldTypeRepeated,  // repeated
-  GPBFieldTypeMap,       // map<K,V>
+  /** Optional/required field. Only valid for proto2 fields. */
+  GPBFieldTypeSingle,
+  /** Repeated field. */
+  GPBFieldTypeRepeated,
+  /** Map field. */
+  GPBFieldTypeMap,
 };
 
+/**
+ * Describes a proto message.
+ **/
 @interface GPBDescriptor : NSObject<NSCopying>
 
+/** Name of the message. */
 @property(nonatomic, readonly, copy) NSString *name;
+/** Fields declared in the message. */
 @property(nonatomic, readonly, strong, nullable) NSArray<GPBFieldDescriptor*> *fields;
+/** Oneofs declared in the message. */
 @property(nonatomic, readonly, strong, nullable) NSArray<GPBOneofDescriptor*> *oneofs;
+/** Extension range declared for the message. */
 @property(nonatomic, readonly, nullable) const GPBExtensionRange *extensionRanges;
+/** Number of extension ranges declared for the message. */
 @property(nonatomic, readonly) uint32_t extensionRangesCount;
+/** Descriptor for the file where the message was defined. */
 @property(nonatomic, readonly, assign) GPBFileDescriptor *file;
 
+/** Whether the message is in wire format or not. */
 @property(nonatomic, readonly, getter=isWireFormat) BOOL wireFormat;
+/** The class of this message. */
 @property(nonatomic, readonly) Class messageClass;
-
+/** Containing message descriptor if this message is nested, or nil otherwise. */
+@property(readonly, nullable) GPBDescriptor *containingType;
+/**
+ * Fully qualified name for this message (package.message). Can be nil if the
+ * value is unable to be computed.
+ */
+@property(readonly, nullable) NSString *fullName;
+
+/**
+ * Gets the field for the given number.
+ *
+ * @param fieldNumber The number for the field to get.
+ *
+ * @return The field descriptor for the given number, or nil if not found.
+ **/
 - (nullable GPBFieldDescriptor *)fieldWithNumber:(uint32_t)fieldNumber;
+
+/**
+ * Gets the field for the given name.
+ *
+ * @param name The name for the field to get.
+ *
+ * @return The field descriptor for the given name, or nil if not found.
+ **/
 - (nullable GPBFieldDescriptor *)fieldWithName:(NSString *)name;
+
+/**
+ * Gets the oneof for the given name.
+ *
+ * @param name The name for the oneof to get.
+ *
+ * @return The oneof descriptor for the given name, or nil if not found.
+ **/
 - (nullable GPBOneofDescriptor *)oneofWithName:(NSString *)name;
 
 @end
 
+/**
+ * Describes a proto file.
+ **/
 @interface GPBFileDescriptor : NSObject
 
+/** The package declared in the proto file. */
 @property(nonatomic, readonly, copy) NSString *package;
+/** The objc prefix declared in the proto file. */
+@property(nonatomic, readonly, copy, nullable) NSString *objcPrefix;
+/** The syntax of the proto file. */
 @property(nonatomic, readonly) GPBFileSyntax syntax;
 
 @end
 
+/**
+ * Describes a oneof field.
+ **/
 @interface GPBOneofDescriptor : NSObject
+/** Name of the oneof field. */
 @property(nonatomic, readonly) NSString *name;
+/** Fields declared in the oneof. */
 @property(nonatomic, readonly) NSArray<GPBFieldDescriptor*> *fields;
 
+/**
+ * Gets the field for the given number.
+ *
+ * @param fieldNumber The number for the field to get.
+ *
+ * @return The field descriptor for the given number, or nil if not found.
+ **/
 - (nullable GPBFieldDescriptor *)fieldWithNumber:(uint32_t)fieldNumber;
+
+/**
+ * Gets the field for the given name.
+ *
+ * @param name The name for the field to get.
+ *
+ * @return The field descriptor for the given name, or nil if not found.
+ **/
 - (nullable GPBFieldDescriptor *)fieldWithName:(NSString *)name;
-@end
-
+
+@end
+
+/**
+ * Describes a proto field.
+ **/
 @interface GPBFieldDescriptor : NSObject
 
+/** Name of the field. */
 @property(nonatomic, readonly, copy) NSString *name;
+/** Number associated with the field. */
 @property(nonatomic, readonly) uint32_t number;
+/** Data type contained in the field. */
 @property(nonatomic, readonly) GPBDataType dataType;
+/** Whether it has a default value or not. */
 @property(nonatomic, readonly) BOOL hasDefaultValue;
+/** Default value for the field. */
 @property(nonatomic, readonly) GPBGenericValue defaultValue;
+/** Whether this field is required. Only valid for proto2 fields. */
 @property(nonatomic, readonly, getter=isRequired) BOOL required;
+/** Whether this field is optional. */
 @property(nonatomic, readonly, getter=isOptional) BOOL optional;
+/** Type of field (single, repeated, map). */
 @property(nonatomic, readonly) GPBFieldType fieldType;
-// If it is a map, the value type is in -type.
+/** Type of the key if the field is a map. The value's type is -fieldType. */
 @property(nonatomic, readonly) GPBDataType mapKeyDataType;
+/** Whether the field is packable. */
 @property(nonatomic, readonly, getter=isPackable) BOOL packable;
 
+/** The containing oneof if this field is part of one, nil otherwise. */
 @property(nonatomic, readonly, assign, nullable) GPBOneofDescriptor *containingOneof;
 
-// Message properties
+/** Class of the message if the field is of message type. */
 @property(nonatomic, readonly, assign, nullable) Class msgClass;
 
-// Enum properties
+/** Descriptor for the enum if this field is an enum. */
 @property(nonatomic, readonly, strong, nullable) GPBEnumDescriptor *enumDescriptor;
 
+/**
+ * Checks whether the given enum raw value is a valid enum value.
+ *
+ * @param value The raw enum value to check.
+ *
+ * @return YES if value is a valid enum raw value.
+ **/
 - (BOOL)isValidEnumValue:(int32_t)value;
 
-// For now, this will return nil if it doesn't know the name to use for
-// TextFormat.
+/** @return Name for the text format, or nil if not known. */
 - (nullable NSString *)textFormatName;
 
 @end
 
+/**
+ * Describes a proto enum.
+ **/
 @interface GPBEnumDescriptor : NSObject
 
+/** Name of the enum. */
 @property(nonatomic, readonly, copy) NSString *name;
+/** Function that validates that raw values are valid enum values. */
 @property(nonatomic, readonly) GPBEnumValidationFunc enumVerifier;
 
-<<<<<<< HEAD
-=======
 /**
  * Returns the enum value name for the given raw enum.
  *
@@ -131,14 +230,18 @@
  *
  * @return The first name that matches the enum value passed, or nil if not valid.
  **/
->>>>>>> 1ee15bae
 - (nullable NSString *)enumNameForValue:(int32_t)number;
+
+/**
+ * Gets the enum raw value for the given enum name.
+ *
+ * @param outValue A pointer where the value will be set.
+ * @param name     The enum name for which to get the raw value.
+ *
+ * @return YES if a value was copied into the pointer, NO otherwise.
+ **/
 - (BOOL)getValue:(nullable int32_t *)outValue forEnumName:(NSString *)name;
 
-<<<<<<< HEAD
-- (nullable NSString *)textFormatNameForValue:(int32_t)number;
-
-=======
 /**
  * Returns the text format for the given raw enum value.
  *
@@ -185,19 +288,31 @@
  */
 - (nullable NSString *)getEnumTextFormatNameForIndex:(uint32_t)index;
 
->>>>>>> 1ee15bae
-@end
-
+@end
+
+/**
+ * Describes a proto extension.
+ **/
 @interface GPBExtensionDescriptor : NSObject<NSCopying>
+/** Field number under which the extension is stored. */
 @property(nonatomic, readonly) uint32_t fieldNumber;
+/** The containing message class, i.e. the class extended by this extension. */
 @property(nonatomic, readonly) Class containingMessageClass;
+/** Data type contained in the extension. */
 @property(nonatomic, readonly) GPBDataType dataType;
+/** Whether the extension is repeated. */
 @property(nonatomic, readonly, getter=isRepeated) BOOL repeated;
+/** Whether the extension is packable. */
 @property(nonatomic, readonly, getter=isPackable) BOOL packable;
+/** The class of the message if the extension is of message type. */
 @property(nonatomic, readonly, assign) Class msgClass;
+/** The singleton name for the extension. */
 @property(nonatomic, readonly) NSString *singletonName;
+/** The enum descriptor if the extension is of enum type. */
 @property(nonatomic, readonly, strong, nullable) GPBEnumDescriptor *enumDescriptor;
-@property(nonatomic, readonly) id defaultValue;
+/** The default value for the extension. */
+@property(nonatomic, readonly, nullable) id defaultValue;
+
 @end
 
 NS_ASSUME_NONNULL_END
--- conflicted
+++ resolved
@@ -23,7 +23,6 @@
 		8B4248D21A927E1500BC1EC6 /* GPBWellKnownTypes.m in Sources */ = {isa = PBXBuildFile; fileRef = 8B4248D01A927E1500BC1EC6 /* GPBWellKnownTypes.m */; };
 		8B4248DC1A92933A00BC1EC6 /* GPBWellKnownTypesTest.m in Sources */ = {isa = PBXBuildFile; fileRef = 8B4248DB1A92933A00BC1EC6 /* GPBWellKnownTypesTest.m */; };
 		8B79657B14992E3F002FFBFC /* GPBRootObject.m in Sources */ = {isa = PBXBuildFile; fileRef = 8B79657914992E3E002FFBFC /* GPBRootObject.m */; };
-		8B79657D14992E3F002FFBFC /* GPBRootObject.m in Sources */ = {isa = PBXBuildFile; fileRef = 8B79657914992E3E002FFBFC /* GPBRootObject.m */; };
 		8B8B615D17DF7056002EE618 /* GPBARCUnittestProtos.m in Sources */ = {isa = PBXBuildFile; fileRef = 8B8B615C17DF7056002EE618 /* GPBARCUnittestProtos.m */; settings = {COMPILER_FLAGS = "-fobjc-arc"; }; };
 		8B96157414C8C38C00A2AC0B /* GPBDescriptor.m in Sources */ = {isa = PBXBuildFile; fileRef = 8B96157314C8C38C00A2AC0B /* GPBDescriptor.m */; };
 		8BBEA4A9147C727D00C4ADB7 /* GPBCodedInputStreamTests.m in Sources */ = {isa = PBXBuildFile; fileRef = 7461B69B0F94FDF800A0C422 /* GPBCodedInputStreamTests.m */; };
@@ -78,9 +77,13 @@
 		F4487C751AADF7F500531423 /* GPBMessageTests+Runtime.m in Sources */ = {isa = PBXBuildFile; fileRef = F4487C741AADF7F500531423 /* GPBMessageTests+Runtime.m */; };
 		F4487C7F1AAF62CD00531423 /* GPBMessageTests+Serialization.m in Sources */ = {isa = PBXBuildFile; fileRef = F4487C7E1AAF62CD00531423 /* GPBMessageTests+Serialization.m */; };
 		F4487C831AAF6AB300531423 /* GPBMessageTests+Merge.m in Sources */ = {isa = PBXBuildFile; fileRef = F4487C821AAF6AB300531423 /* GPBMessageTests+Merge.m */; };
+		F4584D821ECCB52A00803AB6 /* GPBExtensionRegistryTest.m in Sources */ = {isa = PBXBuildFile; fileRef = F4584D7E1ECCB38900803AB6 /* GPBExtensionRegistryTest.m */; };
 		F45C69CC16DFD08D0081955B /* GPBExtensionInternals.m in Sources */ = {isa = PBXBuildFile; fileRef = F45C69CB16DFD08D0081955B /* GPBExtensionInternals.m */; };
 		F45E57C71AE6DC6A000B7D99 /* text_format_map_unittest_data.txt in Resources */ = {isa = PBXBuildFile; fileRef = F45E57C61AE6DC6A000B7D99 /* text_format_map_unittest_data.txt */; };
+		F47476E51D21A524007C7B1A /* Duration.pbobjc.m in Sources */ = {isa = PBXBuildFile; fileRef = 8B4248D41A92826400BC1EC6 /* Duration.pbobjc.m */; };
+		F47476E61D21A524007C7B1A /* Timestamp.pbobjc.m in Sources */ = {isa = PBXBuildFile; fileRef = 8B4248D61A92826400BC1EC6 /* Timestamp.pbobjc.m */; };
 		F4B51B1E1BBC610700744318 /* GPBObjectiveCPlusPlusTest.mm in Sources */ = {isa = PBXBuildFile; fileRef = F4B51B1D1BBC610700744318 /* GPBObjectiveCPlusPlusTest.mm */; };
+		F4C4B9E41E1D976300D3B61D /* GPBDictionaryTests.m in Sources */ = {isa = PBXBuildFile; fileRef = F4C4B9E21E1D974F00D3B61D /* GPBDictionaryTests.m */; };
 		F4E675971B21D0000054530B /* Any.pbobjc.m in Sources */ = {isa = PBXBuildFile; fileRef = F4E675871B21D0000054530B /* Any.pbobjc.m */; };
 		F4E675991B21D0000054530B /* Api.pbobjc.m in Sources */ = {isa = PBXBuildFile; fileRef = F4E675891B21D0000054530B /* Api.pbobjc.m */; };
 		F4E6759B1B21D0000054530B /* Empty.pbobjc.m in Sources */ = {isa = PBXBuildFile; fileRef = F4E6758B1B21D0000054530B /* Empty.pbobjc.m */; };
@@ -89,19 +92,8 @@
 		F4E675A11B21D0000054530B /* Struct.pbobjc.m in Sources */ = {isa = PBXBuildFile; fileRef = F4E675911B21D0000054530B /* Struct.pbobjc.m */; };
 		F4E675A31B21D0000054530B /* Type.pbobjc.m in Sources */ = {isa = PBXBuildFile; fileRef = F4E675931B21D0000054530B /* Type.pbobjc.m */; };
 		F4E675A51B21D0000054530B /* Wrappers.pbobjc.m in Sources */ = {isa = PBXBuildFile; fileRef = F4E675951B21D0000054530B /* Wrappers.pbobjc.m */; };
-<<<<<<< HEAD
-		F4E675AE1B21D0A70054530B /* Any.pbobjc.m in Sources */ = {isa = PBXBuildFile; fileRef = F4E675871B21D0000054530B /* Any.pbobjc.m */; };
-		F4E675AF1B21D0A70054530B /* Api.pbobjc.m in Sources */ = {isa = PBXBuildFile; fileRef = F4E675891B21D0000054530B /* Api.pbobjc.m */; };
-		F4E675B01B21D0A70054530B /* Empty.pbobjc.m in Sources */ = {isa = PBXBuildFile; fileRef = F4E6758B1B21D0000054530B /* Empty.pbobjc.m */; };
-		F4E675B11B21D0A70054530B /* FieldMask.pbobjc.m in Sources */ = {isa = PBXBuildFile; fileRef = F4E6758D1B21D0000054530B /* FieldMask.pbobjc.m */; };
-		F4E675B21B21D0A70054530B /* SourceContext.pbobjc.m in Sources */ = {isa = PBXBuildFile; fileRef = F4E6758F1B21D0000054530B /* SourceContext.pbobjc.m */; };
-		F4E675B31B21D0A70054530B /* Struct.pbobjc.m in Sources */ = {isa = PBXBuildFile; fileRef = F4E675911B21D0000054530B /* Struct.pbobjc.m */; };
-		F4E675B41B21D0A70054530B /* Type.pbobjc.m in Sources */ = {isa = PBXBuildFile; fileRef = F4E675931B21D0000054530B /* Type.pbobjc.m */; };
-		F4E675B51B21D0A70054530B /* Wrappers.pbobjc.m in Sources */ = {isa = PBXBuildFile; fileRef = F4E675951B21D0000054530B /* Wrappers.pbobjc.m */; };
-=======
 		F4F53F8A219CC4F2001EABF4 /* text_format_extensions_unittest_data.txt in Resources */ = {isa = PBXBuildFile; fileRef = F4F53F89219CC4F2001EABF4 /* text_format_extensions_unittest_data.txt */; };
 		F4F8D8831D789FD9002CE128 /* GPBUnittestProtos2.m in Sources */ = {isa = PBXBuildFile; fileRef = F4F8D8811D789FCE002CE128 /* GPBUnittestProtos2.m */; };
->>>>>>> 1ee15bae
 /* End PBXBuildFile section */
 
 /* Begin PBXContainerItemProxy section */
@@ -240,6 +232,7 @@
 		F4487C821AAF6AB300531423 /* GPBMessageTests+Merge.m */ = {isa = PBXFileReference; fileEncoding = 4; lastKnownFileType = sourcecode.c.objc; path = "GPBMessageTests+Merge.m"; sourceTree = "<group>"; };
 		F44929001C866B1900C2548A /* GPBCodedOutputStream_PackagePrivate.h */ = {isa = PBXFileReference; fileEncoding = 4; lastKnownFileType = sourcecode.c.h; path = GPBCodedOutputStream_PackagePrivate.h; sourceTree = "<group>"; };
 		F451D3F51A8AAE8700B8A22C /* GPBProtocolBuffers_RuntimeSupport.h */ = {isa = PBXFileReference; lastKnownFileType = sourcecode.c.h; path = GPBProtocolBuffers_RuntimeSupport.h; sourceTree = "<group>"; };
+		F4584D7E1ECCB38900803AB6 /* GPBExtensionRegistryTest.m */ = {isa = PBXFileReference; fileEncoding = 4; lastKnownFileType = sourcecode.c.objc; path = GPBExtensionRegistryTest.m; sourceTree = "<group>"; };
 		F45C69CB16DFD08D0081955B /* GPBExtensionInternals.m */ = {isa = PBXFileReference; fileEncoding = 4; lastKnownFileType = sourcecode.c.objc; path = GPBExtensionInternals.m; sourceTree = "<group>"; };
 		F45E57C61AE6DC6A000B7D99 /* text_format_map_unittest_data.txt */ = {isa = PBXFileReference; fileEncoding = 4; lastKnownFileType = text; path = text_format_map_unittest_data.txt; sourceTree = "<group>"; };
 		F4AC9E1D1A8BEB3500BD6E83 /* unittest_cycle.proto */ = {isa = PBXFileReference; lastKnownFileType = text; path = unittest_cycle.proto; sourceTree = "<group>"; };
@@ -248,6 +241,7 @@
 		F4B6B8B21A9CCBDA00892426 /* GPBUnknownFieldSet_PackagePrivate.h */ = {isa = PBXFileReference; lastKnownFileType = sourcecode.c.h; path = GPBUnknownFieldSet_PackagePrivate.h; sourceTree = "<group>"; };
 		F4B6B8B61A9CD1DE00892426 /* GPBExtensionInternals.h */ = {isa = PBXFileReference; lastKnownFileType = sourcecode.c.h; path = GPBExtensionInternals.h; sourceTree = "<group>"; };
 		F4B6B8B81A9CD1DE00892426 /* GPBRootObject_PackagePrivate.h */ = {isa = PBXFileReference; lastKnownFileType = sourcecode.c.h; path = GPBRootObject_PackagePrivate.h; sourceTree = "<group>"; };
+		F4C4B9E21E1D974F00D3B61D /* GPBDictionaryTests.m */ = {isa = PBXFileReference; fileEncoding = 4; lastKnownFileType = sourcecode.c.objc; path = GPBDictionaryTests.m; sourceTree = "<group>"; };
 		F4CF31701B162ED800BD9B06 /* unittest_objc_startup.proto */ = {isa = PBXFileReference; lastKnownFileType = text; path = unittest_objc_startup.proto; sourceTree = "<group>"; };
 		F4E675861B21D0000054530B /* Any.pbobjc.h */ = {isa = PBXFileReference; fileEncoding = 4; lastKnownFileType = sourcecode.c.h; name = Any.pbobjc.h; path = google/protobuf/Any.pbobjc.h; sourceTree = "<group>"; };
 		F4E675871B21D0000054530B /* Any.pbobjc.m */ = {isa = PBXFileReference; fileEncoding = 4; lastKnownFileType = sourcecode.c.objc; name = Any.pbobjc.m; path = google/protobuf/Any.pbobjc.m; sourceTree = "<group>"; };
@@ -273,11 +267,8 @@
 		F4E675AB1B21D05C0054530B /* struct.proto */ = {isa = PBXFileReference; lastKnownFileType = text; name = struct.proto; path = ../src/google/protobuf/struct.proto; sourceTree = "<group>"; };
 		F4E675AC1B21D05C0054530B /* type.proto */ = {isa = PBXFileReference; lastKnownFileType = text; name = type.proto; path = ../src/google/protobuf/type.proto; sourceTree = "<group>"; };
 		F4E675AD1B21D05C0054530B /* wrappers.proto */ = {isa = PBXFileReference; lastKnownFileType = text; name = wrappers.proto; path = ../src/google/protobuf/wrappers.proto; sourceTree = "<group>"; };
-<<<<<<< HEAD
-=======
 		F4F53F89219CC4F2001EABF4 /* text_format_extensions_unittest_data.txt */ = {isa = PBXFileReference; fileEncoding = 4; lastKnownFileType = text; path = text_format_extensions_unittest_data.txt; sourceTree = "<group>"; };
 		F4F8D8811D789FCE002CE128 /* GPBUnittestProtos2.m */ = {isa = PBXFileReference; fileEncoding = 4; lastKnownFileType = sourcecode.c.objc; path = GPBUnittestProtos2.m; sourceTree = "<group>"; };
->>>>>>> 1ee15bae
 /* End PBXFileReference section */
 
 /* Begin PBXFrameworksBuildPhase section */
@@ -482,6 +473,7 @@
 				F40EE507206C06440071091A /* GPBCompileTest25.m */,
 				5102DABB1891A052002037B6 /* GPBConcurrencyTests.m */,
 				F4353D1C1AB8822D005A6198 /* GPBDescriptorTests.m */,
+				F4C4B9E21E1D974F00D3B61D /* GPBDictionaryTests.m */,
 				F4353D2C1AC06F10005A6198 /* GPBDictionaryTests.pddm */,
 				F4353D2D1AC06F10005A6198 /* GPBDictionaryTests+Bool.m */,
 				F4353D2E1AC06F10005A6198 /* GPBDictionaryTests+Int32.m */,
@@ -489,6 +481,7 @@
 				F4353D301AC06F10005A6198 /* GPBDictionaryTests+String.m */,
 				F4353D311AC06F10005A6198 /* GPBDictionaryTests+UInt32.m */,
 				F4353D321AC06F10005A6198 /* GPBDictionaryTests+UInt64.m */,
+				F4584D7E1ECCB38900803AB6 /* GPBExtensionRegistryTest.m */,
 				7461B6A30F94FDF800A0C422 /* GPBMessageTests.m */,
 				F4487C821AAF6AB300531423 /* GPBMessageTests+Merge.m */,
 				F4487C741AADF7F500531423 /* GPBMessageTests+Runtime.m */,
@@ -499,17 +492,14 @@
 				7461B6AB0F94FDF800A0C422 /* GPBTestUtilities.h */,
 				7461B6AC0F94FDF800A0C422 /* GPBTestUtilities.m */,
 				8BD3981E14BE59D70081D629 /* GPBUnittestProtos.m */,
+				F4F8D8811D789FCE002CE128 /* GPBUnittestProtos2.m */,
 				7461B6B80F94FDF900A0C422 /* GPBUnknownFieldSetTest.m */,
 				7461B6BA0F94FDF900A0C422 /* GPBUtilitiesTests.m */,
 				8B4248DB1A92933A00BC1EC6 /* GPBWellKnownTypesTest.m */,
 				7461B6BC0F94FDF900A0C422 /* GPBWireFormatTests.m */,
-<<<<<<< HEAD
-=======
 				F4F53F89219CC4F2001EABF4 /* text_format_extensions_unittest_data.txt */,
 				F45E57C61AE6DC6A000B7D99 /* text_format_map_unittest_data.txt */,
->>>>>>> 1ee15bae
 				F43C88CF191D77FC009E917D /* text_format_unittest_data.txt */,
-				F45E57C61AE6DC6A000B7D99 /* text_format_map_unittest_data.txt */,
 				8B7E6A7414893DBA00F8884A /* unittest_custom_options.proto */,
 				F4AC9E1D1A8BEB3500BD6E83 /* unittest_cycle.proto */,
 				8B7E6A7514893DBA00F8884A /* unittest_embed_optimize_for.proto */,
@@ -519,13 +509,9 @@
 				8BBD9DB016DD1DC8008E1EC1 /* unittest_lite.proto */,
 				8B7E6A7B14893DBC00F8884A /* unittest_mset.proto */,
 				8B7E6A7C14893DBC00F8884A /* unittest_no_generic_services.proto */,
-<<<<<<< HEAD
-=======
 				8B35468421A616F6000BD30D /* unittest_objc_options.proto */,
 				F4CF31701B162ED800BD9B06 /* unittest_objc_startup.proto */,
->>>>>>> 1ee15bae
 				8B09AAF614B663A7007B4184 /* unittest_objc.proto */,
-				F4CF31701B162ED800BD9B06 /* unittest_objc_startup.proto */,
 				8B7E6A7D14893DBC00F8884A /* unittest_optimize_for.proto */,
 				F4487C781AADFB3100531423 /* unittest_runtime_proto2.proto */,
 				F4487C791AADFB3200531423 /* unittest_runtime_proto3.proto */,
@@ -654,16 +640,10 @@
 			attributes = {
 				LastSwiftUpdateCheck = 0710;
 				LastTestingUpgradeCheck = 0600;
-<<<<<<< HEAD
-				LastUpgradeCheck = 0710;
-				TargetAttributes = {
-					8BBEA4A5147C727100C4ADB7 = {
-=======
 				LastUpgradeCheck = 0930;
 				TargetAttributes = {
 					8BBEA4A5147C727100C4ADB7 = {
 						LastSwiftMigration = 0940;
->>>>>>> 1ee15bae
 						TestTargetID = 8B9A5EA41831993600A9D33B;
 					};
 					F45BBC141B0CE3C6002D064D = {
@@ -736,6 +716,7 @@
 				F4E6759D1B21D0000054530B /* FieldMask.pbobjc.m in Sources */,
 				7461B54C0F94FB4E00A0C422 /* GPBUnknownField.m in Sources */,
 				7461B5530F94FB4E00A0C422 /* GPBMessage.m in Sources */,
+				F47476E51D21A524007C7B1A /* Duration.pbobjc.m in Sources */,
 				7461B5610F94FB4E00A0C422 /* GPBUnknownFieldSet.m in Sources */,
 				7461B5630F94FB4E00A0C422 /* GPBUtilities.m in Sources */,
 				7461B5640F94FB4E00A0C422 /* GPBWireFormat.m in Sources */,
@@ -750,6 +731,7 @@
 				F4E675A31B21D0000054530B /* Type.pbobjc.m in Sources */,
 				F4E675A11B21D0000054530B /* Struct.pbobjc.m in Sources */,
 				F4E675A51B21D0000054530B /* Wrappers.pbobjc.m in Sources */,
+				F47476E61D21A524007C7B1A /* Timestamp.pbobjc.m in Sources */,
 			);
 			runOnlyForDeploymentPostprocessing = 0;
 		};
@@ -768,11 +750,7 @@
 				F40EE4BB206BF8B90071091A /* GPBCompileTest17.m in Sources */,
 				F4353D391AC06F10005A6198 /* GPBDictionaryTests+UInt64.m in Sources */,
 				8BBEA4AA147C727D00C4ADB7 /* GPBCodedOuputStreamTests.m in Sources */,
-<<<<<<< HEAD
-				F4E675B21B21D0A70054530B /* SourceContext.pbobjc.m in Sources */,
-=======
 				F40EE4C1206BF8B90071091A /* GPBCompileTest23.m in Sources */,
->>>>>>> 1ee15bae
 				8BBEA4AC147C727D00C4ADB7 /* GPBMessageTests.m in Sources */,
 				F4B51B1E1BBC610700744318 /* GPBObjectiveCPlusPlusTest.mm in Sources */,
 				F40EE4BD206BF8B90071091A /* GPBCompileTest19.m in Sources */,
@@ -785,25 +763,14 @@
 				F40EE4B9206BF8B90071091A /* GPBCompileTest15.m in Sources */,
 				F40EE4B1206BF8B90071091A /* GPBCompileTest07.m in Sources */,
 				8B4248DC1A92933A00BC1EC6 /* GPBWellKnownTypesTest.m in Sources */,
-<<<<<<< HEAD
-				F4E675B01B21D0A70054530B /* Empty.pbobjc.m in Sources */,
-				F4E675B41B21D0A70054530B /* Type.pbobjc.m in Sources */,
-=======
 				F40EE4BF206BF8B90071091A /* GPBCompileTest21.m in Sources */,
 				F40EE4B5206BF8B90071091A /* GPBCompileTest11.m in Sources */,
 				F4F8D8831D789FD9002CE128 /* GPBUnittestProtos2.m in Sources */,
->>>>>>> 1ee15bae
 				F4353D1D1AB8822D005A6198 /* GPBDescriptorTests.m in Sources */,
-				F4E675B51B21D0A70054530B /* Wrappers.pbobjc.m in Sources */,
-				F4E675AE1B21D0A70054530B /* Any.pbobjc.m in Sources */,
 				8B4248BB1A8C256A00BC1EC6 /* GPBSwiftTests.swift in Sources */,
-<<<<<<< HEAD
-=======
 				F40EE50C206C06640071091A /* GPBCompileTest25.m in Sources */,
 				F4584D821ECCB52A00803AB6 /* GPBExtensionRegistryTest.m in Sources */,
->>>>>>> 1ee15bae
 				5102DABC1891A073002037B6 /* GPBConcurrencyTests.m in Sources */,
-				F4E675B31B21D0A70054530B /* Struct.pbobjc.m in Sources */,
 				F4487C751AADF7F500531423 /* GPBMessageTests+Runtime.m in Sources */,
 				F40EE4AC206BF8B90071091A /* GPBCompileTest02.m in Sources */,
 				F4353D351AC06F10005A6198 /* GPBDictionaryTests+Int32.m in Sources */,
@@ -821,12 +788,10 @@
 				F4353D381AC06F10005A6198 /* GPBDictionaryTests+UInt32.m in Sources */,
 				F40EE4B3206BF8B90071091A /* GPBCompileTest09.m in Sources */,
 				8BBEA4B7147C727D00C4ADB7 /* GPBUtilitiesTests.m in Sources */,
+				F4C4B9E41E1D976300D3B61D /* GPBDictionaryTests.m in Sources */,
 				8BBEA4B8147C727D00C4ADB7 /* GPBWireFormatTests.m in Sources */,
-				8B79657D14992E3F002FFBFC /* GPBRootObject.m in Sources */,
 				8BD3981F14BE59D70081D629 /* GPBUnittestProtos.m in Sources */,
-				F4E675B11B21D0A70054530B /* FieldMask.pbobjc.m in Sources */,
 				8B8B615D17DF7056002EE618 /* GPBARCUnittestProtos.m in Sources */,
-				F4E675AF1B21D0A70054530B /* Api.pbobjc.m in Sources */,
 			);
 			runOnlyForDeploymentPostprocessing = 0;
 		};
@@ -882,12 +847,11 @@
 				COMBINE_HIDPI_IMAGES = YES;
 				INFOPLIST_FILE = "Tests/UnitTests-Info.plist";
 				LD_RUNPATH_SEARCH_PATHS = "$(inherited) @executable_path/../Frameworks @loader_path/../Frameworks";
+				OTHER_LDFLAGS = "-ObjC";
 				PRODUCT_BUNDLE_IDENTIFIER = "com.yourcompany.${PRODUCT_NAME:identifier}";
 				PRODUCT_NAME = UnitTests;
 				SWIFT_OBJC_BRIDGING_HEADER = "Tests/UnitTests-Bridging-Header.h";
 				SWIFT_OPTIMIZATION_LEVEL = "-Onone";
-<<<<<<< HEAD
-=======
 				SWIFT_VERSION = 4.0;
 				USER_HEADER_SEARCH_PATHS = "${PROJECT_DERIVED_FILE_DIR}/protos $(SRCROOT)";
 				WARNING_CFLAGS = (
@@ -896,7 +860,6 @@
 					"-Wno-reserved-id-macro",
 					"-Wno-direct-ivar-access",
 				);
->>>>>>> 1ee15bae
 			};
 			name = Debug;
 		};
@@ -908,11 +871,10 @@
 				COMBINE_HIDPI_IMAGES = YES;
 				INFOPLIST_FILE = "Tests/UnitTests-Info.plist";
 				LD_RUNPATH_SEARCH_PATHS = "$(inherited) @executable_path/../Frameworks @loader_path/../Frameworks";
+				OTHER_LDFLAGS = "-ObjC";
 				PRODUCT_BUNDLE_IDENTIFIER = "com.yourcompany.${PRODUCT_NAME:identifier}";
 				PRODUCT_NAME = UnitTests;
 				SWIFT_OBJC_BRIDGING_HEADER = "Tests/UnitTests-Bridging-Header.h";
-<<<<<<< HEAD
-=======
 				SWIFT_VERSION = 4.0;
 				USER_HEADER_SEARCH_PATHS = "${PROJECT_DERIVED_FILE_DIR}/protos $(SRCROOT)";
 				WARNING_CFLAGS = (
@@ -921,31 +883,40 @@
 					"-Wno-reserved-id-macro",
 					"-Wno-direct-ivar-access",
 				);
->>>>>>> 1ee15bae
 			};
 			name = Release;
 		};
 		C01FCF4F08A954540054247B /* Debug */ = {
 			isa = XCBuildConfiguration;
 			buildSettings = {
-<<<<<<< HEAD
-				ALWAYS_SEARCH_USER_PATHS = YES;
-=======
 				ALWAYS_SEARCH_USER_PATHS = NO;
 				CLANG_ANALYZER_NONNULL = YES;
->>>>>>> 1ee15bae
 				CLANG_ANALYZER_SECURITY_FLOATLOOPCOUNTER = YES;
 				CLANG_ANALYZER_SECURITY_INSECUREAPI_RAND = YES;
 				CLANG_ANALYZER_SECURITY_INSECUREAPI_STRCPY = YES;
 				CLANG_STATIC_ANALYZER_MODE = deep;
+				CLANG_WARN_ASSIGN_ENUM = YES;
+				CLANG_WARN_BLOCK_CAPTURE_AUTORELEASING = YES;
+				CLANG_WARN_COMMA = YES;
 				CLANG_WARN_DEPRECATED_OBJC_IMPLEMENTATIONS = YES;
+				CLANG_WARN_DOCUMENTATION_COMMENTS = YES;
+				CLANG_WARN_EMPTY_BODY = YES;
+				CLANG_WARN_INFINITE_RECURSION = YES;
 				CLANG_WARN_NULLABLE_TO_NONNULL_CONVERSION = YES;
+				CLANG_WARN_OBJC_EXPLICIT_OWNERSHIP_TYPE = YES;
 				CLANG_WARN_OBJC_IMPLICIT_ATOMIC_PROPERTIES = YES;
+				CLANG_WARN_OBJC_IMPLICIT_RETAIN_SELF = YES;
 				CLANG_WARN_OBJC_MISSING_PROPERTY_SYNTHESIS = YES;
+				CLANG_WARN_RANGE_LOOP_ANALYSIS = YES;
+				CLANG_WARN_STRICT_PROTOTYPES = YES;
 				CLANG_WARN_SUSPICIOUS_IMPLICIT_CONVERSION = YES;
+				CLANG_WARN_SUSPICIOUS_MOVE = YES;
+				CLANG_WARN_UNREACHABLE_CODE = YES_AGGRESSIVE;
 				CLANG_WARN__DUPLICATE_METHOD_MATCH = YES;
+				ENABLE_STRICT_OBJC_MSGSEND = YES;
 				ENABLE_TESTABILITY = YES;
 				GCC_C_LANGUAGE_STANDARD = c99;
+				GCC_NO_COMMON_BLOCKS = YES;
 				GCC_OPTIMIZATION_LEVEL = 0;
 				GCC_PREPROCESSOR_DEFINITIONS = "DEBUG=1";
 				GCC_TREAT_IMPLICIT_FUNCTION_DECLARATIONS_AS_ERRORS = YES;
@@ -963,6 +934,7 @@
 				GCC_WARN_SHADOW = YES;
 				GCC_WARN_SIGN_COMPARE = YES;
 				GCC_WARN_UNDECLARED_SELECTOR = YES;
+				GCC_WARN_UNINITIALIZED_AUTOS = YES_AGGRESSIVE;
 				GCC_WARN_UNKNOWN_PRAGMAS = YES;
 				GCC_WARN_UNUSED_FUNCTION = YES;
 				GCC_WARN_UNUSED_LABEL = YES;
@@ -973,8 +945,6 @@
 				ONLY_ACTIVE_ARCH = YES;
 				RUN_CLANG_STATIC_ANALYZER = YES;
 				SDKROOT = macosx;
-<<<<<<< HEAD
-=======
 				USE_HEADERMAP = NO;
 				WARNING_CFLAGS = (
 					"-Wdocumentation-unknown-command",
@@ -984,31 +954,40 @@
 					"-Wdirect-ivar-access",
 					"-Woverriding-method-mismatch",
 				);
->>>>>>> 1ee15bae
 			};
 			name = Debug;
 		};
 		C01FCF5008A954540054247B /* Release */ = {
 			isa = XCBuildConfiguration;
 			buildSettings = {
-<<<<<<< HEAD
-				ALWAYS_SEARCH_USER_PATHS = YES;
-=======
 				ALWAYS_SEARCH_USER_PATHS = NO;
 				CLANG_ANALYZER_NONNULL = YES;
->>>>>>> 1ee15bae
 				CLANG_ANALYZER_SECURITY_FLOATLOOPCOUNTER = YES;
 				CLANG_ANALYZER_SECURITY_INSECUREAPI_RAND = YES;
 				CLANG_ANALYZER_SECURITY_INSECUREAPI_STRCPY = YES;
 				CLANG_STATIC_ANALYZER_MODE = deep;
+				CLANG_WARN_ASSIGN_ENUM = YES;
+				CLANG_WARN_BLOCK_CAPTURE_AUTORELEASING = YES;
+				CLANG_WARN_COMMA = YES;
 				CLANG_WARN_DEPRECATED_OBJC_IMPLEMENTATIONS = YES;
+				CLANG_WARN_DOCUMENTATION_COMMENTS = YES;
+				CLANG_WARN_EMPTY_BODY = YES;
+				CLANG_WARN_INFINITE_RECURSION = YES;
 				CLANG_WARN_NULLABLE_TO_NONNULL_CONVERSION = YES;
+				CLANG_WARN_OBJC_EXPLICIT_OWNERSHIP_TYPE = YES;
 				CLANG_WARN_OBJC_IMPLICIT_ATOMIC_PROPERTIES = YES;
+				CLANG_WARN_OBJC_IMPLICIT_RETAIN_SELF = YES;
 				CLANG_WARN_OBJC_MISSING_PROPERTY_SYNTHESIS = YES;
+				CLANG_WARN_RANGE_LOOP_ANALYSIS = YES;
+				CLANG_WARN_STRICT_PROTOTYPES = YES;
 				CLANG_WARN_SUSPICIOUS_IMPLICIT_CONVERSION = YES;
+				CLANG_WARN_SUSPICIOUS_MOVE = YES;
+				CLANG_WARN_UNREACHABLE_CODE = YES_AGGRESSIVE;
 				CLANG_WARN__DUPLICATE_METHOD_MATCH = YES;
 				ENABLE_NS_ASSERTIONS = NO;
+				ENABLE_STRICT_OBJC_MSGSEND = YES;
 				GCC_C_LANGUAGE_STANDARD = c99;
+				GCC_NO_COMMON_BLOCKS = YES;
 				GCC_TREAT_IMPLICIT_FUNCTION_DECLARATIONS_AS_ERRORS = YES;
 				GCC_TREAT_INCOMPATIBLE_POINTER_TYPE_WARNINGS_AS_ERRORS = YES;
 				GCC_TREAT_WARNINGS_AS_ERRORS = YES;
@@ -1024,6 +1003,7 @@
 				GCC_WARN_SHADOW = YES;
 				GCC_WARN_SIGN_COMPARE = YES;
 				GCC_WARN_UNDECLARED_SELECTOR = YES;
+				GCC_WARN_UNINITIALIZED_AUTOS = YES_AGGRESSIVE;
 				GCC_WARN_UNKNOWN_PRAGMAS = YES;
 				GCC_WARN_UNUSED_FUNCTION = YES;
 				GCC_WARN_UNUSED_LABEL = YES;
@@ -1033,8 +1013,6 @@
 				MACOSX_DEPLOYMENT_TARGET = 10.9;
 				RUN_CLANG_STATIC_ANALYZER = YES;
 				SDKROOT = macosx;
-<<<<<<< HEAD
-=======
 				SWIFT_OPTIMIZATION_LEVEL = "-Owholemodule";
 				USE_HEADERMAP = NO;
 				WARNING_CFLAGS = (
@@ -1045,7 +1023,6 @@
 					"-Wdirect-ivar-access",
 					"-Woverriding-method-mismatch",
 				);
->>>>>>> 1ee15bae
 			};
 			name = Release;
 		};

// Protocol Buffers - Google's data interchange format
// Copyright 2008 Google Inc.  All rights reserved.
// https://developers.google.com/protocol-buffers/
//
// Redistribution and use in source and binary forms, with or without
// modification, are permitted provided that the following conditions are
// met:
//
//     * Redistributions of source code must retain the above copyright
// notice, this list of conditions and the following disclaimer.
//     * Redistributions in binary form must reproduce the above
// copyright notice, this list of conditions and the following disclaimer
// in the documentation and/or other materials provided with the
// distribution.
//     * Neither the name of Google Inc. nor the names of its
// contributors may be used to endorse or promote products derived from
// this software without specific prior written permission.
//
// THIS SOFTWARE IS PROVIDED BY THE COPYRIGHT HOLDERS AND CONTRIBUTORS
// "AS IS" AND ANY EXPRESS OR IMPLIED WARRANTIES, INCLUDING, BUT NOT
// LIMITED TO, THE IMPLIED WARRANTIES OF MERCHANTABILITY AND FITNESS FOR
// A PARTICULAR PURPOSE ARE DISCLAIMED. IN NO EVENT SHALL THE COPYRIGHT
// OWNER OR CONTRIBUTORS BE LIABLE FOR ANY DIRECT, INDIRECT, INCIDENTAL,
// SPECIAL, EXEMPLARY, OR CONSEQUENTIAL DAMAGES (INCLUDING, BUT NOT
// LIMITED TO, PROCUREMENT OF SUBSTITUTE GOODS OR SERVICES; LOSS OF USE,
// DATA, OR PROFITS; OR BUSINESS INTERRUPTION) HOWEVER CAUSED AND ON ANY
// THEORY OF LIABILITY, WHETHER IN CONTRACT, STRICT LIABILITY, OR TORT
// (INCLUDING NEGLIGENCE OR OTHERWISE) ARISING IN ANY WAY OUT OF THE USE
// OF THIS SOFTWARE, EVEN IF ADVISED OF THE POSSIBILITY OF SUCH DAMAGE.

#import "GPBCodedInputStream_PackagePrivate.h"

#import "GPBDictionary_PackagePrivate.h"
#import "GPBMessage_PackagePrivate.h"
#import "GPBUnknownFieldSet_PackagePrivate.h"
#import "GPBUtilities_PackagePrivate.h"
#import "GPBWireFormat.h"

<<<<<<< HEAD
static const NSUInteger kDefaultRecursionLimit = 64;
=======
NSString *const GPBCodedInputStreamException =
    GPBNSStringifySymbol(GPBCodedInputStreamException);

NSString *const GPBCodedInputStreamUnderlyingErrorKey =
    GPBNSStringifySymbol(GPBCodedInputStreamUnderlyingErrorKey);

NSString *const GPBCodedInputStreamErrorDomain =
    GPBNSStringifySymbol(GPBCodedInputStreamErrorDomain);

// Matching:
// https://github.com/protocolbuffers/protobuf/blob/master/java/core/src/main/java/com/google/protobuf/CodedInputStream.java#L62
//  private static final int DEFAULT_RECURSION_LIMIT = 100;
// https://github.com/protocolbuffers/protobuf/blob/master/src/google/protobuf/io/coded_stream.cc#L86
//  int CodedInputStream::default_recursion_limit_ = 100;
static const NSUInteger kDefaultRecursionLimit = 100;

static void RaiseException(NSInteger code, NSString *reason) {
  NSDictionary *errorInfo = nil;
  if ([reason length]) {
    errorInfo = @{ GPBErrorReasonKey: reason };
  }
  NSError *error = [NSError errorWithDomain:GPBCodedInputStreamErrorDomain
                                       code:code
                                   userInfo:errorInfo];

  NSDictionary *exceptionInfo =
      @{ GPBCodedInputStreamUnderlyingErrorKey: error };
  [[NSException exceptionWithName:GPBCodedInputStreamException
                           reason:reason
                         userInfo:exceptionInfo] raise];
}

static void CheckRecursionLimit(GPBCodedInputStreamState *state) {
  if (state->recursionDepth >= kDefaultRecursionLimit) {
    RaiseException(GPBCodedInputStreamErrorRecursionDepthExceeded, nil);
  }
}
>>>>>>> 1ee15bae

static void CheckSize(GPBCodedInputStreamState *state, size_t size) {
  size_t newSize = state->bufferPos + size;
  if (newSize > state->bufferSize) {
    [NSException raise:NSParseErrorException format:@""];
  }
  if (newSize > state->currentLimit) {
    // Fast forward to end of currentLimit;
    state->bufferPos = state->currentLimit;
    [NSException raise:NSParseErrorException format:@""];
  }
}

static int8_t ReadRawByte(GPBCodedInputStreamState *state) {
  CheckSize(state, sizeof(int8_t));
  return ((int8_t *)state->bytes)[state->bufferPos++];
}

static int32_t ReadRawLittleEndian32(GPBCodedInputStreamState *state) {
  CheckSize(state, sizeof(int32_t));
  int32_t value = OSReadLittleInt32(state->bytes, state->bufferPos);
  state->bufferPos += sizeof(int32_t);
  return value;
}

static int64_t ReadRawLittleEndian64(GPBCodedInputStreamState *state) {
  CheckSize(state, sizeof(int64_t));
  int64_t value = OSReadLittleInt64(state->bytes, state->bufferPos);
  state->bufferPos += sizeof(int64_t);
  return value;
}

static int32_t ReadRawVarint32(GPBCodedInputStreamState *state) {
  int8_t tmp = ReadRawByte(state);
  if (tmp >= 0) {
    return tmp;
  }
  int32_t result = tmp & 0x7f;
  if ((tmp = ReadRawByte(state)) >= 0) {
    result |= tmp << 7;
  } else {
    result |= (tmp & 0x7f) << 7;
    if ((tmp = ReadRawByte(state)) >= 0) {
      result |= tmp << 14;
    } else {
      result |= (tmp & 0x7f) << 14;
      if ((tmp = ReadRawByte(state)) >= 0) {
        result |= tmp << 21;
      } else {
        result |= (tmp & 0x7f) << 21;
        result |= (tmp = ReadRawByte(state)) << 28;
        if (tmp < 0) {
          // Discard upper 32 bits.
          for (int i = 0; i < 5; i++) {
            if (ReadRawByte(state) >= 0) {
              return result;
            }
          }
          [NSException raise:NSParseErrorException
                      format:@"Unable to read varint32"];
        }
      }
    }
  }
  return result;
}

static int64_t ReadRawVarint64(GPBCodedInputStreamState *state) {
  int32_t shift = 0;
  int64_t result = 0;
  while (shift < 64) {
    int8_t b = ReadRawByte(state);
    result |= (int64_t)((uint64_t)(b & 0x7F) << shift);
    if ((b & 0x80) == 0) {
      return result;
    }
    shift += 7;
  }
  [NSException raise:NSParseErrorException format:@"Unable to read varint64"];
  return 0;
}

static void SkipRawData(GPBCodedInputStreamState *state, size_t size) {
  CheckSize(state, size);
  state->bufferPos += size;
}

double GPBCodedInputStreamReadDouble(GPBCodedInputStreamState *state) {
  int64_t value = ReadRawLittleEndian64(state);
  return GPBConvertInt64ToDouble(value);
}

float GPBCodedInputStreamReadFloat(GPBCodedInputStreamState *state) {
  int32_t value = ReadRawLittleEndian32(state);
  return GPBConvertInt32ToFloat(value);
}

uint64_t GPBCodedInputStreamReadUInt64(GPBCodedInputStreamState *state) {
  uint64_t value = ReadRawVarint64(state);
  return value;
}

uint32_t GPBCodedInputStreamReadUInt32(GPBCodedInputStreamState *state) {
  uint32_t value = ReadRawVarint32(state);
  return value;
}

int64_t GPBCodedInputStreamReadInt64(GPBCodedInputStreamState *state) {
  int64_t value = ReadRawVarint64(state);
  return value;
}

int32_t GPBCodedInputStreamReadInt32(GPBCodedInputStreamState *state) {
  int32_t value = ReadRawVarint32(state);
  return value;
}

uint64_t GPBCodedInputStreamReadFixed64(GPBCodedInputStreamState *state) {
  uint64_t value = ReadRawLittleEndian64(state);
  return value;
}

uint32_t GPBCodedInputStreamReadFixed32(GPBCodedInputStreamState *state) {
  uint32_t value = ReadRawLittleEndian32(state);
  return value;
}

int32_t GPBCodedInputStreamReadEnum(GPBCodedInputStreamState *state) {
  int32_t value = ReadRawVarint32(state);
  return value;
}

int32_t GPBCodedInputStreamReadSFixed32(GPBCodedInputStreamState *state) {
  int32_t value = ReadRawLittleEndian32(state);
  return value;
}

int64_t GPBCodedInputStreamReadSFixed64(GPBCodedInputStreamState *state) {
  int64_t value = ReadRawLittleEndian64(state);
  return value;
}

int32_t GPBCodedInputStreamReadSInt32(GPBCodedInputStreamState *state) {
  int32_t value = GPBDecodeZigZag32(ReadRawVarint32(state));
  return value;
}

int64_t GPBCodedInputStreamReadSInt64(GPBCodedInputStreamState *state) {
  int64_t value = GPBDecodeZigZag64(ReadRawVarint64(state));
  return value;
}

BOOL GPBCodedInputStreamReadBool(GPBCodedInputStreamState *state) {
  return ReadRawVarint32(state) != 0;
}

int32_t GPBCodedInputStreamReadTag(GPBCodedInputStreamState *state) {
  if (GPBCodedInputStreamIsAtEnd(state)) {
    state->lastTag = 0;
    return 0;
  }

  state->lastTag = ReadRawVarint32(state);
  if (state->lastTag == 0) {
    // If we actually read zero, that's not a valid tag.
    [NSException raise:NSParseErrorException
                format:@"Invalid last tag %d", state->lastTag];
  }
  return state->lastTag;
}

NSString *GPBCodedInputStreamReadRetainedString(
    GPBCodedInputStreamState *state) {
  int32_t size = ReadRawVarint32(state);
  NSString *result;
  if (size == 0) {
    result = @"";
  } else {
    CheckSize(state, size);
    result = [[NSString alloc] initWithBytes:&state->bytes[state->bufferPos]
                                      length:size
                                    encoding:NSUTF8StringEncoding];
    state->bufferPos += size;
    if (!result) {
#ifdef DEBUG
      // https://developers.google.com/protocol-buffers/docs/proto#scalar
      NSLog(@"UTF-8 failure, is some field type 'string' when it should be "
            @"'bytes'?");
#endif
      [NSException raise:NSParseErrorException
                  format:@"Invalid UTF-8 for a 'string'"];
    }
  }
  return result;
}

NSData *GPBCodedInputStreamReadRetainedBytes(GPBCodedInputStreamState *state) {
  int32_t size = ReadRawVarint32(state);
  if (size < 0) return nil;
  CheckSize(state, size);
  NSData *result = [[NSData alloc] initWithBytes:state->bytes + state->bufferPos
                                          length:size];
  state->bufferPos += size;
  return result;
}

NSData *GPBCodedInputStreamReadRetainedBytesNoCopy(
    GPBCodedInputStreamState *state) {
  int32_t size = ReadRawVarint32(state);
  if (size < 0) return nil;
  CheckSize(state, size);
  // Cast is safe because freeWhenDone is NO.
  NSData *result = [[NSData alloc]
      initWithBytesNoCopy:(void *)(state->bytes + state->bufferPos)
                   length:size
             freeWhenDone:NO];
  state->bufferPos += size;
  return result;
}

size_t GPBCodedInputStreamPushLimit(GPBCodedInputStreamState *state,
                                    size_t byteLimit) {
  byteLimit += state->bufferPos;
  size_t oldLimit = state->currentLimit;
  if (byteLimit > oldLimit) {
    [NSException raise:NSInvalidArgumentException
                format:@"byteLimit > oldLimit: %tu > %tu", byteLimit, oldLimit];
  }
  state->currentLimit = byteLimit;
  return oldLimit;
}

void GPBCodedInputStreamPopLimit(GPBCodedInputStreamState *state,
                                 size_t oldLimit) {
  state->currentLimit = oldLimit;
}

size_t GPBCodedInputStreamBytesUntilLimit(GPBCodedInputStreamState *state) {
  return state->currentLimit - state->bufferPos;
}

BOOL GPBCodedInputStreamIsAtEnd(GPBCodedInputStreamState *state) {
  return (state->bufferPos == state->bufferSize) ||
         (state->bufferPos == state->currentLimit);
}

void GPBCodedInputStreamCheckLastTagWas(GPBCodedInputStreamState *state,
                                        int32_t value) {
  if (state->lastTag != value) {
    [NSException raise:NSParseErrorException
                format:@"Last tag: %d should be %d", state->lastTag, value];
  }
}

@implementation GPBCodedInputStream

+ (instancetype)streamWithData:(NSData *)data {
  return [[[self alloc] initWithData:data] autorelease];
}

- (instancetype)initWithData:(NSData *)data {
  if ((self = [super init])) {
#ifdef DEBUG
    NSCAssert([self class] == [GPBCodedInputStream class],
              @"Subclassing of GPBCodedInputStream is not allowed.");
#endif
    buffer_ = [data retain];
    state_.bytes = (const uint8_t *)[data bytes];
    state_.bufferSize = [data length];
    state_.currentLimit = state_.bufferSize;
  }
  return self;
}

- (void)dealloc {
  [buffer_ release];
  [super dealloc];
}

- (int32_t)readTag {
  return GPBCodedInputStreamReadTag(&state_);
}

- (void)checkLastTagWas:(int32_t)value {
  GPBCodedInputStreamCheckLastTagWas(&state_, value);
}

- (BOOL)skipField:(int32_t)tag {
  switch (GPBWireFormatGetTagWireType(tag)) {
    case GPBWireFormatVarint:
      GPBCodedInputStreamReadInt32(&state_);
      return YES;
    case GPBWireFormatFixed64:
      SkipRawData(&state_, sizeof(int64_t));
      return YES;
    case GPBWireFormatLengthDelimited:
      SkipRawData(&state_, ReadRawVarint32(&state_));
      return YES;
    case GPBWireFormatStartGroup:
      [self skipMessage];
      GPBCodedInputStreamCheckLastTagWas(
          &state_, GPBWireFormatMakeTag(GPBWireFormatGetTagFieldNumber(tag),
                                        GPBWireFormatEndGroup));
      return YES;
    case GPBWireFormatEndGroup:
      return NO;
    case GPBWireFormatFixed32:
      SkipRawData(&state_, sizeof(int32_t));
      return YES;
  }
  [NSException raise:NSParseErrorException format:@"Invalid tag %d", tag];
  return NO;
}

- (void)skipMessage {
  while (YES) {
    int32_t tag = GPBCodedInputStreamReadTag(&state_);
    if (tag == 0 || ![self skipField:tag]) {
      return;
    }
  }
}

- (BOOL)isAtEnd {
  return GPBCodedInputStreamIsAtEnd(&state_);
}

- (size_t)position {
  return state_.bufferPos;
}

- (double)readDouble {
  return GPBCodedInputStreamReadDouble(&state_);
}

- (float)readFloat {
  return GPBCodedInputStreamReadFloat(&state_);
}

- (uint64_t)readUInt64 {
  return GPBCodedInputStreamReadUInt64(&state_);
}

- (int64_t)readInt64 {
  return GPBCodedInputStreamReadInt64(&state_);
}

- (int32_t)readInt32 {
  return GPBCodedInputStreamReadInt32(&state_);
}

- (uint64_t)readFixed64 {
  return GPBCodedInputStreamReadFixed64(&state_);
}

- (uint32_t)readFixed32 {
  return GPBCodedInputStreamReadFixed32(&state_);
}

- (BOOL)readBool {
  return GPBCodedInputStreamReadBool(&state_);
}

- (NSString *)readString {
  return [GPBCodedInputStreamReadRetainedString(&state_) autorelease];
}

- (void)readGroup:(int32_t)fieldNumber
              message:(GPBMessage *)message
    extensionRegistry:(GPBExtensionRegistry *)extensionRegistry {
  if (state_.recursionDepth >= kDefaultRecursionLimit) {
    [NSException raise:NSParseErrorException
                format:@"recursionDepth(%tu) >= %tu", state_.recursionDepth,
                       kDefaultRecursionLimit];
  }
  ++state_.recursionDepth;
  [message mergeFromCodedInputStream:self extensionRegistry:extensionRegistry];
  GPBCodedInputStreamCheckLastTagWas(
      &state_, GPBWireFormatMakeTag(fieldNumber, GPBWireFormatEndGroup));
  --state_.recursionDepth;
}

- (void)readUnknownGroup:(int32_t)fieldNumber
                 message:(GPBUnknownFieldSet *)message {
  if (state_.recursionDepth >= kDefaultRecursionLimit) {
    [NSException raise:NSParseErrorException
                format:@"recursionDepth(%tu) >= %tu", state_.recursionDepth,
                       kDefaultRecursionLimit];
  }
  ++state_.recursionDepth;
  [message mergeFromCodedInputStream:self];
  GPBCodedInputStreamCheckLastTagWas(
      &state_, GPBWireFormatMakeTag(fieldNumber, GPBWireFormatEndGroup));
  --state_.recursionDepth;
}

- (void)readMessage:(GPBMessage *)message
    extensionRegistry:(GPBExtensionRegistry *)extensionRegistry {
  int32_t length = ReadRawVarint32(&state_);
  if (state_.recursionDepth >= kDefaultRecursionLimit) {
    [NSException raise:NSParseErrorException
                format:@"recursionDepth(%tu) >= %tu", state_.recursionDepth,
                       kDefaultRecursionLimit];
  }
  size_t oldLimit = GPBCodedInputStreamPushLimit(&state_, length);
  ++state_.recursionDepth;
  [message mergeFromCodedInputStream:self extensionRegistry:extensionRegistry];
  GPBCodedInputStreamCheckLastTagWas(&state_, 0);
  --state_.recursionDepth;
  GPBCodedInputStreamPopLimit(&state_, oldLimit);
}

- (void)readMapEntry:(id)mapDictionary
    extensionRegistry:(GPBExtensionRegistry *)extensionRegistry
                field:(GPBFieldDescriptor *)field
        parentMessage:(GPBMessage *)parentMessage {
  int32_t length = ReadRawVarint32(&state_);
  if (state_.recursionDepth >= kDefaultRecursionLimit) {
    [NSException raise:NSParseErrorException
                format:@"recursionDepth(%tu) >= %tu", state_.recursionDepth,
                       kDefaultRecursionLimit];
  }
  size_t oldLimit = GPBCodedInputStreamPushLimit(&state_, length);
  ++state_.recursionDepth;
  GPBDictionaryReadEntry(mapDictionary, self, extensionRegistry, field,
                         parentMessage);
  GPBCodedInputStreamCheckLastTagWas(&state_, 0);
  --state_.recursionDepth;
  GPBCodedInputStreamPopLimit(&state_, oldLimit);
}

- (NSData *)readBytes {
  return [GPBCodedInputStreamReadRetainedBytes(&state_) autorelease];
}

- (uint32_t)readUInt32 {
  return GPBCodedInputStreamReadUInt32(&state_);
}

- (int32_t)readEnum {
  return GPBCodedInputStreamReadEnum(&state_);
}

- (int32_t)readSFixed32 {
  return GPBCodedInputStreamReadSFixed32(&state_);
}

- (int64_t)readSFixed64 {
  return GPBCodedInputStreamReadSFixed64(&state_);
}

- (int32_t)readSInt32 {
  return GPBCodedInputStreamReadSInt32(&state_);
}

- (int64_t)readSInt64 {
  return GPBCodedInputStreamReadSInt64(&state_);
}

@end<|MERGE_RESOLUTION|>--- conflicted
+++ resolved
@@ -36,9 +36,6 @@
 #import "GPBUtilities_PackagePrivate.h"
 #import "GPBWireFormat.h"
 
-<<<<<<< HEAD
-static const NSUInteger kDefaultRecursionLimit = 64;
-=======
 NSString *const GPBCodedInputStreamException =
     GPBNSStringifySymbol(GPBCodedInputStreamException);
 
@@ -76,17 +73,16 @@
     RaiseException(GPBCodedInputStreamErrorRecursionDepthExceeded, nil);
   }
 }
->>>>>>> 1ee15bae
 
 static void CheckSize(GPBCodedInputStreamState *state, size_t size) {
   size_t newSize = state->bufferPos + size;
   if (newSize > state->bufferSize) {
-    [NSException raise:NSParseErrorException format:@""];
+    RaiseException(GPBCodedInputStreamErrorInvalidSize, nil);
   }
   if (newSize > state->currentLimit) {
     // Fast forward to end of currentLimit;
     state->bufferPos = state->currentLimit;
-    [NSException raise:NSParseErrorException format:@""];
+    RaiseException(GPBCodedInputStreamErrorSubsectionLimitReached, nil);
   }
 }
 
@@ -107,41 +103,6 @@
   int64_t value = OSReadLittleInt64(state->bytes, state->bufferPos);
   state->bufferPos += sizeof(int64_t);
   return value;
-}
-
-static int32_t ReadRawVarint32(GPBCodedInputStreamState *state) {
-  int8_t tmp = ReadRawByte(state);
-  if (tmp >= 0) {
-    return tmp;
-  }
-  int32_t result = tmp & 0x7f;
-  if ((tmp = ReadRawByte(state)) >= 0) {
-    result |= tmp << 7;
-  } else {
-    result |= (tmp & 0x7f) << 7;
-    if ((tmp = ReadRawByte(state)) >= 0) {
-      result |= tmp << 14;
-    } else {
-      result |= (tmp & 0x7f) << 14;
-      if ((tmp = ReadRawByte(state)) >= 0) {
-        result |= tmp << 21;
-      } else {
-        result |= (tmp & 0x7f) << 21;
-        result |= (tmp = ReadRawByte(state)) << 28;
-        if (tmp < 0) {
-          // Discard upper 32 bits.
-          for (int i = 0; i < 5; i++) {
-            if (ReadRawByte(state) >= 0) {
-              return result;
-            }
-          }
-          [NSException raise:NSParseErrorException
-                      format:@"Unable to read varint32"];
-        }
-      }
-    }
-  }
-  return result;
 }
 
 static int64_t ReadRawVarint64(GPBCodedInputStreamState *state) {
@@ -155,8 +116,12 @@
     }
     shift += 7;
   }
-  [NSException raise:NSParseErrorException format:@"Unable to read varint64"];
+  RaiseException(GPBCodedInputStreamErrorInvalidVarInt, @"Invalid VarInt64");
   return 0;
+}
+
+static int32_t ReadRawVarint32(GPBCodedInputStreamState *state) {
+  return (int32_t)ReadRawVarint64(state);
 }
 
 static void SkipRawData(GPBCodedInputStreamState *state, size_t size) {
@@ -240,10 +205,15 @@
   }
 
   state->lastTag = ReadRawVarint32(state);
-  if (state->lastTag == 0) {
-    // If we actually read zero, that's not a valid tag.
-    [NSException raise:NSParseErrorException
-                format:@"Invalid last tag %d", state->lastTag];
+  // Tags have to include a valid wireformat.
+  if (!GPBWireFormatIsValidTag(state->lastTag)) {
+    RaiseException(GPBCodedInputStreamErrorInvalidTag,
+                   @"Invalid wireformat in tag.");
+  }
+  // Zero is not a valid field number.
+  if (GPBWireFormatGetTagFieldNumber(state->lastTag) == 0) {
+    RaiseException(GPBCodedInputStreamErrorInvalidTag,
+                   @"A zero field number on the wire is invalid.");
   }
   return state->lastTag;
 }
@@ -266,8 +236,7 @@
       NSLog(@"UTF-8 failure, is some field type 'string' when it should be "
             @"'bytes'?");
 #endif
-      [NSException raise:NSParseErrorException
-                  format:@"Invalid UTF-8 for a 'string'"];
+      RaiseException(GPBCodedInputStreamErrorInvalidUTF8, nil);
     }
   }
   return result;
@@ -302,8 +271,7 @@
   byteLimit += state->bufferPos;
   size_t oldLimit = state->currentLimit;
   if (byteLimit > oldLimit) {
-    [NSException raise:NSInvalidArgumentException
-                format:@"byteLimit > oldLimit: %tu > %tu", byteLimit, oldLimit];
+    RaiseException(GPBCodedInputStreamErrorInvalidSubsectionLimit, nil);
   }
   state->currentLimit = byteLimit;
   return oldLimit;
@@ -326,8 +294,7 @@
 void GPBCodedInputStreamCheckLastTagWas(GPBCodedInputStreamState *state,
                                         int32_t value) {
   if (state->lastTag != value) {
-    [NSException raise:NSParseErrorException
-                format:@"Last tag: %d should be %d", state->lastTag, value];
+    RaiseException(GPBCodedInputStreamErrorInvalidTag, @"Unexpected tag read");
   }
 }
 
@@ -356,6 +323,12 @@
   [super dealloc];
 }
 
+// Direct access is use for speed, to avoid even internally declaring things
+// read/write, etc. The warning is enabled in the project to ensure code calling
+// protos can turn on -Wdirect-ivar-access without issues.
+#pragma clang diagnostic push
+#pragma clang diagnostic ignored "-Wdirect-ivar-access"
+
 - (int32_t)readTag {
   return GPBCodedInputStreamReadTag(&state_);
 }
@@ -365,6 +338,7 @@
 }
 
 - (BOOL)skipField:(int32_t)tag {
+  NSAssert(GPBWireFormatIsValidTag(tag), @"Invalid tag");
   switch (GPBWireFormatGetTagWireType(tag)) {
     case GPBWireFormatVarint:
       GPBCodedInputStreamReadInt32(&state_);
@@ -387,8 +361,6 @@
       SkipRawData(&state_, sizeof(int32_t));
       return YES;
   }
-  [NSException raise:NSParseErrorException format:@"Invalid tag %d", tag];
-  return NO;
 }
 
 - (void)skipMessage {
@@ -408,6 +380,14 @@
   return state_.bufferPos;
 }
 
+- (size_t)pushLimit:(size_t)byteLimit {
+  return GPBCodedInputStreamPushLimit(&state_, byteLimit);
+}
+
+- (void)popLimit:(size_t)oldLimit {
+  GPBCodedInputStreamPopLimit(&state_, oldLimit);
+}
+
 - (double)readDouble {
   return GPBCodedInputStreamReadDouble(&state_);
 }
@@ -447,11 +427,7 @@
 - (void)readGroup:(int32_t)fieldNumber
               message:(GPBMessage *)message
     extensionRegistry:(GPBExtensionRegistry *)extensionRegistry {
-  if (state_.recursionDepth >= kDefaultRecursionLimit) {
-    [NSException raise:NSParseErrorException
-                format:@"recursionDepth(%tu) >= %tu", state_.recursionDepth,
-                       kDefaultRecursionLimit];
-  }
+  CheckRecursionLimit(&state_);
   ++state_.recursionDepth;
   [message mergeFromCodedInputStream:self extensionRegistry:extensionRegistry];
   GPBCodedInputStreamCheckLastTagWas(
@@ -461,11 +437,7 @@
 
 - (void)readUnknownGroup:(int32_t)fieldNumber
                  message:(GPBUnknownFieldSet *)message {
-  if (state_.recursionDepth >= kDefaultRecursionLimit) {
-    [NSException raise:NSParseErrorException
-                format:@"recursionDepth(%tu) >= %tu", state_.recursionDepth,
-                       kDefaultRecursionLimit];
-  }
+  CheckRecursionLimit(&state_);
   ++state_.recursionDepth;
   [message mergeFromCodedInputStream:self];
   GPBCodedInputStreamCheckLastTagWas(
@@ -475,12 +447,8 @@
 
 - (void)readMessage:(GPBMessage *)message
     extensionRegistry:(GPBExtensionRegistry *)extensionRegistry {
+  CheckRecursionLimit(&state_);
   int32_t length = ReadRawVarint32(&state_);
-  if (state_.recursionDepth >= kDefaultRecursionLimit) {
-    [NSException raise:NSParseErrorException
-                format:@"recursionDepth(%tu) >= %tu", state_.recursionDepth,
-                       kDefaultRecursionLimit];
-  }
   size_t oldLimit = GPBCodedInputStreamPushLimit(&state_, length);
   ++state_.recursionDepth;
   [message mergeFromCodedInputStream:self extensionRegistry:extensionRegistry];
@@ -493,12 +461,8 @@
     extensionRegistry:(GPBExtensionRegistry *)extensionRegistry
                 field:(GPBFieldDescriptor *)field
         parentMessage:(GPBMessage *)parentMessage {
+  CheckRecursionLimit(&state_);
   int32_t length = ReadRawVarint32(&state_);
-  if (state_.recursionDepth >= kDefaultRecursionLimit) {
-    [NSException raise:NSParseErrorException
-                format:@"recursionDepth(%tu) >= %tu", state_.recursionDepth,
-                       kDefaultRecursionLimit];
-  }
   size_t oldLimit = GPBCodedInputStreamPushLimit(&state_, length);
   ++state_.recursionDepth;
   GPBDictionaryReadEntry(mapDictionary, self, extensionRegistry, field,
@@ -536,4 +500,6 @@
   return GPBCodedInputStreamReadSInt64(&state_);
 }
 
+#pragma clang diagnostic pop
+
 @end
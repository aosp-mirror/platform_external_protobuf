#!/bin/bash
#
# Build file to set up and run tests
set -ex

<<<<<<< HEAD
# Install the latest Bazel version available
use_bazel.sh latest
bazel version

=======
# Install Bazel 4.0.0.
use_bazel.sh 4.0.0
bazel version

# Print bazel testlogs to stdout when tests failed.
function print_test_logs {
  # TODO(yannic): Only print logs of failing tests.
  testlogs_dir=$(bazel info bazel-testlogs)
  testlogs=$(find "${testlogs_dir}" -name "*.log")
  for log in $testlogs; do
    cat "${log}"
  done
}

>>>>>>> fb6f8da0
# Change to repo root
cd $(dirname $0)/../../..

git submodule update --init --recursive

#  Disabled for now, re-enable if appropriate.
#  //:build_files_updated_unittest \

trap print_test_logs EXIT
bazel test -k --copt=-Werror --host_copt=-Werror \
  //java:tests \
  //:protoc \
  //:protobuf \
  //:protobuf_python \
  //:protobuf_test \
  @com_google_protobuf//:cc_proto_blacklist_test
trap - EXIT

pushd examples
bazel build //...
popd

# Verify that we can build successfully from generated tar files.
./autogen.sh && ./configure && make -j$(nproc) dist
DIST=`ls *.tar.gz`
tar -xf $DIST
cd ${DIST//.tar.gz}
bazel build //:protobuf //:protobuf_java<|MERGE_RESOLUTION|>--- conflicted
+++ resolved
@@ -3,12 +3,6 @@
 # Build file to set up and run tests
 set -ex
 
-<<<<<<< HEAD
-# Install the latest Bazel version available
-use_bazel.sh latest
-bazel version
-
-=======
 # Install Bazel 4.0.0.
 use_bazel.sh 4.0.0
 bazel version
@@ -23,7 +17,6 @@
   done
 }
 
->>>>>>> fb6f8da0
 # Change to repo root
 cd $(dirname $0)/../../..
 

<<<<<<< HEAD
=======
2022-04-05 version 3.20.1 (C++/Java/Python/PHP/Objective-C/C#/Ruby/JavaScript)

  PHP
  * Fix building packaged PHP extension (#9727)
  * Fixed composer.json to only advertise compatibility with PHP 7.0+.  (#9819)

  Ruby
  * Disable the aarch64 build on macOS until it can be fixed. (#9816)

  Other
  * Fix versioning issues in 3.20.0

2022-03-04 version 3.20.0 (C++/Java/Python/PHP/Objective-C/C#/Ruby/JavaScript)

  Ruby
  * Dropped Ruby 2.3 and 2.4 support for CI and releases. (#9311)
  * Added Ruby 3.1 support for CI and releases (#9566).
  * Message.decode/encode: Add recursion_limit option (#9218/#9486)
  * Allocate with xrealloc()/xfree() so message allocation is visible to the
    Ruby GC.  In certain tests this leads to much lower memory usage due to more
    frequent GC runs (#9586).
  * Fix conversion of singleton classes in Ruby (#9342)
  * Suppress warning for intentional circular require (#9556)
  * JSON will now output shorter strings for double and float fields when possible
    without losing precision.
  * Encoding and decoding of binary format will now work properly on big-endian
    systems.
  * UTF-8 verification was fixed to properly reject surrogate code points.
  * Unknown enums for proto2 protos now properly implement proto2's behavior of
    putting such values in unknown fields.

  Java
  * Revert "Standardize on Array copyOf" (#9400)
  * Resolve more java field accessor name conflicts (#8198)
  * Don't support map fields in DynamicMessage.Builder.{getFieldBuilder,getRepeatedFieldBuilder}
  * Fix parseFrom to only throw InvalidProtocolBufferException
  * InvalidProtocolBufferException now allows arbitrary wrapped Exception types.
  * Fix bug in `FieldSet.Builder.mergeFrom`
  * Flush CodedOutputStream also flushes underlying OutputStream
  * When oneof case is the same and the field type is Message, merge the
    subfield. (previously it was replaced.)’
  * Add @CheckReturnValue to some protobuf types
  * Report original exceptions when parsing JSON
  * Add more info to @deprecated javadoc for set/get/has methods
  * Fix initialization bug in doc comment line numbers
  * Fix comments for message set wire format.

  Kotlin
  * Add test scope to kotlin-test for protobuf-kotlin-lite (#9518)
  * Add orNull extensions for optional message fields.
  * Add orNull extensions to all proto3 message fields.

  Python
  * Dropped support for Python < 3.7 (#9480)
  * Protoc is now able to generate python stubs (.pyi) with --pyi_out
  * Pin multibuild scripts to get manylinux1 wheels back (#9216)
  * Fix type annotations of some Duration and Timestamp methods.
  * Repeated field containers are now generic in field types and could be used
    in type annotations.
  * Protobuf python generated codes are simplified. Descriptors and message
    classes' definitions are now dynamic created in internal/builder.py.
    Insertion Points for messages classes are discarded.
  * has_presence is added for FieldDescriptor in python
  * Loosen indexing type requirements to allow valid __index__() implementations
    rather than only PyLongObjects.
  * Fix the deepcopy bug caused by not copying message_listener.
  * Added python JSON parse recursion limit (default 100)
  * Path info is added for python JSON parse errors
  * Pure python repeated scalar fields will not able to pickle. Convert to list
    first.
  * Timestamp.ToDatetime() now accepts an optional tzinfo parameter. If
    specified, the function returns a timezone-aware datetime in the given time
    zone. If omitted or None, the function returns a timezone-naive UTC datetime
    (as previously).
  * Adds client_streaming and server_streaming fields to MethodDescriptor.
  * Add "ensure_ascii" parameter to json_format.MessageToJson. This allows smaller
    JSON serializations with UTF-8 or other non-ASCII encodings.
  * Added experimental support for directly assigning numpy scalars and array.
  * Improve the calculation of public_dependencies in DescriptorPool.
  * [Breaking Change] Disallow setting fields to numpy singleton arrays or repeated fields to numpy
    multi-dimensional arrays. Numpy arrays should be indexed or flattened explicitly before assignment.

  Compiler
  * Migrate IsDefault(const std::string*) and UnsafeSetDefault(const std::string*)
  * Implement strong qualified tags for TaggedPtr
  * Rework allocations to power-of-two byte sizes.
  * Migrate IsDefault(const std::string*) and UnsafeSetDefault(const std::string*)
  * Implement strong qualified tags for TaggedPtr
  * Make TaggedPtr Set...() calls explicitly spell out the content type.
  * Check for parsing error before verifying UTF8.
  * Enforce a maximum message nesting limit of 32 in the descriptor builder to
    guard against stack overflows
  * Fixed bugs in operators for RepeatedPtrIterator
  * Assert a maximum map alignment for allocated values
  * Fix proto1 group extension protodb parsing error
  * Do not log/report the same descriptor symbol multiple times if it contains
    more than one invalid character.
  * Add UnknownFieldSet::SerializeToString and SerializeToCodedStream.
  * Remove explicit default pointers and deprecated API from protocol compiler

  Arenas
  * Change Repeated*Field to reuse memory when using arenas.
  * Implements pbarenaz for profiling proto arenas
  * Introduce CreateString() and CreateArenaString() for cleaner semantics
  * Fix unreferenced parameter for MSVC builds
  * Add UnsafeSetAllocated to be used for one-of string fields.
  * Make Arena::AllocateAligned() a public function.
  * Determine if ArenaDtor related code generation is necessary in one place.
  * Implement on demand register ArenaDtor for InlinedStringField

  C++
  * Enable testing via CTest (#8737)
  * Add option to use external GTest in CMake (#8736)
  * CMake: Set correct sonames for libprotobuf-lite.so and libprotoc.so (#8635) (#9529)
  * Add cmake option `protobuf_INSTALL` to not install files (#7123)
  * CMake: Allow custom plugin options e.g. to generate mocks (#9105)
  * CMake: Use linker version scripts (#9545)
  * Manually *struct Cord fields to work better with arenas.
  * Manually destruct map fields.
  * Generate narrower code
  * Fix https://github.com/protocolbuffers/protobuf/issues/9378 by removing
    shadowed _cached_size_ field
  * Remove GetPointer() and explicit nullptr defaults.
  * Add proto_h flag for speeding up large builds
  * Add missing overload for reference wrapped fields.
  * Add MergedDescriptorDatabase::FindAllFileNames()
  * RepeatedField now defines an iterator type instead of using a pointer.
  * Remove obsolete macros GOOGLE_PROTOBUF_HAS_ONEOF and GOOGLE_PROTOBUF_HAS_ARENAS.

  PHP
  * Fix: add missing reserved classnames (#9458)
  * PHP 8.1 compatibility (#9370)

  C#
  * Fix trim warnings (#9182)
  * Fixes NullReferenceException when accessing FieldDescriptor.IsPacked (#9430)
  * Add ToProto() method to all descriptor classes (#9426)
  * Add an option to preserve proto names in JsonFormatter (#6307)

  Objective-C
  * Add prefix_to_proto_package_mappings_path option. (#9498)
  * Rename `proto_package_to_prefix_mappings_path` to `package_to_prefix_mappings_path`. (#9552)
  * Add a generation option to control use of forward declarations in headers. (#9568)

2022-01-28 version 3.19.4 (C++/Java/Python/PHP/Objective-C/C#/Ruby/JavaScript)

  Python
  * Make libprotobuf symbols local on OSX to fix issue #9395 (#9435)

  Ruby
  * Fixed a data loss bug that could occur when the number of `optional`
    fields in a message is an exact multiple of 32. (#9440).

  PHP
  * Fixed a data loss bug that could occur when the number of `optional`
    fields in a message is an exact multiple of 32. (#9440).

2022-01-10 version 3.19.3 (C++/Java/Python/PHP/Objective-C/C#/Ruby/JavaScript)

  Python
  * Fix missing Windows wheel for Python 3.10 on PyPI

2022-01-05 version 3.19.2 (C++/Java/Python/PHP/Objective-C/C#/Ruby/JavaScript)

  Java
  * Improve performance characteristics of UnknownFieldSet parsing (#9371)
  * This release addresses a Security Advisory for Java users
   (https://github.com/protocolbuffers/protobuf/security/advisories/GHSA-wrvw-hg22-4m67)

2022-01-05 version 3.18.2 (C++/Java/Python/PHP/Objective-C/C#/Ruby/JavaScript)

  Java
  * Improve performance characteristics of UnknownFieldSet parsing (#9371)
  * This release addresses a Security Advisory for Java users
   (https://github.com/protocolbuffers/protobuf/security/advisories/GHSA-wrvw-hg22-4m67)

2022-01-05 version 3.16.1 (Java)

  Java
  * Improve performance characteristics of UnknownFieldSet parsing (#9371)
  * This release addresses a Security Advisory for Java users
   (https://github.com/protocolbuffers/protobuf/security/advisories/GHSA-wrvw-hg22-4m67)

2021-10-28 version 3.19.1 (C++/Java/Python/PHP/Objective-C/C#/Ruby/JavaScript)

  Bazel
  * Ensure that release archives contain everything needed for Bazel (#9131)
  * Align dependency handling with Bazel best practices (#9165)

  JavaScript
  * Fix `ReferenceError: window is not defined` when getting the global object (#9156)

  Ruby
  * Fix memory leak in MessageClass.encode (#9150)

2021-10-15 version 3.19.0 (C++/Java/Python/PHP/Objective-C/C#/Ruby/JavaScript)

  C++
  * Make proto2::Message::DiscardUnknownFields() non-virtual
  * Separate RepeatedPtrField into its own header file
  * For default floating point values of 0, consider all bits significant
  * cmake: support `MSVC_RUNTIME_LIBRARY` property (#8851)
  * Fix shadowing warnings (#8926)
  * Fix for issue #8484, constant initialization doesn't compile in msvc clang-cl environment (#8993)
  * Fix build on AIX and SunOS (#8373) (#9065)
  * Add Android stlport and default toolchains to BUILD. (#8290)

  Java
  * For default floating point values of 0, consider all bits significant
  * Annotate `//java/com/google/protobuf/util/...` with nullness annotations
  * Use ArrayList copy constructor (#7853)

  Kotlin
  * Switch Kotlin proto DSLs to be implemented with inline value classes
  * Fix inlining and deprecation for repeated string fields in kotlin (#9120)

  Python
  * Proto2 DecodeError now includes message name in error message
  * Make MessageToDict convert map keys to strings (#8122)
  * Add python-requires in setup.py (#8989)
  * Add python 3.10 (#9034)

  JavaScript
  * Skip exports if not available by CommonJS (#8856)
  * JS: Comply with CSP no-unsafe-eval. (#8864)

  PHP
  * Added "object" as a reserved name for PHP (#8962)

  Ruby
  * Override Map.clone to use Map's dup method (#7938)
  * Ruby: build extensions for arm64-darwin (#8232)
  * Add class method Timestamp.from_time to ruby well known types (#8562)
  * Adopt pure ruby DSL implementation for JRuby (#9047)
  * Add size to Map class (#8068)
  * Fix for descriptor_pb.rb: google/protobuf should be required first (#9121)

  C#
  * Correctly set ExtensionRegistry when parsing with MessageParser, but using an already existing CodedInputStream (#7246)
  * [C#] Make FieldDescriptor propertyName public (#7642)

2021-10-04 version 3.18.1 (C++/Java/Python/PHP/Objective-C/C#/Ruby/JavaScript)

  Python
  * Update setup.py to reflect that we now require at least Python 3.5 (#8989)
  * Performance fix for DynamicMessage: force GetRaw() to be inlined (#9023)

  Ruby
  * Update ruby_generator.cc to allow proto2 imports in proto3 (#9003)

2021-09-13 version 3.18.0 (C++/Java/Python/PHP/Objective-C/C#/Ruby/JavaScript)

  Python
  * Removed Python 2.x support.
  * Pure python descriptor_pool.AddSerializedFile() will always build the
    file and return FileDescriptor which is same with python c++ extension
  * type errors thrown by MergeFrom now report fully qualified class names
  * Protobuf python generated code are simplified. Some platforms that uses
    "is"("is not") to compare the enum or descriptor's label/type may fail,
    should use "=="("!=") instead.

  C++
  * Generated code now uses the c++11 standard integer types int{32,64}_t and
    uint{32,64}_t
  * Reduce memory usage of the DescriptorPool type.
  * Moved the zero-argument New() method on messages to the base class (internal
    optimization).
  * Unused return values marked with `PROTOBUF_MUST_USE_RESULT` are now
    correctly attributed.
  * Demotes PrintPath log for maps in MessageDifferencer down from WARNING to
    INFO.
  * Make sure FullMessageName() is always private.
  * Fix race condition in EnumDescriptor.
  * Remove MessageLite::GetMaybeArenaPointer.

  Java
  * Add @deprecated javadoc for set/get/has methods
  * correctly decode \? escape sequence in text protos
  * Avoid depending on Objects.requireNonNull() until we can verify that no
    users are depending on older Android versions.
  * disallow null string map values in put and putAll
  * Add `@CheckReturnValue` to `ByteString` API.
  * Make the `hasPresence` method public in `FieldDescriptor`.
  * Report more detailed messages in Duration and Timestamp proto parsing
    errors.
  * New Timestamps.fromDate utility method that converts a java.util.Date to a
    Timestamp proto object.

  Kotlin
  * Generated Kotlin code is Explicit API mode compatible

2021-09-13 version 3.18.0 (C++/Java/Python/PHP/Objective-C/C#/Ruby/JavaScript)
  C++
  * Fix warnings raised by clang 11 (#8664)
  * Make StringPiece constructible from std::string_view (#8707)
  * Add missing capability attributes for LLVM 12 (#8714)
  * Stop using std::iterator (deprecated in C++17). (#8741)
  * Move field_access_listener from libprotobuf-lite to libprotobuf (#8775)
  * Fix #7047 Safely handle setlocale (#8735)
  * Remove deprecated version of SetTotalBytesLimit() (#8794)
  * Support arena allocation of google::protobuf::AnyMetadata (#8758)
  * Fix undefined symbol error around SharedCtor() (#8827)
  * Fix default value of enum(int) in json_util with proto2 (#8835)
  * Better Smaller ByteSizeLong
  * Introduce event filters for inject_field_listener_events
  * Reduce memory usage of DescriptorPool
  * For lazy fields copy serialized form when allowed.
  * Re-introduce the InlinedStringField class
  * v2 access listener
  * Reduce padding in the proto's ExtensionRegistry map.
  * GetExtension performance optimizations
  * Make tracker a static variable rather than call static functions
  * Support extensions in field access listener
  * Annotate MergeFrom for field access listener
  * Fix incomplete types for field access listener
  * Add map_entry/new_map_entry to SpecificField in MessageDifferencer. They
    record the map items which are different in MessageDifferencer's reporter.
  * Reduce binary size due to fieldless proto messages
  * TextFormat: ParseInfoTree supports getting field end location in addition to
    start.
  * Fix repeated enum extension size in field listener
  * Enable Any Text Expansion for Descriptors::DebugString()
  * Switch from int{8,16,32,64} to int{8,16,32,64}_t
  * Reduce memory usage of the DescriptorPool type.

  Java
  * Fix errorprone conflict (#8723)
  * Removing deprecated TimeUtil class. (#8749)
  * Optimized FieldDescriptor.valueOf() to avoid array copying.
  * Removing deprecated TimeUtil class.
  * Add Durations.parseUnchecked(String) and Timestamps.parseUnchecked(String)
  * FieldMaskUtil: Add convenience method to mask the fields out of a given proto.

  JavaScript
  * Optimize binary parsing of repeated float64
  * Fix for optimization when reading doubles from binary wire format
  * Replace toArray implementation with toJSON.

  Python
  * Drops support for 2.7 and 3.5.

  PHP
  * Migrate PHP & Ruby to ABSL wyhash (#8854)
  * Added support for PHP 8.1 (currently in RC1) to the C extension (#8964)
  * Fixed PHP SEGV when constructing messages from a destructor. (#8969)

  Ruby
  * Move DSL implementation from C to pure Ruby (#8850)
  * Fixed a memory bug with RepeatedField#+. (#8970)

  Other
  * [csharp] ByteString.CreateCodedInput should use ArraySegment offset and count (#8740)
  * [ObjC] Add support for using the proto package to prefix symbols. (#8760)
  * field_presence.md: fix Go example (#8788)


  Kotlin
  * Suppress NOTHING_TO_INLINE in Kotlin generated inline functions.

2021-06-04 version 3.17.3 (C++/Java/Python/PHP/Objective-C/C#/Ruby/JavaScript)
  Python
  * Note: This is the last release to support Python 2.7. Future releases will
    require Python >= 3.5.

  C++
  * Introduce FieldAccessListener.
  * Stop emitting boilerplate {Copy/Merge}From in each ProtoBuf class
  * Fixed some uninitialized variable warnings in generated_message_reflection.cc.

  Kotlin
  * Fix duplicate proto files error (#8699)

  Java
  * Fixed parser to check that we are at a proper limit when a sub-message has
    finished parsing.

2021-05-25 version 3.17.2 (C++/Java/Python/PHP/Objective-C/C#/Ruby/JavaScript)
  Kotlin
  * Fix duplicate class error (#8653)

  PHP
  * Fixed SEGV in sub-message getters for well-known types when message is unset
    (#8670)

2021-05-07 version 3.17.1 (C++/Java/Python/PHP/Objective-C/C#/Ruby/JavaScript)
  PHP
  * Fixed PHP memory leaks and arginfo errors. (#8614)
  * Fixed JSON parser to allow multiple values from the same oneof as long as
    all but one are null.

  Ruby
  * Fixed memory bug: properly root repeated/map field when assigning. (#8639)
  * Fixed JSON parser to allow multiple values from the same oneof as long as
    all but one are null.


2021-05-07 version 3.17.0 (C++/Java/Python/PHP/Objective-C/C#/Ruby/JavaScript)

  Protocol Compiler
  * Fix the generated source information for reserved values in Enums.

  C++
  * Fix -Wunused-parameter in map<string, int> fields (fixes #8494) (#8500)
  * Use byteswap.h when building against musl libc (#8503)
  * Fix -Wundefined-inline error when using SharedCtor() or SharedDtor() (#8532)
  * Fix bug where `Descriptor::DebugString()` printed proto3 synthetic oneofs.
  * Provide stable versions of `SortAndUnique()`.
  * Make sure to cache proto3 optional message fields when they are cleared.
  * Expose UnsafeArena methods to Reflection.
  * Use std::string::empty() rather than std::string::size() > 0.

  Kotlin
  * Restrict extension setter and getter operators to non-nullable T.

  Java
  * updating GSON and Guava to more recent versions (#8524)
  * Reduce the time spent evaluating isExtensionNumber by storing the extension
    ranges in a TreeMap for faster queries. This is particularly relevant for
    protos which define a large number of extension ranges, for example when
    each tag is defined as an extension.
  * Fix java bytecode estimation logic for optional fields.
  * Optimize Descriptor.isExtensionNumber.

  Python
  * Add MethodDescriptor.CopyToProto() (#8327)
  * Remove unused python_protobuf.{cc,h} (#8513)
  * Start publishing python aarch64 manylinux wheels normally (#8530)
  * Fix constness issue detected by MSVC standard conforming mode (#8568)
  * Make JSON parsing match C++ and Java when multiple fields from the same
    oneof are present and all but one is null.

  Ruby
  * Add support for proto3 json_name in compiler and field definitions (#8356)
  * Fixed memory leak of Ruby arena objects. (#8461)
  * Fix source gem compilation (#8471)
  * Fix various exceptions in Ruby on 64-bit Windows (#8563)
  * Fix crash when calculating Message hash values on 64-bit Windows (#8565)

  Conformance Tests
  * Added a conformance test for the case of multiple fields from the same
    oneof.

2021-04-06 version 3.16.0 (C++/Java/Python/PHP/Objective-C/C#/Ruby/JavaScript)
  Other
  * Opensourcing kotlin protos (#8272)
  * Use a newer version of rules_proto, with the new rule `proto_descriptor_set` (#8469)

  C++
  * Fix compiler warnings issue found in conformance_test_runner #8189 (#8190)
  * Fix MinGW-w64 build issues. (#8286)
  * [Protoc] C++ Resolved an issue where NO_DESTROY and CONSTINIT are in incorrect order (#8296)
  * Fix PROTOBUF_CONSTINIT macro redefinition (#8323)
  * Delete StringPiecePod (#8353)
  * Fix gcc error: comparison of unsigned expression in '>= 0' is always … (#8309)
  * Fix cmake install on iOS (#8301)
  * Create a CMake option to control whether or not RTTI is enabled (#8347)
  * Fix endian.h location on FreeBSD (#8351)
  * Refactor util::Status (#8354)
  * Make util::Status more similar to absl::Status (#8405)
  * Fix -Wsuggest-destructor-override for generated C++ proto classes. (#8408)
  * Refactor StatusOr and StringPiece (#8406)
  * Refactor uint128 (#8416)
  * The ::pb namespace is no longer exposed due to conflicts.
  * Allow MessageDifferencer::TreatAsSet() (and friends) to override previous
    calls instead of crashing.
  * Reduce the size of generated proto headers for protos with `string` or
    `bytes` fields.
  * Move arena() operation on uncommon path to out-of-line routine
  * For iterator-pair function parameter types, take both iterators by value.
  * Code-space savings and perhaps some modest performance improvements in
    RepeatedPtrField.
  * Eliminate nullptr check from every tag parse.
  * Remove unused _$name$_cached_byte_size_ fields.
  * Serialize extension ranges together when not broken by a proto field in the
    middle.
  * Do out-of-line allocation and deallocation of string object in ArenaString.
  * Streamline ParseContext::ParseMessage<T> to avoid code bloat and improve
    performance.
  * New member functions RepeatedField::Assign, RepeatedPtrField::{Add, Assign}.
  * Fix undefined behavior warning due to innocuous uninitialization of value
    on an error path.
  * Avoid expensive inlined code space for encoding message length for messages
    >= 128 bytes and instead do a procedure call to a shared out-of-line routine.
  * util::DefaultFieldComparator will be final in a future version of protobuf.
    Subclasses should inherit from SimpleFieldComparator instead.

  C#
  * Add .NET 5 target and improve WriteString performance with SIMD (#8147)

  Java
  * deps: update JUnit and Truth (#8319)
  * Detect invalid overflow of byteLimit and return InvalidProtocolBufferException as documented.
  * Exceptions thrown while reading from an InputStream in parseFrom are now
    included as causes.
  * Support potentially more efficient proto parsing from RopeByteStrings.
  * Clarify runtime of ByteString.Output.toStringBuffer().
  * Added UnsafeByteOperations to protobuf-lite (#8426)

  JavaScript
  * Make Any.pack() chainable.

  Python
  * Fix some constness / char literal issues being found by MSVC standard conforming mode (#8344)
  * Switch on "new" buffer API (#8339)
  * Enable crosscompiling aarch64 python wheels under dockcross manylinux docker image (#8280)
  * Fixed a bug in text format where a trailing colon was printed for repeated field.
  * When TextFormat encounters a duplicate message map key, replace the current
    one instead of merging.

  Objective-C
  * Move the class map to a CFDictionary. (#8328)

  PHP
  * read_property() handler is not supposed to return NULL (#8362)
  * Changed parameter type from long to integer (#7613)
  * fix: README supported PHP version for C extension (#8236)

  Ruby
  * Fixed quadratic memory usage when appending to arrays. (#8364)
  * Fixed memory leak of Ruby arena objects. (#8461)
  * Add support for proto3 json_name in compiler and field definitions. (#8356)

  Other
  * Some doc on AOT compilation and protobuf (#8294)
  * [CMake] Ability to pass options to protoc executable from cmake (#8374)
  * Add --fatal_warnings flag to treat warnings as errors (#8131)
  * [bazel] Remove deprecated way to depend on googletest (#8396)
  * add error returns missing from protoc to prevent it from exiting with… (#8409)


2021-04-07 version 3.15.8 (C++/Java/Python/PHP/Objective-C/C#/Ruby/JavaScript)

  Ruby
  * Fixed memory leak of Ruby arena objects (#8461)

2021-04-02 version 3.15.7 (C++/Java/Python/PHP/Objective-C/C#/Ruby/JavaScript)

  C++
  * Remove the ::pb namespace (alias) (#8423)

  Ruby
  * Fix unbounded memory growth for Ruby <2.7 (#8429)
  * Fixed message equality in cases where the message type is different (#8434)

2021-03-10 version 3.15.6 (C++/Java/Python/PHP/Objective-C/C#/Ruby/JavaScript)

  Ruby
  * Fixed bug in string comparison logic (#8386)

2021-03-04 version 3.15.5 (C++/Java/Python/PHP/Objective-C/C#/Ruby/JavaScript)

  Ruby
  * Fixed quadratic memory use in array append (#8379)

  PHP
  * Fixed quadratic memory use in array append (#8379)

  C++
  * Do not disable RTTI by default in the CMake build (#8377)

2021-03-02 version 3.15.4 (C++/Java/Python/PHP/Objective-C/C#/Ruby/JavaScript)

  Ruby
  * Fixed SEGV when users pass nil messages (#8363)
  * Fixed quadratic memory usage when appending to arrays (#8364)

  C++
  * Create a CMake option to control whether or not RTTI is enabled (#8361)

  PHP
  * read_property() handler is not supposed to return NULL (#8362)

2021-02-25 version 3.15.3 (C++/Java/Python/PHP/Objective-C/C#/Ruby/JavaScript)

  Ruby
  * Ruby <2.7 now uses WeakMap too, which prevents memory leaks. (#8341)

2021-02-23 version 3.15.2 (C++/Java/Python/PHP/Objective-C/C#/Ruby/JavaScript)

  Ruby
  * Fix for FieldDescriptor.get(msg) (#8330)

  C++
  * Fix PROTOBUF_CONSTINIT macro redefinition (#8323)

2021-02-05 version 3.15.1 (C++/Java/Python/PHP/Objective-C/C#/Ruby/JavaScript)

  Ruby
  * Bugfix for Message.[] for repeated or map fields (#8313)

2021-02-05 version 3.15.0 (C++/Java/Python/PHP/Objective-C/C#/Ruby/JavaScript)

  Protocol Compiler
  * Optional fields for proto3 are enabled by default, and no longer require
    the --experimental_allow_proto3_optional flag.

  C++
  * MessageDifferencer: fixed bug when using custom ignore with multiple
    unknown fields
  * Use init_seg in MSVC to push initialization to an earlier phase.
  * Runtime no longer triggers -Wsign-compare warnings.
  * Fixed -Wtautological-constant-out-of-range-compare warning.
  * DynamicCastToGenerated works for nullptr input for even if RTTI is disabled
  * Arena is refactored and optimized.
  * Clarified/specified that the exact value of Arena::SpaceAllocated() is an
    implementation detail users must not rely on. It should not be used in
    unit tests.
  * Change the signature of Any::PackFrom() to return false on error.
  * Add fast reflection getter API for strings.
  * Constant initialize the global message instances
  * Avoid potential for missed wakeup in UnknownFieldSet
  * Now Proto3 Oneof fields have "has" methods for checking their presence in
    C++.
  * Bugfix for NVCC
  * Return early in _InternalSerialize for empty maps.
  * Adding functionality for outputting map key values in proto path logging
    output (does not affect comparison logic) and stop printing 'value' in the
    path. The modified print functionality is in the
    MessageDifferencer::StreamReporter.
  * Fixed https://github.com/protocolbuffers/protobuf/issues/8129
  * Ensure that null char symbol, package and file names do not result in a
    crash.
  * Constant initialize the global message instances
  * Pretty print 'max' instead of numeric values in reserved ranges.
  * Removed remaining instances of std::is_pod, which is deprecated in C++20.
  * Changes to reduce code size for unknown field handling by making uncommon
    cases out of line.
  * Fix std::is_pod deprecated in C++20 (#7180)
  * Fix some -Wunused-parameter warnings (#8053)
  * Fix detecting file as directory on zOS issue #8051 (#8052)
  * Don't include sys/param.h for _BYTE_ORDER (#8106)
  * remove CMAKE_THREAD_LIBS_INIT from pkgconfig CFLAGS (#8154)
  * Fix TextFormatMapTest.DynamicMessage issue#5136 (#8159)
  * Fix for compiler warning issue#8145 (#8160)
  * fix: support deprecated enums for GCC < 6 (#8164)
  * Fix some warning when compiling with Visual Studio 2019 on x64 target (#8125)

  Python
  * Provided an override for the reverse() method that will reverse the internal
    collection directly instead of using the other methods of the BaseContainer.
  * MessageFactory.CreateProtoype can be overridden to customize class creation.
  * Fix PyUnknownFields memory leak (#7928)
  * Add macOS Big Sur compatibility (#8126)

  JavaScript
  * Generate `getDescriptor` methods with `*` as their `this` type.
  * Enforce `let/const` for generated messages.
  * js/binary/utils.js: Fix jspb.utils.joinUnsignedDecimalString to work with negative bitsLow and low but non-zero bitsHigh parameter. (#8170)

  PHP
  * Added support for PHP 8. (#8105)
  * unregister INI entries and fix invalid read on shutdown (#8042)
  * Fix PhpDoc comments for message accessors to include "|null". (#8136)
  * fix: convert native PHP floats to single precision (#8187)
  * Fixed PHP to support field numbers >=2**28. (#8235)
  * feat: add support for deprecated fields to PHP compiler (#8223)
  * Protect against stack overflow if the user derives from Message. (#8248)
  * Fixed clone for Message, RepeatedField, and MapField. (#8245)
  * Updated upb to allow nonzero offset minutes in JSON timestamps. (#8258)

  Ruby
  * Added support for Ruby 3. (#8184)
  * Rewrote the data storage layer to be based on upb_msg objects from the
    upb library. This should lead to much better parsing performance,
    particularly for large messages. (#8184).
  * Fill out JRuby support (#7923)
  * [Ruby] Fix: (SIGSEGV) gRPC-Ruby issue on Windows. memory alloc infinite
    recursion/run out of memory (#8195)
  * Fix jruby support to handle messages nested more than 1 level deep (#8194)

  Java
  * Avoid possible UnsupportedOperationException when using CodedInputSteam
    with a direct ByteBuffer.
  * Make Durations.comparator() and Timestamps.comparator() Serializable.
  * Add more detailed error information for dynamic message field type
    validation failure
  * Removed declarations of functions declared in java_names.h from
    java_helpers.h.
  * Now Proto3 Oneof fields have "has" methods for checking their presence in
    Java.
  * Annotates Java proto generated *_FIELD_NUMBER constants.
  * Add -assumevalues to remove JvmMemoryAccessor on Android.

  C#
  * Fix parsing negative Int32Value that crosses segment boundary (#8035)
  * Change ByteString to use memory and support unsafe create without copy (#7645)
  * Optimize MapField serialization by removing MessageAdapter (#8143)
  * Allow FileDescriptors to be parsed with extension registries (#8220)
  * Optimize writing small strings (#8149)

2020-11-11 version 3.14.0 (C++/Java/Python/PHP/Objective-C/C#/Ruby/JavaScript)

  Protocol Compiler
  * The proto compiler no longer requires a .proto filename when it is not
    generating code.
  * Added flag `--deterministic_output` to `protoc --encode=...`.
  * Fixed deadlock when using google.protobuf.Any embedded in aggregate options.

  C++
  * Arenas are now unconditionally enabled. cc_enable_arenas no longer has
    any effect.
  * Removed inlined string support, which is incompatible with arenas.
  * Fix a memory corruption bug in reflection when mixing optional and
    non-optional fields.
  * Make SpaceUsed() calculation more thorough for map fields.
  * Add stack overflow protection for text format with unknown field values.
  * FieldPath::FollowAll() now returns a bool to signal if an out-of-bounds
    error was encountered.
  * Performance improvements for Map.
  * Minor formatting fix when dumping a descriptor to .proto format with
    DebugString.
  * UBSAN fix in RepeatedField (#2073).
  * When running under ASAN, skip a test that makes huge allocations.
  * Fixed a crash that could happen when creating more than 256 extensions in
    a single message.
  * Fix a crash in BuildFile when passing in invalid descriptor proto.
  * Parser security fix when operating with CodedInputStream.
  * Warn against the use of AllowUnknownExtension.
  * Migrated to C++11 for-range loops instead of index-based loops where
    possible. This fixes a lot of warnings when compiling with -Wsign-compare.
  * Fix segment fault for proto3 optional (#7805)
  * Adds a CMake option to build `libprotoc` separately (#7949)

  Java
  * Bugfix in mergeFrom() when a oneof has multiple message fields.
  * Fix RopeByteString.RopeInputStream.read() returning -1 when told to read
    0 bytes when not at EOF.
  * Redefine remove(Object) on primitive repeated field Lists to avoid
    autoboxing.
  * Support "\u" escapes in textformat string literals.
  * Trailing empty spaces are no longer ignored for FieldMask.
  * Fix FieldMaskUtil.subtract to recursively remove mask.
  * Mark enums with `@java.lang.Deprecated` if the proto enum has option
    `deprecated = true;`.
  * Adding forgotten duration.proto to the lite library (#7738)

  Python
  * Print google.protobuf.NullValue as null instead of "NULL_VALUE" when it is
    used outside WKT Value/Struct.
  * Fix bug occurring when attempting to deep copy an enum type in python 3.
  * Add a setuptools extension for generating Python protobufs (#7783)
  * Remove uses of pkg_resources in non-namespace packages. (#7902)
  * [bazel/py] Omit google/__init__.py from the Protobuf runtime. (#7908)
  * Removed the unnecessary setuptools package dependency for Python package (#7511)
  * Fix PyUnknownFields memory leak (#7928)

  PHP
  * Added support for "==" to the PHP C extension (#7883)
  * Added `==` operators for Map and Array. (#7900)
  * Native C well-known types (#7944)
  * Optimized away hex2bin() call in generated code (#8006)
  * New version of upb, and a new hash function wyhash in third_party. (#8000)
  * add missing hasOneof method to check presence of oneof fields (#8003)

  Go:
  * Update go_package options to reference google.golang.org/protobuf module.

  C#:
  * annotate ByteString.CopyFrom(ReadOnlySpan<byte>) as SecuritySafeCritical (#7701)
  * Fix C# optional field reflection when there are regular fields too (#7705)
  * Fix parsing negative Int32Value that crosses segment boundary (#8035)

  Javascript:
  * JS: parse (un)packed fields conditionally (#7379)

2020-07-14 version 3.13.0 (C++/Java/Python/PHP/Objective-C/C#/Ruby/JavaScript)

  PHP:
  * The C extension is completely rewritten. The new C extension has significantly
    better parsing performance and fixes a handful of conformance issues. It will
    also make it easier to add support for more features like proto2 and proto3 presence.
  * The new C extension does not support PHP 5.x. PHP 5.x users can still use pure-PHP.

  C++:
  * Removed deprecated unsafe arena string accessors
  * Enabled heterogeneous lookup for std::string keys in maps.
  * Removed implicit conversion from StringPiece to std::string
  * Fix use-after-destroy bug when the Map is allocated in the arena.
  * Improved the randomness of map ordering
  * Added stack overflow protection for text format with unknown fields
  * Use std::hash for proto maps to help with portability.
  * Added more Windows macros to proto whitelist.
  * Arena constructors for map entry messages are now marked "explicit"
    (for regular messages they were already explicit).
  * Fix subtle aliasing bug in RepeatedField::Add
  * Fix mismatch between MapEntry ByteSize and Serialize with respect to unset
    fields.

  Python:
  * JSON format conformance fixes:
    * Reject lowercase t for Timestamp json format.
    * Print full_name directly for extensions (no camelCase).
    * Reject boolean values for integer fields.
    * Reject NaN, Infinity, -Infinity that is not quoted.
    * Base64 fixes for bytes fields: accept URL-safe base64 and missing padding.
  * Bugfix for fields/files named "async" or "await".
  * Improved the error message when AttributeError is returned from __getattr__
    in EnumTypeWrapper.

  Java:
  * Fixed a bug where setting optional proto3 enums with setFooValue() would
    not mark the value as present.
  * Add Subtract function to FieldMaskUtil.

  C#:
  * Dropped support for netstandard1.0 (replaced by support for netstandard1.1).
    This was required to modernize the parsing stack to use the `Span<byte>`
    type internally. (#7351)
  * Add `ParseFrom(ReadOnlySequence<byte>)` method to enable GC friendly
    parsing with reduced allocations and buffer copies. (#7351)
  * Add support for serialization directly to a `IBufferWriter<byte>` or
    to a `Span<byte>` to enable GC friendly serialization.
    The new API is available as extension methods on the `IMessage` type. (#7576)
  * Add `GOOGLE_PROTOBUF_REFSTRUCT_COMPATIBILITY_MODE` define to make
    generated code compatible with old C# compilers (pre-roslyn compilers
    from .NET framework and old versions of mono) that do not support
    ref structs. Users that are still on a legacy stack that does
    not support C# 7.2 compiler might need to use the new define
    in their projects to be able to build the newly generated code. (#7490)
  * Due to the major overhaul of parsing and serialization internals (#7351 and #7576),
    it is recommended to regenerate your generated code to achieve the best
    performance (the legacy generated code will still work, but might incur
    a slight performance penalty).

2020-07-28 version 3.12.4 (C++/Java/Python/PHP/Objective-C/C#/Ruby/JavaScript)

This release contains no significant changes, but exists because 3.12.3 was
mistakenly tagged at the wrong commit.

2020-06-01 version 3.12.3 (C++/Java/Python/PHP/Objective-C/C#/Ruby/JavaScript)

  Objective-C
  * Tweak the union used for Extensions to support old generated code. #7573

2020-05-26 version 3.12.2 (C++/Java/Python/PHP/Objective-C/C#/Ruby/JavaScript)

  C++
  * Simplified the template export macros to fix the build for mingw32. (#7539)

  Objective-C
  * Fix for the :protobuf_objc target in the Bazel BUILD file. (#7538)

2020-05-20 version 3.12.1 (C++/Java/Python/PHP/Objective-C/C#/Ruby/JavaScript)

  Ruby
  * Re-add binary gems for Ruby 2.3 and 2.4. These are EOL upstream, however
    many people still use them and dropping support will require more
    coordination.

2020-05-12 version 3.12.0 (C++/Java/Python/PHP/Objective-C/C#/Ruby/JavaScript)

  Protocol Compiler
  * [experimental] Singular, non-message typed fields in proto3 now support
    presence tracking. This is enabled by adding the "optional" field label and
    passing the --experimental_allow_proto3_optional flag to protoc.
    * For usage info, see docs/field_presence.md.
    * During this experimental phase, code generators should update to support
      proto3 presence, see docs/implementing_proto3_presence.md for instructions.
  * Allow duplicate symbol names when multiple descriptor sets are passed on
    the command-line, to match the behavior when multiple .proto files are passed.
  * Deterministic `protoc --descriptor_set_out` (#7175)

  C++
  * [experimental] Added proto3 presence support.
  * New descriptor APIs to support proto3 presence.
  * Enable Arenas by default on all .proto files.
  * Documented that users are not allowed to subclass Message or MessageLite.
  * Mark generated classes as final; inheriting from protos is strongly discouraged.
  * Add stack overflow protection for text format with unknown fields.
  * Add accessors for map key and value FieldDescriptors.
  * Add FieldMaskUtil::FromFieldNumbers().
  * MessageDifferencer: use ParsePartial() on Any fields so the diff does not
    fail when there are missing required fields.
  * ReflectionOps::Merge(): lookup messages in the right factory, if it can.
  * Added Descriptor::WellKnownTypes enum and Descriptor::well_known_type()
    accessor as an easier way of determining if a message is a Well-Known Type.
  * Optimized RepeatedField::Add() when it is used in a loop.
  * Made proto move/swap more efficient.
  * De-virtualize the GetArena() method in MessageLite.
  * Improves performance of json_stream_parser.cc by factor 1000 (#7230)
  * bug: #7076 undefine Windows OUT and OPTIONAL macros (#7087)
  * Fixed a bug in FieldDescriptor::DebugString() that would erroneously print
    an "optional" label for a field in a oneof.
  * Fix bug in parsing bool extensions that assumed they are always 1 byte.
  * Fix off-by-one error in FieldOptions::ByteSize() when extensions are present.
  * Clarified the comments to show an example of the difference between
    Descriptor::extension and DescriptorPool::FindAllExtensions.
  * Add a compiler option 'code_size' to force optimize_for=code_size on all
    protos where this is possible.

  Java
  * [experimental] Added proto3 presence support.
  * Mark java enum _VALUE constants as @Deprecated if the enum field is deprecated
  * reduce <clinit> size for enums with allow_alias set to true.
  * Sort map fields alphabetically by the field's key when printing textproto.
  * Fixed a bug in map sorting that appeared in -rc1 and -rc2 (#7508).
  * TextFormat.merge() handles Any as top level type.
  * Throw a descriptive IllegalArgumentException when calling
    getValueDescriptor() on enum special value UNRECOGNIZED instead of
    ArrayIndexOutOfBoundsException.
  * Fixed an issue with JsonFormat.printer() where setting printingEnumsAsInts()
    would override the configuration passed into includingDefaultValueFields().
  * Implement overrides of indexOf() and contains() on primitive lists returned
    for repeated fields to avoid autoboxing the list contents.
  * Add overload to FieldMaskUtil.fromStringList that accepts a descriptor.
  * [bazel] Move Java runtime/toolchains into //java (#7190)

  Python
  * [experimental] Added proto3 presence support.
  * [experimental] fast import protobuf module, only works with cpp generated code linked in.
  * Truncate 'float' fields to 4 bytes of precision in setters for pure-Python
    implementation (C++ extension was already doing this).
  * Fixed a memory leak in C++ bindings.
  * Added a deprecation warning when code tries to create Descriptor objects
    directly.
  * Fix unintended comparison between bytes and string in descriptor.py.
  * Avoid printing excess digits for float fields in TextFormat.
  * Remove Python 2.5 syntax compatibility from the proto compiler generated _pb2.py module code.
  * Drop 3.3, 3.4 and use single version docker images for all python tests (#7396)

  JavaScript
  * Fix js message pivot selection (#6813)

  PHP
  * Persistent Descriptor Pool (#6899)
  * Implement lazy loading of php class for proto messages (#6911)
  * Correct @return in Any.unpack docblock (#7089)
  * Ignore unknown enum value when ignore_unknown specified (#7455)

  Ruby
  * [experimental] Implemented proto3 presence for Ruby. (#7406)
  * Stop building binary gems for ruby <2.5 (#7453)
  * Fix for wrappers with a zero value (#7195)
  * Fix for JSON serialization of 0/empty-valued wrapper types (#7198)
  * Call "Class#new" over rb_class_new_instance in decoding (#7352)
  * Build extensions for Ruby 2.7 (#7027)
  * assigning 'nil' to submessage should clear the field. (#7397)

  C#
  * [experimental] Add support for proto3 presence fields in C# (#7382)
  * Mark GetOption API as obsolete and expose the "GetOptions()" method on descriptors instead (#7491)
  * Remove Has/Clear members for C# message fields in proto2 (#7429)
  * Enforce recursion depth checking for unknown fields (#7132)
  * Fix conformance test failures for Google.Protobuf (#6910)
  * Cleanup various bits of Google.Protobuf (#6674)
  * Fix latest ArgumentException for C# extensions (#6938)
  * Remove unnecessary branch from ReadTag (#7289)

  Objective-C
  * [experimental] ObjC Proto3 optional support (#7421)
  * Block subclassing of generated classes (#7124)
  * Use references to Obj C classes instead of names in descriptors. (#7026)
  * Revisit how the WKTs are bundled with ObjC. (#7173)

  Other
  * Add a proto_lang_toolchain for javalite (#6882)
  * [bazel] Update gtest and deprecate //external:{gtest,gtest_main} (#7237)
  * Add application note for explicit presence tracking. (#7390)
  * Howto doc for implementing proto3 presence in a code generator. (#7407)


2020-02-14 version 3.11.4 (C++/Java/Python/PHP/Objective-C/C#/Ruby/JavaScript)
  
  C#
  * Fix latest ArgumentException for C# extensions (#7188)
  * Enforce recursion depth checking for unknown fields (#7210)
  
  Ruby
  * Fix wrappers with a zero value (#7195)
  * Fix JSON serialization of 0/empty-valued wrapper types (#7198)

2020-01-31 version 3.11.3 (C++/Java/Python/PHP/Objective-C/C#/Ruby/JavaScript)

  C++
  * Add OUT and OPTIONAL to windows portability files (#7087)

  PHP
  * Refactored ulong to zend_ulong for php7.4 compatibility (#7147)
  * Call register_class before getClass from desc to fix segfault (#7077)
  

2019-12-10 version 3.11.2 (C++/Java/Python/PHP/Objective-C/C#/Ruby/JavaScript)

  PHP
  * Make c extension portable for php 7.4 (#6968)
  

2019-12-02 version 3.11.1 (C++/Java/Python/PHP/Objective-C/C#/Ruby/JavaScript)

  PHP
  * Extern declare protobuf_globals (#6946)


2019-11-19 version 3.11.0 (C++/Java/Python/PHP/Objective-C/C#/Ruby/JavaScript)

  C++
  * Make serialization method naming consistent
  * Make proto runtime + generated code free of deprecation warnings
  * Moved ShutdownProtobufLibrary() to message_lite.h.  For backward compatibility a declaration is still available in stubs/common.h, but users should prefer message_lite.h
  * Removed non-namespace macro EXPECT_OK()
  * Removed mathlimits.h from stubs in favor of using std::numeric_limits from C++11
  * Fixed bug in parser when ending on a group tag
  * Add a helper function to UnknownFieldSet to deal with the changing return value of message::unknown_fields()
  * Fix incorrect use of string_view iterators
  * Support direct pickling of nested messages
  * Skip extension tag validation for MessageSet if unknown dependencies are allowed
  * Updated deprecation macros to annotate deprecated code (#6612)
  * Remove conversion warning in MapEntryFuncs::ByteSizeLong (#6766)
  * Revert "Make shared libraries be able to link to MSVC static runtime libraries, so that VC runtime is not required." (#6914)

  Java
  * Remove the usage of MethodHandle, so that Android users prior to API version 26 can use protobuf-java
  * Publish ProGuard config for javalite
  * Fix for StrictMode disk read violation in ExtensionRegistryLite
  * Include part of the ByteString's content in its toString().
  * Include unknown fields when merging proto3 messages in Java lite builders

  Python
  * Add float_precision option in json format printer
  * Optionally print bytes fields as messages in unknown fields, if possible
  * FieldPath: fix testing IsSet on root path ''
  * Experimental code gen (fast import protobuf module) which only work with cpp generated code linked in

  JavaScript
  * Remove guard for Symbol iterator for jspb.Map

  PHP
  * Avoid too much overhead in layout_init (#6716)
  * Lazily Create Singular Wrapper Message (#6833)
  * Implement lazy loading of php class for proto messages (#6911)

  Ruby
  * Ruby lazy wrappers optimization (#6797)

  C#
  * (RepeatedField): Capacity property to resize the internal array (#6530)
  * Experimental proto2 support is now officially available (#4642, #5183, #5350, #5936)
  * Getting started doc: https://github.com/protocolbuffers/protobuf/blob/master/docs/csharp/proto2.md
  * Add length checks to ExtensionCollection (#6759)
  * Optimize parsing of some primitive and wrapper types (#6843)
  * Use 3 parameter Encoding.GetString for default string values (#6828)
  * Change _Extensions property to normal body rather than expression (#6856)

  Objective C
  * Fixed unaligned reads for 32bit arm with newer Xcode versions (#6678)


2019-09-03 version 3.10.0 (C++/Java/Python/PHP/Objective-C/C#/Ruby/JavaScript)

  C++
  * Switch the proto parser to the faster MOMI parser.
  * Properly escape Struct keys in the proto3 JSON serializer.
  * Fix crash on uninitialized map entries.
  * Informed the compiler of has-bit invariant to produce better code
  * Unused imports of files defining descriptor extensions will now be reported
  * Add proto2::util::RemoveSubranges to remove multiple subranges in linear time.
  * Added BaseTextGenerator::GetCurrentIndentationSize()
  * Made implicit weak fields compatible with the Apple linker
  * Support 32 bit values for ProtoStreamObjectWriter to Struct.
  * Removed the internal-only header coded_stream_inl.h and the internal-only methods defined there.
  * Enforced no SWIG wrapping of descriptor_database.h (other headers already had this restriction).
  * Implementation of the equivalent of the MOMI parser for serialization. This removes one of the two serialization routines, by making the fast array serialization routine completely general. SerializeToCodedStream can now be implemented in terms of the much much faster array serialization. The array serialization regresses slightly, but when array serialization is not possible this wins big. 
  * Do not convert unknown field name to snake case to accurately report error.
  * Fix a UBSAN warnings. (#6333)
  * Add podspec for C++ (#6404)
  * protoc: fix source code info location for missing label (#6436)
  * C++ Add move constructor for Reflection's SetString (#6477)

  Java
  * Call loadDescriptor outside of synchronized block to remove one possible source of deadlock.
  * Have oneof enums implement a separate interface (other than EnumLite) for clarity.
  * Opensource Android Memory Accessors
  * Update TextFormat to make use of the new TypeRegistry.
  * Support getFieldBuilder and getRepeatedFieldBuilder in ExtendableBuilder
  * Update JsonFormat to make use of the new TypeRegistry.
  * Add proguard config generator for GmmBenchmarkSuiteLite.
  * Change ProtobufArrayList to use Object[] instead of ArrayList for 5-10% faster parsing
  * Implement ProtobufArrayList.add(E) for 20% (5%-40%) faster overall protolite2 parsing
  * Make a copy of JsonFormat.TypeRegistry at the protobuf top level package. This will eventually replace JsonFormat.TypeRegistry.
  * Fix javadoc warnings in generated files (#6231)
  * Java: Add Automatic-Module-Name entries to the Manifest (#6568)

  Python
  * Add descriptor methods in descriptor_pool are deprecated.
  * Uses explicit imports to prevent multithread test failures in py3.
  * Added __delitem__ for Python extension dict
  * Update six version to 1.12.0 and fix legacy_create_init issue (#6391)

  JavaScript
  * Remove deprecated boolean option to getResultBase64String().
  * Fix sint64 zig-zag encoding.
  * Simplify hash64 string conversion to avoid DIGIT array. Should reduce overhead if these functions aren't used, and be more efficient by avoiding linear array searches.
  * Change the parameter types of binaryReaderFn in ExtensionFieldBinaryInfo to (number, ?, ?).
  * Create dates.ts and time_of_days.ts to mirror Java versions. This is a near-identical conversion of c.g.type.util.{Dates,TimeOfDays} respectively.
  * Migrate moneys to TypeScript.
  
  PHP
  * Fix incorrect leap day for Timestamp (#6696)
  * Initialize well known type values (#6713)

  Ruby
  * Fix scope resolution for Google namespace (#5878)
  * Support hashes for struct initializers (#5716)
  * Optimized away the creation of empty string objects. (#6502)
  * Roll forward Ruby upb changes now that protobuf Ruby build is fixed (#5866)
  * Optimized layout_mark() for Ruby (#6521)
  * Optimization for layout_init() (#6547)
  * Fix for GC of Ruby map frames. (#6533)
  * Fixed leap year handling by reworking upb_mktime() -> upb_timegm(). (#6695)
  
  Objective C
  * Remove OSReadLittle* due to alignment requirements (#6678)
  * Don't use unions and instead use memcpy for the type swaps. (#6672)

  Other
  * Override CocoaPods module to lowercase (#6464)


>>>>>>> fb6f8da0
2019-06-28 version 3.9.0 (C++/Java/Python/PHP/Objective-C/C#/Ruby/JavaScript)

  C++
  * Optimize and simplify implementation of RepeatedPtrFieldBase
  * Don't create unnecessary unknown field sets.
  * Remove branch from accessors to repeated field element array.
  * Added delimited parse and serialize util.
  * Reduce size by not emitting constants for fieldnumbers
  * Fix a bug when comparing finite and infinite field values with explicit tolerances.
  * TextFormat::Parser should use a custom Finder to look up extensions by number if one is provided.
  * Add MessageLite::Utf8DebugString() to make MessageLite more compatible with Message.
  * Fail fast for better performance in DescriptorPool::FindExtensionByNumber() if descriptor has no defined extensions.
  * Adding the file name to help debug colliding extensions
  * Added FieldDescriptor::PrintableNameForExtension() and DescriptorPool::FindExtensionByPrintableName().
    The latter will replace Reflection::FindKnownExtensionByName().
  * Replace NULL with nullptr
  * Created a new Add method in repeated field that allows adding a range of elements all at once.
  * Enabled enum name-to-value mapping functions for C++ lite
  * Avoid dynamic initialization in descriptor.proto generated code
  * Move stream functions to MessageLite from Message.
  * Move all zero_copy_stream functionality to io_lite.
  * Do not create array of matched fields for simple repeated fields
  * Enabling silent mode by default to reduce make compilation noise. (#6237)

  Java
  * Expose TextFormat.Printer and make it configurable. Deprecate the static methods.
  * Library for constructing google.protobuf.Struct and google.protobuf.Value
  * Make OneofDescriptor extend GenericDescriptor.
  * Expose streamingness of service methods from MethodDescriptor.
  * Fix a bug where TextFormat fails to parse Any filed with > 1 embedded message sub-fields.
  * Establish consistent JsonFormat behavior for nulls in oneofs, regardless of order.
  * Update GSON version to 3.8.5. (#6268)
  * Add `protobuf_java_lite` Bazel target. (#6177)

  Python
  * Change implementation of Name() for enums that allow aliases in proto2 in Python
    to be in line with claims in C++ implementation (to return first value).
  * Explicitly say what field cannot be set when the new value fails a type check.
  * Duplicate register in descriptor pool will raise errors
  * Add __slots__ to all well_known_types classes, custom attributes are not allowed anymore.
  * text_format only present 8 valid digits for float fields by default

  JavaScript
  * Add Oneof enum to the list of goog.provide

  PHP
  * Make php message class final to avoid mocking. (#6277)
  * Rename get/setXXXValue to get/setXXXWrapper. (#6295)

  Ruby
  * Remove to_hash methods. (#6166)


2019-04-29 version 3.8.0 (C++/Java/Python/PHP/Objective-C/C#/Ruby/JavaScript)

  C++
  * Use std::atomic<int32> in case of myriad2 platform
  * Always declare enums to be int-sized
  * Added DebugString() and ShortDebugString() methods on MessageLite
  * Specialized different parse loop control flows
  * Make hasbits potentially in register. The or's start forming an obstacle because it's a read modify store on the same mem address on each iteration.
  * Move to an internal MACRO for parser validity checks.
  * Improve map parsing performance.
  * Make MergePartialFromCodedStream non virtual. This allows direct calls, potential inlining and is also a code health improvement
  * Add an overall limit to parse_context to prevent reading past it. This allows to remove a annoying level of indirection.
  * Fix a mistake, we shouldn't verify map key/value strings for utf8 in opt mode for proto2.
  * Further improvements to cut binary size.
  * Prepare to make MergePartialFromCodedStream non-virtual.
  * A report on some interesting behavior change in python (caused by b/27494216) made me realize there is a check that needs to be done in case the parse ended on a end group tag.
  * Add a note of caution to the comments around skip in CodedOutputStream.
  * Simplify end check.
  * Add overload for ParseMessage for MessageLite/Message types. If the explicit type is not known inlining won't help de-virtualizing the virtual call.
  * Reduce linker input. It turns out that ParseMessage is not inlined, producing  template instantiations that are used only once and save nothing but cost more.
  * Improve the parser.
  * [c++17] Changed proto2::RepeatedPtrField iterators to no longer derive from the deprecated std::iterator class.
  * Change the default value of case_insensitive_enum_parsing to false for JsonStringToMessage.
  * Add a warning if a field name doesn't match the style guide.
  * Fix TextFormat not round-trip correctly when float value is max float.
  * Added locationed info for some errors at compiler
  * Python reserved keywords are now working with getattr()/setattr() for most descriptors.
  * Added AllowUnknownField() in text_format
  * Append '_' to C++ reserved keywords for message, enum, extension
  * Fix MSVC warning C4244 in protobuf's parse_context.h.
  * Updating Iterators to be compatible with C++17 in MSVC.
  * Use capability annotation in mutex.h
  * Fix "UndefinedBehaviorSanitizer: cfi-bad-type"
  * CriticalSectionLock class as a lightweight replacement for std::mutex on Windows platforms.
  * Removed vestigial wire_format_lite_inl.h

  C#
  * Added System.Memory dependency.

  Java
  * Make Java protoc code generator ignore optimize_for LITE_RUNTIME. Users should instead use the Java lite protoc plugin.
  * Change Extension getMessageDefaultInstance() to return Message instead of MessageLite.
  * Prevent malicious input streams from leaking buffers for ByteString or ByteBuffer parsing.
  * Release new Javalite runtime.
  * Show warning in case potential file name conflict.
  * Allow Java reserved keywords to be used in extensions.
  * Added setAllowUnknownFields() in text format
  * Add memoization to ExtensionRegistryLite.getEmptyRegistry()
  * Improve performance of CodedOutputStream.writeUInt32NoTag
  * Add an optimized mismatch-finding algorithm to UnsafeUtil.
  * When serializing uint32 varints, check that we have MAX_VARINT32_SIZE bytes left, not just MAX_VARINT_SIZE.
  * Minor optimization to RopeByteString.PieceIterator

  JavaScript
  * Simplify generated toObject code when the default value is used.

  Python
  * Changes implementation of Name() for enums that allow aliases in proto2 in Python to be in line with claims in C++ implementation (to return first value).
  * Added double_format option in text format printer.
  * Added iter and __contains__ to extension dict
  * Added allow_unknown_field option in python text format parser
  * Fixed Timestamp.ToDatetime() loses precision issue
  * Support unknown field in text format printer.
  * Float field will be convert to inf if bigger than struct.unpack('f', b'\xff\xff\x7f\x7f')[0] which is about 3.4028234664e+38,
  convert to -inf if smaller than -3.4028234664e+38
  * Allowed casting str->bytes in Message.__setstate__

  Ruby
  * Helper methods to get enum name for Ruby.


2019-01-24 version 3.7.0 (C++/Java/Python/PHP/Objective-C/C#/Ruby/JavaScript)

  C++
  * Introduced new MOMI (maybe-outside-memory-interval) parser.
  * Add an option to json_util to parse enum as case-insensitive. In the future, enum parsing in json_util will become case-sensitive.
  * Added conformance test for enum aliases
  * Added support for --cpp_out=speed:...
  * Added use of C++ override keyword where appropriate
  * Many other cleanups and fixes.

  Java
  * Fix illegal reflective access warning in JDK 9+
  * Add BOM

  Python
  * Added Python 3.7 compatibility.
  * Modified ParseFromString to return bytes parsed .
  * Introduce Proto C API.
  * FindFileContainingSymbol in descriptor pool is now able to find field and enum values.
  * reflection.MakeClass()  and  reflection.ParseMessage() are deprecated.
  * Added DescriptorPool.FindMethodByName() method in pure python (c extension already has it)
  * Flipped proto3 to preserve unknown fields by default.
  * Added support for memoryview in python3 proto message parsing.
  * Added MergeFrom for repeated scalar fields in c extension (pure python already has it)
  * Surrogates are now rejected at setters in python3.
  * Added public unknown field API.
  * RecursionLimit is also set to max if allow_oversize_protos is enabled.
  * Disallow duplicate scalars in proto3 text_format parse.
  * Fix some segment faults for c extension map field.

  PHP
  * Most issues for json encoding/decoding in the c extension have been fixed. There are still some edge cases not fixed. For more details, check conformance/failure_list_php_c.txt.
  * Supports php 7.3
  * Added helper methods to convert between enum values and names.
  * Allow setting/getting wrapper message fields using primitive values.
  * Various bug fixes.

  Ruby
  * Ruby 2.6 support.
  * Drops support for ruby < 2.3.
  * Most issues for json encoding/decoding in the c extension have been fixed. There are still some edge cases not fixed. For more details, check conformance/failure_list_ruby.txt.
  * Json parsing can specify an option to ignore unknown fields: msg.decode_json(data, {ignore_unknown_fields: true}).
  * Added support for proto2 syntax (partially).
  * Various bug fixes.

  Csharp
  * More support for FieldMask include merge, intersect and more.
  * Increasing the default recursion limit to 100.
  * Support loading FileDescriptors dynamically.
  * Provide access to comments from descriptors.
  * Added Any.Is method.
  * Compatible with C# 6
  * Added IComparable and comparison operators on Timestamp.

  Objective C
  * Add ability to introspect list of enum values (#4678)
  * Copy the value when setting message/data fields (#5215)
  * Support suppressing the objc package prefix checks on a list of files (#5309)
  * More complete keyword and NSObject method (via categories) checks for field names, can result in more fields being rename, but avoids the collisions at runtime (#5289)
  * Small fixes to TextFormat generation for extensions (#5362)
  * Provide more details/context in deprecation messages (#5412)
  * Array/Dictionary enumeration blocks NS_NOESCAPE annotation for Swift (#5421)
  * Properly annotate extensions for ARC when their names imply behaviors (#5427)
  * Enum alias name collision improvements (#5480)


2018-07-27 version 3.6.1 (C++/Java/Python/PHP/Objective-C/C#/Ruby/JavaScript)

  C++
  * Introduced workaround for Windows issue with std::atomic and std::once_flag
    initialization (#4777, #4773).

  PHP
  * Added compatibility with PHP 7.3 (#4898).

  Ruby
  * Fixed Ruby crash involving Any encoding (#4718).

2018-06-01 version 3.6.0 (C++/Java/Python/PHP/Objective-C/C#/Ruby/JavaScript)

  C++
  * Starting from this release, we now require C++11. For those we cannot yet
    upgrade to C++11, we will try to keep the 3.5.x branch updated with
    critical bug fixes only. If you have any concerns about this, please
    comment on issue #2780.
  * Moved to C++11 types like std::atomic and std::unique_ptr and away from our
    old custom-built equivalents.
  * Added support for repeated message fields in lite protos using implicit
    weak fields. This is an experimental feature that allows the linker to
    strip out more unused messages than previously was possible.
  * Fixed SourceCodeInfo for interpreted options and extension range options.
  * Fixed always_print_enums_as_ints option for JSON serialization.
  * Added support for ignoring unknown enum values when parsing JSON.
  * Create std::string in Arena memory.
  * Fixed ValidateDateTime to correctly check the day.
  * Fixed bug in ZeroCopyStreamByteSink.
  * Various other cleanups and fixes.

  Java
  * Dropped support for Java 6.
  * Added a UTF-8 decoder that uses Unsafe to directly decode a byte buffer.
  * Added deprecation annotations to generated code for deprecated oneof
    fields.
  * Fixed map field serialization in DynamicMessage.
  * Cleanup and documentation for Java Lite runtime.
  * Various other fixes and cleanups
  * Fixed unboxed arraylists to handle an edge case
  * Improved performance for copying between unboxed arraylists
  * Fixed lite protobuf to avoid Java compiler warnings
  * Improved test coverage for lite runtime
  * Performance improvements for lite runtime

  Python
  * Fixed bytes/string map key incompatibility between C++ and pure-Python
    implementations (issue #4029)
  * Added __init__.py files to compiler and util subpackages
  * Use /MT for all Windows versions
  * Fixed an issue affecting the Python-C++ implementation when used with
    Cython (issue #2896)
  * Various text format fixes
  * Various fixes to resolve behavior differences between the pure-Python and
    Python-C++ implementations

  PHP
  * Added php_metadata_namespace to control the file path of generated metadata
    file.
  * Changed generated classes of nested message/enum. E.g., Foo.Bar, which
    previously generates Foo_Bar, now generates Foo/Bar
  * Added array constructor. When creating a message, users can pass a php
    array whose content is field name to value pairs into constructor. The
    created message will be initialized according to the array. Note that
    message field should use a message value instead of a sub-array.
  * Various bug fixes.

  Objective-C
  * We removed some helper class methods from GPBDictionary to shrink the size
    of the library, the functionary is still there, but you may need to do some
    specific +alloc / -init… methods instead.
  * Minor improvements in the performance of object field getters/setters by
    avoiding some memory management overhead.
  * Fix a memory leak during the raising of some errors.
  * Make header importing completely order independent.
  * Small code improvements for things the undefined behaviors compiler option
    was flagging.

  Ruby
  * Added ruby_package file option to control the module of generated class.
  * Various bug fixes.

  Javascript
  * Allow setting string to int64 field.

  Csharp
  * Unknown fields are now parsed and then sent back on the wire. They can be
    discarded at parse time via a CodedInputStream option.
  * Movement towards working with .NET 3.5 and Unity
  * Expression trees are no longer used
  * AOT generics issues in Unity/il2cpp have a workaround (see this commit for
    details)
  * Floating point values are now compared bitwise (affects NaN value
    comparisons)
  * The default size limit when parsing is now 2GB rather than 64MB
  * MessageParser now supports parsing from a slice of a byte array
  * JSON list parsing now accepts null values where the underlying proto
    representation does

2017-12-20 version 3.5.1 (C++/Java/Python/PHP/Objective-C/C#/Ruby/JavaScript)
  Planned Future Changes
  * Make C++ implementation C++11 only: we plan to require C++11 to build
    protobuf code starting from 3.6.0 release. Please join this github issue:
    https://github.com/protocolbuffers/protobuf/issues/2780 to provide your feedback.

  protoc
  * Fixed a bug introduced in 3.5.0 and protoc in Windows now accepts non-ascii
    characters in paths again.

  C++
  * Removed several usages of C++11 features in the code base.
  * Fixed some compiler warnings.

  PHP
  * Fixed memory leak in C-extension implementation.
  * Added discardUnknokwnFields API.
  * Removed duplicated typedef in C-extension headers.
  * Avoided calling private php methods (timelib_update_ts).
  * Fixed Any.php to use fully-qualified name for DescriptorPool.

  Ruby
  * Added Google_Protobuf_discard_unknown for discarding unknown fields in
    messages.

  C#
  * Unknown fields are now preserved by default.
  * Floating point values are now bitwise compared, affecting message equality
    check and Contains() API in map and repeated fields.


2017-11-13 version 3.5.0 (C++/Java/Python/PHP/Objective-C/C#/Ruby/JavaScript)
  Planned Future Changes
  * Make C++ implementation C++11 only: we plan to require C++11 to build
    protobuf code starting from 3.6.0 release. Please join this github issue:
    https://github.com/protocolbuffers/protobuf/issues/2780 to provide your feedback.

  General
  * Unknown fields are now preserved in proto3 for most of the language
    implementations for proto3 by default. See the per-language section for
    details.
  * reserve keyword are now supported in enums

  C++
  * Proto3 messages are now preserving unknown fields by default. If you rely on
    unknowns fields being dropped. Please use DiscardUnknownFields() explicitly.
  * Deprecated the unsafe_arena_release_* and unsafe_arena_add_allocated_*
    methods for string fields.
  * Added move constructor and move assignment to RepeatedField,
    RepeatedPtrField and google::protobuf::Any.
  * Added perfect forwarding in Arena::CreateMessage
  * In-progress experimental support for implicit weak fields with lite protos.
    This feature allows the linker to strip out more unused messages and reduce
    binary size.
  * Various performance optimizations.

  Java
  * Proto3 messages are now preserving unknown fields by default. If you’d like
    to drop unknown fields, please use the DiscardUnknownFieldsParser API. For
    example:
      Parser<Foo> parser = DiscardUnknownFieldsParser.wrap(Foo.parser());
      Foo foo = parser.parseFrom(input);
  * Added a new CodedInputStream decoder for Iterable<ByteBuffer> with direct
    ByteBuffers.
  * TextFormat now prints unknown length-delimited fields as messages if
    possible.
  * FieldMaskUtil.merge() no longer creates unnecessary empty messages when a
    message field is unset in both source message and destination message.
  * Various performance optimizations.

  Python
  * Proto3 messages are now preserving unknown fields by default. Use
    message.DiscardUnknownFields() to drop unknown fields.
  * Add FieldDescriptor.file in generated code.
  * Add descriptor pool FindOneofByName in pure python.
  * Change unknown enum values into unknown field set .
  * Add more Python dict/list compatibility for Struct/ListValue.
  * Add utf-8 support for text_format.Merge()/Parse().
  * Support numeric unknown enum values for proto3 JSON format.
  * Add warning for Unexpected end-group tag in cpp extension.

  PHP
  * Proto3 messages are now preserving unknown fields.
  * Provide well known type messages in runtime.
  * Add prefix ‘PB’ to generated class of reserved names.
  * Fixed all conformance tests for encode/decode json in php runtime. C
    extension needs more work.

  Objective-C
  * Fixed some issues around copying of messages with unknown fields and then
    mutating the unknown fields in the copy.

  C#
  * Added unknown field support in JsonParser.
  * Fixed oneof message field merge.
  * Simplify parsing messages from array slices.

  Ruby
  * Unknown fields are now preserved by default.
  * Fixed several bugs for segment fault.

  Javascript
  * Decoder can handle both paced and unpacked data no matter how the proto is
    defined.
  * Decoder now accept long varint for 32 bit integers.


2017-08-14 version 3.4.0 (C++/Java/Python/PHP/Objective-C/C#/Ruby/JavaScript)
  Planned Future Changes
  * There are some changes that are not included in this release but are planned
    for the near future
      - Preserve unknown fields in proto3: We are going to bring unknown fields
        back into proto3. In this release, some languages start to support
        preserving unknown fields in proto3, controlled by flags/options. Some
        languages also introduce explicit APIs to drop unknown fields for
        migration. Please read the change log sections by languages for details.
        For general timeline and plan:

          https://docs.google.com/document/d/1KMRX-G91Aa-Y2FkEaHeeviLRRNblgIahbsk4wA14gRk/view

        For issues and discussions:

          https://github.com/protocolbuffers/protobuf/issues/272

      - Make C++ implementation C++11 only: we plan to require C++11 to build
        protobuf code starting from 3.5.0 or 3.6.0 release, after unknown fields
        semantic changes are finished. Please join this
        github issue:

          https://github.com/protocolbuffers/protobuf/issues/2780

        to provide your feedback.

  General
  * Extension ranges now accept options and are customizable.
  * "reserve" keyword now supports “max” in field number ranges,
    e.g.  reserve 1000 to max;

  C++
  * Proto3 messages are now able to preserve unknown fields. The default
    behavior is still to drop unknowns, which will be flipped in a future
    release. If you rely on unknowns fields being dropped. Please use
    Message::DiscardUnknownFields() explicitly.
  * Packable proto3 fields are now packed by default in serialization.
  * Following C++11 features are introduced when C++11 is available:
      - move-constructor and move-assignment are introduced to messages
      - Repeated fields constructor now takes std::initializer_list
      - rvalue setters are introduced for string fields
  * Experimental Table-Driven parsing and serialization available to test. To
    enable it, pass in table_driven_parsing table_driven_serialization protoc
    generator flags for C++

      $ protoc --cpp_out=table_driven_parsing,table_driven_serialization:./ \
        test.proto

  * lite generator parameter supported by the generator. Once set, all generated
    files, use lite runtime regardless of the optimizer_for setting in the
    .proto file.
  * Various optimizations to make C++ code more performant on PowerPC platform
  * Fixed maps data corruption when the maps are modified by both reflection API
    and generated API.
  * Deterministic serialization on maps reflection now uses stable sort.
  * file() accessors are introduced to various *Descriptor classes to make
    writing template function easier.
  * ByteSize() and SpaceUsed() are deprecated.Use ByteSizeLong() and
    SpaceUsedLong() instead
  * Consistent hash function is used for maps in DEBUG and NDEBUG build.
  * "using namespace std" is removed from stubs/common.h
  * Various performance optimizations and bug fixes

  Java
  * Introduced new parser API DiscardUnknownFieldsParser in preparation of
    proto3 unknown fields preservation change. Users who want to drop unknown
    fields should migrate to use this new parser API. For example:

      Parser<Foo> parser = DiscardUnknownFieldsParser.wrap(Foo.parser());
      Foo foo = parser.parseFrom(input);

  * Introduced new TextFormat API printUnicodeFieldValue() that prints field
    value without escaping unicode characters.
  * Added Durations.compare(Duration, Duration) and
    Timestamps.compare(Timestamp, Timestamp).
  * JsonFormat now accepts base64url encoded bytes fields.
  * Optimized CodedInputStream to do less copies when parsing large bytes
    fields.
  * Optimized TextFormat to allocate less memory when printing.

  Python
  * SerializeToString API is changed to SerializeToString(self, **kwargs),
    deterministic parameter is accepted for deterministic serialization.
  * Added sort_keys parameter in json format to make the output deterministic.
  * Added indent parameter in json format.
  * Added extension support in json format.
  * Added __repr__ support for repeated field in cpp implementation.
  * Added file in FieldDescriptor.
  * Added pretty-print filter to text format.
  * Services and method descriptors are always printed even if generic_service
    option is turned off.
  * Note: AppEngine 2.5 is deprecated on June 2017 that AppEngine 2.5 will
    never update protobuf runtime. Users who depend on AppEngine 2.5 should use
    old protoc.

  PHP
  * Support PHP generic services. Specify file option php_generic_service=true
    to enable generating service interface.
  * Message, repeated and map fields setters take value instead of reference.
  * Added map iterator in c extension.
  * Support json  encode/decode.
  * Added more type info in getter/setter phpdoc
  * Fixed the problem that c extension and php implementation cannot be used
    together.
  * Added file option php_namespace to use custom php namespace instead of
    package.
  * Added fluent setter.
  * Added descriptor API in runtime for custom encode/decode.
  * Various bug fixes.

  Objective-C
  * Fix for GPBExtensionRegistry copying and add tests.
  * Optimize GPBDictionary.m codegen to reduce size of overall library by 46K
    per architecture.
  * Fix some cases of reading of 64bit map values.
  * Properly error on a tag with field number zero.
  * Preserve unknown fields in proto3 syntax files.
  * Document the exceptions on some of the writing apis.

  C#
  * Implemented IReadOnlyDictionary<K,V> in MapField<K,V>
  * Added TryUnpack method for Any message in addition to Unpack.
  * Converted C# projects to MSBuild (csproj) format.

  Ruby
  * Several bug fixes.

  Javascript
  * Added support of field option js_type. Now one can specify the JS type of a
    64-bit integer field to be string in the generated code by adding option
    [jstype = JS_STRING] on the field.

2017-04-05 version 3.3.0 (C++/Java/Python/PHP/Objective-C/C#/Ruby/JavaScript)
  Planned Future Changes
  * There are some changes that are not included in this release but are
    planned for the near future:
      - Preserve unknown fields in proto3: please read this doc:

          https://docs.google.com/document/d/1KMRX-G91Aa-Y2FkEaHeeviLRRNblgIahbsk4wA14gRk/view

        for the timeline and follow up this github issue:

          https://github.com/protocolbuffers/protobuf/issues/272

        for discussion.
      - Make C++ implementation C++11 only: we plan to require C++11 to build
        protobuf code starting from 3.4.0 or 3.5.0 release. Please join this
        github issue:

          https://github.com/protocolbuffers/protobuf/issues/2780

        to provide your feedback.

  C++
  * Fixed map fields serialization of DynamicMessage to correctly serialize
    both key and value regardless of their presence.
  * Parser now rejects field number 0 correctly.
  * New API Message::SpaceUsedLong() that’s equivalent to
    Message::SpaceUsed() but returns the value in size_t.
  * JSON support
    - New flag always_print_enums_as_ints in JsonPrintOptions.
    - New flag preserve_proto_field_names in JsonPrintOptions. It will instruct
      the JSON printer to use the original field name declared in the .proto
      file instead of converting them to lowerCamelCase when printing JSON.
    - JsonPrintOptions.always_print_primtive_fields now works for oneof message
      fields.
    - Fixed a bug that doesn’t allow different fields to set the same json_name
      value.
    - Fixed a performance bug that causes excessive memory copy when printing
      large messages.
  * Various performance optimizations.

  Java
  * Map field setters eagerly validate inputs and throw NullPointerExceptions
    as appropriate.
  * Added ByteBuffer overloads to the generated parsing methods and the Parser
    interface.
  * proto3 enum's getNumber() method now throws on UNRECOGNIZED values.
  * Output of JsonFormat is now locale independent.

  Python
  * Added FindServiceByName() in the pure-Python DescriptorPool. This works only
    for descriptors added with DescriptorPool.Add(). Generated descriptor_pool
    does not support this yet.
  * Added a descriptor_pool parameter for parsing Any in text_format.Parse().
  * descriptor_pool.FindFileContainingSymbol() now is able to find nested
    extensions.
  * Extending empty [] to repeated field now sets parent message presence.

  PHP
  * Added file option php_class_prefix. The prefix will be prepended to all
    generated classes defined in the file.
  * When encoding, negative int32 values are sign-extended to int64.
  * Repeated/Map field setter accepts a regular PHP array. Type checking is
    done on the array elements.
  * encode/decode are renamed to serializeToString/mergeFromString.
  * Added mergeFrom, clear method on Message.
  * Fixed a bug that oneof accessor didn’t return the field name that is
    actually set.
  * C extension now works with php7.
  * This is the first GA release of PHP. We guarantee that old generated code
    can always work with new runtime and new generated code.

  Objective-C
  * Fixed help for GPBTimestamp for dates before the epoch that contain
    fractional seconds.
  * Added GPBMessageDropUnknownFieldsRecursively() to remove unknowns from a
    message and any sub messages.
  * Addressed a threading race in extension registration/lookup.
  * Increased the max message parsing depth to 100 to match the other languages.
  * Removed some use of dispatch_once in favor of atomic compare/set since it
    needs to be heap based.
  * Fixes for new Xcode 8.3 warnings.

  C#
  * Fixed MapField.Values.CopyTo, which would throw an exception unnecessarily
    if provided exactly the right size of array to copy to.
  * Fixed enum JSON formatting when multiple names mapped to the same numeric
    value.
  * Added JSON formatting option to format enums as integers.
  * Modified RepeatedField<T> to implement IReadOnlyList<T>.
  * Introduced the start of custom option handling; it's not as pleasant as it
    might be, but the information is at least present. We expect to extend code
    generation to improve this in the future.
  * Introduced ByteString.FromStream and ByteString.FromStreamAsync to
    efficiently create a ByteString from a stream.
  * Added whole-message deprecation, which decorates the class with [Obsolete].

  Ruby
  * Fixed Message#to_h for messages with map fields.
  * Fixed memcpy() in binary gems to work for old glibc, without breaking the
    build for non-glibc libc’s like musl.

  Javascript
  * Added compatibility tests for version 3.0.0.
  * Added conformance tests.
  * Fixed serialization of extensions: we need to emit a value even if it is
    falsy (like the number 0).
  * Use closurebuilder.py in favor of calcdeps.py for compiling JavaScript.

2017-01-23 version 3.2.0 (C++/Java/Python/PHP/Ruby/Objective-C/C#/JavaScript/Lite)
  General
  * Added protoc version number to protoc plugin protocol. It can be used by
    protoc plugin to detect which version of protoc is used with the plugin and
    mitigate known problems in certain version of protoc.

  C++
  * The default parsing byte size limit has been raised from 64MB to 2GB.
  * Added rvalue setters for non-arena string fields.
  * Enabled debug logging for Android.
  * Fixed a double-free problem when using Reflection::SetAllocatedMessage()
    with extension fields.
  * Fixed several deterministic serialization bugs:
    * MessageLite::SerializeAsString() now respects the global deterministic
      serialization flag.
    * Extension fields are serialized deterministically as well.  Fixed protocol
      compiler to correctly report importing-self as an error.
  * Fixed FileDescriptor::DebugString() to print custom options correctly.
  * Various performance/codesize optimizations and cleanups.

  Java
  * The default parsing byte size limit has been raised from 64MB to 2GB.
  * Added recursion limit when parsing JSON.
  * Fixed a bug that enumType.getDescriptor().getOptions() doesn't have custom
    options.
  * Fixed generated code to support field numbers up to 2^29-1.

  Python
  * You can now assign NumPy scalars/arrays (np.int32, np.int64) to protobuf
    fields, and assigning other numeric types has been optimized for
    performance.
  * Pure-Python: message types are now garbage-collectable.
  * Python/C++: a lot of internal cleanup/refactoring.

  PHP (Alpha)
  * For 64-bit integers type (int64/uint64/sfixed64/fixed64/sint64), use PHP
    integer on 64-bit environment and PHP string on 32-bit environment.
  * PHP generated code also conforms to PSR-4 now.
  * Fixed ZTS build for c extension.
  * Fixed c extension build on Mac.
  * Fixed c extension build on 32-bit linux.
  * Fixed the bug that message without namespace is not found in the descriptor
    pool. (#2240)
  * Fixed the bug that repeated field is not iterable in c extension.
  * Message names Empty will be converted to GPBEmpty in generated code.
  * Added phpdoc in generated files.
  * The released API is almost stable. Unless there is large problem, we won't
    change it. See
    https://developers.google.com/protocol-buffers/docs/reference/php-generated
    for more details.

  Objective-C
  * Added support for push/pop of the stream limit on CodedInputStream for
    anyone doing manual parsing.

  C#
  * No changes.

  Ruby
  * Message objects now support #respond_to? for field getters/setters.
  * You can now compare “message == non_message_object” and it will return false
    instead of throwing an exception.
  * JRuby: fixed #hashCode to properly reflect the values in the message.

  Javascript
  * Deserialization of repeated fields no longer has quadratic performance
    behavior.
  * UTF-8 encoding/decoding now properly supports high codepoints.
  * Added convenience methods for some well-known types: Any, Struct, and
    Timestamp. These make it easier to convert data between native JavaScript
    types and the well-known protobuf types.

2016-09-23 version 3.1.0 (C++/Java/Python/PHP/Ruby/Objective-C/C#/JavaScript/Lite)
  General
  * Proto3 support in PHP (alpha).
  * Various bug fixes.

  C++
  * Added MessageLite::ByteSizeLong() that’s equivalent to
    MessageLite::ByteSize() but returns the value in size_t. Useful to check
    whether a message is over the 2G size limit that protobuf can support.
  * Moved default_instances to global variables. This allows default_instance
    addresses to be known at compile time.
  * Adding missing generic gcc 64-bit atomicops.
  * Restore New*Callback into google::protobuf namespace since these are used
    by the service stubs code
  * JSON support.
    * Fixed some conformance issues.
  * Fixed a JSON serialization bug for bytes fields.

  Java
  * Fixed a bug in TextFormat that doesn’t accept empty repeated fields (i.e.,
    “field: [ ]”).
  * JSON support
    * Fixed JsonFormat to do correct snake_case-to-camelCase conversion for
      non-style-conforming field names.
    * Fixed JsonFormat to parse empty Any message correctly.
    * Added an option to JsonFormat.Parser to ignore unknown fields.
  * Experimental API
    * Added UnsafeByteOperations.unsafeWrap(byte[]) to wrap a byte array into
      ByteString without copy.

  Python
  * JSON support
    * Fixed some conformance issues.

  PHP (Alpha)
  * We have added the proto3 support for PHP via both a pure PHP package and a
    native c extension. The pure PHP package is intended to provide usability
    to wider range of PHP platforms, while the c extension is intended to
    provide higher performance. Both implementations provide the same runtime
    APIs and share the same generated code. Users don’t need to re-generate
    code for the same proto definition when they want to switch the
    implementation later. The pure PHP package is included in the php/src
    directory, and the c extension is included in the php/ext directory.

    Both implementations provide idiomatic PHP APIs:
    * All messages and enums are defined as PHP classes.
    * All message fields can only be accessed via getter/setter.
    * Both repeated field elements and map elements are stored in containers
      that act like a normal PHP array.

    Unlike several existing third-party PHP implementations for protobuf, our
    implementations are built on a "strongly-typed" philosophy: message fields
    and array/map containers will throw exceptions eagerly when values of the
    incorrect type (not including those that can be type converted, e.g.,
    double <-> integer <-> numeric string) are inserted.

    Currently, pure PHP runtime supports php5.5, 5.6 and 7 on linux. C
    extension runtime supports php5.5 and 5.6 on linux.

    See php/README.md for more details about installment. See
    https://developers.google.com/protocol-buffers/docs/phptutorial for more
    details about APIs.

  Objective-C
  * Helpers are now provided for working the Any well known type (see
    GPBWellKnownTypes.h for the api additions).
  * Some improvements in startup code (especially when extensions aren’t used).

  Javascript
  * Fixed missing import of jspb.Map
  * Fixed valueWriterFn variable name

  Ruby
  * Fixed hash computation for JRuby's RubyMessage
  * Make sure map parsing frames are GC-rooted.
  * Added API support for well-known types.

  C#
  * Removed check on dependency in the C# reflection API.

2016-09-06 version 3.0.2 (C++/Java/Python/Ruby/Objective-C/C#/JavaScript/Lite)
  General
  * Various bug fixes.

  Objective C
  * Fix for oneofs in proto3 syntax files where fields were set to the zero
    value.
  * Fix for embedded null character in strings.
  * CocoaDocs support

  Ruby
  * Fixed memory corruption bug in parsing that could occur under GC pressure.

  Javascript
  * jspb.Map is now properly exported to CommonJS modules.

  C#
  * Removed legacy_enum_values flag.


2016-07-27 version 3.0.0 (C++/Java/Python/Ruby/Objective-C/C#/JavaScript/Lite)
  General
  * This log only contains changes since the beta-4 release. Summarized change
    log since the last stable release (v2.6.1) can be found in the github
    release page.

  Compatibility Notice
  * v3.0.0 is the first API stable release of the v3.x series. We do not expect
    any future API breaking changes.
  * For C++, Java Lite and Objective-C, source level compatibility is
    guaranteed.  Upgrading from v3.0.0 to newer minor version releases will be
    source compatible. For example, if your code compiles against protobuf
    v3.0.0, it will continue to compile after you upgrade protobuf library to
    v3.1.0.
  * For other languages, both source level compatibility and binary level
    compatibility are guaranteed. For example, if you have a Java binary built
    against protobuf v3.0.0. After switching the protobuf runtime binary to
    v3.1.0, your built binary should continue to work.
  * Compatibility is only guaranteed for documented API and documented
    behaviors. If you are using undocumented API (e.g., use anything in the C++
    internal namespace), it can be broken by minor version releases in an
    undetermined manner.

  Ruby
  * When you assign a string field `a.string_field = "X"`, we now call
    #encode(UTF-8) on the string and freeze the copy. This saves you from
    needing to ensure the string is already encoded as UTF-8. It also prevents
    you from mutating the string after it has been assigned (this is how we
    ensure it stays valid UTF-8).
  * The generated file for `foo.proto` is now `foo_pb.rb` instead of just
    `foo.rb`. This makes it easier to see which imports/requires are from
    protobuf generated code, and also prevents conflicts with any `foo.rb` file
    you might have written directly in Ruby. It is a backward-incompatible
    change: you will need to update all of your `require` statements.
  * For package names like `foo_bar`, we now translate this to the Ruby module
    `FooBar`. This is more idiomatic Ruby than what we used to do (`Foo_bar`).

  JavaScript
  * Scalar fields like numbers and boolean now return defaults instead of
    `undefined` or `null` when they are unset. You can test for presence
    explicitly by calling `hasFoo()`, which we now generate for scalar fields.

  Java Lite
  * Java Lite is now implemented as a separate plugin, maintained in the
    `javalite` branch. Both lite runtime and protoc artifacts will be available
    in Maven.

  C#
  * Target platforms now .NET 4.5, selected portable subsets and .NET Core.
  * legacy_enum_values option is no longer supported.

2016-07-15 version 3.0.0-beta-4 (C++/Java/Python/Ruby/Objective-C/C#/JavaScript)
  General
  * Added a deterministic serialization API for C++. The deterministic
    serialization guarantees that given a binary, equal messages will be
    serialized to the same bytes. This allows applications like MapReduce to
    group equal messages based on the serialized bytes. The deterministic
    serialization is, however, NOT canonical across languages; it is also
    unstable across different builds with schema changes due to unknown fields.
    Users who need canonical serialization, e.g. persistent storage in a
    canonical form, fingerprinting, etc, should define their own
    canonicalization specification and implement the serializer using reflection
    APIs rather than relying on this API.
  * Added OneofOptions. You can now define custom options for oneof groups.
      import "google/protobuf/descriptor.proto";
      extend google.protobuf.OneofOptions {
        optional int32 my_oneof_extension = 12345;
      }
      message Foo {
        oneof oneof_group {
          (my_oneof_extension) = 54321;
          ...
        }
      }

  C++ (beta)
  * Introduced a deterministic serialization API in
    CodedOutputStream::SetSerializationDeterministic(bool). See the notes about
    deterministic serialization in the General section.
  * Added google::protobuf::Map::swap() to swap two map fields.
  * Fixed a memory leak when calling Reflection::ReleaseMessage() on a message
    allocated on arena.
  * Improved error reporting when parsing text format protos.
  * JSON
      - Added a new parser option to ignore unknown fields when parsing JSON.
      - Added convenient methods for message to/from JSON conversion.
  * Various performance optimizations.

  Java (beta)
  * File option "java_generate_equals_and_hash" is now deprecated. equals() and
    hashCode() methods are generated by default.
  * Added a new JSON printer option "omittingInsignificantWhitespace" to produce
    a more compact JSON output. The printer will pretty-print by default.
  * Updated Java runtime to be compatible with 2.5.0/2.6.1 generated protos.

  Python (beta)
  * Added support to pretty print Any messages in text format.
  * Added a flag to ignore unknown fields when parsing JSON.
  * Bugfix: "@type" field of a JSON Any message is now correctly put before
    other fields.

  Objective-C (beta)
  * Updated the code to support compiling with more compiler warnings
    enabled. (Issue 1616)
  * Exposing more detailed errors for parsing failures. (PR 1623)
  * Small (breaking) change to the naming of some methods on the support classes
    for map<>. There were collisions with the system provided KVO support, so
    the names were changed to avoid those issues.  (PR 1699)
  * Fixed for proper Swift bridging of error handling during parsing. (PR 1712)
  * Complete support for generating sources that will go into a Framework and
    depend on generated sources from other Frameworks. (Issue 1457)

  C# (beta)
  * RepeatedField optimizations.
  * Support for .NET Core.
  * Minor bug fixes.
  * Ability to format a single value in JsonFormatter (advanced usage only).
  * Modifications to attributes applied to generated code.

  Javascript (alpha)
  * Maps now have a real map API instead of being treated as repeated fields.
  * Well-known types are now provided in the google-protobuf package, and the
    code generator knows to require() them from that package.
  * Bugfix: non-canonical varints are correctly decoded.

  Ruby (alpha)
  * Accessors for oneof fields now return default values instead of nil.

  Java Lite
  * Java lite support is removed from protocol compiler. It will be supported
    as a protocol compiler plugin in a separate code branch.

2016-05-16 version 3.0.0-beta-3 (C++/Java/Python/Ruby/Nano/Objective-C/C#/JavaScript)
  General
  * Supported Proto3 lite-runtime in C++/Java for mobile platforms.
  * Any type now supports APIs to specify prefixes other than
    type.googleapis.com
  * Removed javanano_use_deprecated_package option; Nano will always has its own
    ".nano" package.

  C++ (Beta)
  * Improved hash maps.
      - Improved hash maps comments. In particular, please note that equal hash
        maps will not necessarily have the same iteration order and
        serialization.
      - Added a new hash maps implementation that will become the default in a
        later release.
  * Arenas
      - Several inlined methods in Arena were moved to out-of-line to improve
        build performance and code size.
      - Added SpaceAllocatedAndUsed() to report both space used and allocated
      - Added convenient class UnsafeArenaAllocatedRepeatedPtrFieldBackInserter
  * Any
      - Allow custom type URL prefixes in Any packing.
      - TextFormat now expand the Any type rather than printing bytes.
  * Performance optimizations and various bug fixes.

  Java (Beta)
  * Introduced an ExperimentalApi annotation. Annotated APIs are experimental
    and are subject to change in a backward incompatible way in future releases.
  * Introduced zero-copy serialization as an ExperimentalApi
      - Introduction of the `ByteOutput` interface. This is similar to
        `OutputStream` but provides semantics for lazy writing (i.e. no
        immediate copy required) of fields that are considered to be immutable.
      - `ByteString` now supports writing to a `ByteOutput`, which will directly
        expose the internals of the `ByteString` (i.e. `byte[]` or `ByteBuffer`)
        to the `ByteOutput` without copying.
      - `CodedOutputStream` now supports writing to a `ByteOutput`. `ByteString`
        instances that are too large to fit in the internal buffer will be
        (lazily) written to the `ByteOutput` directly.
      - This allows applications using large `ByteString` fields to avoid
        duplication of these fields entirely. Such an application can supply a
        `ByteOutput` that chains together the chunks received from
        `CodedOutputStream` before forwarding them onto the IO system.
  * Other related changes to `CodedOutputStream`
      - Additional use of `sun.misc.Unsafe` where possible to perform fast
        access to `byte[]` and `ByteBuffer` values and avoiding unnecessary
        range checking.
      - `ByteBuffer`-backed `CodedOutputStream` now writes directly to the
        `ByteBuffer` rather than to an intermediate array.
  * Improved lite-runtime.
      - Lite protos now implement deep equals/hashCode/toString
      - Significantly improved the performance of Builder#mergeFrom() and
        Builder#mergeDelimitedFrom()
  * Various bug fixes and small feature enhancement.
      - Fixed stack overflow when in hashCode() for infinite recursive oneofs.
      - Fixed the lazy field parsing in lite to merge rather than overwrite.
      - TextFormat now supports reporting line/column numbers on errors.
      - Updated to add appropriate @Override for better compiler errors.

  Python (Beta)
  * Added JSON format for Any, Struct, Value and ListValue
  * [ ] is now accepted for both repeated scalar fields and repeated message
    fields in text format parser.
  * Numerical field name is now supported in text format.
  * Added DiscardUnknownFields API for python protobuf message.

  Objective-C (Beta)
  * Proto comments now come over as HeaderDoc comments in the generated sources
    so Xcode can pick them up and display them.
  * The library headers have been updated to use HeaderDoc comments so Xcode can
    pick them up and display them.
  * The per message and per field overhead in both generated code and runtime
    object sizes was reduced.
  * Generated code now include deprecated annotations when the proto file
    included them.

  C# (Beta)
  In general: some changes are breaking, which require regenerating messages.
  Most user-written code will not be impacted *except* for the renaming of enum
  values.

  * Allow custom type URL prefixes in `Any` packing, and ignore them when
    unpacking
  * `protoc` is now in a separate NuGet package (Google.Protobuf.Tools)
  * New option: `internal_access` to generate internal classes
  * Enum values are now PascalCased, and if there's a prefix which matches the
    name of the enum, that is removed (so an enum `COLOR` with a value
    `COLOR_BLUE` would generate a value of just `Blue`). An option
    (`legacy_enum_values`) is temporarily available to disable this, but the
    option will be removed for GA.
  * `json_name` option is now honored
  * If group tags are encountered when parsing, they are validated more
    thoroughly (although we don't support actual groups)
  * NuGet dependencies are better specified
  * Breaking: `Preconditions` is renamed to `ProtoPreconditions`
  * Breaking: `GeneratedCodeInfo` is renamed to `GeneratedClrTypeInfo`
  * `JsonFormatter` now allows writing to a `TextWriter`
  * New interface, `ICustomDiagnosticMessage` to allow more compact
    representations from `ToString`
  * `CodedInputStream` and `CodedOutputStream` now implement `IDisposable`,
    which simply disposes of the streams they were constructed with
  * Map fields no longer support null values (in line with other languages)
  * Improvements in JSON formatting and parsing

  Javascript (Alpha)
  * Better support for "bytes" fields: bytes fields can be read as either a
    base64 string or UInt8Array (in environments where TypedArray is supported).
  * New support for CommonJS imports.  This should make it easier to use the
    JavaScript support in Node.js and tools like WebPack.  See js/README.md for
    more information.
  * Some significant internal refactoring to simplify and modularize the code.

  Ruby (Alpha)
  * JSON serialization now properly uses camelCased names, with a runtime option
    that will preserve original names from .proto files instead.
  * Well-known types are now included in the distribution.
  * Release now includes binary gems for Windows, Mac, and Linux instead of just
    source gems.
  * Bugfix for serializing oneofs.

  C++/Java Lite (Alpha)
    A new "lite" generator parameter was introduced in the protoc for C++ and
    Java for Proto3 syntax messages. Example usage:

     ./protoc --cpp_out=lite:$OUTPUT_PATH foo.proto

    The protoc will treat the current input and all the transitive dependencies
    as LITE. The same generator parameter must be used to generate the
    dependencies.

    In Proto3 syntax files, "optimized_for=LITE_RUNTIME" is no longer supported.


2015-12-30 version 3.0.0-beta-2 (C++/Java/Python/Ruby/Nano/Objective-C/C#/JavaScript)
  General
  * Introduced a new language implementation: JavaScript.
  * Added a new field option "json_name". By default proto field names are
    converted to "lowerCamelCase" in proto3 JSON format. This option can be
    used to override this behavior and specify a different JSON name for the
    field.
  * Added conformance tests to ensure implementations are following proto3 JSON
    specification.

  C++ (Beta)
  * Various bug fixes and improvements to the JSON support utility:
      - Duplicate map keys in JSON are now rejected (i.e., translation will
        fail).
      - Fixed wire-format for google.protobuf.Value/ListValue.
      - Fixed precision loss when converting google.protobuf.Timestamp.
      - Fixed a bug when parsing invalid UTF-8 code points.
      - Fixed a memory leak.
      - Reduced call stack usage.

  Java (Beta)
  * Cleaned up some unused methods on CodedOutputStream.
  * Presized lists for packed fields during parsing in the lite runtime to
    reduce allocations and improve performance.
  * Improved the performance of unknown fields in the lite runtime.
  * Introduced UnsafeByteStrings to support zero-copy ByteString creation.
  * Various bug fixes and improvements to the JSON support utility:
      - Fixed a thread-safety bug.
      - Added a new option “preservingProtoFieldNames” to JsonFormat.
      - Added a new option “includingDefaultValueFields” to JsonFormat.
      - Updated the JSON utility to comply with proto3 JSON specification.

  Python (Beta)
  * Added proto3 JSON format utility. It includes support for all field types
    and a few well-known types except for Any and Struct.
  * Added runtime support for Any, Timestamp, Duration and FieldMask.
  * [ ] is now accepted for repeated scalar fields in text format parser.
  * Map fields now have proper O(1) performance for lookup/insert/delete
    when using the Python/C++ implementation. They were previously using O(n)
    search-based algorithms because the C++ reflection interface didn't
    support true map operations.

  Objective-C (Beta)
  * Various bug-fixes and code tweaks to pass more strict compiler warnings.
  * Now has conformance test coverage and is passing all tests.

  C# (Beta)
  * Various bug-fixes.
  * Code generation: Files generated in directories based on namespace.
  * Code generation: Include comments from .proto files in XML doc
    comments (naively)
  * Code generation: Change organization/naming of "reflection class" (access
    to file descriptor)
  * Code generation and library: Add Parser property to MessageDescriptor,
    and introduce a non-generic parser type.
  * Library: Added TypeRegistry to support JSON parsing/formatting of Any.
  * Library: Added Any.Pack/Unpack support.
  * Library: Implemented JSON parsing.

  Javascript (Alpha)
  * Added proto3 support for JavaScript. The runtime is written in pure
    JavaScript and works in browsers and in Node.js. To generate JavaScript
    code for your proto, invoke protoc with "--js_out". See js/README.md
    for more build instructions.

2015-08-26 version 3.0.0-beta-1 (C++/Java/Python/Ruby/Nano/Objective-C/C#)
  About Beta
  * This is the first beta release of protobuf v3.0.0. Not all languages
    have reached beta stage. Languages not marked as beta are still in
    alpha (i.e., be prepared for API breaking changes).

  General
  * Proto3 JSON is supported in several languages (fully supported in C++
    and Java, partially supported in Ruby/C#). The JSON spec is defined in
    the proto3 language guide:

      https://developers.google.com/protocol-buffers/docs/proto3#json

    We will publish a more detailed spec to define the exact behavior of
    proto3-conformant JSON serializers and parsers. Until then, do not rely
    on specific behaviors of the implementation if it’s not documented in
    the above spec. More specifically, the behavior is not yet finalized for
    the following:
      - Parsing invalid JSON input (e.g., input with trailing commas).
      - Non-camelCase names in JSON input.
      - The same field appears multiple times in JSON input.
      - JSON arrays contain “null” values.
      - The message has unknown fields.

  * Proto3 now enforces strict UTF-8 checking. Parsing will fail if a string
    field contains non UTF-8 data.

  C++ (Beta)
  * Introduced new utility functions/classes in the google/protobuf/util
    directory:
      - MessageDifferencer: compare two proto messages and report their
                            differences.
      - JsonUtil: support converting protobuf binary format to/from JSON.
      - TimeUtil: utility functions to work with well-known types Timestamp
                  and Duration.
      - FieldMaskUtil: utility functions to work with FieldMask.

  * Performance optimization of arena construction and destruction.
  * Bug fixes for arena and maps support.
  * Changed to use cmake for Windows Visual Studio builds.
  * Added Bazel support.

  Java (Beta)
  * Introduced a new util package that will be distributed as a separate
    artifact in maven. It contains:
      - JsonFormat: convert proto messages to/from JSON.
      - TimeUtil: utility functions to work with Timestamp and Duration.
      - FieldMaskUtil: utility functions to work with FieldMask.

  * The static PARSER in each generated message is deprecated, and it will
    be removed in a future release. A static parser() getter is generated
    for each message type instead.
  * Performance optimizations for String fields serialization.
  * Performance optimizations for Lite runtime on Android:
      - Reduced allocations
      - Reduced method overhead after ProGuarding
      - Reduced code size after ProGuarding

  Python (Alpha)
  * Removed legacy Python 2.5 support.
  * Moved to a single Python 2.x/3.x-compatible codebase, instead of using 2to3.
  * Fixed build/tests on Python 2.6, 2.7, 3.3, and 3.4.
      - Pure-Python works on all four.
      - Python/C++ implementation works on all but 3.4, due to changes in the
        Python/C++ API in 3.4.
  * Some preliminary work has been done to allow for multiple DescriptorPools
    with Python/C++.

  Ruby (Alpha)
  * Many bugfixes:
      - fixed parsing/serialization of bytes, sint, sfixed types
      - other parser bugfixes
      - fixed memory leak affecting Ruby 2.2

  JavaNano (Alpha)
  * JavaNano generated code now will be put in a nano package by default to
    avoid conflicts with Java generated code.

  Objective-C (Alpha)
  * Added non-null markup to ObjC library. Requires SDK 8.4+ to build.
  * Many bugfixes:
      - Removed the class/enum filter.
      - Renamed some internal types to avoid conflicts with the well-known types
        protos.
      - Added missing support for parsing repeated primitive fields in packed or
        unpacked forms.
      - Added *Count for repeated and map<> fields to avoid auto-create when
        checking for them being set.

  C# (Alpha)
  * Namespace changed to Google.Protobuf (and NuGet package will be named
    correspondingly).
  * Target platforms now .NET 4.5 and selected portable subsets only.
  * Removed lite runtime.
  * Reimplementation to use mutable message types.
  * Null references used to represent "no value" for message type fields.
  * Proto3 semantics supported; proto2 files are prohibited for C# codegen.
    Most proto3 features supported:
      - JSON formatting (a.k.a. serialization to JSON), including well-known
        types (except for Any).
      - Wrapper types mapped to nullable value types (or string/ByteString
        allowing nullability). JSON parsing is not supported yet.
      - maps
      - oneof
      - enum unknown value preservation

2015-05-25 version 3.0.0-alpha-3 (Objective-C/C#):
  General
  * Introduced two new language implementations (Objective-C, C#) to proto3.
  * Explicit "optional" keyword are disallowed in proto3 syntax, as fields are
    optional by default.
  * Group fields are no longer supported in proto3 syntax.
  * Changed repeated primitive fields to use packed serialization by default in
    proto3 (implemented for C++, Java, Python in this release).  The user can
    still disable packed serialization by setting packed to false for now.
  * Added well-known type protos (any.proto, empty.proto, timestamp.proto,
    duration.proto, etc.). Users can import and use these protos just like
    regular proto files. Additional runtime support will be added for them in
    future releases (in the form of utility helper functions, or having them
    replaced by language specific types in generated code).
  * Added a "reserved" keyword in both proto2 and proto3 syntax. User can use
    this keyword to declare reserved field numbers and names to prevent them
    from being reused by other fields in the same message.

    To reserve field numbers, add a reserved declaration in your message:

      message TestMessage {
        reserved 2, 15, 9 to 11, 3;
      }

    This reserves field numbers 2, 3, 9, 10, 11 and 15. If a user uses any of
    these as field numbers, the protocol buffer compiler will report an error.

    Field names can also be reserved:

      message TestMessage {
        reserved "foo", "bar";
      }

  * Various bug fixes since 3.0.0-alpha-2

  Objective-C
    Objective-C includes a code generator and a native objective-c runtime
    library.  By adding “--objc_out” to protoc, the code generator will generate
    a header(*.pbobjc.h) and an implementation file(*.pbobjc.m) for each proto
    file.

    In this first release, the generated interface provides: enums, messages,
    field support(single, repeated, map, oneof), proto2 and proto3 syntax
    support, parsing and serialization. It’s  compatible with ARC and non-ARC
    usage. Besides, user can also access it via the swift bridging header.

    See objectivec/README.md for details.

  C#
    * C# protobufs are based on project
      https://github.com/jskeet/protobuf-csharp-port. The original project was
      frozen and all the new development will happen here.
    * Codegen plugin for C# was completely rewritten to C++ and is now an
      integral part of protoc.
    * Some refactorings and cleanup has been applied to the C# runtime library.
    * Only proto2 is supported in C# at the moment, proto3 support is in
      progress and will likely bring significant breaking changes to the API.

    See csharp/README.md for details.

  C++
    * Added runtime support for Any type. To use Any in your proto file, first
      import the definition of Any:

        // foo.proto
        import "google/protobuf/any.proto";
        message Foo {
          google.protobuf.Any any_field = 1;
        }
        message Bar {
          int32 value = 1;
        }

      Then in C++ you can access the Any field using PackFrom()/UnpackTo()
      methods:

        Foo foo;
        Bar bar = ...;
        foo.mutable_any_field()->PackFrom(bar);
        ...
        if (foo.any_field().IsType<Bar>()) {
          foo.any_field().UnpackTo(&bar);
          ...
        }
    * In text format, entries of a map field will be sorted by key.

  Java
    * Continued optimizations on the lite runtime to improve performance for
      Android.

  Python
    * Added map support.
      - maps now have a dict-like interface (msg.map_field[key] = value)
      - existing code that modifies maps via the repeated field interface
        will need to be updated.

  Ruby
    * Improvements to RepeatedField's emulation of the Ruby Array API.
    * Various speedups and internal cleanups.

2015-02-26 version 3.0.0-alpha-2 (Python/Ruby/JavaNano):
  General
  * Introduced three new language implementations (Ruby, JavaNano, and
    Python) to proto3.
  * Various bug fixes since 3.0.0-alpha-1

  Python:
    Python has received several updates, most notably support for proto3
    semantics in any .proto file that declares syntax="proto3".
    Messages declared in proto3 files no longer represent field presence
    for scalar fields (number, enums, booleans, or strings).  You can
    no longer call HasField() for such fields, and they are serialized
    based on whether they have a non-zero/empty/false value.

    One other notable change is in the C++-accelerated implementation.
    Descriptor objects (which describe the protobuf schema and allow
    reflection over it) are no longer duplicated between the Python
    and C++ layers.  The Python descriptors are now simple wrappers
    around the C++ descriptors.  This change should significantly
    reduce the memory usage of programs that use a lot of message
    types.

  Ruby:
    We have added proto3 support for Ruby via a native C extension.

    The Ruby extension itself is included in the ruby/ directory, and details on
    building and installing the extension are in ruby/README.md. The extension
    will also be published as a Ruby gem. Code generator support is included as
    part of `protoc` with the `--ruby_out` flag.

    The Ruby extension implements a user-friendly DSL to define message types
    (also generated by the code generator from `.proto` files).  Once a message
    type is defined, the user may create instances of the message that behave in
    ways idiomatic to Ruby. For example:

    - Message fields are present as ordinary Ruby properties (getter method
      `foo` and setter method `foo=`).
    - Repeated field elements are stored in a container that acts like a native
      Ruby array, and map elements are stored in a container that acts like a
      native Ruby hashmap.
    - The usual well-known methods, such as `#to_s`, `#dup`, and the like, are
      present.

    Unlike several existing third-party Ruby extensions for protobuf, this
    extension is built on a "strongly-typed" philosophy: message fields and
    array/map containers will throw exceptions eagerly when values of the
    incorrect type are inserted.

    See ruby/README.md for details.

  JavaNano:
    JavaNano is a special code generator and runtime library designed especially
    for resource-restricted systems, like Android. It is very resource-friendly
    in both the amount of code and the runtime overhead. Here is an an overview
    of JavaNano features compared with the official Java protobuf:

    - No descriptors or message builders.
    - All messages are mutable; fields are public Java fields.
    - For optional fields only, encapsulation behind setter/getter/hazzer/
      clearer functions is opt-in, which provide proper 'has' state support.
    - For proto2, if not opted in, has state (field presence) is not available.
      Serialization outputs all fields not equal to their defaults.
      The behavior is consistent with proto3 semantics.
    - Required fields (proto2 only) are always serialized.
    - Enum constants are integers; protection against invalid values only
      when parsing from the wire.
    - Enum constants can be generated into container interfaces bearing
      the enum's name (so the referencing code is in Java style).
    - CodedInputByteBufferNano can only take byte[] (not InputStream).
    - Similarly CodedOutputByteBufferNano can only write to byte[].
    - Repeated fields are in arrays, not ArrayList or Vector. Null array
      elements are allowed and silently ignored.
    - Full support for serializing/deserializing repeated packed fields.
    - Support  extensions (in proto2).
    - Unset messages/groups are null, not an immutable empty default
      instance.
    - toByteArray(...) and mergeFrom(...) are now static functions of
      MessageNano.
    - The 'bytes' type translates to the Java type byte[].

    See javanano/README.txt for details.

2014-12-01 version 3.0.0-alpha-1 (C++/Java):

  General
  * Introduced Protocol Buffers language version 3 (aka proto3).

    When protobuf was initially opensourced it implemented Protocol Buffers
    language version 2 (aka proto2), which is why the version number
    started from v2.0.0. From v3.0.0, a new language version (proto3) is
    introduced while the old version (proto2) will continue to be supported.

    The main intent of introducing proto3 is to clean up protobuf before
    pushing the language as the foundation of Google's new API platform.
    In proto3, the language is simplified, both for ease of use and  to
    make it available in a wider range of programming languages. At the
    same time a few features are added to better support common idioms
    found in APIs.

    The following are the main new features in language version 3:

      1. Removal of field presence logic for primitive value fields, removal
         of required fields, and removal of default values. This makes proto3
         significantly easier to implement with open struct representations,
         as in languages like Android Java, Objective C, or Go.
      2. Removal of unknown fields.
      3. Removal of extensions, which are instead replaced by a new standard
         type called Any.
      4. Fix semantics for unknown enum values.
      5. Addition of maps.
      6. Addition of a small set of standard types for representation of time,
         dynamic data, etc.
      7. A well-defined encoding in JSON as an alternative to binary proto
         encoding.

    This release (v3.0.0-alpha-1) includes partial proto3 support for C++ and
    Java. Items 6 (well-known types) and 7 (JSON format) in the above feature
    list are not implemented.

    A new notion "syntax" is introduced to specify whether a .proto file
    uses proto2 or proto3:

      // foo.proto
      syntax = "proto3";
      message Bar {...}

    If omitted, the protocol compiler will generate a warning and "proto2" will
    be used as the default. This warning will be turned into an error in a
    future release.

    We recommend that new Protocol Buffers users use proto3. However, we do not
    generally recommend that existing users migrate from proto2 from proto3 due
    to API incompatibility, and we will continue to support proto2 for a long
    time.

  * Added support for map fields (implemented in C++/Java for both proto2 and
    proto3).

    Map fields can be declared using the following syntax:

      message Foo {
        map<string, string> values = 1;
      }

    Data of a map field will be stored in memory as an unordered map and it
    can be accessed through generated accessors.

  C++
  * Added arena allocation support (for both proto2 and proto3).

    Profiling shows memory allocation and deallocation constitutes a significant
    fraction of CPU-time spent in protobuf code and arena allocation is a
    technique introduced to reduce this cost. With arena allocation, new
    objects will be allocated from a large piece of preallocated memory and
    deallocation of these objects is almost free. Early adoption shows 20% to
    50% improvement in some Google binaries.

    To enable arena support, add the following option to your .proto file:

      option cc_enable_arenas = true;

    Protocol compiler will generate additional code to make the generated
    message classes work with arenas. This does not change the existing API
    of protobuf messages and does not affect wire format. Your existing code
    should continue to work after adding this option. In the future we will
    make this option enabled by default.

    To actually take advantage of arena allocation, you need to use the arena
    APIs when creating messages. A quick example of using the arena API:

      {
        google::protobuf::Arena arena;
        // Allocate a protobuf message in the arena.
        MyMessage* message = Arena::CreateMessage<MyMessage>(&arena);
        // All submessages will be allocated in the same arena.
        if (!message->ParseFromString(data)) {
          // Deal with malformed input data.
        }
        // Must not delete the message here. It will be deleted automatically
        // when the arena is destroyed.
      }

    Currently arena does not work with map fields. Enabling arena in a .proto
    file containing map fields will result in compile errors in the generated
    code. This will be addressed in a future release.

2014-10-20 version 2.6.1:

  C++
  * Added atomicops support for Solaris.
  * Released memory allocated by InitializeDefaultRepeatedFields() and
    GetEmptyString(). Some memory sanitizers reported them as memory leaks.

  Java
  * Updated DynamicMessage.setField() to handle repeated enum values
    correctly.
  * Fixed a bug that caused NullPointerException to be thrown when
    converting manually constructed FileDescriptorProto to
    FileDescriptor.

  Python
  * Fixed WhichOneof() to work with de-serialized protobuf messages.
  * Fixed a missing file problem of Python C++ implementation.

2014-08-15 version 2.6.0:

  General
  * Added oneofs(unions) feature. Fields in the same oneof will share
    memory and at most one field can be set at the same time. Use the
    oneof keyword to define a oneof like:
      message SampleMessage {
        oneof test_oneof {
          string name = 4;
          YourMessage sub_message = 9;
        }
      }
  * Files, services, enums, messages, methods and enum values can be marked
    as deprecated now.
  * Added Support for list values, including lists of messages, when
    parsing text-formatted protos in C++ and Java.
      For example:  foo: [1, 2, 3]

  C++
  * Enhanced customization on TestFormat printing.
  * Added SwapFields() in reflection API to swap a subset of fields.
    Added SetAllocatedMessage() in reflection API.
  * Repeated primitive extensions are now packable. The
    [packed=true] option only affects serializers. Therefore, it is
    possible to switch a repeated extension field to packed format
    without breaking backwards-compatibility.
  * Various speed optimizations.

  Java
  * writeTo() method in ByteString can now write a substring to an
    output stream. Added endWith() method for ByteString.
  * ByteString and ByteBuffer are now supported in CodedInputStream
    and CodedOutputStream.
  * java_generate_equals_and_hash can now be used with the LITE_RUNTIME.

  Python
  * A new C++-backed extension module (aka "cpp api v2") that replaces the
    old ("cpp api v1") one.  Much faster than the pure Python code.  This one
    resolves many bugs and is recommended for general use over the
    pure Python when possible.
  * Descriptors now have enum_types_by_name and extension_types_by_name dict
    attributes.
  * Support for Python 3.

2013-02-27 version 2.5.0:

  General
  * New notion "import public" that allows a proto file to forward the content
    it imports to its importers. For example,
      // foo.proto
      import public "bar.proto";
      import "baz.proto";

      // qux.proto
      import "foo.proto";
      // Stuff defined in bar.proto may be used in this file, but stuff from
      // baz.proto may NOT be used without importing it explicitly.
    This is useful for moving proto files. To move a proto file, just leave
    a single "import public" in the old proto file.
  * New enum option "allow_alias" that specifies whether different symbols can
    be assigned the same numeric value. Default value is "true". Setting it to
    false causes the compiler to reject enum definitions where multiple symbols
    have the same numeric value.
    Note: We plan to flip the default value to "false" in a future release.
    Projects using enum aliases should set the option to "true" in their .proto
    files.

  C++
  * New generated method set_allocated_foo(Type* foo) for message and string
    fields. This method allows you to set the field to a pre-allocated object
    and the containing message takes the ownership of that object.
  * Added SetAllocatedExtension() and ReleaseExtension() to extensions API.
  * Custom options are now formatted correctly when descriptors are printed in
    text format.
  * Various speed optimizations.

  Java
  * Comments in proto files are now collected and put into generated code as
    comments for corresponding classes and data members.
  * Added Parser to parse directly into messages without a Builder. For
    example,
      Foo foo = Foo.PARSER.ParseFrom(input);
    Using Parser is ~25% faster than using Builder to parse messages.
  * Added getters/setters to access the underlying ByteString of a string field
    directly.
  * ByteString now supports more operations: substring(), prepend(), and
    append(). The implementation of ByteString uses a binary tree structure
    to support these operations efficiently.
  * New method findInitializationErrors() that lists all missing required
    fields.
  * Various code size and speed optimizations.

  Python
  * Added support for dynamic message creation. DescriptorDatabase,
    DescriptorPool, and MessageFactory work like their C++ counterparts to
    simplify Descriptor construction from *DescriptorProtos, and MessageFactory
    provides a message instance from a Descriptor.
  * Added pickle support for protobuf messages.
  * Unknown fields are now preserved after parsing.
  * Fixed bug where custom options were not correctly populated. Custom
    options can be accessed now.
  * Added EnumTypeWrapper that provides better accessibility to enum types.
  * Added ParseMessage(descriptor, bytes) to generate a new Message instance
    from a descriptor and a byte string.

2011-05-01 version 2.4.1:

  C++
  * Fixed the friendship problem for old compilers to make the library now gcc 3
    compatible again.
  * Fixed vcprojects/extract_includes.bat to extract compiler/plugin.h.

  Java
  * Removed usages of JDK 1.6 only features to make the library now JDK 1.5
    compatible again.
  * Fixed a bug about negative enum values.
  * serialVersionUID is now defined in generated messages for java serializing.
  * Fixed protoc to use java.lang.Object, which makes "Object" now a valid
    message name again.

  Python
  * Experimental C++ implementation now requires C++ protobuf library installed.
    See the README.txt in the python directory for details.

2011-02-02 version 2.4.0:

  General
  * The RPC (cc|java|py)_generic_services default value is now false instead of
    true.
  * Custom options can have aggregate types. For example,
      message MyOption {
        optional string comment = 1;
        optional string author = 2;
      }
      extend google.protobuf.FieldOptions {
        optional MyOption myoption = 12345;
      }
    This option can now be set as follows:
      message SomeType {
        optional int32 field = 1 [(myoption) = { comment:'x' author:'y' }];
      }

  C++
  * Various speed and code size optimizations.
  * Added a release_foo() method on string and message fields.
  * Fixed gzip_output_stream sub-stream handling.

  Java
  * Builders now maintain sub-builders for sub-messages. Use getFooBuilder() to
    get the builder for the sub-message "foo". This allows you to repeatedly
    modify deeply-nested sub-messages without rebuilding them.
  * Builder.build() no longer invalidates the Builder for generated messages
    (You may continue to modify it and then build another message).
  * Code generator will generate efficient equals() and hashCode()
    implementations if new option java_generate_equals_and_hash is enabled.
    (Otherwise, reflection-based implementations are used.)
  * Generated messages now implement Serializable.
  * Fields with [deprecated=true] will be marked with @Deprecated in Java.
  * Added lazy conversion of UTF-8 encoded strings to String objects to improve
    performance.
  * Various optimizations.
  * Enum value can be accessed directly, instead of calling getNumber() on the
    enum member.
  * For each enum value, an integer constant is also generated with the suffix
    _VALUE.

  Python
  * Added an experimental  C++ implementation for Python messages via a Python
    extension. Implementation type is controlled by an environment variable
    PROTOCOL_BUFFERS_PYTHON_IMPLEMENTATION (valid values: "cpp" and "python")
    The default value is currently "python" but will be changed to "cpp" in
    future release.
  * Improved performance on message instantiation significantly.
    Most of the work on message instantiation is done just once per message
    class, instead of once per message instance.
  * Improved performance on text message parsing.
  * Allow add() to forward keyword arguments to the concrete class.
      E.g. instead of
        item = repeated_field.add()
        item.foo = bar
        item.baz = quux
      You can do:
        repeated_field.add(foo=bar, baz=quux)
  * Added a sort() interface to the BaseContainer.
  * Added an extend() method to repeated composite fields.
  * Added UTF8 debug string support.

2010-01-08 version 2.3.0:

  General
  * Parsers for repeated numeric fields now always accept both packed and
    unpacked input.  The [packed=true] option only affects serializers.
    Therefore, it is possible to switch a field to packed format without
    breaking backwards-compatibility -- as long as all parties are using
    protobuf 2.3.0 or above, at least.
  * The generic RPC service code generated by the C++, Java, and Python
    generators can be disabled via file options:
      option cc_generic_services = false;
      option java_generic_services = false;
      option py_generic_services = false;
    This allows plugins to generate alternative code, possibly specific to some
    particular RPC implementation.

  protoc
  * Now supports a plugin system for code generators.  Plugins can generate
    code for new languages or inject additional code into the output of other
    code generators.  Plugins are just binaries which accept a protocol buffer
    on stdin and write a protocol buffer to stdout, so they may be written in
    any language.  See src/google/protobuf/compiler/plugin.proto.
    **WARNING**:  Plugins are experimental.  The interface may change in a
    future version.
  * If the output location ends in .zip or .jar, protoc will write its output
    to a zip/jar archive instead of a directory.  For example:
      protoc --java_out=myproto_srcs.jar --python_out=myproto.zip myproto.proto
    Currently the archive contents are not compressed, though this could change
    in the future.
  * inf, -inf, and nan can now be used as default values for float and double
    fields.

  C++
  * Various speed and code size optimizations.
  * DynamicMessageFactory is now fully thread-safe.
  * Message::Utf8DebugString() method is like DebugString() but avoids escaping
    UTF-8 bytes.
  * Compiled-in message types can now contain dynamic extensions, through use
    of CodedInputStream::SetExtensionRegistry().
  * Now compiles shared libraries (DLLs) by default on Cygwin and MinGW, to
    match other platforms.  Use --disable-shared to avoid this.

  Java
  * parseDelimitedFrom() and mergeDelimitedFrom() now detect EOF and return
    false/null instead of throwing an exception.
  * Fixed some initialization ordering bugs.
  * Fixes for OpenJDK 7.

  Python
  * 10-25 times faster than 2.2.0, still pure-Python.
  * Calling a mutating method on a sub-message always instantiates the message
    in its parent even if the mutating method doesn't actually mutate anything
    (e.g. parsing from an empty string).
  * Expanded descriptors a bit.

2009-08-11 version 2.2.0:

  C++
  * Lite mode:  The "optimize_for = LITE_RUNTIME" option causes the compiler
    to generate code which only depends libprotobuf-lite, which is much smaller
    than libprotobuf but lacks descriptors, reflection, and some other features.
  * Fixed bug where Message.Swap(Message) was only implemented for
    optimize_for_speed.  Swap now properly implemented in both modes
    (Issue 91).
  * Added RemoveLast and SwapElements(index1, index2) to Reflection
    interface for repeated elements.
  * Added Swap(Message) to Reflection interface.
  * Floating-point literals in generated code that are intended to be
    single-precision now explicitly have 'f' suffix to avoid pedantic warnings
    produced by some compilers.
  * The [deprecated=true] option now causes the C++ code generator to generate
    a GCC-style deprecation annotation (no-op on other compilers).
  * google::protobuf::GetEnumDescriptor<SomeGeneratedEnumType>() returns the
    EnumDescriptor for that type -- useful for templates which cannot call
    SomeGeneratedEnumType_descriptor().
  * Various optimizations and obscure bug fixes.

  Java
  * Lite mode:  The "optimize_for = LITE_RUNTIME" option causes the compiler
    to generate code which only depends libprotobuf-lite, which is much smaller
    than libprotobuf but lacks descriptors, reflection, and some other features.
  * Lots of style cleanups.

  Python
  * Fixed endianness bug with floats and doubles.
  * Text format parsing support.
  * Fix bug with parsing packed repeated fields in embedded messages.
  * Ability to initialize fields by passing keyword args to constructor.
  * Support iterators in extend and __setslice__ for containers.

2009-05-13 version 2.1.0:

  General
  * Repeated fields of primitive types (types other that string, group, and
    nested messages) may now use the option [packed = true] to get a more
    efficient encoding.  In the new encoding, the entire list is written
    as a single byte blob using the "length-delimited" wire type.  Within
    this blob, the individual values are encoded the same way they would
    be normally except without a tag before each value (thus, they are
    tightly "packed").
  * For each field, the generated code contains an integer constant assigned
    to the field number.  For example, the .proto file:
      message Foo { optional int bar_baz = 123; }
    would generate the following constants, all with the integer value 123:
      C++:     Foo::kBarBazFieldNumber
      Java:    Foo.BAR_BAZ_FIELD_NUMBER
      Python:  Foo.BAR_BAZ_FIELD_NUMBER
    Constants are also generated for extensions, with the same naming scheme.
    These constants may be used as switch cases.
  * Updated bundled Google Test to version 1.3.0.  Google Test is now bundled
    in its verbatim form as a nested autoconf package, so you can drop in any
    other version of Google Test if needed.
  * optimize_for = SPEED is now the default, by popular demand.  Use
    optimize_for = CODE_SIZE if code size is more important in your app.
  * It is now an error to define a default value for a repeated field.
    Previously, this was silently ignored (it had no effect on the generated
    code).
  * Fields can now be marked deprecated like:
      optional int32 foo = 1 [deprecated = true];
    Currently this does not have any actual effect, but in the future the code
    generators may generate deprecation annotations in each language.
  * Cross-compiling should now be possible using the --with-protoc option to
    configure.  See README.txt for more info.

  protoc
  * --error_format=msvs option causes errors to be printed in Visual Studio
    format, which should allow them to be clicked on in the build log to go
    directly to the error location.
  * The type name resolver will no longer resolve type names to fields.  For
    example, this now works:
      message Foo {}
      message Bar {
        optional int32 Foo = 1;
        optional Foo baz = 2;
      }
    Previously, the type of "baz" would resolve to "Bar.Foo", and you'd get
    an error because Bar.Foo is a field, not a type.  Now the type of "baz"
    resolves to the message type Foo.  This change is unlikely to make a
    difference to anyone who follows the Protocol Buffers style guide.

  C++
  * Several optimizations, including but not limited to:
    - Serialization, especially to flat arrays, is 10%-50% faster, possibly
      more for small objects.
    - Several descriptor operations which previously required locking no longer
      do.
    - Descriptors are now constructed lazily on first use, rather than at
      process startup time.  This should save memory in programs which do not
      use descriptors or reflection.
    - UnknownFieldSet completely redesigned to be more efficient (especially in
      terms of memory usage).
    - Various optimizations to reduce code size (though the serialization speed
      optimizations increased code size).
  * Message interface has method ParseFromBoundedZeroCopyStream() which parses
    a limited number of bytes from an input stream rather than parsing until
    EOF.
  * GzipInputStream and GzipOutputStream support reading/writing gzip- or
    zlib-compressed streams if zlib is available.
    (google/protobuf/io/gzip_stream.h)
  * DescriptorPool::FindAllExtensions() and corresponding
    DescriptorDatabase::FindAllExtensions() can be used to enumerate all
    extensions of a given type.
  * For each enum type Foo, protoc will generate functions:
      const string& Foo_Name(Foo value);
      bool Foo_Parse(const string& name, Foo* result);
    The former returns the name of the enum constant corresponding to the given
    value while the latter finds the value corresponding to a name.
  * RepeatedField and RepeatedPtrField now have back-insertion iterators.
  * String fields now have setters that take a char* and a size, in addition
    to the existing ones that took char* or const string&.
  * DescriptorPool::AllowUnknownDependencies() may be used to tell
    DescriptorPool to create placeholder descriptors for unknown entities
    referenced in a FileDescriptorProto.  This can allow you to parse a .proto
    file without having access to other .proto files that it imports, for
    example.
  * Updated gtest to latest version.  The gtest package is now included as a
    nested autoconf package, so it should be able to drop new versions into the
    "gtest" subdirectory without modification.

  Java
  * Fixed bug where Message.mergeFrom(Message) failed to merge extensions.
  * Message interface has new method toBuilder() which is equivalent to
    newBuilderForType().mergeFrom(this).
  * All enums now implement the ProtocolMessageEnum interface.
  * Setting a field to null now throws NullPointerException.
  * Fixed tendency for TextFormat's parsing to overflow the stack when
    parsing large string values.  The underlying problem is with Java's
    regex implementation (which unfortunately uses recursive backtracking
    rather than building an NFA).  Worked around by making use of possessive
    quantifiers.
  * Generated service classes now also generate pure interfaces.  For a service
    Foo, Foo.Interface is a pure interface containing all of the service's
    defined methods.  Foo.newReflectiveService() can be called to wrap an
    instance of this interface in a class that implements the generic
    RpcService interface, which provides reflection support that is usually
    needed by RPC server implementations.
  * RPC interfaces now support blocking operation in addition to non-blocking.
    The protocol compiler generates separate blocking and non-blocking stubs
    which operate against separate blocking and non-blocking RPC interfaces.
    RPC implementations will have to implement the new interfaces in order to
    support blocking mode.
  * New I/O methods parseDelimitedFrom(), mergeDelimitedFrom(), and
    writeDelimitedTo() read and write "delimited" messages from/to a stream,
    meaning that the message size precedes the data.  This way, you can write
    multiple messages to a stream without having to worry about delimiting
    them yourself.
  * Throw a more descriptive exception when build() is double-called.
  * Add a method to query whether CodedInputStream is at the end of the input
    stream.
  * Add a method to reset a CodedInputStream's size counter; useful when
    reading many messages with the same stream.
  * equals() and hashCode() now account for unknown fields.

  Python
  * Added slicing support for repeated scalar fields. Added slice retrieval and
    removal of repeated composite fields.
  * Updated RPC interfaces to allow for blocking operation.  A client may
    now pass None for a callback when making an RPC, in which case the
    call will block until the response is received, and the response
    object will be returned directly to the caller.  This interface change
    cannot be used in practice until RPC implementations are updated to
    implement it.
  * Changes to input_stream.py should make protobuf compatible with appengine.

2008-11-25 version 2.0.3:

  protoc
  * Enum values may now have custom options, using syntax similar to field
    options.
  * Fixed bug where .proto files which use custom options but don't actually
    define them (i.e. they import another .proto file defining the options)
    had to explicitly import descriptor.proto.
  * Adjacent string literals in .proto files will now be concatenated, like in
    C.
  * If an input file is a Windows absolute path (e.g. "C:\foo\bar.proto") and
    the import path only contains "." (or contains "." but does not contain
    the file), protoc incorrectly thought that the file was under ".", because
    it thought that the path was relative (since it didn't start with a slash).
    This has been fixed.

  C++
  * Generated message classes now have a Swap() method which efficiently swaps
    the contents of two objects.
  * All message classes now have a SpaceUsed() method which returns an estimate
    of the number of bytes of allocated memory currently owned by the object.
    This is particularly useful when you are reusing a single message object
    to improve performance but want to make sure it doesn't bloat up too large.
  * New method Message::SerializeAsString() returns a string containing the
    serialized data.  May be more convenient than calling
    SerializeToString(string*).
  * In debug mode, log error messages when string-type fields are found to
    contain bytes that are not valid UTF-8.
  * Fixed bug where a message with multiple extension ranges couldn't parse
    extensions.
  * Fixed bug where MergeFrom(const Message&) didn't do anything if invoked on
    a message that contained no fields (but possibly contained extensions).
  * Fixed ShortDebugString() to not be O(n^2).  Durr.
  * Fixed crash in TextFormat parsing if the first token in the input caused a
    tokenization error.
  * Fixed obscure bugs in zero_copy_stream_impl.cc.
  * Added support for HP C++ on Tru64.
  * Only build tests on "make check", not "make".
  * Fixed alignment issue that caused crashes when using DynamicMessage on
    64-bit Sparc machines.
  * Simplify template usage to work with MSVC 2003.
  * Work around GCC 4.3.x x86_64 compiler bug that caused crashes on startup.
    (This affected Fedora 9 in particular.)
  * Now works on "Solaris 10 using recent Sun Studio".

  Java
  * New overload of mergeFrom() which parses a slice of a byte array instead
    of the whole thing.
  * New method ByteString.asReadOnlyByteBuffer() does what it sounds like.
  * Improved performance of isInitialized() when optimizing for code size.

  Python
  * Corrected ListFields() signature in Message base class to match what
    subclasses actually implement.
  * Some minor refactoring.
  * Don't pass self as first argument to superclass constructor (no longer
    allowed in Python 2.6).

2008-09-29 version 2.0.2:

  General
  * License changed from Apache 2.0 to 3-Clause BSD.
  * It is now possible to define custom "options", which are basically
    annotations which may be placed on definitions in a .proto file.
    For example, you might define a field option called "foo" like so:
      import "google/protobuf/descriptor.proto"
      extend google.protobuf.FieldOptions {
        optional string foo = 12345;
      }
    Then you annotate a field using the "foo" option:
      message MyMessage {
        optional int32 some_field = 1 [(foo) = "bar"]
      }
    The value of this option is then visible via the message's
    Descriptor:
      const FieldDescriptor* field =
        MyMessage::descriptor()->FindFieldByName("some_field");
      assert(field->options().GetExtension(foo) == "bar");
    This feature has been implemented and tested in C++ and Java.
    Other languages may or may not need to do extra work to support
    custom options, depending on how they construct descriptors.

  C++
  * Fixed some GCC warnings that only occur when using -pedantic.
  * Improved static initialization code, making ordering more
    predictable among other things.
  * TextFormat will no longer accept messages which contain multiple
    instances of a singular field.  Previously, the latter instance
    would overwrite the former.
  * Now works on systems that don't have hash_map.

  Java
  * Print @Override annotation in generated code where appropriate.

  Python
  * Strings now use the "unicode" type rather than the "str" type.
    String fields may still be assigned ASCII "str" values; they will
    automatically be converted.
  * Adding a property to an object representing a repeated field now
    raises an exception.  For example:
      # No longer works (and never should have).
      message.some_repeated_field.foo = 1

  Windows
  * We now build static libraries rather than DLLs by default on MSVC.
    See vsprojects/readme.txt for more information.

2008-08-15 version 2.0.1:

  protoc
  * New flags --encode and --decode can be used to convert between protobuf text
    format and binary format from the command-line.
  * New flag --descriptor_set_out can be used to write FileDescriptorProtos for
    all parsed files directly into a single output file.  This is particularly
    useful if you wish to parse .proto files from programs written in languages
    other than C++: just run protoc as a background process and have it output
    a FileDescriptorList, then parse that natively.
  * Improved error message when an enum value's name conflicts with another
    symbol defined in the enum type's scope, e.g. if two enum types declared
    in the same scope have values with the same name.  This is disallowed for
    compatibility with C++, but this wasn't clear from the error.
  * Fixed absolute output paths on Windows.
  * Allow trailing slashes in --proto_path mappings.

  C++
  * Reflection objects are now per-class rather than per-instance.  To make this
    possible, the Reflection interface had to be changed such that all methods
    take the Message instance as a parameter.  This change improves performance
    significantly in memory-bandwidth-limited use cases, since it makes the
    message objects smaller.  Note that source-incompatible interface changes
    like this will not be made again after the library leaves beta.
  * Heuristically detect sub-messages when printing unknown fields.
  * Fix static initialization ordering bug that caused crashes at startup when
    compiling on Mac with static linking.
  * Fixed TokenizerTest when compiling with -DNDEBUG on Linux.
  * Fixed incorrect definition of kint32min.
  * Fix bytes type setter to work with byte sequences with embedded NULLs.
  * Other irrelevant tweaks.

  Java
  * Fixed UnknownFieldSet's parsing of varints larger than 32 bits.
  * Fixed TextFormat's parsing of "inf" and "nan".
  * Fixed TextFormat's parsing of comments.
  * Added info to Java POM that will be required when we upload the
    package to a Maven repo.

  Python
  * MergeFrom(message) and CopyFrom(message) are now implemented.
  * SerializeToString() raises an exception if the message is missing required
    fields.
  * Code organization improvements.
  * Fixed doc comments for RpcController and RpcChannel, which had somehow been
    swapped.
  * Fixed text_format_test on Windows where floating-point exponents sometimes
    contain extra zeros.
  * Fix Python service CallMethod() implementation.

  Other
  * Improved readmes.
  * VIM syntax highlighting improvements.

2008-07-07 version 2.0.0:

  * First public release.<|MERGE_RESOLUTION|>--- conflicted
+++ resolved
@@ -1,5 +1,3 @@
-<<<<<<< HEAD
-=======
 2022-04-05 version 3.20.1 (C++/Java/Python/PHP/Objective-C/C#/Ruby/JavaScript)
 
   PHP
@@ -1118,7 +1116,6 @@
   * Override CocoaPods module to lowercase (#6464)
 
 
->>>>>>> fb6f8da0
 2019-06-28 version 3.9.0 (C++/Java/Python/PHP/Objective-C/C#/Ruby/JavaScript)
 
   C++

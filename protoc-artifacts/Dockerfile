--- conflicted
+++ resolved
@@ -17,33 +17,23 @@
 
 # Install Java 8
 RUN wget -q --no-cookies --no-check-certificate \
-    --header "Cookie: gpw_e24=http%3A%2F%2Fwww.oracle.com%2F; oraclelicense=accept-securebackup-cookie" "http://download.oracle.com/otn-pub/java/jdk/8u45-b14/jdk-8u45-linux-x64.tar.gz" \
+    --header "Cookie: gpw_e24=http%3A%2F%2Fwww.oracle.com%2F; oraclelicense=accept-securebackup-cookie" \
+    "http://download.oracle.com/otn-pub/java/jdk/8u131-b11/d54c1d3a095b4ff2b6607d096fa80163/jdk-8u131-linux-x64.tar.gz" \
     -O - | tar xz -C /var/local
-ENV JAVA_HOME /var/local/jdk1.8.0_45
+ENV JAVA_HOME /var/local/jdk1.8.0_131
 ENV PATH $JAVA_HOME/bin:$PATH
 
 # Install Maven
-RUN wget -q http://apache.cs.utah.edu/maven/maven-3/3.3.3/binaries/apache-maven-3.3.3-bin.tar.gz -O - | \
+RUN wget -q http://apache.cs.utah.edu/maven/maven-3/3.3.9/binaries/apache-maven-3.3.9-bin.tar.gz -O - | \
     tar xz -C /var/local
-ENV PATH /var/local/apache-maven-3.3.3/bin:$PATH
+ENV PATH /var/local/apache-maven-3.3.9/bin:$PATH
 
-<<<<<<< HEAD
-# Install GCC 4.7 to support -static-libstdc++
-RUN wget http://people.centos.org/tru/devtools-1.1/devtools-1.1.repo -P /etc/yum.repos.d
-RUN bash -c 'echo "enabled=1" >> /etc/yum.repos.d/devtools-1.1.repo'
-RUN bash -c "sed -e 's/\$basearch/i386/g' /etc/yum.repos.d/devtools-1.1.repo > /etc/yum.repos.d/devtools-i386-1.1.repo"
-RUN sed -e 's/testing-/testing-i386-/g' -i /etc/yum.repos.d/devtools-i386-1.1.repo
-RUN yum install -y devtoolset-1.1 \
-                   devtoolset-1.1-libstdc++-devel \
-                   devtoolset-1.1-libstdc++-devel.i686
-=======
 # Install GCC 4.8 to support -static-libstdc++
 RUN wget http://people.centos.org/tru/devtools-2/devtools-2.repo -P /etc/yum.repos.d && \
     bash -c 'echo "enabled=1" >> /etc/yum.repos.d/devtools-2.repo' && \
     bash -c "sed -e 's/\$basearch/i386/g' /etc/yum.repos.d/devtools-2.repo > /etc/yum.repos.d/devtools-i386-2.repo" && \
     sed -e 's/testing-/testing-i386-/g' -i /etc/yum.repos.d/devtools-i386-2.repo && \
     rpm --rebuilddb
->>>>>>> 1ee15bae
 
 RUN yum install -y devtoolset-2-gcc \
                    devtoolset-2-gcc-c++ \

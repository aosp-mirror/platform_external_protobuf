"""Load dependencies needed to compile the protobuf library as a 3rd-party consumer."""

load("@bazel_tools//tools/build_defs/repo:http.bzl", "http_archive")

PROTOBUF_MAVEN_ARTIFACTS = [
    "com.google.code.findbugs:jsr305:3.0.2",
    "com.google.code.gson:gson:2.8.9",
    "com.google.errorprone:error_prone_annotations:2.3.2",
    "com.google.j2objc:j2objc-annotations:1.3",
    "com.google.guava:guava:31.1-jre",
    "com.google.guava:guava-testlib:31.1-jre",
    "com.google.truth:truth:1.1.2",
    "junit:junit:4.13.2",
    "org.mockito:mockito-core:4.3.1",
]

def _github_archive(repo, commit, **kwargs):
    repo_name = repo.split("/")[-1]
    http_archive(
        urls = [repo + "/archive/" + commit + ".zip"],
        strip_prefix = repo_name + "-" + commit,
        **kwargs
    )

def protobuf_deps():
    """Loads common dependencies needed to compile the protobuf library."""

    if not native.existing_rule("bazel_skylib"):
        http_archive(
            name = "bazel_skylib",
            sha256 = "97e70364e9249702246c0e9444bccdc4b847bed1eb03c5a3ece4f83dfe6abc44",
            urls = [
                "https://mirror.bazel.build/github.com/bazelbuild/bazel-skylib/releases/download/1.0.2/bazel-skylib-1.0.2.tar.gz",
                "https://github.com/bazelbuild/bazel-skylib/releases/download/1.0.2/bazel-skylib-1.0.2.tar.gz",
            ],
        )

    if not native.existing_rule("com_google_absl"):
        # Abseil LTS from November 2021
        _github_archive(
            name = "com_google_absl",
            repo = "https://github.com/abseil/abseil-cpp",
            commit = "215105818dfde3174fe799600bb0f3cae233d0bf",
            sha256 = "b4e20d9e752a75c10636675691b1e9c2698e0764cb404987d0ffa77223041c19",
        )

    if not native.existing_rule("zlib"):
        http_archive(
            name = "zlib",
            build_file = "@com_google_protobuf//:third_party/zlib.BUILD",
            sha256 = "d14c38e313afc35a9a8760dadf26042f51ea0f5d154b0630a31da0540107fb98",
            strip_prefix = "zlib-1.2.13",
            urls = [
                "https://github.com/madler/zlib/releases/download/v1.2.13/zlib-1.2.13.tar.xz",
                "https://zlib.net/zlib-1.2.13.tar.xz",
            ],
        )

    if not native.existing_rule("rules_cc"):
        _github_archive(
            name = "rules_cc",
            repo = "https://github.com/bazelbuild/rules_cc",
            commit = "818289e5613731ae410efb54218a4077fb9dbb03",
            sha256 = "0adbd6f567291ad526e82c765e15aed33cea5e256eeba129f1501142c2c56610",
        )

    if not native.existing_rule("rules_java"):
        _github_archive(
            name = "rules_java",
            repo = "https://github.com/bazelbuild/rules_java",
            commit = "981f06c3d2bd10225e85209904090eb7b5fb26bd",
            sha256 = "7979ece89e82546b0dcd1dff7538c34b5a6ebc9148971106f0e3705444f00665",
        )

    if not native.existing_rule("rules_proto"):
        _github_archive(
            name = "rules_proto",
            repo = "https://github.com/bazelbuild/rules_proto",
            commit = "f7a30f6f80006b591fa7c437fe5a951eb10bcbcf",
            sha256 = "a4382f78723af788f0bc19fd4c8411f44ffe0a72723670a34692ffad56ada3ac",
        )

    if not native.existing_rule("rules_python"):
        http_archive(
            name = "rules_python",
            sha256 = "9fcf91dbcc31fde6d1edb15f117246d912c33c36f44cf681976bd886538deba6",
            strip_prefix = "rules_python-0.8.0",
            url = "https://github.com/bazelbuild/rules_python/archive/refs/tags/0.8.0.tar.gz",
        )

    if not native.existing_rule("rules_jvm_external"):
        _github_archive(
            name = "rules_jvm_external",
            repo = "https://github.com/bazelbuild/rules_jvm_external",
            commit = "906875b0d5eaaf61a8ca2c9c3835bde6f435d011",
            sha256 = "744bd7436f63af7e9872948773b8b106016dc164acb3960b4963f86754532ee7",
        )

    if not native.existing_rule("rules_pkg"):
        http_archive(
            name = "rules_pkg",
            urls = [
                "https://mirror.bazel.build/github.com/bazelbuild/rules_pkg/releases/download/0.7.0/rules_pkg-0.7.0.tar.gz",
                "https://github.com/bazelbuild/rules_pkg/releases/download/0.7.0/rules_pkg-0.7.0.tar.gz",
            ],
            sha256 = "8a298e832762eda1830597d64fe7db58178aa84cd5926d76d5b744d6558941c2",
        )

    if not native.existing_rule("io_bazel_rules_kotlin"):
        http_archive(
            name = "io_bazel_rules_kotlin",
            urls = ["https://github.com/bazelbuild/rules_kotlin/releases/download/v1.5.0-beta-4/rules_kotlin_release.tgz"],
            sha256 = "6cbd4e5768bdfae1598662e40272729ec9ece8b7bded8f0d2c81c8ff96dc139d",
        )

    if not native.existing_rule("upb"):
        _github_archive(
            name = "upb",
            repo = "https://github.com/protocolbuffers/upb",
<<<<<<< HEAD
            commit = "a5477045acaa34586420942098f5fecd3570f577",
            sha256 = "0d6af8c8c00b3d733721f8d890ef43dd40f537c2e815b529085c1a6c30a21084",
        )

    if not native.existing_rule("six"):
        http_archive(
            name = "six",
            build_file = "@//:six.BUILD",
            sha256 = "105f8d68616f8248e24bf0e9372ef04d3cc10104f1980f54d57b2ce73a5ad56a",
            urls = ["https://pypi.python.org/packages/source/s/six/six-1.10.0.tar.gz#md5=34eed507548117b2ab523ab14b2f8b55"],
        )

    if not native.existing_rule("rules_cc"):
        http_archive(
            name = "rules_cc",
            sha256 = "29daf0159f0cf552fcff60b49d8bcd4f08f08506d2da6e41b07058ec50cfeaec",
            strip_prefix = "rules_cc-b7fe9697c0c76ab2fd431a891dbb9a6a32ed7c3e",
            urls = ["https://github.com/bazelbuild/rules_cc/archive/b7fe9697c0c76ab2fd431a891dbb9a6a32ed7c3e.tar.gz"],
        )

    if not native.existing_rule("rules_java"):
        http_archive(
            name = "rules_java",
            sha256 = "f5a3e477e579231fca27bf202bb0e8fbe4fc6339d63b38ccb87c2760b533d1c3",
            strip_prefix = "rules_java-981f06c3d2bd10225e85209904090eb7b5fb26bd",
            urls = ["https://github.com/bazelbuild/rules_java/archive/981f06c3d2bd10225e85209904090eb7b5fb26bd.tar.gz"],
        )

    if not native.existing_rule("rules_proto"):
        http_archive(
            name = "rules_proto",
            sha256 = "88b0a90433866b44bb4450d4c30bc5738b8c4f9c9ba14e9661deb123f56a833d",
            strip_prefix = "rules_proto-b0cc14be5da05168b01db282fe93bdf17aa2b9f4",
            urls = ["https://github.com/bazelbuild/rules_proto/archive/b0cc14be5da05168b01db282fe93bdf17aa2b9f4.tar.gz"],
=======
            commit = "20b542a767139732548f7b8cf28c4c928cdcb07b",
            sha256 = "c77158955326f9e9a0cf8481c118b8ad5c34df99e5db3af27f3d1662d8bedef7",
>>>>>>> f0dc78d7
        )<|MERGE_RESOLUTION|>--- conflicted
+++ resolved
@@ -117,9 +117,8 @@
         _github_archive(
             name = "upb",
             repo = "https://github.com/protocolbuffers/upb",
-<<<<<<< HEAD
-            commit = "a5477045acaa34586420942098f5fecd3570f577",
-            sha256 = "0d6af8c8c00b3d733721f8d890ef43dd40f537c2e815b529085c1a6c30a21084",
+            commit = "20b542a767139732548f7b8cf28c4c928cdcb07b",
+            sha256 = "c77158955326f9e9a0cf8481c118b8ad5c34df99e5db3af27f3d1662d8bedef7",
         )
 
     if not native.existing_rule("six"):
@@ -152,8 +151,4 @@
             sha256 = "88b0a90433866b44bb4450d4c30bc5738b8c4f9c9ba14e9661deb123f56a833d",
             strip_prefix = "rules_proto-b0cc14be5da05168b01db282fe93bdf17aa2b9f4",
             urls = ["https://github.com/bazelbuild/rules_proto/archive/b0cc14be5da05168b01db282fe93bdf17aa2b9f4.tar.gz"],
-=======
-            commit = "20b542a767139732548f7b8cf28c4c928cdcb07b",
-            sha256 = "c77158955326f9e9a0cf8481c118b8ad5c34df99e5db3af27f3d1662d8bedef7",
->>>>>>> f0dc78d7
         )
"""Load dependencies needed to compile the protobuf library as a 3rd-party consumer."""

load("@bazel_tools//tools/build_defs/repo:http.bzl", "http_archive")

PROTOBUF_MAVEN_ARTIFACTS = [
    "com.google.code.findbugs:jsr305:3.0.2",
    "com.google.code.gson:gson:2.8.9",
    "com.google.errorprone:error_prone_annotations:2.3.2",
    "com.google.j2objc:j2objc-annotations:1.3",
    "com.google.guava:guava:31.1-jre",
    "com.google.guava:guava-testlib:31.1-jre",
    "com.google.truth:truth:1.1.2",
    "junit:junit:4.13.2",
    "org.mockito:mockito-core:4.3.1",
]

def _github_archive(repo, commit, **kwargs):
    repo_name = repo.split("/")[-1]
    http_archive(
        urls = [repo + "/archive/" + commit + ".zip"],
        strip_prefix = repo_name + "-" + commit,
        **kwargs
    )

def protobuf_deps():
    """Loads common dependencies needed to compile the protobuf library."""

<<<<<<< HEAD
=======
    if not native.existing_rule("bazel_skylib"):
        http_archive(
            name = "bazel_skylib",
            sha256 = "97e70364e9249702246c0e9444bccdc4b847bed1eb03c5a3ece4f83dfe6abc44",
            urls = [
                "https://mirror.bazel.build/github.com/bazelbuild/bazel-skylib/releases/download/1.0.2/bazel-skylib-1.0.2.tar.gz",
                "https://github.com/bazelbuild/bazel-skylib/releases/download/1.0.2/bazel-skylib-1.0.2.tar.gz",
            ],
        )

    if not native.existing_rule("com_google_absl"):
        # Abseil LTS from November 2021
        _github_archive(
            name = "com_google_absl",
            repo = "https://github.com/abseil/abseil-cpp",
            commit = "215105818dfde3174fe799600bb0f3cae233d0bf",
            sha256 = "b4e20d9e752a75c10636675691b1e9c2698e0764cb404987d0ffa77223041c19",
        )

>>>>>>> 1dc63ea5
    if not native.existing_rule("zlib"):
        http_archive(
            name = "zlib",
            build_file = "@com_google_protobuf//:third_party/zlib.BUILD",
            sha256 = "629380c90a77b964d896ed37163f5c3a34f6e6d897311f1df2a7016355c45eff",
            strip_prefix = "zlib-1.2.11",
<<<<<<< HEAD
            urls = ["https://zlib.net/zlib-1.2.11.tar.gz"],
        )

    if not native.existing_rule("six"):
        http_archive(
            name = "six",
            build_file = "@//:six.BUILD",
            sha256 = "105f8d68616f8248e24bf0e9372ef04d3cc10104f1980f54d57b2ce73a5ad56a",
            urls = ["https://pypi.python.org/packages/source/s/six/six-1.10.0.tar.gz#md5=34eed507548117b2ab523ab14b2f8b55"],
        )

    if not native.existing_rule("rules_cc"):
        http_archive(
            name = "rules_cc",
            sha256 = "29daf0159f0cf552fcff60b49d8bcd4f08f08506d2da6e41b07058ec50cfeaec",
            strip_prefix = "rules_cc-b7fe9697c0c76ab2fd431a891dbb9a6a32ed7c3e",
            urls = ["https://github.com/bazelbuild/rules_cc/archive/b7fe9697c0c76ab2fd431a891dbb9a6a32ed7c3e.tar.gz"],
        )

    if not native.existing_rule("rules_java"):
        http_archive(
            name = "rules_java",
            sha256 = "f5a3e477e579231fca27bf202bb0e8fbe4fc6339d63b38ccb87c2760b533d1c3",
            strip_prefix = "rules_java-981f06c3d2bd10225e85209904090eb7b5fb26bd",
            urls = ["https://github.com/bazelbuild/rules_java/archive/981f06c3d2bd10225e85209904090eb7b5fb26bd.tar.gz"],
        )

    if not native.existing_rule("rules_proto"):
        http_archive(
            name = "rules_proto",
            sha256 = "88b0a90433866b44bb4450d4c30bc5738b8c4f9c9ba14e9661deb123f56a833d",
            strip_prefix = "rules_proto-b0cc14be5da05168b01db282fe93bdf17aa2b9f4",
            urls = ["https://github.com/bazelbuild/rules_proto/archive/b0cc14be5da05168b01db282fe93bdf17aa2b9f4.tar.gz"],
=======
            urls = ["https://github.com/madler/zlib/archive/v1.2.11.tar.gz"],
        )

    if not native.existing_rule("rules_cc"):
        _github_archive(
            name = "rules_cc",
            repo = "https://github.com/bazelbuild/rules_cc",
            commit = "818289e5613731ae410efb54218a4077fb9dbb03",
            sha256 = "0adbd6f567291ad526e82c765e15aed33cea5e256eeba129f1501142c2c56610",
        )

    if not native.existing_rule("rules_java"):
        _github_archive(
            name = "rules_java",
            repo = "https://github.com/bazelbuild/rules_java",
            commit = "981f06c3d2bd10225e85209904090eb7b5fb26bd",
            sha256 = "7979ece89e82546b0dcd1dff7538c34b5a6ebc9148971106f0e3705444f00665",
        )

    if not native.existing_rule("rules_proto"):
        _github_archive(
            name = "rules_proto",
            repo = "https://github.com/bazelbuild/rules_proto",
            commit = "f7a30f6f80006b591fa7c437fe5a951eb10bcbcf",
            sha256 = "a4382f78723af788f0bc19fd4c8411f44ffe0a72723670a34692ffad56ada3ac",
        )

    if not native.existing_rule("rules_python"):
        http_archive(
            name = "rules_python",
            sha256 = "9fcf91dbcc31fde6d1edb15f117246d912c33c36f44cf681976bd886538deba6",
            strip_prefix = "rules_python-0.8.0",
            url = "https://github.com/bazelbuild/rules_python/archive/refs/tags/0.8.0.tar.gz",
        )

    if not native.existing_rule("rules_jvm_external"):
        _github_archive(
            name = "rules_jvm_external",
            repo = "https://github.com/bazelbuild/rules_jvm_external",
            commit = "906875b0d5eaaf61a8ca2c9c3835bde6f435d011",
            sha256 = "744bd7436f63af7e9872948773b8b106016dc164acb3960b4963f86754532ee7",
        )

    if not native.existing_rule("rules_pkg"):
        http_archive(
            name = "rules_pkg",
            urls = [
                "https://mirror.bazel.build/github.com/bazelbuild/rules_pkg/releases/download/0.7.0/rules_pkg-0.7.0.tar.gz",
                "https://github.com/bazelbuild/rules_pkg/releases/download/0.7.0/rules_pkg-0.7.0.tar.gz",
            ],
            sha256 = "8a298e832762eda1830597d64fe7db58178aa84cd5926d76d5b744d6558941c2",
        )

    if not native.existing_rule("io_bazel_rules_kotlin"):
        http_archive(
            name = "io_bazel_rules_kotlin",
            urls = ["https://github.com/bazelbuild/rules_kotlin/releases/download/v1.5.0-beta-4/rules_kotlin_release.tgz"],
            sha256 = "6cbd4e5768bdfae1598662e40272729ec9ece8b7bded8f0d2c81c8ff96dc139d",
        )

    if not native.existing_rule("upb"):
        _github_archive(
            name = "upb",
            repo = "https://github.com/protocolbuffers/upb",
            commit = "a5477045acaa34586420942098f5fecd3570f577",
            sha256 = "0d6af8c8c00b3d733721f8d890ef43dd40f537c2e815b529085c1a6c30a21084",
>>>>>>> 1dc63ea5
        )<|MERGE_RESOLUTION|>--- conflicted
+++ resolved
@@ -25,8 +25,6 @@
 def protobuf_deps():
     """Loads common dependencies needed to compile the protobuf library."""
 
-<<<<<<< HEAD
-=======
     if not native.existing_rule("bazel_skylib"):
         http_archive(
             name = "bazel_skylib",
@@ -46,48 +44,12 @@
             sha256 = "b4e20d9e752a75c10636675691b1e9c2698e0764cb404987d0ffa77223041c19",
         )
 
->>>>>>> 1dc63ea5
     if not native.existing_rule("zlib"):
         http_archive(
             name = "zlib",
             build_file = "@com_google_protobuf//:third_party/zlib.BUILD",
             sha256 = "629380c90a77b964d896ed37163f5c3a34f6e6d897311f1df2a7016355c45eff",
             strip_prefix = "zlib-1.2.11",
-<<<<<<< HEAD
-            urls = ["https://zlib.net/zlib-1.2.11.tar.gz"],
-        )
-
-    if not native.existing_rule("six"):
-        http_archive(
-            name = "six",
-            build_file = "@//:six.BUILD",
-            sha256 = "105f8d68616f8248e24bf0e9372ef04d3cc10104f1980f54d57b2ce73a5ad56a",
-            urls = ["https://pypi.python.org/packages/source/s/six/six-1.10.0.tar.gz#md5=34eed507548117b2ab523ab14b2f8b55"],
-        )
-
-    if not native.existing_rule("rules_cc"):
-        http_archive(
-            name = "rules_cc",
-            sha256 = "29daf0159f0cf552fcff60b49d8bcd4f08f08506d2da6e41b07058ec50cfeaec",
-            strip_prefix = "rules_cc-b7fe9697c0c76ab2fd431a891dbb9a6a32ed7c3e",
-            urls = ["https://github.com/bazelbuild/rules_cc/archive/b7fe9697c0c76ab2fd431a891dbb9a6a32ed7c3e.tar.gz"],
-        )
-
-    if not native.existing_rule("rules_java"):
-        http_archive(
-            name = "rules_java",
-            sha256 = "f5a3e477e579231fca27bf202bb0e8fbe4fc6339d63b38ccb87c2760b533d1c3",
-            strip_prefix = "rules_java-981f06c3d2bd10225e85209904090eb7b5fb26bd",
-            urls = ["https://github.com/bazelbuild/rules_java/archive/981f06c3d2bd10225e85209904090eb7b5fb26bd.tar.gz"],
-        )
-
-    if not native.existing_rule("rules_proto"):
-        http_archive(
-            name = "rules_proto",
-            sha256 = "88b0a90433866b44bb4450d4c30bc5738b8c4f9c9ba14e9661deb123f56a833d",
-            strip_prefix = "rules_proto-b0cc14be5da05168b01db282fe93bdf17aa2b9f4",
-            urls = ["https://github.com/bazelbuild/rules_proto/archive/b0cc14be5da05168b01db282fe93bdf17aa2b9f4.tar.gz"],
-=======
             urls = ["https://github.com/madler/zlib/archive/v1.2.11.tar.gz"],
         )
 
@@ -154,5 +116,36 @@
             repo = "https://github.com/protocolbuffers/upb",
             commit = "a5477045acaa34586420942098f5fecd3570f577",
             sha256 = "0d6af8c8c00b3d733721f8d890ef43dd40f537c2e815b529085c1a6c30a21084",
->>>>>>> 1dc63ea5
+        )
+
+    if not native.existing_rule("six"):
+        http_archive(
+            name = "six",
+            build_file = "@//:six.BUILD",
+            sha256 = "105f8d68616f8248e24bf0e9372ef04d3cc10104f1980f54d57b2ce73a5ad56a",
+            urls = ["https://pypi.python.org/packages/source/s/six/six-1.10.0.tar.gz#md5=34eed507548117b2ab523ab14b2f8b55"],
+        )
+
+    if not native.existing_rule("rules_cc"):
+        http_archive(
+            name = "rules_cc",
+            sha256 = "29daf0159f0cf552fcff60b49d8bcd4f08f08506d2da6e41b07058ec50cfeaec",
+            strip_prefix = "rules_cc-b7fe9697c0c76ab2fd431a891dbb9a6a32ed7c3e",
+            urls = ["https://github.com/bazelbuild/rules_cc/archive/b7fe9697c0c76ab2fd431a891dbb9a6a32ed7c3e.tar.gz"],
+        )
+
+    if not native.existing_rule("rules_java"):
+        http_archive(
+            name = "rules_java",
+            sha256 = "f5a3e477e579231fca27bf202bb0e8fbe4fc6339d63b38ccb87c2760b533d1c3",
+            strip_prefix = "rules_java-981f06c3d2bd10225e85209904090eb7b5fb26bd",
+            urls = ["https://github.com/bazelbuild/rules_java/archive/981f06c3d2bd10225e85209904090eb7b5fb26bd.tar.gz"],
+        )
+
+    if not native.existing_rule("rules_proto"):
+        http_archive(
+            name = "rules_proto",
+            sha256 = "88b0a90433866b44bb4450d4c30bc5738b8c4f9c9ba14e9661deb123f56a833d",
+            strip_prefix = "rules_proto-b0cc14be5da05168b01db282fe93bdf17aa2b9f4",
+            urls = ["https://github.com/bazelbuild/rules_proto/archive/b0cc14be5da05168b01db282fe93bdf17aa2b9f4.tar.gz"],
         )
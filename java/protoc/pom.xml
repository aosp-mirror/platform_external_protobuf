--- conflicted
+++ resolved
@@ -8,11 +8,7 @@
   </parent>
   <groupId>com.google.protobuf</groupId>
   <artifactId>protoc</artifactId>
-<<<<<<< HEAD
-  <version>4.26.2</version>
-=======
   <version>4.28.4</version>
->>>>>>> 3a748ad9
   <packaging>pom</packaging>
   <name>Protobuf Compiler</name>
   <description>

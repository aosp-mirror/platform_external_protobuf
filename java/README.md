# Protocol Buffers - Google's data interchange format

Copyright 2008 Google Inc.

https://developers.google.com/protocol-buffers/

## Use Java Protocol Buffers

To use protobuf in Java, first obtain the protocol compiler (a.k.a., protoc,
see instructions in the toplevel [README.md](../README.md)) and use it to
generate Java code for your .proto files:

    $ protoc --java_out=${OUTPUT_DIR} path/to/your/proto/file

Include the generated Java files in your project and add a dependency on the
protobuf Java runtime.

### Maven

If you are using Maven, use the following:

```xml
<dependency>
  <groupId>com.google.protobuf</groupId>
  <artifactId>protobuf-java</artifactId>
  <version>3.6.1</version>
</dependency>
```

Make sure the version number of the runtime matches (or is newer than) the
version number of the protoc.

If you want to use features like protobuf JsonFormat, add a dependency on the
protobuf-java-util package:

```xml
<dependency>
  <groupId>com.google.protobuf</groupId>
  <artifactId>protobuf-java-util</artifactId>
  <version>3.6.1</version>
</dependency>
```

### Gradle

If you are using Gradle, add the following to your `build.gradle` file's dependencies:
```
    compile 'com.google.protobuf:protobuf-java:3.6.1'
```
Again, be sure to check that the version number maches (or is newer than) the version number of protoc that you are using.

### Use Java Protocol Buffers on Android

For Android users, it's recommended to use protobuf Java Lite runtime because
of its smaller code size. Java Lite runtime also works better with Proguard
because it doesn't rely on Java reflection and is optimized to allow as much
code stripping as possible. You can following these [instructions to use Java
Lite runtime](lite.md).

### Use Java Protocol Buffers with Bazel

Bazel has native build rules to work with protobuf. For Java, you can use the
`java_proto_library` rule for server and the `java_lite_proto_library` rule
for Android. Check out [our build files examples](../examples/BUILD) to learn
how to use them.

## Build from Source

Most users should follow the instructions above to use protobuf Java runtime.
If you are contributing code to protobuf or want to use a protobuf version
that hasn't been officially released yet, you can folllow the instructions
below to build protobuf from source code.

### Build from Source - With Maven

1) Install Apache Maven if you don't have it:

     http://maven.apache.org/

2) Build the C++ code, or obtain a binary distribution of protoc.  If
   you install a binary distribution, make sure that it is the same
   version as this package.  If in doubt, run:

     $ protoc --version

   You will need to place the protoc executable in ../src.  (If you
   built it yourself, it should already be there.)

3) Run the tests:

     $ mvn test

   If some tests fail, this library may not work correctly on your
   system.  Continue at your own risk.

4) Install the library into your Maven repository:

     $ mvn install

5) If you do not use Maven to manage your own build, you can build a
   .jar file to use:

     $ mvn package

   The .jar will be placed in the "target" directory.

<<<<<<< HEAD
Installation - 'Lite' Version - With Maven
==========================================

Building the 'lite' version of the Java Protocol Buffers library is
the same as building the full version, except that all commands are
run using the 'lite' profile.  (see
http://maven.apache.org/guides/introduction/introduction-to-profiles.html)

E.g. to install the lite version of the jar, you would run:

    $ mvn install -P lite

The resulting artifact has the 'lite' classifier.  To reference it
for dependency resolution, you would specify it as:

```
  <dependency>
    <groupId>com.google.protobuf</groupId>
    <artifactId>protobuf-java</artifactId>
    <version>${version}</version>
    <classifier>lite</classifier>
  </dependency>
```
=======
The above instructions will install 2 maven artifacts:

  * protobuf-java: The core Java Protocol Buffers library. Most users only
                   need this artifact.
  * protobuf-java-util: Utilities to work with protos. It contains JSON support
                        as well as utilities to work with proto3 well-known
                        types.
>>>>>>> 1ee15bae

### Build from Source - Without Maven

If you would rather not install Maven to build the library, you may
follow these instructions instead.  Note that these instructions skip
running unit tests.

1) Build the C++ code, or obtain a binary distribution of protoc.  If
   you install a binary distribution, make sure that it is the same
   version as this package.  If in doubt, run:

     $ protoc --version

   If you built the C++ code without installing, the compiler binary
   should be located in ../src.

2) Invoke protoc to build DescriptorProtos.java:

     $ protoc --java_out=src/main/java -I../src \
         ../src/google/protobuf/descriptor.proto

3) Compile the code in src/main/java using whatever means you prefer.

4) Install the classes wherever you prefer.

<<<<<<< HEAD
Usage
=====
=======
## Compatibility Notice

* Protobuf minor version releases are backwards-compatible. If your code
  can build/run against the old version, it's expected to build/run against
  the new version as well. Both binary compatibility and source compatibility
  are guaranteed for minor version releases if the user follows the guideline
  described in this section.

* Protobuf major version releases may also be backwards-compatbile with the
  last release of the previous major version. See the release notice for more
  details.

* APIs marked with the @ExperimentalApi annotation are subject to change. They
  can be modified in any way, or even removed, at any time. Don't use them if
  compatibility is needed. If your code is a library itself (i.e. it is used on
  the CLASSPATH of users outside your own control), you should not use
  experimental APIs, unless you repackage them (e.g. using ProGuard).

* Deprecated non-experimental APIs will be removed two years after the release
  in which they are first deprecated. You must fix your references before this
  time. If you don't, any manner of breakage could result (you are not
  guaranteed a compilation error).

* Protobuf message interfaces/classes are designed to be subclassed by protobuf
  generated code only. Do not subclass these message interfaces/classes
  yourself. We may add new methods to the message interfaces/classes which will
  break your own subclasses.

* Don't use any method/class that is marked as "used by generated code only".
  Such methods/classes are subject to change.

* Protobuf LITE runtime APIs are not stable yet. They are subject to change even
  in minor version releases.

## Documentation
>>>>>>> 1ee15bae

The complete documentation for Protocol Buffers is available via the
web at:

  https://developers.google.com/protocol-buffers/<|MERGE_RESOLUTION|>--- conflicted
+++ resolved
@@ -77,9 +77,10 @@
 
      http://maven.apache.org/
 
-2) Build the C++ code, or obtain a binary distribution of protoc.  If
-   you install a binary distribution, make sure that it is the same
-   version as this package.  If in doubt, run:
+2) Build the C++ code, or obtain a binary distribution of protoc (see
+   the toplevel [README.md](../README.md)). If you install a binary
+   distribution, make sure that it is the same version as this package.
+   If in doubt, run:
 
      $ protoc --version
 
@@ -104,31 +105,6 @@
 
    The .jar will be placed in the "target" directory.
 
-<<<<<<< HEAD
-Installation - 'Lite' Version - With Maven
-==========================================
-
-Building the 'lite' version of the Java Protocol Buffers library is
-the same as building the full version, except that all commands are
-run using the 'lite' profile.  (see
-http://maven.apache.org/guides/introduction/introduction-to-profiles.html)
-
-E.g. to install the lite version of the jar, you would run:
-
-    $ mvn install -P lite
-
-The resulting artifact has the 'lite' classifier.  To reference it
-for dependency resolution, you would specify it as:
-
-```
-  <dependency>
-    <groupId>com.google.protobuf</groupId>
-    <artifactId>protobuf-java</artifactId>
-    <version>${version}</version>
-    <classifier>lite</classifier>
-  </dependency>
-```
-=======
 The above instructions will install 2 maven artifacts:
 
   * protobuf-java: The core Java Protocol Buffers library. Most users only
@@ -136,13 +112,13 @@
   * protobuf-java-util: Utilities to work with protos. It contains JSON support
                         as well as utilities to work with proto3 well-known
                         types.
->>>>>>> 1ee15bae
 
 ### Build from Source - Without Maven
 
 If you would rather not install Maven to build the library, you may
 follow these instructions instead.  Note that these instructions skip
-running unit tests.
+running unit tests and only describes how to install the core protobuf
+library (without the util package).
 
 1) Build the C++ code, or obtain a binary distribution of protoc.  If
    you install a binary distribution, make sure that it is the same
@@ -155,17 +131,13 @@
 
 2) Invoke protoc to build DescriptorProtos.java:
 
-     $ protoc --java_out=src/main/java -I../src \
+     $ protoc --java_out=core/src/main/java -I../src \
          ../src/google/protobuf/descriptor.proto
 
-3) Compile the code in src/main/java using whatever means you prefer.
+3) Compile the code in core/src/main/java using whatever means you prefer.
 
 4) Install the classes wherever you prefer.
 
-<<<<<<< HEAD
-Usage
-=====
-=======
 ## Compatibility Notice
 
 * Protobuf minor version releases are backwards-compatible. If your code
@@ -201,7 +173,6 @@
   in minor version releases.
 
 ## Documentation
->>>>>>> 1ee15bae
 
 The complete documentation for Protocol Buffers is available via the
 web at:

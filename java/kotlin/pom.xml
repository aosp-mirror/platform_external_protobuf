--- conflicted
+++ resolved
@@ -4,11 +4,7 @@
   <parent>
     <groupId>com.google.protobuf</groupId>
     <artifactId>protobuf-parent</artifactId>
-<<<<<<< HEAD
-    <version>4.26.2</version>
-=======
     <version>4.28.4</version>
->>>>>>> 3a748ad9
   </parent>
 
   <artifactId>protobuf-kotlin</artifactId>

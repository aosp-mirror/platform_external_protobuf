// Protocol Buffers - Google's data interchange format
// Copyright 2008 Google Inc.  All rights reserved.
// https://developers.google.com/protocol-buffers/
//
// Redistribution and use in source and binary forms, with or without
// modification, are permitted provided that the following conditions are
// met:
//
//     * Redistributions of source code must retain the above copyright
// notice, this list of conditions and the following disclaimer.
//     * Redistributions in binary form must reproduce the above
// copyright notice, this list of conditions and the following disclaimer
// in the documentation and/or other materials provided with the
// distribution.
//     * Neither the name of Google Inc. nor the names of its
// contributors may be used to endorse or promote products derived from
// this software without specific prior written permission.
//
// THIS SOFTWARE IS PROVIDED BY THE COPYRIGHT HOLDERS AND CONTRIBUTORS
// "AS IS" AND ANY EXPRESS OR IMPLIED WARRANTIES, INCLUDING, BUT NOT
// LIMITED TO, THE IMPLIED WARRANTIES OF MERCHANTABILITY AND FITNESS FOR
// A PARTICULAR PURPOSE ARE DISCLAIMED. IN NO EVENT SHALL THE COPYRIGHT
// OWNER OR CONTRIBUTORS BE LIABLE FOR ANY DIRECT, INDIRECT, INCIDENTAL,
// SPECIAL, EXEMPLARY, OR CONSEQUENTIAL DAMAGES (INCLUDING, BUT NOT
// LIMITED TO, PROCUREMENT OF SUBSTITUTE GOODS OR SERVICES; LOSS OF USE,
// DATA, OR PROFITS; OR BUSINESS INTERRUPTION) HOWEVER CAUSED AND ON ANY
// THEORY OF LIABILITY, WHETHER IN CONTRACT, STRICT LIABILITY, OR TORT
// (INCLUDING NEGLIGENCE OR OTHERWISE) ARISING IN ANY WAY OUT OF THE USE
// OF THIS SOFTWARE, EVEN IF ADVISED OF THE POSSIBILITY OF SUCH DAMAGE.

syntax = "proto2";

package map_for_proto2_test;

option java_package = "map_test";
option java_outer_classname = "MapForProto2TestProto";
option java_generate_equals_and_hash = true;

message TestMap {
  message MessageValue {
    optional int32 value = 1;
  }
  enum EnumValue {
    FOO = 0;
    BAR = 1;
    BAZ = 2;
    QUX = 3;
  }

  map<int32, int32> int32_to_int32_field = 1;
  map<int32, string> int32_to_string_field = 2;
  map<int32, bytes> int32_to_bytes_field = 3;
  map<int32, EnumValue> int32_to_enum_field = 4;
  map<int32, MessageValue> int32_to_message_field = 5;
  map<string, int32> string_to_int32_field = 6;

  message MessageWithRequiredFields {
    required int32 value = 1;
  }
  map<int32, MessageWithRequiredFields> required_message_map = 11;
}

message TestUnknownEnumValue {
  // Wire-compatible with TestMap.int32_to_enum_field so we can test the
  // parsing behavior of TestMap regarding unknown enum values.
  map<int32, int32> int32_to_int32_field = 4;
}

// Test that the maps initialization code works correctly when the map field
// references the containing message.
message TestRecursiveMap {
  optional int32 value = 1;
  map<int32, TestRecursiveMap> recursive_map_field = 2;
<<<<<<< HEAD
=======
}

// a decoy of TestMap for testing parsing errors
message BizarroTestMap {
  // same key type, different value
  map<int32, bytes> int32_to_int32_field = 1;
  // different key and value types
  map<string, int32> int32_to_string_field = 2;
  // different key types, same value
  map<string, int32> int32_to_bytes_field = 3;
  // different key and value types
  map<string, bytes> int32_to_enum_field = 4;
  // different key and value types
  map<string, bytes> int32_to_message_field = 5;
  // same key type, different value
  map<string, bytes> string_to_int32_field = 6;
}

// Used to test that java reserved words can be used as protobuf field names
// Not all reserved words are tested (to avoid bloat) but instead an arbitrary
// subset of them chosen to cover various keyword categories like
// type, modifier, declaration, etc.
message ReservedAsMapField {
  map<string, uint32> if = 1;
  map<string, uint32> const = 2;
  map<string, uint32> private = 3;
  map<string, uint32> class = 4;
  map<string, uint32> int = 5;
  map<string, uint32> void = 6;
  // These are also proto keywords
  map<string, uint32> string = 7;
  map<string, uint32> package = 8;
  // Most recent Java reserved word
  map<string, uint32> enum = 9;
  // null is not a 'reserved word' per se but as a literal needs similar care
  map<string, uint32> null = 10;
}

message ReservedAsMapFieldWithEnumValue {
  enum SampleEnum {
    A = 0;
    B = 1;
  }
  map<string, SampleEnum> if = 1;
  map<string, SampleEnum> const = 2;
  map<string, SampleEnum> private = 3;
  map<string, SampleEnum> class = 4;
  map<string, SampleEnum> int = 5;
  map<string, SampleEnum> void = 6;
  // These are also proto keywords
  map<string, SampleEnum> string = 7;
  map<string, SampleEnum> package = 8;
  // Most recent Java reserved word
  map<string, SampleEnum> enum = 9;
  // null is not a 'reserved word' per se but as a literal needs similar care
  map<string, SampleEnum> null = 10;
>>>>>>> 1ee15bae
}<|MERGE_RESOLUTION|>--- conflicted
+++ resolved
@@ -34,7 +34,6 @@
 
 option java_package = "map_test";
 option java_outer_classname = "MapForProto2TestProto";
-option java_generate_equals_and_hash = true;
 
 message TestMap {
   message MessageValue {
@@ -71,8 +70,6 @@
 message TestRecursiveMap {
   optional int32 value = 1;
   map<int32, TestRecursiveMap> recursive_map_field = 2;
-<<<<<<< HEAD
-=======
 }
 
 // a decoy of TestMap for testing parsing errors
@@ -129,5 +126,4 @@
   map<string, SampleEnum> enum = 9;
   // null is not a 'reserved word' per se but as a literal needs similar care
   map<string, SampleEnum> null = 10;
->>>>>>> 1ee15bae
 }
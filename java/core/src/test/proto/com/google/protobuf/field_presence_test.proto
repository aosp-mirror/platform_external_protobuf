--- conflicted
+++ resolved
@@ -36,7 +36,6 @@
 
 option java_package = "com.google.protobuf";
 option java_outer_classname = "FieldPresenceTestProto";
-option java_generate_equals_and_hash = true;
 
 message TestAllTypes {
   enum NestedEnum {
@@ -54,10 +53,7 @@
   NestedEnum optional_nested_enum = 4;
   NestedMessage optional_nested_message = 5;
   protobuf_unittest.TestRequired optional_proto2_message = 6;
-<<<<<<< HEAD
-=======
   NestedMessage optional_lazy_message = 7 [lazy = true];
->>>>>>> 1ee15bae
 
   oneof oneof_field {
     int32 oneof_int32 = 11;
@@ -85,10 +81,7 @@
   TestAllTypes.NestedEnum optional_nested_enum = 4;
   TestAllTypes.NestedMessage optional_nested_message = 5;
   protobuf_unittest.TestRequired optional_proto2_message = 6;
-<<<<<<< HEAD
-=======
   TestAllTypes.NestedMessage optional_lazy_message = 7 [lazy = true];
->>>>>>> 1ee15bae
 }
 
 message TestRepeatedFieldsOnly {

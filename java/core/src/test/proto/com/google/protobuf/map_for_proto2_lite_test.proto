--- conflicted
+++ resolved
@@ -32,7 +32,6 @@
 
 
 option java_outer_classname = "MapForProto2TestProto";
-option java_generate_equals_and_hash = true;
 
 message TestMap {
   message MessageValue {
@@ -70,8 +69,6 @@
   optional int32 value = 1;
   map<int32, TestRecursiveMap> recursive_map_field = 2;
 }
-<<<<<<< HEAD
-=======
 
 // a decoy of TestMap for testing parsing errors
 message BizarroTestMap {
@@ -128,7 +125,6 @@
   // null is not a 'reserved word' per se but as a literal needs similar care
   map<string, SampleEnum> null = 10;
 }
->>>>>>> 1ee15bae
 package map_for_proto2_lite_test;
 option java_package = "map_lite_test";
 option optimize_for = LITE_RUNTIME;
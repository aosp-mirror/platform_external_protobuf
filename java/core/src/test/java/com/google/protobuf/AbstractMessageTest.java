// Protocol Buffers - Google's data interchange format
// Copyright 2008 Google Inc.  All rights reserved.
// https://developers.google.com/protocol-buffers/
//
// Redistribution and use in source and binary forms, with or without
// modification, are permitted provided that the following conditions are
// met:
//
//     * Redistributions of source code must retain the above copyright
// notice, this list of conditions and the following disclaimer.
//     * Redistributions in binary form must reproduce the above
// copyright notice, this list of conditions and the following disclaimer
// in the documentation and/or other materials provided with the
// distribution.
//     * Neither the name of Google Inc. nor the names of its
// contributors may be used to endorse or promote products derived from
// this software without specific prior written permission.
//
// THIS SOFTWARE IS PROVIDED BY THE COPYRIGHT HOLDERS AND CONTRIBUTORS
// "AS IS" AND ANY EXPRESS OR IMPLIED WARRANTIES, INCLUDING, BUT NOT
// LIMITED TO, THE IMPLIED WARRANTIES OF MERCHANTABILITY AND FITNESS FOR
// A PARTICULAR PURPOSE ARE DISCLAIMED. IN NO EVENT SHALL THE COPYRIGHT
// OWNER OR CONTRIBUTORS BE LIABLE FOR ANY DIRECT, INDIRECT, INCIDENTAL,
// SPECIAL, EXEMPLARY, OR CONSEQUENTIAL DAMAGES (INCLUDING, BUT NOT
// LIMITED TO, PROCUREMENT OF SUBSTITUTE GOODS OR SERVICES; LOSS OF USE,
// DATA, OR PROFITS; OR BUSINESS INTERRUPTION) HOWEVER CAUSED AND ON ANY
// THEORY OF LIABILITY, WHETHER IN CONTRACT, STRICT LIABILITY, OR TORT
// (INCLUDING NEGLIGENCE OR OTHERWISE) ARISING IN ANY WAY OUT OF THE USE
// OF THIS SOFTWARE, EVEN IF ADVISED OF THE POSSIBILITY OF SUCH DAMAGE.

package com.google.protobuf;

import static com.google.protobuf.TestUtil.TEST_REQUIRED_INITIALIZED;
import static com.google.protobuf.TestUtil.TEST_REQUIRED_UNINITIALIZED;

import com.google.protobuf.Descriptors.FieldDescriptor;
import protobuf_unittest.UnittestOptimizeFor.TestOptimizedForSize;
import protobuf_unittest.UnittestProto;
import protobuf_unittest.UnittestProto.ForeignMessage;
import protobuf_unittest.UnittestProto.TestAllExtensions;
import protobuf_unittest.UnittestProto.TestAllTypes;
import protobuf_unittest.UnittestProto.TestPackedTypes;
import protobuf_unittest.UnittestProto.TestRequired;
import protobuf_unittest.UnittestProto.TestRequiredForeign;
import protobuf_unittest.UnittestProto.TestUnpackedTypes;
import junit.framework.TestCase;

import java.util.Map;

/**
 * Unit test for {@link AbstractMessage}.
 *
 * @author kenton@google.com Kenton Varda
 */
public class AbstractMessageTest extends TestCase {
  /**
   * Extends AbstractMessage and wraps some other message object. The methods of the Message
   * interface which aren't explicitly implemented by AbstractMessage are forwarded to the wrapped
   * object. This allows us to test that AbstractMessage's implementations work even if the wrapped
   * object does not use them.
   */
  private static class AbstractMessageWrapper extends AbstractMessage {
    private final Message wrappedMessage;

    public AbstractMessageWrapper(Message wrappedMessage) {
      this.wrappedMessage = wrappedMessage;
    }

    @Override
    public Descriptors.Descriptor getDescriptorForType() {
      return wrappedMessage.getDescriptorForType();
    }

    @Override
    public AbstractMessageWrapper getDefaultInstanceForType() {
      return new AbstractMessageWrapper(wrappedMessage.getDefaultInstanceForType());
    }

    @Override
    public Map<Descriptors.FieldDescriptor, Object> getAllFields() {
      return wrappedMessage.getAllFields();
    }

    @Override
    public boolean hasField(Descriptors.FieldDescriptor field) {
      return wrappedMessage.hasField(field);
    }

    @Override
    public Object getField(Descriptors.FieldDescriptor field) {
      return wrappedMessage.getField(field);
    }

    @Override
    public int getRepeatedFieldCount(Descriptors.FieldDescriptor field) {
      return wrappedMessage.getRepeatedFieldCount(field);
    }

    @Override
    public Object getRepeatedField(Descriptors.FieldDescriptor field, int index) {
      return wrappedMessage.getRepeatedField(field, index);
    }

    @Override
    public UnknownFieldSet getUnknownFields() {
      return wrappedMessage.getUnknownFields();
    }

    @Override
    public Builder newBuilderForType() {
      return new Builder(wrappedMessage.newBuilderForType());
    }

    @Override
    public Builder toBuilder() {
      return new Builder(wrappedMessage.toBuilder());
    }

    static class Builder extends AbstractMessage.Builder<Builder> {
      private final Message.Builder wrappedBuilder;

      public Builder(Message.Builder wrappedBuilder) {
        this.wrappedBuilder = wrappedBuilder;
      }

      @Override
      public AbstractMessageWrapper build() {
        return new AbstractMessageWrapper(wrappedBuilder.build());
      }

      @Override
      public AbstractMessageWrapper buildPartial() {
        return new AbstractMessageWrapper(wrappedBuilder.buildPartial());
      }

      @Override
      public Builder clone() {
        return new Builder(wrappedBuilder.clone());
      }

      @Override
      public boolean isInitialized() {
        return clone().buildPartial().isInitialized();
      }

      @Override
      public Descriptors.Descriptor getDescriptorForType() {
        return wrappedBuilder.getDescriptorForType();
      }

      @Override
      public AbstractMessageWrapper getDefaultInstanceForType() {
        return new AbstractMessageWrapper(wrappedBuilder.getDefaultInstanceForType());
      }

      @Override
      public Map<Descriptors.FieldDescriptor, Object> getAllFields() {
        return wrappedBuilder.getAllFields();
      }

      @Override
      public Builder newBuilderForField(Descriptors.FieldDescriptor field) {
        return new Builder(wrappedBuilder.newBuilderForField(field));
      }

      @Override
      public boolean hasField(Descriptors.FieldDescriptor field) {
        return wrappedBuilder.hasField(field);
      }

      @Override
      public Object getField(Descriptors.FieldDescriptor field) {
        return wrappedBuilder.getField(field);
      }

      @Override
      public Builder setField(Descriptors.FieldDescriptor field, Object value) {
        wrappedBuilder.setField(field, value);
        return this;
      }

      @Override
      public Builder clearField(Descriptors.FieldDescriptor field) {
        wrappedBuilder.clearField(field);
        return this;
      }

      @Override
      public int getRepeatedFieldCount(Descriptors.FieldDescriptor field) {
        return wrappedBuilder.getRepeatedFieldCount(field);
      }

      @Override
      public Object getRepeatedField(Descriptors.FieldDescriptor field, int index) {
        return wrappedBuilder.getRepeatedField(field, index);
      }

      @Override
      public Builder setRepeatedField(Descriptors.FieldDescriptor field, int index, Object value) {
        wrappedBuilder.setRepeatedField(field, index, value);
        return this;
      }

      @Override
      public Builder addRepeatedField(Descriptors.FieldDescriptor field, Object value) {
        wrappedBuilder.addRepeatedField(field, value);
        return this;
      }

      @Override
      public UnknownFieldSet getUnknownFields() {
        return wrappedBuilder.getUnknownFields();
      }

      @Override
      public Builder setUnknownFields(UnknownFieldSet unknownFields) {
        wrappedBuilder.setUnknownFields(unknownFields);
        return this;
      }

      @Override
      public Message.Builder getFieldBuilder(FieldDescriptor field) {
        return wrappedBuilder.getFieldBuilder(field);
      }
    }

    @Override
    public Parser<? extends Message> getParserForType() {
      return wrappedMessage.getParserForType();
    }
  }

  // =================================================================

  TestUtil.ReflectionTester reflectionTester =
      new TestUtil.ReflectionTester(TestAllTypes.getDescriptor(), null);

  TestUtil.ReflectionTester extensionsReflectionTester =
      new TestUtil.ReflectionTester(
          TestAllExtensions.getDescriptor(), TestUtil.getFullExtensionRegistry());

  public void testClear() throws Exception {
    AbstractMessageWrapper message =
        new AbstractMessageWrapper.Builder(TestAllTypes.newBuilder(TestUtil.getAllSet()))
            .clear()
            .build();
    TestUtil.assertClear((TestAllTypes) message.wrappedMessage);
  }

  public void testCopy() throws Exception {
    AbstractMessageWrapper message =
        new AbstractMessageWrapper.Builder(TestAllTypes.newBuilder())
            .mergeFrom(TestUtil.getAllSet())
            .build();
    TestUtil.assertAllFieldsSet((TestAllTypes) message.wrappedMessage);
  }

  public void testSerializedSize() throws Exception {
    TestAllTypes message = TestUtil.getAllSet();
    Message abstractMessage = new AbstractMessageWrapper(TestUtil.getAllSet());

    assertEquals(message.getSerializedSize(), abstractMessage.getSerializedSize());
  }

  public void testSerialization() throws Exception {
    Message abstractMessage = new AbstractMessageWrapper(TestUtil.getAllSet());

    TestUtil.assertAllFieldsSet(TestAllTypes.parseFrom(abstractMessage.toByteString()));

    assertEquals(TestUtil.getAllSet().toByteString(), abstractMessage.toByteString());
  }

  public void testParsing() throws Exception {
    AbstractMessageWrapper.Builder builder =
        new AbstractMessageWrapper.Builder(TestAllTypes.newBuilder());
    AbstractMessageWrapper message = builder.mergeFrom(TestUtil.getAllSet().toByteString()).build();
    TestUtil.assertAllFieldsSet((TestAllTypes) message.wrappedMessage);
  }

  public void testParsingUninitialized() throws Exception {
    TestRequiredForeign.Builder builder = TestRequiredForeign.newBuilder();
    builder.getOptionalMessageBuilder().setDummy2(10);
    ByteString bytes = builder.buildPartial().toByteString();
    Message.Builder abstractMessageBuilder =
        new AbstractMessageWrapper.Builder(TestRequiredForeign.newBuilder());
    // mergeFrom() should not throw initialization error.
    abstractMessageBuilder.mergeFrom(bytes).buildPartial();
    try {
      abstractMessageBuilder.mergeFrom(bytes).build();
      fail();
    } catch (UninitializedMessageException ex) {
      // pass
    }

    // test DynamicMessage directly.
    Message.Builder dynamicMessageBuilder =
        DynamicMessage.newBuilder(TestRequiredForeign.getDescriptor());
    // mergeFrom() should not throw initialization error.
    dynamicMessageBuilder.mergeFrom(bytes).buildPartial();
    try {
      dynamicMessageBuilder.mergeFrom(bytes).build();
      fail();
    } catch (UninitializedMessageException ex) {
      // pass
    }
  }

  public void testPackedSerialization() throws Exception {
    Message abstractMessage = new AbstractMessageWrapper(TestUtil.getPackedSet());

    TestUtil.assertPackedFieldsSet(TestPackedTypes.parseFrom(abstractMessage.toByteString()));

    assertEquals(TestUtil.getPackedSet().toByteString(), abstractMessage.toByteString());
  }

  public void testPackedParsing() throws Exception {
    AbstractMessageWrapper.Builder builder =
        new AbstractMessageWrapper.Builder(TestPackedTypes.newBuilder());
    AbstractMessageWrapper message =
        builder.mergeFrom(TestUtil.getPackedSet().toByteString()).build();
    TestUtil.assertPackedFieldsSet((TestPackedTypes) message.wrappedMessage);
  }

  public void testUnpackedSerialization() throws Exception {
    Message abstractMessage = new AbstractMessageWrapper(TestUtil.getUnpackedSet());

    TestUtil.assertUnpackedFieldsSet(TestUnpackedTypes.parseFrom(abstractMessage.toByteString()));

    assertEquals(TestUtil.getUnpackedSet().toByteString(), abstractMessage.toByteString());
  }

  public void testParsePackedToUnpacked() throws Exception {
    AbstractMessageWrapper.Builder builder =
        new AbstractMessageWrapper.Builder(TestUnpackedTypes.newBuilder());
    AbstractMessageWrapper message =
        builder.mergeFrom(TestUtil.getPackedSet().toByteString()).build();
    TestUtil.assertUnpackedFieldsSet((TestUnpackedTypes) message.wrappedMessage);
  }

  public void testParseUnpackedToPacked() throws Exception {
    AbstractMessageWrapper.Builder builder =
        new AbstractMessageWrapper.Builder(TestPackedTypes.newBuilder());
    AbstractMessageWrapper message =
        builder.mergeFrom(TestUtil.getUnpackedSet().toByteString()).build();
    TestUtil.assertPackedFieldsSet((TestPackedTypes) message.wrappedMessage);
  }

  public void testUnpackedParsing() throws Exception {
    AbstractMessageWrapper.Builder builder =
        new AbstractMessageWrapper.Builder(TestUnpackedTypes.newBuilder());
    AbstractMessageWrapper message =
        builder.mergeFrom(TestUtil.getUnpackedSet().toByteString()).build();
    TestUtil.assertUnpackedFieldsSet((TestUnpackedTypes) message.wrappedMessage);
  }

  public void testOptimizedForSize() throws Exception {
    // We're mostly only checking that this class was compiled successfully.
    TestOptimizedForSize message = TestOptimizedForSize.newBuilder().setI(1).build();
    message = TestOptimizedForSize.parseFrom(message.toByteString());
    assertEquals(2, message.getSerializedSize());
  }

  // -----------------------------------------------------------------
  // Tests for isInitialized().

  public void testIsInitialized() throws Exception {
    TestRequired.Builder builder = TestRequired.newBuilder();
    AbstractMessageWrapper.Builder abstractBuilder = new AbstractMessageWrapper.Builder(builder);

    assertFalse(abstractBuilder.isInitialized());
    assertEquals("a, b, c", abstractBuilder.getInitializationErrorString());
    builder.setA(1);
    assertFalse(abstractBuilder.isInitialized());
    assertEquals("b, c", abstractBuilder.getInitializationErrorString());
    builder.setB(1);
    assertFalse(abstractBuilder.isInitialized());
    assertEquals("c", abstractBuilder.getInitializationErrorString());
    builder.setC(1);
    assertTrue(abstractBuilder.isInitialized());
    assertEquals("", abstractBuilder.getInitializationErrorString());
  }

  public void testForeignIsInitialized() throws Exception {
    TestRequiredForeign.Builder builder = TestRequiredForeign.newBuilder();
    AbstractMessageWrapper.Builder abstractBuilder = new AbstractMessageWrapper.Builder(builder);

    assertTrue(abstractBuilder.isInitialized());
    assertEquals("", abstractBuilder.getInitializationErrorString());

    builder.setOptionalMessage(TEST_REQUIRED_UNINITIALIZED);
    assertFalse(abstractBuilder.isInitialized());
    assertEquals(
        "optional_message.b, optional_message.c", abstractBuilder.getInitializationErrorString());

    builder.setOptionalMessage(TEST_REQUIRED_INITIALIZED);
    assertTrue(abstractBuilder.isInitialized());
    assertEquals("", abstractBuilder.getInitializationErrorString());

    builder.addRepeatedMessage(TEST_REQUIRED_UNINITIALIZED);
    assertFalse(abstractBuilder.isInitialized());
    assertEquals(
        "repeated_message[0].b, repeated_message[0].c",
        abstractBuilder.getInitializationErrorString());

    builder.setRepeatedMessage(0, TEST_REQUIRED_INITIALIZED);
    assertTrue(abstractBuilder.isInitialized());
    assertEquals("", abstractBuilder.getInitializationErrorString());
  }

  // -----------------------------------------------------------------
  // Tests for mergeFrom

  static final TestAllTypes MERGE_SOURCE =
      TestAllTypes.newBuilder()
          .setOptionalInt32(1)
          .setOptionalString("foo")
          .setOptionalForeignMessage(ForeignMessage.getDefaultInstance())
          .addRepeatedString("bar")
          .build();

  static final TestAllTypes MERGE_DEST =
      TestAllTypes.newBuilder()
          .setOptionalInt64(2)
          .setOptionalString("baz")
          .setOptionalForeignMessage(ForeignMessage.newBuilder().setC(3).build())
          .addRepeatedString("qux")
          .build();

  static final String MERGE_RESULT_TEXT =
      ""
          + "optional_int32: 1\n"
          + "optional_int64: 2\n"
          + "optional_string: \"foo\"\n"
          + "optional_foreign_message {\n"
          + "  c: 3\n"
          + "}\n"
          + "repeated_string: \"qux\"\n"
          + "repeated_string: \"bar\"\n";

  public void testMergeFrom() throws Exception {
    AbstractMessageWrapper result =
        new AbstractMessageWrapper.Builder(TestAllTypes.newBuilder(MERGE_DEST))
            .mergeFrom(MERGE_SOURCE)
            .build();

    assertEquals(MERGE_RESULT_TEXT, result.toString());
  }

  // -----------------------------------------------------------------
  // Tests for equals and hashCode

  public void testEqualsAndHashCode() throws Exception {
    TestAllTypes a = TestUtil.getAllSet();
    TestAllTypes b = TestAllTypes.newBuilder().build();
    TestAllTypes c = TestAllTypes.newBuilder(b).addRepeatedString("x").build();
    TestAllTypes d = TestAllTypes.newBuilder(c).addRepeatedString("y").build();
    TestAllExtensions e = TestUtil.getAllExtensionsSet();
    TestAllExtensions f =
        TestAllExtensions.newBuilder(e)
            .addExtension(UnittestProto.repeatedInt32Extension, 999)
            .build();

    checkEqualsIsConsistent(a);
    checkEqualsIsConsistent(b);
    checkEqualsIsConsistent(c);
    checkEqualsIsConsistent(d);
    checkEqualsIsConsistent(e);
    checkEqualsIsConsistent(f);

    checkNotEqual(a, b);
    checkNotEqual(a, c);
    checkNotEqual(a, d);
    checkNotEqual(a, e);
    checkNotEqual(a, f);

    checkNotEqual(b, c);
    checkNotEqual(b, d);
    checkNotEqual(b, e);
    checkNotEqual(b, f);

    checkNotEqual(c, d);
    checkNotEqual(c, e);
    checkNotEqual(c, f);

    checkNotEqual(d, e);
    checkNotEqual(d, f);

    checkNotEqual(e, f);

    // Deserializing into the TestEmptyMessage such that every field
    // is an {@link UnknownFieldSet.Field}.
    UnittestProto.TestEmptyMessage eUnknownFields =
        UnittestProto.TestEmptyMessage.parseFrom(e.toByteArray());
    UnittestProto.TestEmptyMessage fUnknownFields =
        UnittestProto.TestEmptyMessage.parseFrom(f.toByteArray());
    checkNotEqual(eUnknownFields, fUnknownFields);
    checkEqualsIsConsistent(eUnknownFields);
    checkEqualsIsConsistent(fUnknownFields);

    // Subsequent reconstitutions should be identical
    UnittestProto.TestEmptyMessage eUnknownFields2 =
        UnittestProto.TestEmptyMessage.parseFrom(e.toByteArray());
    checkEqualsIsConsistent(eUnknownFields, eUnknownFields2);
  }

<<<<<<< HEAD

  /**
   * Asserts that the given proto has symmetric equals and hashCode methods.
   */
=======
  /** Asserts that the given proto has symmetric equals and hashCode methods. */
>>>>>>> 1ee15bae
  private void checkEqualsIsConsistent(Message message) {
    // Object should be equal to itself.
    assertEquals(message, message);

    // Object should be equal to a dynamic copy of itself.
    DynamicMessage dynamic = DynamicMessage.newBuilder(message).build();
    checkEqualsIsConsistent(message, dynamic);
  }

  /** Asserts that the given protos are equal and have the same hash code. */
  private void checkEqualsIsConsistent(Message message1, Message message2) {
    assertEquals(message1, message2);
    assertEquals(message2, message1);
    assertEquals(message2.hashCode(), message1.hashCode());
  }

  /**
   * Asserts that the given protos are not equal and have different hash codes.
   *
   * <p><b>Note:</b> It's valid for non-equal objects to have the same hash code, so this test is
   * stricter than it needs to be. However, this should happen relatively rarely.
   */
  private void checkNotEqual(Message m1, Message m2) {
    String equalsError = String.format("%s should not be equal to %s", m1, m2);
    assertFalse(equalsError, m1.equals(m2));
    assertFalse(equalsError, m2.equals(m1));

    assertFalse(
        String.format("%s should have a different hash code from %s", m1, m2),
        m1.hashCode() == m2.hashCode());
  }

  public void testCheckByteStringIsUtf8OnUtf8() {
    ByteString byteString = ByteString.copyFromUtf8("some text");
    AbstractMessageLite.checkByteStringIsUtf8(byteString);
    // No exception thrown.
  }

  public void testCheckByteStringIsUtf8OnNonUtf8() {
    ByteString byteString =
        ByteString.copyFrom(new byte[] {(byte) 0x80}); // A lone continuation byte.
    try {
      AbstractMessageLite.checkByteStringIsUtf8(byteString);
      fail("Expected AbstractMessageLite.checkByteStringIsUtf8 to throw IllegalArgumentException");
    } catch (IllegalArgumentException exception) {
      assertEquals("Byte string is not UTF-8.", exception.getMessage());
    }
  }
}<|MERGE_RESOLUTION|>--- conflicted
+++ resolved
@@ -43,9 +43,8 @@
 import protobuf_unittest.UnittestProto.TestRequired;
 import protobuf_unittest.UnittestProto.TestRequiredForeign;
 import protobuf_unittest.UnittestProto.TestUnpackedTypes;
+import java.util.Map;
 import junit.framework.TestCase;
-
-import java.util.Map;
 
 /**
  * Unit test for {@link AbstractMessage}.
@@ -503,14 +502,7 @@
     checkEqualsIsConsistent(eUnknownFields, eUnknownFields2);
   }
 
-<<<<<<< HEAD
-
-  /**
-   * Asserts that the given proto has symmetric equals and hashCode methods.
-   */
-=======
   /** Asserts that the given proto has symmetric equals and hashCode methods. */
->>>>>>> 1ee15bae
   private void checkEqualsIsConsistent(Message message) {
     // Object should be equal to itself.
     assertEquals(message, message);

--- conflicted
+++ resolved
@@ -30,9 +30,6 @@
 
 package com.google.protobuf;
 
-import com.google.protobuf.UnittestLite.TestAllTypesLite;
-import com.google.protobuf.UnittestLite.TestPackedExtensionsLite;
-import com.google.protobuf.UnittestLite.TestParsingMergeLite;
 import protobuf_unittest.UnittestOptimizeFor;
 import protobuf_unittest.UnittestOptimizeFor.TestOptimizedForSize;
 import protobuf_unittest.UnittestOptimizeFor.TestRequiredOptimizedForSize;
@@ -42,13 +39,12 @@
 import protobuf_unittest.UnittestProto.TestEmptyMessage;
 import protobuf_unittest.UnittestProto.TestParsingMerge;
 import protobuf_unittest.UnittestProto.TestRequired;
-
-import junit.framework.TestCase;
-
 import java.io.ByteArrayInputStream;
 import java.io.ByteArrayOutputStream;
 import java.io.IOException;
 import java.io.InputStream;
+import java.io.InterruptedIOException;
+import junit.framework.TestCase;
 
 /**
  * Unit test for {@link Parser}.
@@ -70,17 +66,6 @@
     final int padding = 30;
     Parser<? extends MessageLite> parser = message.getParserForType();
     assertMessageEquals(message, parser.parseFrom(data, registry));
-<<<<<<< HEAD
-    assertMessageEquals(message, parser.parseFrom(
-        generatePaddingArray(data, offset, padding),
-        offset, length, registry));
-    assertMessageEquals(message, parser.parseFrom(
-        message.toByteString(), registry));
-    assertMessageEquals(message, parser.parseFrom(
-        new ByteArrayInputStream(data), registry));
-    assertMessageEquals(message, parser.parseFrom(
-        CodedInputStream.newInstance(data), registry));
-=======
     assertMessageEquals(
         message,
         parser.parseFrom(generatePaddingArray(data, offset, padding), offset, length, registry));
@@ -89,7 +74,6 @@
     assertMessageEquals(message, parser.parseFrom(CodedInputStream.newInstance(data), registry));
     assertMessageEquals(
         message, parser.parseFrom(message.toByteString().asReadOnlyByteBuffer(), registry));
->>>>>>> 1ee15bae
   }
 
   @SuppressWarnings("unchecked")
@@ -104,16 +88,9 @@
     assertMessageEquals(
         message, parser.parseFrom(generatePaddingArray(data, offset, padding), offset, length));
     assertMessageEquals(message, parser.parseFrom(message.toByteString()));
-<<<<<<< HEAD
-    assertMessageEquals(message, parser.parseFrom(
-        new ByteArrayInputStream(data)));
-    assertMessageEquals(message, parser.parseFrom(
-        CodedInputStream.newInstance(data)));
-=======
     assertMessageEquals(message, parser.parseFrom(new ByteArrayInputStream(data)));
     assertMessageEquals(message, parser.parseFrom(CodedInputStream.newInstance(data)));
     assertMessageEquals(message, parser.parseFrom(message.toByteString().asReadOnlyByteBuffer()));
->>>>>>> 1ee15bae
   }
 
   private void assertMessageEquals(MessageLite expected, MessageLite actual) throws Exception {
@@ -184,26 +161,12 @@
   }
 
   public void testParseExtensions() throws Exception {
-<<<<<<< HEAD
-    assertRoundTripEquals(TestUtil.getAllExtensionsSet(),
-                          TestUtil.getExtensionRegistry());
-    assertRoundTripEquals(
-        TestUtilLite.getAllLiteExtensionsSet(), TestUtilLite.getExtensionRegistryLite());
-=======
     assertRoundTripEquals(TestUtil.getAllExtensionsSet(), TestUtil.getExtensionRegistry());
->>>>>>> 1ee15bae
   }
 
   public void testParsePacked() throws Exception {
     assertRoundTripEquals(TestUtil.getPackedSet());
-<<<<<<< HEAD
-    assertRoundTripEquals(TestUtil.getPackedExtensionsSet(),
-                          TestUtil.getExtensionRegistry());
-    assertRoundTripEquals(
-        TestUtilLite.getLitePackedExtensionsSet(), TestUtilLite.getExtensionRegistryLite());
-=======
     assertRoundTripEquals(TestUtil.getPackedExtensionsSet(), TestUtil.getExtensionRegistry());
->>>>>>> 1ee15bae
   }
 
   public void testParseDelimitedTo() throws Exception {
@@ -211,20 +174,11 @@
     TestAllTypes normalMessage = TestUtil.getAllSet();
     ByteArrayOutputStream output = new ByteArrayOutputStream();
     normalMessage.writeDelimitedTo(output);
-
-    // Write MessageLite with packed extension fields.
-    TestPackedExtensionsLite packedMessage = TestUtilLite.getLitePackedExtensionsSet();
-    packedMessage.writeDelimitedTo(output);
+    normalMessage.writeDelimitedTo(output);
 
     InputStream input = new ByteArrayInputStream(output.toByteArray());
-    assertMessageEquals(
-        normalMessage,
-        normalMessage.getParserForType().parseDelimitedFrom(input));
-    assertMessageEquals(
-        packedMessage,
-        packedMessage
-            .getParserForType()
-            .parseDelimitedFrom(input, TestUtilLite.getExtensionRegistryLite()));
+    assertMessageEquals(normalMessage, normalMessage.getParserForType().parseDelimitedFrom(input));
+    assertMessageEquals(normalMessage, normalMessage.getParserForType().parseDelimitedFrom(input));
   }
 
   public void testParseUnknownFields() throws Exception {
@@ -252,14 +206,6 @@
 
   /** Helper method for {@link #testParsingMerge()}. */
   private void assertMessageMerged(TestAllTypes allTypes) throws Exception {
-    assertEquals(3, allTypes.getOptionalInt32());
-    assertEquals(2, allTypes.getOptionalInt64());
-    assertEquals("hello", allTypes.getOptionalString());
-  }
-
-  /** Helper method for {@link #testParsingMergeLite()}.*/
-  private void assertMessageMerged(TestAllTypesLite allTypes)
-      throws Exception {
     assertEquals(3, allTypes.getOptionalInt32());
     assertEquals(2, allTypes.getOptionalInt64());
     assertEquals("hello", allTypes.getOptionalString());
@@ -332,68 +278,6 @@
     assertEquals(3, parsingMerge.getExtensionCount(TestParsingMerge.repeatedExt));
   }
 
-<<<<<<< HEAD
-  public void testParsingMergeLite() throws Exception {
-    // Build messages.
-    TestAllTypesLite.Builder builder =
-        TestAllTypesLite.newBuilder();
-    TestAllTypesLite msg1 = builder.setOptionalInt32(1).build();
-    builder.clear();
-    TestAllTypesLite msg2 = builder.setOptionalInt64(2).build();
-    builder.clear();
-    TestAllTypesLite msg3 = builder.setOptionalInt32(3)
-        .setOptionalString("hello").build();
-
-    // Build groups.
-    TestParsingMergeLite.RepeatedFieldsGenerator.Group1 optionalG1 =
-        TestParsingMergeLite.RepeatedFieldsGenerator.Group1.newBuilder()
-        .setField1(msg1).build();
-    TestParsingMergeLite.RepeatedFieldsGenerator.Group1 optionalG2 =
-        TestParsingMergeLite.RepeatedFieldsGenerator.Group1.newBuilder()
-        .setField1(msg2).build();
-    TestParsingMergeLite.RepeatedFieldsGenerator.Group1 optionalG3 =
-        TestParsingMergeLite.RepeatedFieldsGenerator.Group1.newBuilder()
-        .setField1(msg3).build();
-    TestParsingMergeLite.RepeatedFieldsGenerator.Group2 repeatedG1 =
-        TestParsingMergeLite.RepeatedFieldsGenerator.Group2.newBuilder()
-        .setField1(msg1).build();
-    TestParsingMergeLite.RepeatedFieldsGenerator.Group2 repeatedG2 =
-        TestParsingMergeLite.RepeatedFieldsGenerator.Group2.newBuilder()
-        .setField1(msg2).build();
-    TestParsingMergeLite.RepeatedFieldsGenerator.Group2 repeatedG3 =
-        TestParsingMergeLite.RepeatedFieldsGenerator.Group2.newBuilder()
-        .setField1(msg3).build();
-
-    // Assign and serialize RepeatedFieldsGenerator.
-    ByteString data = TestParsingMergeLite.RepeatedFieldsGenerator.newBuilder()
-        .addField1(msg1).addField1(msg2).addField1(msg3)
-        .addField2(msg1).addField2(msg2).addField2(msg3)
-        .addField3(msg1).addField3(msg2).addField3(msg3)
-        .addGroup1(optionalG1).addGroup1(optionalG2).addGroup1(optionalG3)
-        .addGroup2(repeatedG1).addGroup2(repeatedG2).addGroup2(repeatedG3)
-        .addExt1(msg1).addExt1(msg2).addExt1(msg3)
-        .addExt2(msg1).addExt2(msg2).addExt2(msg3)
-        .build().toByteString();
-
-    // Parse TestParsingMergeLite.
-    ExtensionRegistry registry = ExtensionRegistry.newInstance();
-    UnittestLite.registerAllExtensions(registry);
-    TestParsingMergeLite parsingMerge = TestParsingMergeLite.parser().parseFrom(data, registry);
-
-    // Required and optional fields should be merged.
-    assertMessageMerged(parsingMerge.getRequiredAllTypes());
-    assertMessageMerged(parsingMerge.getOptionalAllTypes());
-    assertMessageMerged(
-        parsingMerge.getOptionalGroup().getOptionalGroupAllTypes());
-    assertMessageMerged(parsingMerge.getExtension(
-        TestParsingMergeLite.optionalExt));
-
-    // Repeated fields should not be merged.
-    assertEquals(3, parsingMerge.getRepeatedAllTypesCount());
-    assertEquals(3, parsingMerge.getRepeatedGroupCount());
-    assertEquals(3, parsingMerge.getExtensionCount(
-        TestParsingMergeLite.repeatedExt));
-=======
   public void testParseDelimitedFrom_firstByteInterrupted_preservesCause() {
     try {
       TestAllTypes.parseDelimitedFrom(
@@ -431,6 +315,5 @@
     } catch (Exception e) {
       assertEquals(InterruptedIOException.class, e.getClass());
     }
->>>>>>> 1ee15bae
   }
 }
// Protocol Buffers - Google's data interchange format
// Copyright 2008 Google Inc.  All rights reserved.
// https://developers.google.com/protocol-buffers/
//
// Redistribution and use in source and binary forms, with or without
// modification, are permitted provided that the following conditions are
// met:
//
//     * Redistributions of source code must retain the above copyright
// notice, this list of conditions and the following disclaimer.
//     * Redistributions in binary form must reproduce the above
// copyright notice, this list of conditions and the following disclaimer
// in the documentation and/or other materials provided with the
// distribution.
//     * Neither the name of Google Inc. nor the names of its
// contributors may be used to endorse or promote products derived from
// this software without specific prior written permission.
//
// THIS SOFTWARE IS PROVIDED BY THE COPYRIGHT HOLDERS AND CONTRIBUTORS
// "AS IS" AND ANY EXPRESS OR IMPLIED WARRANTIES, INCLUDING, BUT NOT
// LIMITED TO, THE IMPLIED WARRANTIES OF MERCHANTABILITY AND FITNESS FOR
// A PARTICULAR PURPOSE ARE DISCLAIMED. IN NO EVENT SHALL THE COPYRIGHT
// OWNER OR CONTRIBUTORS BE LIABLE FOR ANY DIRECT, INDIRECT, INCIDENTAL,
// SPECIAL, EXEMPLARY, OR CONSEQUENTIAL DAMAGES (INCLUDING, BUT NOT
// LIMITED TO, PROCUREMENT OF SUBSTITUTE GOODS OR SERVICES; LOSS OF USE,
// DATA, OR PROFITS; OR BUSINESS INTERRUPTION) HOWEVER CAUSED AND ON ANY
// THEORY OF LIABILITY, WHETHER IN CONTRACT, STRICT LIABILITY, OR TORT
// (INCLUDING NEGLIGENCE OR OTHERWISE) ARISING IN ANY WAY OUT OF THE USE
// OF THIS SOFTWARE, EVEN IF ADVISED OF THE POSSIBILITY OF SUCH DAMAGE.

package com.google.protobuf;

import static com.google.protobuf.UnittestLite.defaultBoolExtensionLite;
import static com.google.protobuf.UnittestLite.defaultBytesExtensionLite;
import static com.google.protobuf.UnittestLite.defaultCordExtensionLite;
import static com.google.protobuf.UnittestLite.defaultDoubleExtensionLite;
import static com.google.protobuf.UnittestLite.defaultFixed32ExtensionLite;
import static com.google.protobuf.UnittestLite.defaultFixed64ExtensionLite;
import static com.google.protobuf.UnittestLite.defaultFloatExtensionLite;
import static com.google.protobuf.UnittestLite.defaultForeignEnumExtensionLite;
import static com.google.protobuf.UnittestLite.defaultImportEnumExtensionLite;
import static com.google.protobuf.UnittestLite.defaultInt32ExtensionLite;
import static com.google.protobuf.UnittestLite.defaultInt64ExtensionLite;
import static com.google.protobuf.UnittestLite.defaultNestedEnumExtensionLite;
import static com.google.protobuf.UnittestLite.defaultSfixed32ExtensionLite;
import static com.google.protobuf.UnittestLite.defaultSfixed64ExtensionLite;
import static com.google.protobuf.UnittestLite.defaultSint32ExtensionLite;
import static com.google.protobuf.UnittestLite.defaultSint64ExtensionLite;
import static com.google.protobuf.UnittestLite.defaultStringExtensionLite;
import static com.google.protobuf.UnittestLite.defaultStringPieceExtensionLite;
import static com.google.protobuf.UnittestLite.defaultUint32ExtensionLite;
import static com.google.protobuf.UnittestLite.defaultUint64ExtensionLite;
import static com.google.protobuf.UnittestLite.oneofBytesExtensionLite;
import static com.google.protobuf.UnittestLite.oneofNestedMessageExtensionLite;
import static com.google.protobuf.UnittestLite.oneofStringExtensionLite;
import static com.google.protobuf.UnittestLite.oneofUint32ExtensionLite;
import static com.google.protobuf.UnittestLite.optionalBoolExtensionLite;
import static com.google.protobuf.UnittestLite.optionalBytesExtensionLite;
import static com.google.protobuf.UnittestLite.optionalCordExtensionLite;
import static com.google.protobuf.UnittestLite.optionalDoubleExtensionLite;
import static com.google.protobuf.UnittestLite.optionalFixed32ExtensionLite;
import static com.google.protobuf.UnittestLite.optionalFixed64ExtensionLite;
import static com.google.protobuf.UnittestLite.optionalFloatExtensionLite;
import static com.google.protobuf.UnittestLite.optionalForeignEnumExtensionLite;
import static com.google.protobuf.UnittestLite.optionalForeignMessageExtensionLite;
import static com.google.protobuf.UnittestLite.optionalGroupExtensionLite;
import static com.google.protobuf.UnittestLite.optionalImportEnumExtensionLite;
import static com.google.protobuf.UnittestLite.optionalImportMessageExtensionLite;
import static com.google.protobuf.UnittestLite.optionalInt32ExtensionLite;
import static com.google.protobuf.UnittestLite.optionalInt64ExtensionLite;
import static com.google.protobuf.UnittestLite.optionalLazyMessageExtensionLite;
import static com.google.protobuf.UnittestLite.optionalNestedEnumExtensionLite;
import static com.google.protobuf.UnittestLite.optionalNestedMessageExtensionLite;
import static com.google.protobuf.UnittestLite.optionalPublicImportMessageExtensionLite;
import static com.google.protobuf.UnittestLite.optionalSfixed32ExtensionLite;
import static com.google.protobuf.UnittestLite.optionalSfixed64ExtensionLite;
import static com.google.protobuf.UnittestLite.optionalSint32ExtensionLite;
import static com.google.protobuf.UnittestLite.optionalSint64ExtensionLite;
import static com.google.protobuf.UnittestLite.optionalStringExtensionLite;
import static com.google.protobuf.UnittestLite.optionalStringPieceExtensionLite;
import static com.google.protobuf.UnittestLite.optionalUint32ExtensionLite;
import static com.google.protobuf.UnittestLite.optionalUint64ExtensionLite;
import static com.google.protobuf.UnittestLite.packedBoolExtensionLite;
import static com.google.protobuf.UnittestLite.packedDoubleExtensionLite;
import static com.google.protobuf.UnittestLite.packedEnumExtensionLite;
import static com.google.protobuf.UnittestLite.packedFixed32ExtensionLite;
import static com.google.protobuf.UnittestLite.packedFixed64ExtensionLite;
import static com.google.protobuf.UnittestLite.packedFloatExtensionLite;
import static com.google.protobuf.UnittestLite.packedInt32ExtensionLite;
import static com.google.protobuf.UnittestLite.packedInt64ExtensionLite;
import static com.google.protobuf.UnittestLite.packedSfixed32ExtensionLite;
import static com.google.protobuf.UnittestLite.packedSfixed64ExtensionLite;
import static com.google.protobuf.UnittestLite.packedSint32ExtensionLite;
import static com.google.protobuf.UnittestLite.packedSint64ExtensionLite;
import static com.google.protobuf.UnittestLite.packedUint32ExtensionLite;
import static com.google.protobuf.UnittestLite.packedUint64ExtensionLite;
import static com.google.protobuf.UnittestLite.repeatedBoolExtensionLite;
import static com.google.protobuf.UnittestLite.repeatedBytesExtensionLite;
import static com.google.protobuf.UnittestLite.repeatedCordExtensionLite;
import static com.google.protobuf.UnittestLite.repeatedDoubleExtensionLite;
import static com.google.protobuf.UnittestLite.repeatedFixed32ExtensionLite;
import static com.google.protobuf.UnittestLite.repeatedFixed64ExtensionLite;
import static com.google.protobuf.UnittestLite.repeatedFloatExtensionLite;
import static com.google.protobuf.UnittestLite.repeatedForeignEnumExtensionLite;
import static com.google.protobuf.UnittestLite.repeatedForeignMessageExtensionLite;
import static com.google.protobuf.UnittestLite.repeatedGroupExtensionLite;
import static com.google.protobuf.UnittestLite.repeatedImportEnumExtensionLite;
import static com.google.protobuf.UnittestLite.repeatedImportMessageExtensionLite;
import static com.google.protobuf.UnittestLite.repeatedInt32ExtensionLite;
import static com.google.protobuf.UnittestLite.repeatedInt64ExtensionLite;
import static com.google.protobuf.UnittestLite.repeatedLazyMessageExtensionLite;
import static com.google.protobuf.UnittestLite.repeatedNestedEnumExtensionLite;
import static com.google.protobuf.UnittestLite.repeatedNestedMessageExtensionLite;
import static com.google.protobuf.UnittestLite.repeatedSfixed32ExtensionLite;
import static com.google.protobuf.UnittestLite.repeatedSfixed64ExtensionLite;
import static com.google.protobuf.UnittestLite.repeatedSint32ExtensionLite;
import static com.google.protobuf.UnittestLite.repeatedSint64ExtensionLite;
import static com.google.protobuf.UnittestLite.repeatedStringExtensionLite;
import static com.google.protobuf.UnittestLite.repeatedStringPieceExtensionLite;
import static com.google.protobuf.UnittestLite.repeatedUint32ExtensionLite;
import static com.google.protobuf.UnittestLite.repeatedUint64ExtensionLite;
import static protobuf_unittest.UnittestProto.defaultBoolExtension;
import static protobuf_unittest.UnittestProto.defaultBytesExtension;
import static protobuf_unittest.UnittestProto.defaultCordExtension;
import static protobuf_unittest.UnittestProto.defaultDoubleExtension;
import static protobuf_unittest.UnittestProto.defaultFixed32Extension;
import static protobuf_unittest.UnittestProto.defaultFixed64Extension;
import static protobuf_unittest.UnittestProto.defaultFloatExtension;
import static protobuf_unittest.UnittestProto.defaultForeignEnumExtension;
import static protobuf_unittest.UnittestProto.defaultImportEnumExtension;
import static protobuf_unittest.UnittestProto.defaultInt32Extension;
import static protobuf_unittest.UnittestProto.defaultInt64Extension;
import static protobuf_unittest.UnittestProto.defaultNestedEnumExtension;
import static protobuf_unittest.UnittestProto.defaultSfixed32Extension;
import static protobuf_unittest.UnittestProto.defaultSfixed64Extension;
import static protobuf_unittest.UnittestProto.defaultSint32Extension;
import static protobuf_unittest.UnittestProto.defaultSint64Extension;
import static protobuf_unittest.UnittestProto.defaultStringExtension;
import static protobuf_unittest.UnittestProto.defaultStringPieceExtension;
import static protobuf_unittest.UnittestProto.defaultUint32Extension;
import static protobuf_unittest.UnittestProto.defaultUint64Extension;
import static protobuf_unittest.UnittestProto.oneofBytesExtension;
import static protobuf_unittest.UnittestProto.oneofNestedMessageExtension;
import static protobuf_unittest.UnittestProto.oneofStringExtension;
import static protobuf_unittest.UnittestProto.oneofUint32Extension;
import static protobuf_unittest.UnittestProto.optionalBoolExtension;
import static protobuf_unittest.UnittestProto.optionalBytesExtension;
import static protobuf_unittest.UnittestProto.optionalCordExtension;
import static protobuf_unittest.UnittestProto.optionalDoubleExtension;
import static protobuf_unittest.UnittestProto.optionalFixed32Extension;
import static protobuf_unittest.UnittestProto.optionalFixed64Extension;
import static protobuf_unittest.UnittestProto.optionalFloatExtension;
import static protobuf_unittest.UnittestProto.optionalForeignEnumExtension;
import static protobuf_unittest.UnittestProto.optionalForeignMessageExtension;
import static protobuf_unittest.UnittestProto.optionalGroupExtension;
import static protobuf_unittest.UnittestProto.optionalImportEnumExtension;
import static protobuf_unittest.UnittestProto.optionalImportMessageExtension;
import static protobuf_unittest.UnittestProto.optionalInt32Extension;
import static protobuf_unittest.UnittestProto.optionalInt64Extension;
import static protobuf_unittest.UnittestProto.optionalLazyMessageExtension;
import static protobuf_unittest.UnittestProto.optionalNestedEnumExtension;
import static protobuf_unittest.UnittestProto.optionalNestedMessageExtension;
import static protobuf_unittest.UnittestProto.optionalPublicImportMessageExtension;
import static protobuf_unittest.UnittestProto.optionalSfixed32Extension;
import static protobuf_unittest.UnittestProto.optionalSfixed64Extension;
import static protobuf_unittest.UnittestProto.optionalSint32Extension;
import static protobuf_unittest.UnittestProto.optionalSint64Extension;
import static protobuf_unittest.UnittestProto.optionalStringExtension;
import static protobuf_unittest.UnittestProto.optionalStringPieceExtension;
import static protobuf_unittest.UnittestProto.optionalUint32Extension;
import static protobuf_unittest.UnittestProto.optionalUint64Extension;
import static protobuf_unittest.UnittestProto.packedBoolExtension;
import static protobuf_unittest.UnittestProto.packedDoubleExtension;
import static protobuf_unittest.UnittestProto.packedEnumExtension;
import static protobuf_unittest.UnittestProto.packedFixed32Extension;
import static protobuf_unittest.UnittestProto.packedFixed64Extension;
import static protobuf_unittest.UnittestProto.packedFloatExtension;
import static protobuf_unittest.UnittestProto.packedInt32Extension;
import static protobuf_unittest.UnittestProto.packedInt64Extension;
import static protobuf_unittest.UnittestProto.packedSfixed32Extension;
import static protobuf_unittest.UnittestProto.packedSfixed64Extension;
import static protobuf_unittest.UnittestProto.packedSint32Extension;
import static protobuf_unittest.UnittestProto.packedSint64Extension;
import static protobuf_unittest.UnittestProto.packedUint32Extension;
import static protobuf_unittest.UnittestProto.packedUint64Extension;
import static protobuf_unittest.UnittestProto.repeatedBoolExtension;
import static protobuf_unittest.UnittestProto.repeatedBytesExtension;
import static protobuf_unittest.UnittestProto.repeatedCordExtension;
import static protobuf_unittest.UnittestProto.repeatedDoubleExtension;
import static protobuf_unittest.UnittestProto.repeatedFixed32Extension;
import static protobuf_unittest.UnittestProto.repeatedFixed64Extension;
import static protobuf_unittest.UnittestProto.repeatedFloatExtension;
import static protobuf_unittest.UnittestProto.repeatedForeignEnumExtension;
import static protobuf_unittest.UnittestProto.repeatedForeignMessageExtension;
import static protobuf_unittest.UnittestProto.repeatedGroupExtension;
import static protobuf_unittest.UnittestProto.repeatedImportEnumExtension;
import static protobuf_unittest.UnittestProto.repeatedImportMessageExtension;
import static protobuf_unittest.UnittestProto.repeatedInt32Extension;
import static protobuf_unittest.UnittestProto.repeatedInt64Extension;
import static protobuf_unittest.UnittestProto.repeatedLazyMessageExtension;
import static protobuf_unittest.UnittestProto.repeatedNestedEnumExtension;
import static protobuf_unittest.UnittestProto.repeatedNestedMessageExtension;
import static protobuf_unittest.UnittestProto.repeatedSfixed32Extension;
import static protobuf_unittest.UnittestProto.repeatedSfixed64Extension;
import static protobuf_unittest.UnittestProto.repeatedSint32Extension;
import static protobuf_unittest.UnittestProto.repeatedSint64Extension;
import static protobuf_unittest.UnittestProto.repeatedStringExtension;
import static protobuf_unittest.UnittestProto.repeatedStringPieceExtension;
import static protobuf_unittest.UnittestProto.repeatedUint32Extension;
import static protobuf_unittest.UnittestProto.repeatedUint64Extension;

import com.google.protobuf.UnittestImportLite.ImportEnumLite;
import com.google.protobuf.UnittestLite.ForeignEnumLite;
import com.google.protobuf.UnittestLite.TestAllExtensionsLiteOrBuilder;
import com.google.protobuf.UnittestLite.TestAllTypesLite;
import com.google.protobuf.UnittestLite.TestPackedExtensionsLite;
import com.google.protobuf.test.UnittestImport.ImportEnum;
import com.google.protobuf.test.UnittestImport.ImportMessage;
import com.google.protobuf.test.UnittestImportPublic.PublicImportMessage;
import protobuf_unittest.UnittestProto;
import protobuf_unittest.UnittestProto.ForeignEnum;
import protobuf_unittest.UnittestProto.ForeignMessage;
import protobuf_unittest.UnittestProto.OptionalGroup_extension;
import protobuf_unittest.UnittestProto.RepeatedGroup_extension;
import protobuf_unittest.UnittestProto.TestAllExtensions;
import protobuf_unittest.UnittestProto.TestAllExtensionsOrBuilder;
import protobuf_unittest.UnittestProto.TestAllTypes;
import protobuf_unittest.UnittestProto.TestAllTypesOrBuilder;
import protobuf_unittest.UnittestProto.TestOneof2;
import protobuf_unittest.UnittestProto.TestPackedExtensions;
import protobuf_unittest.UnittestProto.TestPackedTypes;
import protobuf_unittest.UnittestProto.TestRequired;
import protobuf_unittest.UnittestProto.TestUnpackedTypes;

import junit.framework.Assert;

import java.io.File;
import java.io.IOException;
import java.io.RandomAccessFile;
<<<<<<< HEAD
=======
import java.util.ArrayList;
import java.util.Collections;
import java.util.List;
import java.util.logging.Handler;
import java.util.logging.LogRecord;
import junit.framework.Assert;
>>>>>>> 1ee15bae

/**
 * Contains methods for setting all fields of {@code TestAllTypes} to some values as well as
 * checking that all the fields are set to those values. These are useful for testing various
 * protocol message features, e.g. set all fields of a message, serialize it, parse it, and check
 * that all fields are set.
 *
 * <p>This code is not to be used outside of {@code com.google.protobuf} and subpackages.
 *
 * @author kenton@google.com Kenton Varda
 */
public final class TestUtil {
  private TestUtil() {}

  public static final TestRequired TEST_REQUIRED_UNINITIALIZED =
      TestRequired.newBuilder().setA(1).buildPartial();
  public static final TestRequired TEST_REQUIRED_INITIALIZED =
      TestRequired.newBuilder().setA(1).setB(2).setC(3).build();

  /** Helper to convert a String to ByteString. */
  static ByteString toBytes(String str) {
    return ByteString.copyFrom(str.getBytes(Internal.UTF_8));
  }

<<<<<<< HEAD
  /**
   * Get a {@code TestAllTypes} with all fields set as they would be by
   * {@link #setAllFields(TestAllTypes.Builder)}.
=======
  // BEGIN FULL-RUNTIME
  /** Dirties the message by resetting the momoized serialized size. */
  public static void resetMemoizedSize(AbstractMessage message) {
    message.memoizedSize = -1;
  }
  // END FULL-RUNTIME

  /**
   * Get a {@code TestAllTypes} with all fields set as they would be by {@link
   * #setAllFields(TestAllTypes.Builder)}.
>>>>>>> 1ee15bae
   */
  public static TestAllTypes getAllSet() {
    TestAllTypes.Builder builder = TestAllTypes.newBuilder();
    setAllFields(builder);
    return builder.build();
  }

  /**
   * Get a {@code TestAllTypes.Builder} with all fields set as they would be by {@link
   * #setAllFields(TestAllTypes.Builder)}.
   */
  public static TestAllTypes.Builder getAllSetBuilder() {
    TestAllTypes.Builder builder = TestAllTypes.newBuilder();
    setAllFields(builder);
    return builder;
  }

  /**
   * Get a {@code TestAllExtensions} with all fields set as they would be by {@link
   * #setAllExtensions(TestAllExtensions.Builder)}.
   */
  public static TestAllExtensions getAllExtensionsSet() {
    TestAllExtensions.Builder builder = TestAllExtensions.newBuilder();
    setAllExtensions(builder);
    return builder.build();
  }

  public static TestPackedTypes getPackedSet() {
    TestPackedTypes.Builder builder = TestPackedTypes.newBuilder();
    setPackedFields(builder);
    return builder.build();
  }

  public static TestUnpackedTypes getUnpackedSet() {
    TestUnpackedTypes.Builder builder = TestUnpackedTypes.newBuilder();
    setUnpackedFields(builder);
    return builder.build();
  }

  public static TestPackedExtensions getPackedExtensionsSet() {
    TestPackedExtensions.Builder builder = TestPackedExtensions.newBuilder();
    setPackedExtensions(builder);
    return builder.build();
  }

  /** Set every field of {@code message} to the values expected by {@code assertAllFieldsSet()}. */
  public static void setAllFields(TestAllTypes.Builder message) {
    message.setOptionalInt32(101);
    message.setOptionalInt64(102);
    message.setOptionalUint32(103);
    message.setOptionalUint64(104);
    message.setOptionalSint32(105);
    message.setOptionalSint64(106);
    message.setOptionalFixed32(107);
    message.setOptionalFixed64(108);
    message.setOptionalSfixed32(109);
    message.setOptionalSfixed64(110);
    message.setOptionalFloat(111);
    message.setOptionalDouble(112);
    message.setOptionalBool(true);
    message.setOptionalString("115");
    message.setOptionalBytes(toBytes("116"));

    message.setOptionalGroup(TestAllTypes.OptionalGroup.newBuilder().setA(117).build());
    message.setOptionalNestedMessage(TestAllTypes.NestedMessage.newBuilder().setBb(118).build());
    message.setOptionalForeignMessage(ForeignMessage.newBuilder().setC(119).build());
    message.setOptionalImportMessage(ImportMessage.newBuilder().setD(120).build());
    message.setOptionalPublicImportMessage(PublicImportMessage.newBuilder().setE(126).build());
    message.setOptionalLazyMessage(TestAllTypes.NestedMessage.newBuilder().setBb(127).build());

    message.setOptionalNestedEnum(TestAllTypes.NestedEnum.BAZ);
    message.setOptionalForeignEnum(ForeignEnum.FOREIGN_BAZ);
    message.setOptionalImportEnum(ImportEnum.IMPORT_BAZ);

    message.setOptionalStringPiece("124");
    message.setOptionalCord("125");

    // -----------------------------------------------------------------

    message.addRepeatedInt32(201);
    message.addRepeatedInt64(202);
    message.addRepeatedUint32(203);
    message.addRepeatedUint64(204);
    message.addRepeatedSint32(205);
    message.addRepeatedSint64(206);
    message.addRepeatedFixed32(207);
    message.addRepeatedFixed64(208);
    message.addRepeatedSfixed32(209);
    message.addRepeatedSfixed64(210);
    message.addRepeatedFloat(211);
    message.addRepeatedDouble(212);
    message.addRepeatedBool(true);
    message.addRepeatedString("215");
    message.addRepeatedBytes(toBytes("216"));

    message.addRepeatedGroup(TestAllTypes.RepeatedGroup.newBuilder().setA(217).build());
    message.addRepeatedNestedMessage(TestAllTypes.NestedMessage.newBuilder().setBb(218).build());
    message.addRepeatedForeignMessage(ForeignMessage.newBuilder().setC(219).build());
    message.addRepeatedImportMessage(ImportMessage.newBuilder().setD(220).build());
    message.addRepeatedLazyMessage(TestAllTypes.NestedMessage.newBuilder().setBb(227).build());

    message.addRepeatedNestedEnum(TestAllTypes.NestedEnum.BAR);
    message.addRepeatedForeignEnum(ForeignEnum.FOREIGN_BAR);
    message.addRepeatedImportEnum(ImportEnum.IMPORT_BAR);

    message.addRepeatedStringPiece("224");
    message.addRepeatedCord("225");

    // Add a second one of each field.
    message.addRepeatedInt32(301);
    message.addRepeatedInt64(302);
    message.addRepeatedUint32(303);
    message.addRepeatedUint64(304);
    message.addRepeatedSint32(305);
    message.addRepeatedSint64(306);
    message.addRepeatedFixed32(307);
    message.addRepeatedFixed64(308);
    message.addRepeatedSfixed32(309);
    message.addRepeatedSfixed64(310);
    message.addRepeatedFloat(311);
    message.addRepeatedDouble(312);
    message.addRepeatedBool(false);
    message.addRepeatedString("315");
    message.addRepeatedBytes(toBytes("316"));

    message.addRepeatedGroup(TestAllTypes.RepeatedGroup.newBuilder().setA(317).build());
    message.addRepeatedNestedMessage(TestAllTypes.NestedMessage.newBuilder().setBb(318).build());
    message.addRepeatedForeignMessage(ForeignMessage.newBuilder().setC(319).build());
    message.addRepeatedImportMessage(ImportMessage.newBuilder().setD(320).build());
    message.addRepeatedLazyMessage(TestAllTypes.NestedMessage.newBuilder().setBb(327).build());

    message.addRepeatedNestedEnum(TestAllTypes.NestedEnum.BAZ);
    message.addRepeatedForeignEnum(ForeignEnum.FOREIGN_BAZ);
    message.addRepeatedImportEnum(ImportEnum.IMPORT_BAZ);

    message.addRepeatedStringPiece("324");
    message.addRepeatedCord("325");

    // -----------------------------------------------------------------

    message.setDefaultInt32(401);
    message.setDefaultInt64(402);
    message.setDefaultUint32(403);
    message.setDefaultUint64(404);
    message.setDefaultSint32(405);
    message.setDefaultSint64(406);
    message.setDefaultFixed32(407);
    message.setDefaultFixed64(408);
    message.setDefaultSfixed32(409);
    message.setDefaultSfixed64(410);
    message.setDefaultFloat(411);
    message.setDefaultDouble(412);
    message.setDefaultBool(false);
    message.setDefaultString("415");
    message.setDefaultBytes(toBytes("416"));

    message.setDefaultNestedEnum(TestAllTypes.NestedEnum.FOO);
    message.setDefaultForeignEnum(ForeignEnum.FOREIGN_FOO);
    message.setDefaultImportEnum(ImportEnum.IMPORT_FOO);

    message.setDefaultStringPiece("424");
    message.setDefaultCord("425");

    message.setOneofUint32(601);
    message.setOneofNestedMessage(TestAllTypes.NestedMessage.newBuilder().setBb(602).build());
    message.setOneofString("603");
    message.setOneofBytes(toBytes("604"));
  }

  // -------------------------------------------------------------------

  /**
   * Modify the repeated fields of {@code message} to contain the values expected by {@code
   * assertRepeatedFieldsModified()}.
   */
  public static void modifyRepeatedFields(TestAllTypes.Builder message) {
    message.setRepeatedInt32(1, 501);
    message.setRepeatedInt64(1, 502);
    message.setRepeatedUint32(1, 503);
    message.setRepeatedUint64(1, 504);
    message.setRepeatedSint32(1, 505);
    message.setRepeatedSint64(1, 506);
    message.setRepeatedFixed32(1, 507);
    message.setRepeatedFixed64(1, 508);
    message.setRepeatedSfixed32(1, 509);
    message.setRepeatedSfixed64(1, 510);
    message.setRepeatedFloat(1, 511);
    message.setRepeatedDouble(1, 512);
    message.setRepeatedBool(1, true);
    message.setRepeatedString(1, "515");
    message.setRepeatedBytes(1, toBytes("516"));

    message.setRepeatedGroup(1, TestAllTypes.RepeatedGroup.newBuilder().setA(517).build());
    message.setRepeatedNestedMessage(1, TestAllTypes.NestedMessage.newBuilder().setBb(518).build());
    message.setRepeatedForeignMessage(1, ForeignMessage.newBuilder().setC(519).build());
    message.setRepeatedImportMessage(1, ImportMessage.newBuilder().setD(520).build());
    message.setRepeatedLazyMessage(1, TestAllTypes.NestedMessage.newBuilder().setBb(527).build());

    message.setRepeatedNestedEnum(1, TestAllTypes.NestedEnum.FOO);
    message.setRepeatedForeignEnum(1, ForeignEnum.FOREIGN_FOO);
    message.setRepeatedImportEnum(1, ImportEnum.IMPORT_FOO);

    message.setRepeatedStringPiece(1, "524");
    message.setRepeatedCord(1, "525");
  }

  // -------------------------------------------------------------------

  /**
   * Assert (using {@code junit.framework.Assert}} that all fields of {@code message} are set to the
   * values assigned by {@code setAllFields}.
   */
  public static void assertAllFieldsSet(TestAllTypesOrBuilder message) {
    Assert.assertTrue(message.hasOptionalInt32());
    Assert.assertTrue(message.hasOptionalInt64());
    Assert.assertTrue(message.hasOptionalUint32());
    Assert.assertTrue(message.hasOptionalUint64());
    Assert.assertTrue(message.hasOptionalSint32());
    Assert.assertTrue(message.hasOptionalSint64());
    Assert.assertTrue(message.hasOptionalFixed32());
    Assert.assertTrue(message.hasOptionalFixed64());
    Assert.assertTrue(message.hasOptionalSfixed32());
    Assert.assertTrue(message.hasOptionalSfixed64());
    Assert.assertTrue(message.hasOptionalFloat());
    Assert.assertTrue(message.hasOptionalDouble());
    Assert.assertTrue(message.hasOptionalBool());
    Assert.assertTrue(message.hasOptionalString());
    Assert.assertTrue(message.hasOptionalBytes());

    Assert.assertTrue(message.hasOptionalGroup());
    Assert.assertTrue(message.hasOptionalNestedMessage());
    Assert.assertTrue(message.hasOptionalForeignMessage());
    Assert.assertTrue(message.hasOptionalImportMessage());

    Assert.assertTrue(message.getOptionalGroup().hasA());
    Assert.assertTrue(message.getOptionalNestedMessage().hasBb());
    Assert.assertTrue(message.getOptionalForeignMessage().hasC());
    Assert.assertTrue(message.getOptionalImportMessage().hasD());

    Assert.assertTrue(message.hasOptionalNestedEnum());
    Assert.assertTrue(message.hasOptionalForeignEnum());
    Assert.assertTrue(message.hasOptionalImportEnum());

    Assert.assertTrue(message.hasOptionalStringPiece());
    Assert.assertTrue(message.hasOptionalCord());

    Assert.assertEquals(101, message.getOptionalInt32());
    Assert.assertEquals(102, message.getOptionalInt64());
    Assert.assertEquals(103, message.getOptionalUint32());
    Assert.assertEquals(104, message.getOptionalUint64());
    Assert.assertEquals(105, message.getOptionalSint32());
    Assert.assertEquals(106, message.getOptionalSint64());
    Assert.assertEquals(107, message.getOptionalFixed32());
    Assert.assertEquals(108, message.getOptionalFixed64());
    Assert.assertEquals(109, message.getOptionalSfixed32());
    Assert.assertEquals(110, message.getOptionalSfixed64());
    Assert.assertEquals(111, message.getOptionalFloat(), 0.0);
    Assert.assertEquals(112, message.getOptionalDouble(), 0.0);
    Assert.assertEquals(true, message.getOptionalBool());
    Assert.assertEquals("115", message.getOptionalString());
    Assert.assertEquals(toBytes("116"), message.getOptionalBytes());

    Assert.assertEquals(117, message.getOptionalGroup().getA());
    Assert.assertEquals(118, message.getOptionalNestedMessage().getBb());
    Assert.assertEquals(119, message.getOptionalForeignMessage().getC());
    Assert.assertEquals(120, message.getOptionalImportMessage().getD());
    Assert.assertEquals(126, message.getOptionalPublicImportMessage().getE());
    Assert.assertEquals(127, message.getOptionalLazyMessage().getBb());

    Assert.assertEquals(TestAllTypes.NestedEnum.BAZ, message.getOptionalNestedEnum());
    Assert.assertEquals(ForeignEnum.FOREIGN_BAZ, message.getOptionalForeignEnum());
    Assert.assertEquals(ImportEnum.IMPORT_BAZ, message.getOptionalImportEnum());

    Assert.assertEquals("124", message.getOptionalStringPiece());
    Assert.assertEquals("125", message.getOptionalCord());

    // -----------------------------------------------------------------

    Assert.assertEquals(2, message.getRepeatedInt32Count());
    Assert.assertEquals(2, message.getRepeatedInt64Count());
    Assert.assertEquals(2, message.getRepeatedUint32Count());
    Assert.assertEquals(2, message.getRepeatedUint64Count());
    Assert.assertEquals(2, message.getRepeatedSint32Count());
    Assert.assertEquals(2, message.getRepeatedSint64Count());
    Assert.assertEquals(2, message.getRepeatedFixed32Count());
    Assert.assertEquals(2, message.getRepeatedFixed64Count());
    Assert.assertEquals(2, message.getRepeatedSfixed32Count());
    Assert.assertEquals(2, message.getRepeatedSfixed64Count());
    Assert.assertEquals(2, message.getRepeatedFloatCount());
    Assert.assertEquals(2, message.getRepeatedDoubleCount());
    Assert.assertEquals(2, message.getRepeatedBoolCount());
    Assert.assertEquals(2, message.getRepeatedStringCount());
    Assert.assertEquals(2, message.getRepeatedBytesCount());

    Assert.assertEquals(2, message.getRepeatedGroupCount());
    Assert.assertEquals(2, message.getRepeatedNestedMessageCount());
    Assert.assertEquals(2, message.getRepeatedForeignMessageCount());
    Assert.assertEquals(2, message.getRepeatedImportMessageCount());
    Assert.assertEquals(2, message.getRepeatedLazyMessageCount());
    Assert.assertEquals(2, message.getRepeatedNestedEnumCount());
    Assert.assertEquals(2, message.getRepeatedForeignEnumCount());
    Assert.assertEquals(2, message.getRepeatedImportEnumCount());

    Assert.assertEquals(2, message.getRepeatedStringPieceCount());
    Assert.assertEquals(2, message.getRepeatedCordCount());

    Assert.assertEquals(201, message.getRepeatedInt32(0));
    Assert.assertEquals(202, message.getRepeatedInt64(0));
    Assert.assertEquals(203, message.getRepeatedUint32(0));
    Assert.assertEquals(204, message.getRepeatedUint64(0));
    Assert.assertEquals(205, message.getRepeatedSint32(0));
    Assert.assertEquals(206, message.getRepeatedSint64(0));
    Assert.assertEquals(207, message.getRepeatedFixed32(0));
    Assert.assertEquals(208, message.getRepeatedFixed64(0));
    Assert.assertEquals(209, message.getRepeatedSfixed32(0));
    Assert.assertEquals(210, message.getRepeatedSfixed64(0));
    Assert.assertEquals(211, message.getRepeatedFloat(0), 0.0);
    Assert.assertEquals(212, message.getRepeatedDouble(0), 0.0);
    Assert.assertEquals(true, message.getRepeatedBool(0));
    Assert.assertEquals("215", message.getRepeatedString(0));
    Assert.assertEquals(toBytes("216"), message.getRepeatedBytes(0));

    Assert.assertEquals(217, message.getRepeatedGroup(0).getA());
    Assert.assertEquals(218, message.getRepeatedNestedMessage(0).getBb());
    Assert.assertEquals(219, message.getRepeatedForeignMessage(0).getC());
    Assert.assertEquals(220, message.getRepeatedImportMessage(0).getD());
    Assert.assertEquals(227, message.getRepeatedLazyMessage(0).getBb());

    Assert.assertEquals(TestAllTypes.NestedEnum.BAR, message.getRepeatedNestedEnum(0));
    Assert.assertEquals(ForeignEnum.FOREIGN_BAR, message.getRepeatedForeignEnum(0));
    Assert.assertEquals(ImportEnum.IMPORT_BAR, message.getRepeatedImportEnum(0));

    Assert.assertEquals("224", message.getRepeatedStringPiece(0));
    Assert.assertEquals("225", message.getRepeatedCord(0));

    Assert.assertEquals(301, message.getRepeatedInt32(1));
    Assert.assertEquals(302, message.getRepeatedInt64(1));
    Assert.assertEquals(303, message.getRepeatedUint32(1));
    Assert.assertEquals(304, message.getRepeatedUint64(1));
    Assert.assertEquals(305, message.getRepeatedSint32(1));
    Assert.assertEquals(306, message.getRepeatedSint64(1));
    Assert.assertEquals(307, message.getRepeatedFixed32(1));
    Assert.assertEquals(308, message.getRepeatedFixed64(1));
    Assert.assertEquals(309, message.getRepeatedSfixed32(1));
    Assert.assertEquals(310, message.getRepeatedSfixed64(1));
    Assert.assertEquals(311, message.getRepeatedFloat(1), 0.0);
    Assert.assertEquals(312, message.getRepeatedDouble(1), 0.0);
    Assert.assertEquals(false, message.getRepeatedBool(1));
    Assert.assertEquals("315", message.getRepeatedString(1));
    Assert.assertEquals(toBytes("316"), message.getRepeatedBytes(1));

    Assert.assertEquals(317, message.getRepeatedGroup(1).getA());
    Assert.assertEquals(318, message.getRepeatedNestedMessage(1).getBb());
    Assert.assertEquals(319, message.getRepeatedForeignMessage(1).getC());
    Assert.assertEquals(320, message.getRepeatedImportMessage(1).getD());
    Assert.assertEquals(327, message.getRepeatedLazyMessage(1).getBb());

    Assert.assertEquals(TestAllTypes.NestedEnum.BAZ, message.getRepeatedNestedEnum(1));
    Assert.assertEquals(ForeignEnum.FOREIGN_BAZ, message.getRepeatedForeignEnum(1));
    Assert.assertEquals(ImportEnum.IMPORT_BAZ, message.getRepeatedImportEnum(1));

    Assert.assertEquals("324", message.getRepeatedStringPiece(1));
    Assert.assertEquals("325", message.getRepeatedCord(1));

    // -----------------------------------------------------------------

    Assert.assertTrue(message.hasDefaultInt32());
    Assert.assertTrue(message.hasDefaultInt64());
    Assert.assertTrue(message.hasDefaultUint32());
    Assert.assertTrue(message.hasDefaultUint64());
    Assert.assertTrue(message.hasDefaultSint32());
    Assert.assertTrue(message.hasDefaultSint64());
    Assert.assertTrue(message.hasDefaultFixed32());
    Assert.assertTrue(message.hasDefaultFixed64());
    Assert.assertTrue(message.hasDefaultSfixed32());
    Assert.assertTrue(message.hasDefaultSfixed64());
    Assert.assertTrue(message.hasDefaultFloat());
    Assert.assertTrue(message.hasDefaultDouble());
    Assert.assertTrue(message.hasDefaultBool());
    Assert.assertTrue(message.hasDefaultString());
    Assert.assertTrue(message.hasDefaultBytes());

    Assert.assertTrue(message.hasDefaultNestedEnum());
    Assert.assertTrue(message.hasDefaultForeignEnum());
    Assert.assertTrue(message.hasDefaultImportEnum());

    Assert.assertTrue(message.hasDefaultStringPiece());
    Assert.assertTrue(message.hasDefaultCord());

    Assert.assertEquals(401, message.getDefaultInt32());
    Assert.assertEquals(402, message.getDefaultInt64());
    Assert.assertEquals(403, message.getDefaultUint32());
    Assert.assertEquals(404, message.getDefaultUint64());
    Assert.assertEquals(405, message.getDefaultSint32());
    Assert.assertEquals(406, message.getDefaultSint64());
    Assert.assertEquals(407, message.getDefaultFixed32());
    Assert.assertEquals(408, message.getDefaultFixed64());
    Assert.assertEquals(409, message.getDefaultSfixed32());
    Assert.assertEquals(410, message.getDefaultSfixed64());
    Assert.assertEquals(411, message.getDefaultFloat(), 0.0);
    Assert.assertEquals(412, message.getDefaultDouble(), 0.0);
    Assert.assertEquals(false, message.getDefaultBool());
    Assert.assertEquals("415", message.getDefaultString());
    Assert.assertEquals(toBytes("416"), message.getDefaultBytes());

    Assert.assertEquals(TestAllTypes.NestedEnum.FOO, message.getDefaultNestedEnum());
    Assert.assertEquals(ForeignEnum.FOREIGN_FOO, message.getDefaultForeignEnum());
    Assert.assertEquals(ImportEnum.IMPORT_FOO, message.getDefaultImportEnum());

    Assert.assertEquals("424", message.getDefaultStringPiece());
    Assert.assertEquals("425", message.getDefaultCord());

    Assert.assertEquals(TestAllTypes.OneofFieldCase.ONEOF_BYTES, message.getOneofFieldCase());
    Assert.assertFalse(message.hasOneofUint32());
    Assert.assertFalse(message.hasOneofNestedMessage());
    Assert.assertFalse(message.hasOneofString());
    Assert.assertTrue(message.hasOneofBytes());

    Assert.assertEquals(toBytes("604"), message.getOneofBytes());
  }

  // -------------------------------------------------------------------
  /**
   * Assert (using {@code junit.framework.Assert}} that all fields of {@code message} are cleared,
   * and that getting the fields returns their default values.
   */
  public static void assertClear(TestAllTypesOrBuilder message) {
    // hasBlah() should initially be false for all optional fields.
    Assert.assertFalse(message.hasOptionalInt32());
    Assert.assertFalse(message.hasOptionalInt64());
    Assert.assertFalse(message.hasOptionalUint32());
    Assert.assertFalse(message.hasOptionalUint64());
    Assert.assertFalse(message.hasOptionalSint32());
    Assert.assertFalse(message.hasOptionalSint64());
    Assert.assertFalse(message.hasOptionalFixed32());
    Assert.assertFalse(message.hasOptionalFixed64());
    Assert.assertFalse(message.hasOptionalSfixed32());
    Assert.assertFalse(message.hasOptionalSfixed64());
    Assert.assertFalse(message.hasOptionalFloat());
    Assert.assertFalse(message.hasOptionalDouble());
    Assert.assertFalse(message.hasOptionalBool());
    Assert.assertFalse(message.hasOptionalString());
    Assert.assertFalse(message.hasOptionalBytes());

    Assert.assertFalse(message.hasOptionalGroup());
    Assert.assertFalse(message.hasOptionalNestedMessage());
    Assert.assertFalse(message.hasOptionalForeignMessage());
    Assert.assertFalse(message.hasOptionalImportMessage());

    Assert.assertFalse(message.hasOptionalNestedEnum());
    Assert.assertFalse(message.hasOptionalForeignEnum());
    Assert.assertFalse(message.hasOptionalImportEnum());

    Assert.assertFalse(message.hasOptionalStringPiece());
    Assert.assertFalse(message.hasOptionalCord());

    // Optional fields without defaults are set to zero or something like it.
    Assert.assertEquals(0, message.getOptionalInt32());
    Assert.assertEquals(0, message.getOptionalInt64());
    Assert.assertEquals(0, message.getOptionalUint32());
    Assert.assertEquals(0, message.getOptionalUint64());
    Assert.assertEquals(0, message.getOptionalSint32());
    Assert.assertEquals(0, message.getOptionalSint64());
    Assert.assertEquals(0, message.getOptionalFixed32());
    Assert.assertEquals(0, message.getOptionalFixed64());
    Assert.assertEquals(0, message.getOptionalSfixed32());
    Assert.assertEquals(0, message.getOptionalSfixed64());
    Assert.assertEquals(0, message.getOptionalFloat(), 0.0);
    Assert.assertEquals(0, message.getOptionalDouble(), 0.0);
    Assert.assertEquals(false, message.getOptionalBool());
    Assert.assertEquals("", message.getOptionalString());
    Assert.assertEquals(ByteString.EMPTY, message.getOptionalBytes());

    // Embedded messages should also be clear.
    Assert.assertFalse(message.getOptionalGroup().hasA());
    Assert.assertFalse(message.getOptionalNestedMessage().hasBb());
    Assert.assertFalse(message.getOptionalForeignMessage().hasC());
    Assert.assertFalse(message.getOptionalImportMessage().hasD());
    Assert.assertFalse(message.getOptionalPublicImportMessage().hasE());
    Assert.assertFalse(message.getOptionalLazyMessage().hasBb());

    Assert.assertEquals(0, message.getOptionalGroup().getA());
    Assert.assertEquals(0, message.getOptionalNestedMessage().getBb());
    Assert.assertEquals(0, message.getOptionalForeignMessage().getC());
    Assert.assertEquals(0, message.getOptionalImportMessage().getD());
    Assert.assertEquals(0, message.getOptionalPublicImportMessage().getE());
    Assert.assertEquals(0, message.getOptionalLazyMessage().getBb());

    // Enums without defaults are set to the first value in the enum.
    Assert.assertEquals(TestAllTypes.NestedEnum.FOO, message.getOptionalNestedEnum());
    Assert.assertEquals(ForeignEnum.FOREIGN_FOO, message.getOptionalForeignEnum());
    Assert.assertEquals(ImportEnum.IMPORT_FOO, message.getOptionalImportEnum());

    Assert.assertEquals("", message.getOptionalStringPiece());
    Assert.assertEquals("", message.getOptionalCord());

    // Repeated fields are empty.
    Assert.assertEquals(0, message.getRepeatedInt32Count());
    Assert.assertEquals(0, message.getRepeatedInt64Count());
    Assert.assertEquals(0, message.getRepeatedUint32Count());
    Assert.assertEquals(0, message.getRepeatedUint64Count());
    Assert.assertEquals(0, message.getRepeatedSint32Count());
    Assert.assertEquals(0, message.getRepeatedSint64Count());
    Assert.assertEquals(0, message.getRepeatedFixed32Count());
    Assert.assertEquals(0, message.getRepeatedFixed64Count());
    Assert.assertEquals(0, message.getRepeatedSfixed32Count());
    Assert.assertEquals(0, message.getRepeatedSfixed64Count());
    Assert.assertEquals(0, message.getRepeatedFloatCount());
    Assert.assertEquals(0, message.getRepeatedDoubleCount());
    Assert.assertEquals(0, message.getRepeatedBoolCount());
    Assert.assertEquals(0, message.getRepeatedStringCount());
    Assert.assertEquals(0, message.getRepeatedBytesCount());

    Assert.assertEquals(0, message.getRepeatedGroupCount());
    Assert.assertEquals(0, message.getRepeatedNestedMessageCount());
    Assert.assertEquals(0, message.getRepeatedForeignMessageCount());
    Assert.assertEquals(0, message.getRepeatedImportMessageCount());
    Assert.assertEquals(0, message.getRepeatedLazyMessageCount());
    Assert.assertEquals(0, message.getRepeatedNestedEnumCount());
    Assert.assertEquals(0, message.getRepeatedForeignEnumCount());
    Assert.assertEquals(0, message.getRepeatedImportEnumCount());

    Assert.assertEquals(0, message.getRepeatedStringPieceCount());
    Assert.assertEquals(0, message.getRepeatedCordCount());

    // hasBlah() should also be false for all default fields.
    Assert.assertFalse(message.hasDefaultInt32());
    Assert.assertFalse(message.hasDefaultInt64());
    Assert.assertFalse(message.hasDefaultUint32());
    Assert.assertFalse(message.hasDefaultUint64());
    Assert.assertFalse(message.hasDefaultSint32());
    Assert.assertFalse(message.hasDefaultSint64());
    Assert.assertFalse(message.hasDefaultFixed32());
    Assert.assertFalse(message.hasDefaultFixed64());
    Assert.assertFalse(message.hasDefaultSfixed32());
    Assert.assertFalse(message.hasDefaultSfixed64());
    Assert.assertFalse(message.hasDefaultFloat());
    Assert.assertFalse(message.hasDefaultDouble());
    Assert.assertFalse(message.hasDefaultBool());
    Assert.assertFalse(message.hasDefaultString());
    Assert.assertFalse(message.hasDefaultBytes());

    Assert.assertFalse(message.hasDefaultNestedEnum());
    Assert.assertFalse(message.hasDefaultForeignEnum());
    Assert.assertFalse(message.hasDefaultImportEnum());

    Assert.assertFalse(message.hasDefaultStringPiece());
    Assert.assertFalse(message.hasDefaultCord());

    // Fields with defaults have their default values (duh).
    Assert.assertEquals(41, message.getDefaultInt32());
    Assert.assertEquals(42, message.getDefaultInt64());
    Assert.assertEquals(43, message.getDefaultUint32());
    Assert.assertEquals(44, message.getDefaultUint64());
    Assert.assertEquals(-45, message.getDefaultSint32());
    Assert.assertEquals(46, message.getDefaultSint64());
    Assert.assertEquals(47, message.getDefaultFixed32());
    Assert.assertEquals(48, message.getDefaultFixed64());
    Assert.assertEquals(49, message.getDefaultSfixed32());
    Assert.assertEquals(-50, message.getDefaultSfixed64());
    Assert.assertEquals(51.5, message.getDefaultFloat(), 0.0);
    Assert.assertEquals(52e3, message.getDefaultDouble(), 0.0);
    Assert.assertEquals(true, message.getDefaultBool());
    Assert.assertEquals("hello", message.getDefaultString());
    Assert.assertEquals(toBytes("world"), message.getDefaultBytes());

    Assert.assertEquals(TestAllTypes.NestedEnum.BAR, message.getDefaultNestedEnum());
    Assert.assertEquals(ForeignEnum.FOREIGN_BAR, message.getDefaultForeignEnum());
    Assert.assertEquals(ImportEnum.IMPORT_BAR, message.getDefaultImportEnum());

    Assert.assertEquals("abc", message.getDefaultStringPiece());
    Assert.assertEquals("123", message.getDefaultCord());

    Assert.assertFalse(message.hasOneofUint32());
    Assert.assertFalse(message.hasOneofNestedMessage());
    Assert.assertFalse(message.hasOneofString());
    Assert.assertFalse(message.hasOneofBytes());
  }

  // -------------------------------------------------------------------

  /**
   * Assert (using {@code junit.framework.Assert}} that all fields of {@code message} are set to the
   * values assigned by {@code setAllFields} followed by {@code modifyRepeatedFields}.
   */
  public static void assertRepeatedFieldsModified(TestAllTypesOrBuilder message) {
    // ModifyRepeatedFields only sets the second repeated element of each
    // field.  In addition to verifying this, we also verify that the first
    // element and size were *not* modified.
    Assert.assertEquals(2, message.getRepeatedInt32Count());
    Assert.assertEquals(2, message.getRepeatedInt64Count());
    Assert.assertEquals(2, message.getRepeatedUint32Count());
    Assert.assertEquals(2, message.getRepeatedUint64Count());
    Assert.assertEquals(2, message.getRepeatedSint32Count());
    Assert.assertEquals(2, message.getRepeatedSint64Count());
    Assert.assertEquals(2, message.getRepeatedFixed32Count());
    Assert.assertEquals(2, message.getRepeatedFixed64Count());
    Assert.assertEquals(2, message.getRepeatedSfixed32Count());
    Assert.assertEquals(2, message.getRepeatedSfixed64Count());
    Assert.assertEquals(2, message.getRepeatedFloatCount());
    Assert.assertEquals(2, message.getRepeatedDoubleCount());
    Assert.assertEquals(2, message.getRepeatedBoolCount());
    Assert.assertEquals(2, message.getRepeatedStringCount());
    Assert.assertEquals(2, message.getRepeatedBytesCount());

    Assert.assertEquals(2, message.getRepeatedGroupCount());
    Assert.assertEquals(2, message.getRepeatedNestedMessageCount());
    Assert.assertEquals(2, message.getRepeatedForeignMessageCount());
    Assert.assertEquals(2, message.getRepeatedImportMessageCount());
    Assert.assertEquals(2, message.getRepeatedLazyMessageCount());
    Assert.assertEquals(2, message.getRepeatedNestedEnumCount());
    Assert.assertEquals(2, message.getRepeatedForeignEnumCount());
    Assert.assertEquals(2, message.getRepeatedImportEnumCount());

    Assert.assertEquals(2, message.getRepeatedStringPieceCount());
    Assert.assertEquals(2, message.getRepeatedCordCount());

    Assert.assertEquals(201, message.getRepeatedInt32(0));
    Assert.assertEquals(202L, message.getRepeatedInt64(0));
    Assert.assertEquals(203, message.getRepeatedUint32(0));
    Assert.assertEquals(204L, message.getRepeatedUint64(0));
    Assert.assertEquals(205, message.getRepeatedSint32(0));
    Assert.assertEquals(206L, message.getRepeatedSint64(0));
    Assert.assertEquals(207, message.getRepeatedFixed32(0));
    Assert.assertEquals(208L, message.getRepeatedFixed64(0));
    Assert.assertEquals(209, message.getRepeatedSfixed32(0));
    Assert.assertEquals(210L, message.getRepeatedSfixed64(0));
    Assert.assertEquals(211F, message.getRepeatedFloat(0));
    Assert.assertEquals(212D, message.getRepeatedDouble(0));
    Assert.assertEquals(true, message.getRepeatedBool(0));
    Assert.assertEquals("215", message.getRepeatedString(0));
    Assert.assertEquals(toBytes("216"), message.getRepeatedBytes(0));

    Assert.assertEquals(217, message.getRepeatedGroup(0).getA());
    Assert.assertEquals(218, message.getRepeatedNestedMessage(0).getBb());
    Assert.assertEquals(219, message.getRepeatedForeignMessage(0).getC());
    Assert.assertEquals(220, message.getRepeatedImportMessage(0).getD());
    Assert.assertEquals(227, message.getRepeatedLazyMessage(0).getBb());

    Assert.assertEquals(TestAllTypes.NestedEnum.BAR, message.getRepeatedNestedEnum(0));
    Assert.assertEquals(ForeignEnum.FOREIGN_BAR, message.getRepeatedForeignEnum(0));
    Assert.assertEquals(ImportEnum.IMPORT_BAR, message.getRepeatedImportEnum(0));

    Assert.assertEquals("224", message.getRepeatedStringPiece(0));
    Assert.assertEquals("225", message.getRepeatedCord(0));

    // Actually verify the second (modified) elements now.
    Assert.assertEquals(501, message.getRepeatedInt32(1));
    Assert.assertEquals(502L, message.getRepeatedInt64(1));
    Assert.assertEquals(503, message.getRepeatedUint32(1));
    Assert.assertEquals(504L, message.getRepeatedUint64(1));
    Assert.assertEquals(505, message.getRepeatedSint32(1));
    Assert.assertEquals(506L, message.getRepeatedSint64(1));
    Assert.assertEquals(507, message.getRepeatedFixed32(1));
    Assert.assertEquals(508L, message.getRepeatedFixed64(1));
    Assert.assertEquals(509, message.getRepeatedSfixed32(1));
    Assert.assertEquals(510L, message.getRepeatedSfixed64(1));
    Assert.assertEquals(511F, message.getRepeatedFloat(1));
    Assert.assertEquals(512D, message.getRepeatedDouble(1));
    Assert.assertEquals(true, message.getRepeatedBool(1));
    Assert.assertEquals("515", message.getRepeatedString(1));
    Assert.assertEquals(toBytes("516"), message.getRepeatedBytes(1));

    Assert.assertEquals(517, message.getRepeatedGroup(1).getA());
    Assert.assertEquals(518, message.getRepeatedNestedMessage(1).getBb());
    Assert.assertEquals(519, message.getRepeatedForeignMessage(1).getC());
    Assert.assertEquals(520, message.getRepeatedImportMessage(1).getD());
    Assert.assertEquals(527, message.getRepeatedLazyMessage(1).getBb());

    Assert.assertEquals(TestAllTypes.NestedEnum.FOO, message.getRepeatedNestedEnum(1));
    Assert.assertEquals(ForeignEnum.FOREIGN_FOO, message.getRepeatedForeignEnum(1));
    Assert.assertEquals(ImportEnum.IMPORT_FOO, message.getRepeatedImportEnum(1));

    Assert.assertEquals("524", message.getRepeatedStringPiece(1));
    Assert.assertEquals("525", message.getRepeatedCord(1));
  }

  /** Set every field of {@code message} to a unique value. */
  public static void setPackedFields(TestPackedTypes.Builder message) {
    message.addPackedInt32(601);
    message.addPackedInt64(602);
    message.addPackedUint32(603);
    message.addPackedUint64(604);
    message.addPackedSint32(605);
    message.addPackedSint64(606);
    message.addPackedFixed32(607);
    message.addPackedFixed64(608);
    message.addPackedSfixed32(609);
    message.addPackedSfixed64(610);
    message.addPackedFloat(611);
    message.addPackedDouble(612);
    message.addPackedBool(true);
    message.addPackedEnum(ForeignEnum.FOREIGN_BAR);
    // Add a second one of each field.
    message.addPackedInt32(701);
    message.addPackedInt64(702);
    message.addPackedUint32(703);
    message.addPackedUint64(704);
    message.addPackedSint32(705);
    message.addPackedSint64(706);
    message.addPackedFixed32(707);
    message.addPackedFixed64(708);
    message.addPackedSfixed32(709);
    message.addPackedSfixed64(710);
    message.addPackedFloat(711);
    message.addPackedDouble(712);
    message.addPackedBool(false);
    message.addPackedEnum(ForeignEnum.FOREIGN_BAZ);
  }

  /**
   * Set every field of {@code message} to a unique value. Must correspond with the values applied
   * by {@code setPackedFields}.
   */
  public static void setUnpackedFields(TestUnpackedTypes.Builder message) {
    message.addUnpackedInt32(601);
    message.addUnpackedInt64(602);
    message.addUnpackedUint32(603);
    message.addUnpackedUint64(604);
    message.addUnpackedSint32(605);
    message.addUnpackedSint64(606);
    message.addUnpackedFixed32(607);
    message.addUnpackedFixed64(608);
    message.addUnpackedSfixed32(609);
    message.addUnpackedSfixed64(610);
    message.addUnpackedFloat(611);
    message.addUnpackedDouble(612);
    message.addUnpackedBool(true);
    message.addUnpackedEnum(ForeignEnum.FOREIGN_BAR);
    // Add a second one of each field.
    message.addUnpackedInt32(701);
    message.addUnpackedInt64(702);
    message.addUnpackedUint32(703);
    message.addUnpackedUint64(704);
    message.addUnpackedSint32(705);
    message.addUnpackedSint64(706);
    message.addUnpackedFixed32(707);
    message.addUnpackedFixed64(708);
    message.addUnpackedSfixed32(709);
    message.addUnpackedSfixed64(710);
    message.addUnpackedFloat(711);
    message.addUnpackedDouble(712);
    message.addUnpackedBool(false);
    message.addUnpackedEnum(ForeignEnum.FOREIGN_BAZ);
  }

  /**
   * Assert (using {@code junit.framework.Assert}} that all fields of {@code message} are set to the
   * values assigned by {@code setPackedFields}.
   */
  public static void assertPackedFieldsSet(TestPackedTypes message) {
    Assert.assertEquals(2, message.getPackedInt32Count());
    Assert.assertEquals(2, message.getPackedInt64Count());
    Assert.assertEquals(2, message.getPackedUint32Count());
    Assert.assertEquals(2, message.getPackedUint64Count());
    Assert.assertEquals(2, message.getPackedSint32Count());
    Assert.assertEquals(2, message.getPackedSint64Count());
    Assert.assertEquals(2, message.getPackedFixed32Count());
    Assert.assertEquals(2, message.getPackedFixed64Count());
    Assert.assertEquals(2, message.getPackedSfixed32Count());
    Assert.assertEquals(2, message.getPackedSfixed64Count());
    Assert.assertEquals(2, message.getPackedFloatCount());
    Assert.assertEquals(2, message.getPackedDoubleCount());
    Assert.assertEquals(2, message.getPackedBoolCount());
    Assert.assertEquals(2, message.getPackedEnumCount());
    Assert.assertEquals(601, message.getPackedInt32(0));
    Assert.assertEquals(602, message.getPackedInt64(0));
    Assert.assertEquals(603, message.getPackedUint32(0));
    Assert.assertEquals(604, message.getPackedUint64(0));
    Assert.assertEquals(605, message.getPackedSint32(0));
    Assert.assertEquals(606, message.getPackedSint64(0));
    Assert.assertEquals(607, message.getPackedFixed32(0));
    Assert.assertEquals(608, message.getPackedFixed64(0));
    Assert.assertEquals(609, message.getPackedSfixed32(0));
    Assert.assertEquals(610, message.getPackedSfixed64(0));
    Assert.assertEquals(611, message.getPackedFloat(0), 0.0);
    Assert.assertEquals(612, message.getPackedDouble(0), 0.0);
    Assert.assertEquals(true, message.getPackedBool(0));
    Assert.assertEquals(ForeignEnum.FOREIGN_BAR, message.getPackedEnum(0));
    Assert.assertEquals(701, message.getPackedInt32(1));
    Assert.assertEquals(702, message.getPackedInt64(1));
    Assert.assertEquals(703, message.getPackedUint32(1));
    Assert.assertEquals(704, message.getPackedUint64(1));
    Assert.assertEquals(705, message.getPackedSint32(1));
    Assert.assertEquals(706, message.getPackedSint64(1));
    Assert.assertEquals(707, message.getPackedFixed32(1));
    Assert.assertEquals(708, message.getPackedFixed64(1));
    Assert.assertEquals(709, message.getPackedSfixed32(1));
    Assert.assertEquals(710, message.getPackedSfixed64(1));
    Assert.assertEquals(711, message.getPackedFloat(1), 0.0);
    Assert.assertEquals(712, message.getPackedDouble(1), 0.0);
    Assert.assertEquals(false, message.getPackedBool(1));
    Assert.assertEquals(ForeignEnum.FOREIGN_BAZ, message.getPackedEnum(1));
  }

  /**
   * Assert (using {@code junit.framework.Assert}} that all fields of {@code message} are set to the
   * values assigned by {@code setUnpackedFields}.
   */
  public static void assertUnpackedFieldsSet(TestUnpackedTypes message) {
    Assert.assertEquals(2, message.getUnpackedInt32Count());
    Assert.assertEquals(2, message.getUnpackedInt64Count());
    Assert.assertEquals(2, message.getUnpackedUint32Count());
    Assert.assertEquals(2, message.getUnpackedUint64Count());
    Assert.assertEquals(2, message.getUnpackedSint32Count());
    Assert.assertEquals(2, message.getUnpackedSint64Count());
    Assert.assertEquals(2, message.getUnpackedFixed32Count());
    Assert.assertEquals(2, message.getUnpackedFixed64Count());
    Assert.assertEquals(2, message.getUnpackedSfixed32Count());
    Assert.assertEquals(2, message.getUnpackedSfixed64Count());
    Assert.assertEquals(2, message.getUnpackedFloatCount());
    Assert.assertEquals(2, message.getUnpackedDoubleCount());
    Assert.assertEquals(2, message.getUnpackedBoolCount());
    Assert.assertEquals(2, message.getUnpackedEnumCount());
    Assert.assertEquals(601, message.getUnpackedInt32(0));
    Assert.assertEquals(602, message.getUnpackedInt64(0));
    Assert.assertEquals(603, message.getUnpackedUint32(0));
    Assert.assertEquals(604, message.getUnpackedUint64(0));
    Assert.assertEquals(605, message.getUnpackedSint32(0));
    Assert.assertEquals(606, message.getUnpackedSint64(0));
    Assert.assertEquals(607, message.getUnpackedFixed32(0));
    Assert.assertEquals(608, message.getUnpackedFixed64(0));
    Assert.assertEquals(609, message.getUnpackedSfixed32(0));
    Assert.assertEquals(610, message.getUnpackedSfixed64(0));
    Assert.assertEquals(611, message.getUnpackedFloat(0), 0.0);
    Assert.assertEquals(612, message.getUnpackedDouble(0), 0.0);
    Assert.assertEquals(true, message.getUnpackedBool(0));
    Assert.assertEquals(ForeignEnum.FOREIGN_BAR, message.getUnpackedEnum(0));
    Assert.assertEquals(701, message.getUnpackedInt32(1));
    Assert.assertEquals(702, message.getUnpackedInt64(1));
    Assert.assertEquals(703, message.getUnpackedUint32(1));
    Assert.assertEquals(704, message.getUnpackedUint64(1));
    Assert.assertEquals(705, message.getUnpackedSint32(1));
    Assert.assertEquals(706, message.getUnpackedSint64(1));
    Assert.assertEquals(707, message.getUnpackedFixed32(1));
    Assert.assertEquals(708, message.getUnpackedFixed64(1));
    Assert.assertEquals(709, message.getUnpackedSfixed32(1));
    Assert.assertEquals(710, message.getUnpackedSfixed64(1));
    Assert.assertEquals(711, message.getUnpackedFloat(1), 0.0);
    Assert.assertEquals(712, message.getUnpackedDouble(1), 0.0);
    Assert.assertEquals(false, message.getUnpackedBool(1));
    Assert.assertEquals(ForeignEnum.FOREIGN_BAZ, message.getUnpackedEnum(1));
  }

  // ===================================================================
  // Like above, but for extensions

  // Java gets confused with things like assertEquals(int, Integer):  it can't
  // decide whether to call assertEquals(int, int) or assertEquals(Object,
  // Object).  So we define these methods to help it.
  private static void assertEqualsExactType(int a, int b) {
    Assert.assertEquals(a, b);
  }

  private static void assertEqualsExactType(long a, long b) {
    Assert.assertEquals(a, b);
  }

  private static void assertEqualsExactType(float a, float b) {
    Assert.assertEquals(a, b, 0.0);
  }

  private static void assertEqualsExactType(double a, double b) {
    Assert.assertEquals(a, b, 0.0);
  }

  private static void assertEqualsExactType(boolean a, boolean b) {
    Assert.assertEquals(a, b);
  }

  private static void assertEqualsExactType(String a, String b) {
    Assert.assertEquals(a, b);
  }

  private static void assertEqualsExactType(ByteString a, ByteString b) {
    Assert.assertEquals(a, b);
  }

  private static void assertEqualsExactType(TestAllTypes.NestedEnum a, TestAllTypes.NestedEnum b) {
    Assert.assertEquals(a, b);
  }

  private static void assertEqualsExactType(ForeignEnum a, ForeignEnum b) {
    Assert.assertEquals(a, b);
  }

  private static void assertEqualsExactType(ImportEnum a, ImportEnum b) {
    Assert.assertEquals(a, b);
  }

  private static void assertEqualsExactType(
      TestAllTypesLite.NestedEnum a, TestAllTypesLite.NestedEnum b) {
    Assert.assertEquals(a, b);
  }

  private static void assertEqualsExactType(ForeignEnumLite a, ForeignEnumLite b) {
    Assert.assertEquals(a, b);
  }

  private static void assertEqualsExactType(ImportEnumLite a, ImportEnumLite b) {
    Assert.assertEquals(a, b);
  }

  /**
   * Get an unmodifiable {@link ExtensionRegistry} containing all the extensions of {@code
   * TestAllExtensions}.
   */
  public static ExtensionRegistryLite getExtensionRegistry() {
    ExtensionRegistryLite registry = ExtensionRegistryLite.newInstance();
    registerAllExtensions(registry);
    return registry.getUnmodifiable();
  }

  // BEGIN FULL-RUNTIME
  /**
   * Get an unmodifiable {@link ExtensionRegistry} containing all the extensions of {@code
   * TestAllExtensions}.
   */
  public static ExtensionRegistry getFullExtensionRegistry() {
    ExtensionRegistry registry = ExtensionRegistry.newInstance();
    registerAllExtensions(registry);
    return registry.getUnmodifiable();
  }
  // END FULL-RUNTIME

  /**
   * Register all of {@code TestAllExtensions}'s extensions with the given {@link
   * ExtensionRegistry}.
   */
  public static void registerAllExtensions(ExtensionRegistryLite registry) {
    UnittestProto.registerAllExtensions(registry);
    TestUtilLite.registerAllExtensionsLite(registry);
  }

  /**
   * Set every field of {@code message} to the values expected by {@code assertAllExtensionsSet()}.
   */
  public static void setAllExtensions(TestAllExtensions.Builder message) {
    message.setExtension(optionalInt32Extension, 101);
    message.setExtension(optionalInt64Extension, 102L);
    message.setExtension(optionalUint32Extension, 103);
    message.setExtension(optionalUint64Extension, 104L);
    message.setExtension(optionalSint32Extension, 105);
    message.setExtension(optionalSint64Extension, 106L);
    message.setExtension(optionalFixed32Extension, 107);
    message.setExtension(optionalFixed64Extension, 108L);
    message.setExtension(optionalSfixed32Extension, 109);
    message.setExtension(optionalSfixed64Extension, 110L);
    message.setExtension(optionalFloatExtension, 111F);
    message.setExtension(optionalDoubleExtension, 112D);
    message.setExtension(optionalBoolExtension, true);
    message.setExtension(optionalStringExtension, "115");
    message.setExtension(optionalBytesExtension, toBytes("116"));

    message.setExtension(
        optionalGroupExtension, OptionalGroup_extension.newBuilder().setA(117).build());
    message.setExtension(
        optionalNestedMessageExtension, TestAllTypes.NestedMessage.newBuilder().setBb(118).build());
    message.setExtension(
        optionalForeignMessageExtension, ForeignMessage.newBuilder().setC(119).build());
    message.setExtension(
        optionalImportMessageExtension, ImportMessage.newBuilder().setD(120).build());
    message.setExtension(
        optionalPublicImportMessageExtension, PublicImportMessage.newBuilder().setE(126).build());
    message.setExtension(
        optionalLazyMessageExtension, TestAllTypes.NestedMessage.newBuilder().setBb(127).build());

    message.setExtension(optionalNestedEnumExtension, TestAllTypes.NestedEnum.BAZ);
    message.setExtension(optionalForeignEnumExtension, ForeignEnum.FOREIGN_BAZ);
    message.setExtension(optionalImportEnumExtension, ImportEnum.IMPORT_BAZ);

    message.setExtension(optionalStringPieceExtension, "124");
    message.setExtension(optionalCordExtension, "125");

    // -----------------------------------------------------------------

    message.addExtension(repeatedInt32Extension, 201);
    message.addExtension(repeatedInt64Extension, 202L);
    message.addExtension(repeatedUint32Extension, 203);
    message.addExtension(repeatedUint64Extension, 204L);
    message.addExtension(repeatedSint32Extension, 205);
    message.addExtension(repeatedSint64Extension, 206L);
    message.addExtension(repeatedFixed32Extension, 207);
    message.addExtension(repeatedFixed64Extension, 208L);
    message.addExtension(repeatedSfixed32Extension, 209);
    message.addExtension(repeatedSfixed64Extension, 210L);
    message.addExtension(repeatedFloatExtension, 211F);
    message.addExtension(repeatedDoubleExtension, 212D);
    message.addExtension(repeatedBoolExtension, true);
    message.addExtension(repeatedStringExtension, "215");
    message.addExtension(repeatedBytesExtension, toBytes("216"));

    message.addExtension(
        repeatedGroupExtension, RepeatedGroup_extension.newBuilder().setA(217).build());
    message.addExtension(
        repeatedNestedMessageExtension, TestAllTypes.NestedMessage.newBuilder().setBb(218).build());
    message.addExtension(
        repeatedForeignMessageExtension, ForeignMessage.newBuilder().setC(219).build());
    message.addExtension(
        repeatedImportMessageExtension, ImportMessage.newBuilder().setD(220).build());
    message.addExtension(
        repeatedLazyMessageExtension, TestAllTypes.NestedMessage.newBuilder().setBb(227).build());

    message.addExtension(repeatedNestedEnumExtension, TestAllTypes.NestedEnum.BAR);
    message.addExtension(repeatedForeignEnumExtension, ForeignEnum.FOREIGN_BAR);
    message.addExtension(repeatedImportEnumExtension, ImportEnum.IMPORT_BAR);

    message.addExtension(repeatedStringPieceExtension, "224");
    message.addExtension(repeatedCordExtension, "225");

    // Add a second one of each field.
    message.addExtension(repeatedInt32Extension, 301);
    message.addExtension(repeatedInt64Extension, 302L);
    message.addExtension(repeatedUint32Extension, 303);
    message.addExtension(repeatedUint64Extension, 304L);
    message.addExtension(repeatedSint32Extension, 305);
    message.addExtension(repeatedSint64Extension, 306L);
    message.addExtension(repeatedFixed32Extension, 307);
    message.addExtension(repeatedFixed64Extension, 308L);
    message.addExtension(repeatedSfixed32Extension, 309);
    message.addExtension(repeatedSfixed64Extension, 310L);
    message.addExtension(repeatedFloatExtension, 311F);
    message.addExtension(repeatedDoubleExtension, 312D);
    message.addExtension(repeatedBoolExtension, false);
    message.addExtension(repeatedStringExtension, "315");
    message.addExtension(repeatedBytesExtension, toBytes("316"));

    message.addExtension(
        repeatedGroupExtension, RepeatedGroup_extension.newBuilder().setA(317).build());
    message.addExtension(
        repeatedNestedMessageExtension, TestAllTypes.NestedMessage.newBuilder().setBb(318).build());
    message.addExtension(
        repeatedForeignMessageExtension, ForeignMessage.newBuilder().setC(319).build());
    message.addExtension(
        repeatedImportMessageExtension, ImportMessage.newBuilder().setD(320).build());
    message.addExtension(
        repeatedLazyMessageExtension, TestAllTypes.NestedMessage.newBuilder().setBb(327).build());

    message.addExtension(repeatedNestedEnumExtension, TestAllTypes.NestedEnum.BAZ);
    message.addExtension(repeatedForeignEnumExtension, ForeignEnum.FOREIGN_BAZ);
    message.addExtension(repeatedImportEnumExtension, ImportEnum.IMPORT_BAZ);

    message.addExtension(repeatedStringPieceExtension, "324");
    message.addExtension(repeatedCordExtension, "325");

    // -----------------------------------------------------------------

    message.setExtension(defaultInt32Extension, 401);
    message.setExtension(defaultInt64Extension, 402L);
    message.setExtension(defaultUint32Extension, 403);
    message.setExtension(defaultUint64Extension, 404L);
    message.setExtension(defaultSint32Extension, 405);
    message.setExtension(defaultSint64Extension, 406L);
    message.setExtension(defaultFixed32Extension, 407);
    message.setExtension(defaultFixed64Extension, 408L);
    message.setExtension(defaultSfixed32Extension, 409);
    message.setExtension(defaultSfixed64Extension, 410L);
    message.setExtension(defaultFloatExtension, 411F);
    message.setExtension(defaultDoubleExtension, 412D);
    message.setExtension(defaultBoolExtension, false);
    message.setExtension(defaultStringExtension, "415");
    message.setExtension(defaultBytesExtension, toBytes("416"));

    message.setExtension(defaultNestedEnumExtension, TestAllTypes.NestedEnum.FOO);
    message.setExtension(defaultForeignEnumExtension, ForeignEnum.FOREIGN_FOO);
    message.setExtension(defaultImportEnumExtension, ImportEnum.IMPORT_FOO);

    message.setExtension(defaultStringPieceExtension, "424");
    message.setExtension(defaultCordExtension, "425");

    message.setExtension(oneofUint32Extension, 601);
    message.setExtension(
        oneofNestedMessageExtension, TestAllTypes.NestedMessage.newBuilder().setBb(602).build());
    message.setExtension(oneofStringExtension, "603");
    message.setExtension(oneofBytesExtension, toBytes("604"));
  }

  // -------------------------------------------------------------------

  /**
   * Modify the repeated extensions of {@code message} to contain the values expected by {@code
   * assertRepeatedExtensionsModified()}.
   */
  public static void modifyRepeatedExtensions(TestAllExtensions.Builder message) {
    message.setExtension(repeatedInt32Extension, 1, 501);
    message.setExtension(repeatedInt64Extension, 1, 502L);
    message.setExtension(repeatedUint32Extension, 1, 503);
    message.setExtension(repeatedUint64Extension, 1, 504L);
    message.setExtension(repeatedSint32Extension, 1, 505);
    message.setExtension(repeatedSint64Extension, 1, 506L);
    message.setExtension(repeatedFixed32Extension, 1, 507);
    message.setExtension(repeatedFixed64Extension, 1, 508L);
    message.setExtension(repeatedSfixed32Extension, 1, 509);
    message.setExtension(repeatedSfixed64Extension, 1, 510L);
    message.setExtension(repeatedFloatExtension, 1, 511F);
    message.setExtension(repeatedDoubleExtension, 1, 512D);
    message.setExtension(repeatedBoolExtension, 1, true);
    message.setExtension(repeatedStringExtension, 1, "515");
    message.setExtension(repeatedBytesExtension, 1, toBytes("516"));

    message.setExtension(
        repeatedGroupExtension, 1, RepeatedGroup_extension.newBuilder().setA(517).build());
    message.setExtension(
        repeatedNestedMessageExtension,
        1,
        TestAllTypes.NestedMessage.newBuilder().setBb(518).build());
    message.setExtension(
        repeatedForeignMessageExtension, 1, ForeignMessage.newBuilder().setC(519).build());
    message.setExtension(
        repeatedImportMessageExtension, 1, ImportMessage.newBuilder().setD(520).build());
    message.setExtension(
        repeatedLazyMessageExtension,
        1,
        TestAllTypes.NestedMessage.newBuilder().setBb(527).build());

    message.setExtension(repeatedNestedEnumExtension, 1, TestAllTypes.NestedEnum.FOO);
    message.setExtension(repeatedForeignEnumExtension, 1, ForeignEnum.FOREIGN_FOO);
    message.setExtension(repeatedImportEnumExtension, 1, ImportEnum.IMPORT_FOO);

    message.setExtension(repeatedStringPieceExtension, 1, "524");
    message.setExtension(repeatedCordExtension, 1, "525");
  }

  // -------------------------------------------------------------------

  /**
   * Assert (using {@code junit.framework.Assert}} that all extensions of {@code message} are set to
   * the values assigned by {@code setAllExtensions}.
   */
  public static void assertAllExtensionsSet(TestAllExtensionsOrBuilder message) {
    Assert.assertTrue(message.hasExtension(optionalInt32Extension));
    Assert.assertTrue(message.hasExtension(optionalInt64Extension));
    Assert.assertTrue(message.hasExtension(optionalUint32Extension));
    Assert.assertTrue(message.hasExtension(optionalUint64Extension));
    Assert.assertTrue(message.hasExtension(optionalSint32Extension));
    Assert.assertTrue(message.hasExtension(optionalSint64Extension));
    Assert.assertTrue(message.hasExtension(optionalFixed32Extension));
    Assert.assertTrue(message.hasExtension(optionalFixed64Extension));
    Assert.assertTrue(message.hasExtension(optionalSfixed32Extension));
    Assert.assertTrue(message.hasExtension(optionalSfixed64Extension));
    Assert.assertTrue(message.hasExtension(optionalFloatExtension));
    Assert.assertTrue(message.hasExtension(optionalDoubleExtension));
    Assert.assertTrue(message.hasExtension(optionalBoolExtension));
    Assert.assertTrue(message.hasExtension(optionalStringExtension));
    Assert.assertTrue(message.hasExtension(optionalBytesExtension));

    Assert.assertTrue(message.hasExtension(optionalGroupExtension));
    Assert.assertTrue(message.hasExtension(optionalNestedMessageExtension));
    Assert.assertTrue(message.hasExtension(optionalForeignMessageExtension));
    Assert.assertTrue(message.hasExtension(optionalImportMessageExtension));

    Assert.assertTrue(message.getExtension(optionalGroupExtension).hasA());
    Assert.assertTrue(message.getExtension(optionalNestedMessageExtension).hasBb());
    Assert.assertTrue(message.getExtension(optionalForeignMessageExtension).hasC());
    Assert.assertTrue(message.getExtension(optionalImportMessageExtension).hasD());

    Assert.assertTrue(message.hasExtension(optionalNestedEnumExtension));
    Assert.assertTrue(message.hasExtension(optionalForeignEnumExtension));
    Assert.assertTrue(message.hasExtension(optionalImportEnumExtension));

    Assert.assertTrue(message.hasExtension(optionalStringPieceExtension));
    Assert.assertTrue(message.hasExtension(optionalCordExtension));

    assertEqualsExactType(101, message.getExtension(optionalInt32Extension));
    assertEqualsExactType(102L, message.getExtension(optionalInt64Extension));
    assertEqualsExactType(103, message.getExtension(optionalUint32Extension));
    assertEqualsExactType(104L, message.getExtension(optionalUint64Extension));
    assertEqualsExactType(105, message.getExtension(optionalSint32Extension));
    assertEqualsExactType(106L, message.getExtension(optionalSint64Extension));
    assertEqualsExactType(107, message.getExtension(optionalFixed32Extension));
    assertEqualsExactType(108L, message.getExtension(optionalFixed64Extension));
    assertEqualsExactType(109, message.getExtension(optionalSfixed32Extension));
    assertEqualsExactType(110L, message.getExtension(optionalSfixed64Extension));
    assertEqualsExactType(111F, message.getExtension(optionalFloatExtension));
    assertEqualsExactType(112D, message.getExtension(optionalDoubleExtension));
    assertEqualsExactType(true, message.getExtension(optionalBoolExtension));
    assertEqualsExactType("115", message.getExtension(optionalStringExtension));
    assertEqualsExactType(toBytes("116"), message.getExtension(optionalBytesExtension));

    assertEqualsExactType(117, message.getExtension(optionalGroupExtension).getA());
    assertEqualsExactType(118, message.getExtension(optionalNestedMessageExtension).getBb());
    assertEqualsExactType(119, message.getExtension(optionalForeignMessageExtension).getC());
    assertEqualsExactType(120, message.getExtension(optionalImportMessageExtension).getD());
    assertEqualsExactType(126, message.getExtension(optionalPublicImportMessageExtension).getE());
    assertEqualsExactType(127, message.getExtension(optionalLazyMessageExtension).getBb());

    assertEqualsExactType(
        TestAllTypes.NestedEnum.BAZ, message.getExtension(optionalNestedEnumExtension));
    assertEqualsExactType(
        ForeignEnum.FOREIGN_BAZ, message.getExtension(optionalForeignEnumExtension));
    assertEqualsExactType(ImportEnum.IMPORT_BAZ, message.getExtension(optionalImportEnumExtension));

    assertEqualsExactType("124", message.getExtension(optionalStringPieceExtension));
    assertEqualsExactType("125", message.getExtension(optionalCordExtension));

    // -----------------------------------------------------------------

    Assert.assertEquals(2, message.getExtensionCount(repeatedInt32Extension));
    Assert.assertEquals(2, message.getExtensionCount(repeatedInt64Extension));
    Assert.assertEquals(2, message.getExtensionCount(repeatedUint32Extension));
    Assert.assertEquals(2, message.getExtensionCount(repeatedUint64Extension));
    Assert.assertEquals(2, message.getExtensionCount(repeatedSint32Extension));
    Assert.assertEquals(2, message.getExtensionCount(repeatedSint64Extension));
    Assert.assertEquals(2, message.getExtensionCount(repeatedFixed32Extension));
    Assert.assertEquals(2, message.getExtensionCount(repeatedFixed64Extension));
    Assert.assertEquals(2, message.getExtensionCount(repeatedSfixed32Extension));
    Assert.assertEquals(2, message.getExtensionCount(repeatedSfixed64Extension));
    Assert.assertEquals(2, message.getExtensionCount(repeatedFloatExtension));
    Assert.assertEquals(2, message.getExtensionCount(repeatedDoubleExtension));
    Assert.assertEquals(2, message.getExtensionCount(repeatedBoolExtension));
    Assert.assertEquals(2, message.getExtensionCount(repeatedStringExtension));
    Assert.assertEquals(2, message.getExtensionCount(repeatedBytesExtension));

    Assert.assertEquals(2, message.getExtensionCount(repeatedGroupExtension));
    Assert.assertEquals(2, message.getExtensionCount(repeatedNestedMessageExtension));
    Assert.assertEquals(2, message.getExtensionCount(repeatedForeignMessageExtension));
    Assert.assertEquals(2, message.getExtensionCount(repeatedImportMessageExtension));
    Assert.assertEquals(2, message.getExtensionCount(repeatedLazyMessageExtension));
    Assert.assertEquals(2, message.getExtensionCount(repeatedNestedEnumExtension));
    Assert.assertEquals(2, message.getExtensionCount(repeatedForeignEnumExtension));
    Assert.assertEquals(2, message.getExtensionCount(repeatedImportEnumExtension));

    Assert.assertEquals(2, message.getExtensionCount(repeatedStringPieceExtension));
    Assert.assertEquals(2, message.getExtensionCount(repeatedCordExtension));

    assertEqualsExactType(201, message.getExtension(repeatedInt32Extension, 0));
    assertEqualsExactType(202L, message.getExtension(repeatedInt64Extension, 0));
    assertEqualsExactType(203, message.getExtension(repeatedUint32Extension, 0));
    assertEqualsExactType(204L, message.getExtension(repeatedUint64Extension, 0));
    assertEqualsExactType(205, message.getExtension(repeatedSint32Extension, 0));
    assertEqualsExactType(206L, message.getExtension(repeatedSint64Extension, 0));
    assertEqualsExactType(207, message.getExtension(repeatedFixed32Extension, 0));
    assertEqualsExactType(208L, message.getExtension(repeatedFixed64Extension, 0));
    assertEqualsExactType(209, message.getExtension(repeatedSfixed32Extension, 0));
    assertEqualsExactType(210L, message.getExtension(repeatedSfixed64Extension, 0));
    assertEqualsExactType(211F, message.getExtension(repeatedFloatExtension, 0));
    assertEqualsExactType(212D, message.getExtension(repeatedDoubleExtension, 0));
    assertEqualsExactType(true, message.getExtension(repeatedBoolExtension, 0));
    assertEqualsExactType("215", message.getExtension(repeatedStringExtension, 0));
    assertEqualsExactType(toBytes("216"), message.getExtension(repeatedBytesExtension, 0));

    assertEqualsExactType(217, message.getExtension(repeatedGroupExtension, 0).getA());
    assertEqualsExactType(218, message.getExtension(repeatedNestedMessageExtension, 0).getBb());
    assertEqualsExactType(219, message.getExtension(repeatedForeignMessageExtension, 0).getC());
    assertEqualsExactType(220, message.getExtension(repeatedImportMessageExtension, 0).getD());
    assertEqualsExactType(227, message.getExtension(repeatedLazyMessageExtension, 0).getBb());

    assertEqualsExactType(
        TestAllTypes.NestedEnum.BAR, message.getExtension(repeatedNestedEnumExtension, 0));
    assertEqualsExactType(
        ForeignEnum.FOREIGN_BAR, message.getExtension(repeatedForeignEnumExtension, 0));
    assertEqualsExactType(
        ImportEnum.IMPORT_BAR, message.getExtension(repeatedImportEnumExtension, 0));

    assertEqualsExactType("224", message.getExtension(repeatedStringPieceExtension, 0));
    assertEqualsExactType("225", message.getExtension(repeatedCordExtension, 0));

    assertEqualsExactType(301, message.getExtension(repeatedInt32Extension, 1));
    assertEqualsExactType(302L, message.getExtension(repeatedInt64Extension, 1));
    assertEqualsExactType(303, message.getExtension(repeatedUint32Extension, 1));
    assertEqualsExactType(304L, message.getExtension(repeatedUint64Extension, 1));
    assertEqualsExactType(305, message.getExtension(repeatedSint32Extension, 1));
    assertEqualsExactType(306L, message.getExtension(repeatedSint64Extension, 1));
    assertEqualsExactType(307, message.getExtension(repeatedFixed32Extension, 1));
    assertEqualsExactType(308L, message.getExtension(repeatedFixed64Extension, 1));
    assertEqualsExactType(309, message.getExtension(repeatedSfixed32Extension, 1));
    assertEqualsExactType(310L, message.getExtension(repeatedSfixed64Extension, 1));
    assertEqualsExactType(311F, message.getExtension(repeatedFloatExtension, 1));
    assertEqualsExactType(312D, message.getExtension(repeatedDoubleExtension, 1));
    assertEqualsExactType(false, message.getExtension(repeatedBoolExtension, 1));
    assertEqualsExactType("315", message.getExtension(repeatedStringExtension, 1));
    assertEqualsExactType(toBytes("316"), message.getExtension(repeatedBytesExtension, 1));

    assertEqualsExactType(317, message.getExtension(repeatedGroupExtension, 1).getA());
    assertEqualsExactType(318, message.getExtension(repeatedNestedMessageExtension, 1).getBb());
    assertEqualsExactType(319, message.getExtension(repeatedForeignMessageExtension, 1).getC());
    assertEqualsExactType(320, message.getExtension(repeatedImportMessageExtension, 1).getD());
    assertEqualsExactType(327, message.getExtension(repeatedLazyMessageExtension, 1).getBb());

    assertEqualsExactType(
        TestAllTypes.NestedEnum.BAZ, message.getExtension(repeatedNestedEnumExtension, 1));
    assertEqualsExactType(
        ForeignEnum.FOREIGN_BAZ, message.getExtension(repeatedForeignEnumExtension, 1));
    assertEqualsExactType(
        ImportEnum.IMPORT_BAZ, message.getExtension(repeatedImportEnumExtension, 1));

    assertEqualsExactType("324", message.getExtension(repeatedStringPieceExtension, 1));
    assertEqualsExactType("325", message.getExtension(repeatedCordExtension, 1));

    // -----------------------------------------------------------------

    Assert.assertTrue(message.hasExtension(defaultInt32Extension));
    Assert.assertTrue(message.hasExtension(defaultInt64Extension));
    Assert.assertTrue(message.hasExtension(defaultUint32Extension));
    Assert.assertTrue(message.hasExtension(defaultUint64Extension));
    Assert.assertTrue(message.hasExtension(defaultSint32Extension));
    Assert.assertTrue(message.hasExtension(defaultSint64Extension));
    Assert.assertTrue(message.hasExtension(defaultFixed32Extension));
    Assert.assertTrue(message.hasExtension(defaultFixed64Extension));
    Assert.assertTrue(message.hasExtension(defaultSfixed32Extension));
    Assert.assertTrue(message.hasExtension(defaultSfixed64Extension));
    Assert.assertTrue(message.hasExtension(defaultFloatExtension));
    Assert.assertTrue(message.hasExtension(defaultDoubleExtension));
    Assert.assertTrue(message.hasExtension(defaultBoolExtension));
    Assert.assertTrue(message.hasExtension(defaultStringExtension));
    Assert.assertTrue(message.hasExtension(defaultBytesExtension));

    Assert.assertTrue(message.hasExtension(defaultNestedEnumExtension));
    Assert.assertTrue(message.hasExtension(defaultForeignEnumExtension));
    Assert.assertTrue(message.hasExtension(defaultImportEnumExtension));

    Assert.assertTrue(message.hasExtension(defaultStringPieceExtension));
    Assert.assertTrue(message.hasExtension(defaultCordExtension));

    assertEqualsExactType(401, message.getExtension(defaultInt32Extension));
    assertEqualsExactType(402L, message.getExtension(defaultInt64Extension));
    assertEqualsExactType(403, message.getExtension(defaultUint32Extension));
    assertEqualsExactType(404L, message.getExtension(defaultUint64Extension));
    assertEqualsExactType(405, message.getExtension(defaultSint32Extension));
    assertEqualsExactType(406L, message.getExtension(defaultSint64Extension));
    assertEqualsExactType(407, message.getExtension(defaultFixed32Extension));
    assertEqualsExactType(408L, message.getExtension(defaultFixed64Extension));
    assertEqualsExactType(409, message.getExtension(defaultSfixed32Extension));
    assertEqualsExactType(410L, message.getExtension(defaultSfixed64Extension));
    assertEqualsExactType(411F, message.getExtension(defaultFloatExtension));
    assertEqualsExactType(412D, message.getExtension(defaultDoubleExtension));
    assertEqualsExactType(false, message.getExtension(defaultBoolExtension));
    assertEqualsExactType("415", message.getExtension(defaultStringExtension));
    assertEqualsExactType(toBytes("416"), message.getExtension(defaultBytesExtension));

    assertEqualsExactType(
        TestAllTypes.NestedEnum.FOO, message.getExtension(defaultNestedEnumExtension));
    assertEqualsExactType(
        ForeignEnum.FOREIGN_FOO, message.getExtension(defaultForeignEnumExtension));
    assertEqualsExactType(ImportEnum.IMPORT_FOO, message.getExtension(defaultImportEnumExtension));

    assertEqualsExactType("424", message.getExtension(defaultStringPieceExtension));
    assertEqualsExactType("425", message.getExtension(defaultCordExtension));

    Assert.assertTrue(message.hasExtension(oneofBytesExtension));

    assertEqualsExactType(toBytes("604"), message.getExtension(oneofBytesExtension));
  }

  // -------------------------------------------------------------------

  /**
   * Assert (using {@code junit.framework.Assert}} that all extensions of {@code message} are
   * cleared, and that getting the extensions returns their default values.
   */
  public static void assertExtensionsClear(TestAllExtensionsOrBuilder message) {
    // hasBlah() should initially be false for all optional fields.
    Assert.assertFalse(message.hasExtension(optionalInt32Extension));
    Assert.assertFalse(message.hasExtension(optionalInt64Extension));
    Assert.assertFalse(message.hasExtension(optionalUint32Extension));
    Assert.assertFalse(message.hasExtension(optionalUint64Extension));
    Assert.assertFalse(message.hasExtension(optionalSint32Extension));
    Assert.assertFalse(message.hasExtension(optionalSint64Extension));
    Assert.assertFalse(message.hasExtension(optionalFixed32Extension));
    Assert.assertFalse(message.hasExtension(optionalFixed64Extension));
    Assert.assertFalse(message.hasExtension(optionalSfixed32Extension));
    Assert.assertFalse(message.hasExtension(optionalSfixed64Extension));
    Assert.assertFalse(message.hasExtension(optionalFloatExtension));
    Assert.assertFalse(message.hasExtension(optionalDoubleExtension));
    Assert.assertFalse(message.hasExtension(optionalBoolExtension));
    Assert.assertFalse(message.hasExtension(optionalStringExtension));
    Assert.assertFalse(message.hasExtension(optionalBytesExtension));

    Assert.assertFalse(message.hasExtension(optionalGroupExtension));
    Assert.assertFalse(message.hasExtension(optionalNestedMessageExtension));
    Assert.assertFalse(message.hasExtension(optionalForeignMessageExtension));
    Assert.assertFalse(message.hasExtension(optionalImportMessageExtension));

    Assert.assertFalse(message.hasExtension(optionalNestedEnumExtension));
    Assert.assertFalse(message.hasExtension(optionalForeignEnumExtension));
    Assert.assertFalse(message.hasExtension(optionalImportEnumExtension));

    Assert.assertFalse(message.hasExtension(optionalStringPieceExtension));
    Assert.assertFalse(message.hasExtension(optionalCordExtension));

    // Optional fields without defaults are set to zero or something like it.
    assertEqualsExactType(0, message.getExtension(optionalInt32Extension));
    assertEqualsExactType(0L, message.getExtension(optionalInt64Extension));
    assertEqualsExactType(0, message.getExtension(optionalUint32Extension));
    assertEqualsExactType(0L, message.getExtension(optionalUint64Extension));
    assertEqualsExactType(0, message.getExtension(optionalSint32Extension));
    assertEqualsExactType(0L, message.getExtension(optionalSint64Extension));
    assertEqualsExactType(0, message.getExtension(optionalFixed32Extension));
    assertEqualsExactType(0L, message.getExtension(optionalFixed64Extension));
    assertEqualsExactType(0, message.getExtension(optionalSfixed32Extension));
    assertEqualsExactType(0L, message.getExtension(optionalSfixed64Extension));
    assertEqualsExactType(0F, message.getExtension(optionalFloatExtension));
    assertEqualsExactType(0D, message.getExtension(optionalDoubleExtension));
    assertEqualsExactType(false, message.getExtension(optionalBoolExtension));
    assertEqualsExactType("", message.getExtension(optionalStringExtension));
    assertEqualsExactType(ByteString.EMPTY, message.getExtension(optionalBytesExtension));

    // Embedded messages should also be clear.
    Assert.assertFalse(message.getExtension(optionalGroupExtension).hasA());
    Assert.assertFalse(message.getExtension(optionalNestedMessageExtension).hasBb());
    Assert.assertFalse(message.getExtension(optionalForeignMessageExtension).hasC());
    Assert.assertFalse(message.getExtension(optionalImportMessageExtension).hasD());

    assertEqualsExactType(0, message.getExtension(optionalGroupExtension).getA());
    assertEqualsExactType(0, message.getExtension(optionalNestedMessageExtension).getBb());
    assertEqualsExactType(0, message.getExtension(optionalForeignMessageExtension).getC());
    assertEqualsExactType(0, message.getExtension(optionalImportMessageExtension).getD());

    // Enums without defaults are set to the first value in the enum.
    assertEqualsExactType(
        TestAllTypes.NestedEnum.FOO, message.getExtension(optionalNestedEnumExtension));
    assertEqualsExactType(
        ForeignEnum.FOREIGN_FOO, message.getExtension(optionalForeignEnumExtension));
    assertEqualsExactType(ImportEnum.IMPORT_FOO, message.getExtension(optionalImportEnumExtension));

    assertEqualsExactType("", message.getExtension(optionalStringPieceExtension));
    assertEqualsExactType("", message.getExtension(optionalCordExtension));

    // Repeated fields are empty.
    Assert.assertEquals(0, message.getExtensionCount(repeatedInt32Extension));
    Assert.assertEquals(0, message.getExtensionCount(repeatedInt64Extension));
    Assert.assertEquals(0, message.getExtensionCount(repeatedUint32Extension));
    Assert.assertEquals(0, message.getExtensionCount(repeatedUint64Extension));
    Assert.assertEquals(0, message.getExtensionCount(repeatedSint32Extension));
    Assert.assertEquals(0, message.getExtensionCount(repeatedSint64Extension));
    Assert.assertEquals(0, message.getExtensionCount(repeatedFixed32Extension));
    Assert.assertEquals(0, message.getExtensionCount(repeatedFixed64Extension));
    Assert.assertEquals(0, message.getExtensionCount(repeatedSfixed32Extension));
    Assert.assertEquals(0, message.getExtensionCount(repeatedSfixed64Extension));
    Assert.assertEquals(0, message.getExtensionCount(repeatedFloatExtension));
    Assert.assertEquals(0, message.getExtensionCount(repeatedDoubleExtension));
    Assert.assertEquals(0, message.getExtensionCount(repeatedBoolExtension));
    Assert.assertEquals(0, message.getExtensionCount(repeatedStringExtension));
    Assert.assertEquals(0, message.getExtensionCount(repeatedBytesExtension));

    Assert.assertEquals(0, message.getExtensionCount(repeatedGroupExtension));
    Assert.assertEquals(0, message.getExtensionCount(repeatedNestedMessageExtension));
    Assert.assertEquals(0, message.getExtensionCount(repeatedForeignMessageExtension));
    Assert.assertEquals(0, message.getExtensionCount(repeatedImportMessageExtension));
    Assert.assertEquals(0, message.getExtensionCount(repeatedLazyMessageExtension));
    Assert.assertEquals(0, message.getExtensionCount(repeatedNestedEnumExtension));
    Assert.assertEquals(0, message.getExtensionCount(repeatedForeignEnumExtension));
    Assert.assertEquals(0, message.getExtensionCount(repeatedImportEnumExtension));

    Assert.assertEquals(0, message.getExtensionCount(repeatedStringPieceExtension));
    Assert.assertEquals(0, message.getExtensionCount(repeatedCordExtension));

    // Repeated fields are empty via getExtension().size().
    Assert.assertEquals(0, message.getExtension(repeatedInt32Extension).size());
    Assert.assertEquals(0, message.getExtension(repeatedInt64Extension).size());
    Assert.assertEquals(0, message.getExtension(repeatedUint32Extension).size());
    Assert.assertEquals(0, message.getExtension(repeatedUint64Extension).size());
    Assert.assertEquals(0, message.getExtension(repeatedSint32Extension).size());
    Assert.assertEquals(0, message.getExtension(repeatedSint64Extension).size());
    Assert.assertEquals(0, message.getExtension(repeatedFixed32Extension).size());
    Assert.assertEquals(0, message.getExtension(repeatedFixed64Extension).size());
    Assert.assertEquals(0, message.getExtension(repeatedSfixed32Extension).size());
    Assert.assertEquals(0, message.getExtension(repeatedSfixed64Extension).size());
    Assert.assertEquals(0, message.getExtension(repeatedFloatExtension).size());
    Assert.assertEquals(0, message.getExtension(repeatedDoubleExtension).size());
    Assert.assertEquals(0, message.getExtension(repeatedBoolExtension).size());
    Assert.assertEquals(0, message.getExtension(repeatedStringExtension).size());
    Assert.assertEquals(0, message.getExtension(repeatedBytesExtension).size());

    Assert.assertEquals(0, message.getExtension(repeatedGroupExtension).size());
    Assert.assertEquals(0, message.getExtension(repeatedNestedMessageExtension).size());
    Assert.assertEquals(0, message.getExtension(repeatedForeignMessageExtension).size());
    Assert.assertEquals(0, message.getExtension(repeatedImportMessageExtension).size());
    Assert.assertEquals(0, message.getExtension(repeatedLazyMessageExtension).size());
    Assert.assertEquals(0, message.getExtension(repeatedNestedEnumExtension).size());
    Assert.assertEquals(0, message.getExtension(repeatedForeignEnumExtension).size());
    Assert.assertEquals(0, message.getExtension(repeatedImportEnumExtension).size());

    Assert.assertEquals(0, message.getExtension(repeatedStringPieceExtension).size());
    Assert.assertEquals(0, message.getExtension(repeatedCordExtension).size());

    // hasBlah() should also be false for all default fields.
    Assert.assertFalse(message.hasExtension(defaultInt32Extension));
    Assert.assertFalse(message.hasExtension(defaultInt64Extension));
    Assert.assertFalse(message.hasExtension(defaultUint32Extension));
    Assert.assertFalse(message.hasExtension(defaultUint64Extension));
    Assert.assertFalse(message.hasExtension(defaultSint32Extension));
    Assert.assertFalse(message.hasExtension(defaultSint64Extension));
    Assert.assertFalse(message.hasExtension(defaultFixed32Extension));
    Assert.assertFalse(message.hasExtension(defaultFixed64Extension));
    Assert.assertFalse(message.hasExtension(defaultSfixed32Extension));
    Assert.assertFalse(message.hasExtension(defaultSfixed64Extension));
    Assert.assertFalse(message.hasExtension(defaultFloatExtension));
    Assert.assertFalse(message.hasExtension(defaultDoubleExtension));
    Assert.assertFalse(message.hasExtension(defaultBoolExtension));
    Assert.assertFalse(message.hasExtension(defaultStringExtension));
    Assert.assertFalse(message.hasExtension(defaultBytesExtension));

    Assert.assertFalse(message.hasExtension(defaultNestedEnumExtension));
    Assert.assertFalse(message.hasExtension(defaultForeignEnumExtension));
    Assert.assertFalse(message.hasExtension(defaultImportEnumExtension));

    Assert.assertFalse(message.hasExtension(defaultStringPieceExtension));
    Assert.assertFalse(message.hasExtension(defaultCordExtension));

    // Fields with defaults have their default values (duh).
    assertEqualsExactType(41, message.getExtension(defaultInt32Extension));
    assertEqualsExactType(42L, message.getExtension(defaultInt64Extension));
    assertEqualsExactType(43, message.getExtension(defaultUint32Extension));
    assertEqualsExactType(44L, message.getExtension(defaultUint64Extension));
    assertEqualsExactType(-45, message.getExtension(defaultSint32Extension));
    assertEqualsExactType(46L, message.getExtension(defaultSint64Extension));
    assertEqualsExactType(47, message.getExtension(defaultFixed32Extension));
    assertEqualsExactType(48L, message.getExtension(defaultFixed64Extension));
    assertEqualsExactType(49, message.getExtension(defaultSfixed32Extension));
    assertEqualsExactType(-50L, message.getExtension(defaultSfixed64Extension));
    assertEqualsExactType(51.5F, message.getExtension(defaultFloatExtension));
    assertEqualsExactType(52e3D, message.getExtension(defaultDoubleExtension));
    assertEqualsExactType(true, message.getExtension(defaultBoolExtension));
    assertEqualsExactType("hello", message.getExtension(defaultStringExtension));
    assertEqualsExactType(toBytes("world"), message.getExtension(defaultBytesExtension));

    assertEqualsExactType(
        TestAllTypes.NestedEnum.BAR, message.getExtension(defaultNestedEnumExtension));
    assertEqualsExactType(
        ForeignEnum.FOREIGN_BAR, message.getExtension(defaultForeignEnumExtension));
    assertEqualsExactType(ImportEnum.IMPORT_BAR, message.getExtension(defaultImportEnumExtension));

    assertEqualsExactType("abc", message.getExtension(defaultStringPieceExtension));
    assertEqualsExactType("123", message.getExtension(defaultCordExtension));

    Assert.assertFalse(message.hasExtension(oneofUint32Extension));
    Assert.assertFalse(message.hasExtension(oneofNestedMessageExtension));
    Assert.assertFalse(message.hasExtension(oneofStringExtension));
    Assert.assertFalse(message.hasExtension(oneofBytesExtension));
  }

  // -------------------------------------------------------------------

  /**
   * Assert (using {@code junit.framework.Assert}} that all extensions of {@code message} are set to
   * the values assigned by {@code setAllExtensions} followed by {@code modifyRepeatedExtensions}.
   */
  public static void assertRepeatedExtensionsModified(TestAllExtensionsOrBuilder message) {
    // ModifyRepeatedFields only sets the second repeated element of each
    // field.  In addition to verifying this, we also verify that the first
    // element and size were *not* modified.
    Assert.assertEquals(2, message.getExtensionCount(repeatedInt32Extension));
    Assert.assertEquals(2, message.getExtensionCount(repeatedInt64Extension));
    Assert.assertEquals(2, message.getExtensionCount(repeatedUint32Extension));
    Assert.assertEquals(2, message.getExtensionCount(repeatedUint64Extension));
    Assert.assertEquals(2, message.getExtensionCount(repeatedSint32Extension));
    Assert.assertEquals(2, message.getExtensionCount(repeatedSint64Extension));
    Assert.assertEquals(2, message.getExtensionCount(repeatedFixed32Extension));
    Assert.assertEquals(2, message.getExtensionCount(repeatedFixed64Extension));
    Assert.assertEquals(2, message.getExtensionCount(repeatedSfixed32Extension));
    Assert.assertEquals(2, message.getExtensionCount(repeatedSfixed64Extension));
    Assert.assertEquals(2, message.getExtensionCount(repeatedFloatExtension));
    Assert.assertEquals(2, message.getExtensionCount(repeatedDoubleExtension));
    Assert.assertEquals(2, message.getExtensionCount(repeatedBoolExtension));
    Assert.assertEquals(2, message.getExtensionCount(repeatedStringExtension));
    Assert.assertEquals(2, message.getExtensionCount(repeatedBytesExtension));

    Assert.assertEquals(2, message.getExtensionCount(repeatedGroupExtension));
    Assert.assertEquals(2, message.getExtensionCount(repeatedNestedMessageExtension));
    Assert.assertEquals(2, message.getExtensionCount(repeatedForeignMessageExtension));
    Assert.assertEquals(2, message.getExtensionCount(repeatedImportMessageExtension));
    Assert.assertEquals(2, message.getExtensionCount(repeatedLazyMessageExtension));
    Assert.assertEquals(2, message.getExtensionCount(repeatedNestedEnumExtension));
    Assert.assertEquals(2, message.getExtensionCount(repeatedForeignEnumExtension));
    Assert.assertEquals(2, message.getExtensionCount(repeatedImportEnumExtension));

    Assert.assertEquals(2, message.getExtensionCount(repeatedStringPieceExtension));
    Assert.assertEquals(2, message.getExtensionCount(repeatedCordExtension));

    assertEqualsExactType(201, message.getExtension(repeatedInt32Extension, 0));
    assertEqualsExactType(202L, message.getExtension(repeatedInt64Extension, 0));
    assertEqualsExactType(203, message.getExtension(repeatedUint32Extension, 0));
    assertEqualsExactType(204L, message.getExtension(repeatedUint64Extension, 0));
    assertEqualsExactType(205, message.getExtension(repeatedSint32Extension, 0));
    assertEqualsExactType(206L, message.getExtension(repeatedSint64Extension, 0));
    assertEqualsExactType(207, message.getExtension(repeatedFixed32Extension, 0));
    assertEqualsExactType(208L, message.getExtension(repeatedFixed64Extension, 0));
    assertEqualsExactType(209, message.getExtension(repeatedSfixed32Extension, 0));
    assertEqualsExactType(210L, message.getExtension(repeatedSfixed64Extension, 0));
    assertEqualsExactType(211F, message.getExtension(repeatedFloatExtension, 0));
    assertEqualsExactType(212D, message.getExtension(repeatedDoubleExtension, 0));
    assertEqualsExactType(true, message.getExtension(repeatedBoolExtension, 0));
    assertEqualsExactType("215", message.getExtension(repeatedStringExtension, 0));
    assertEqualsExactType(toBytes("216"), message.getExtension(repeatedBytesExtension, 0));

    assertEqualsExactType(217, message.getExtension(repeatedGroupExtension, 0).getA());
    assertEqualsExactType(218, message.getExtension(repeatedNestedMessageExtension, 0).getBb());
    assertEqualsExactType(219, message.getExtension(repeatedForeignMessageExtension, 0).getC());
    assertEqualsExactType(220, message.getExtension(repeatedImportMessageExtension, 0).getD());
    assertEqualsExactType(227, message.getExtension(repeatedLazyMessageExtension, 0).getBb());

    assertEqualsExactType(
        TestAllTypes.NestedEnum.BAR, message.getExtension(repeatedNestedEnumExtension, 0));
    assertEqualsExactType(
        ForeignEnum.FOREIGN_BAR, message.getExtension(repeatedForeignEnumExtension, 0));
    assertEqualsExactType(
        ImportEnum.IMPORT_BAR, message.getExtension(repeatedImportEnumExtension, 0));

    assertEqualsExactType("224", message.getExtension(repeatedStringPieceExtension, 0));
    assertEqualsExactType("225", message.getExtension(repeatedCordExtension, 0));

    // Actually verify the second (modified) elements now.
    assertEqualsExactType(501, message.getExtension(repeatedInt32Extension, 1));
    assertEqualsExactType(502L, message.getExtension(repeatedInt64Extension, 1));
    assertEqualsExactType(503, message.getExtension(repeatedUint32Extension, 1));
    assertEqualsExactType(504L, message.getExtension(repeatedUint64Extension, 1));
    assertEqualsExactType(505, message.getExtension(repeatedSint32Extension, 1));
    assertEqualsExactType(506L, message.getExtension(repeatedSint64Extension, 1));
    assertEqualsExactType(507, message.getExtension(repeatedFixed32Extension, 1));
    assertEqualsExactType(508L, message.getExtension(repeatedFixed64Extension, 1));
    assertEqualsExactType(509, message.getExtension(repeatedSfixed32Extension, 1));
    assertEqualsExactType(510L, message.getExtension(repeatedSfixed64Extension, 1));
    assertEqualsExactType(511F, message.getExtension(repeatedFloatExtension, 1));
    assertEqualsExactType(512D, message.getExtension(repeatedDoubleExtension, 1));
    assertEqualsExactType(true, message.getExtension(repeatedBoolExtension, 1));
    assertEqualsExactType("515", message.getExtension(repeatedStringExtension, 1));
    assertEqualsExactType(toBytes("516"), message.getExtension(repeatedBytesExtension, 1));

    assertEqualsExactType(517, message.getExtension(repeatedGroupExtension, 1).getA());
    assertEqualsExactType(518, message.getExtension(repeatedNestedMessageExtension, 1).getBb());
    assertEqualsExactType(519, message.getExtension(repeatedForeignMessageExtension, 1).getC());
    assertEqualsExactType(520, message.getExtension(repeatedImportMessageExtension, 1).getD());
    assertEqualsExactType(527, message.getExtension(repeatedLazyMessageExtension, 1).getBb());

    assertEqualsExactType(
        TestAllTypes.NestedEnum.FOO, message.getExtension(repeatedNestedEnumExtension, 1));
    assertEqualsExactType(
        ForeignEnum.FOREIGN_FOO, message.getExtension(repeatedForeignEnumExtension, 1));
    assertEqualsExactType(
        ImportEnum.IMPORT_FOO, message.getExtension(repeatedImportEnumExtension, 1));

    assertEqualsExactType("524", message.getExtension(repeatedStringPieceExtension, 1));
    assertEqualsExactType("525", message.getExtension(repeatedCordExtension, 1));
  }

  public static void setPackedExtensions(TestPackedExtensions.Builder message) {
    message.addExtension(packedInt32Extension, 601);
    message.addExtension(packedInt64Extension, 602L);
    message.addExtension(packedUint32Extension, 603);
    message.addExtension(packedUint64Extension, 604L);
    message.addExtension(packedSint32Extension, 605);
    message.addExtension(packedSint64Extension, 606L);
    message.addExtension(packedFixed32Extension, 607);
    message.addExtension(packedFixed64Extension, 608L);
    message.addExtension(packedSfixed32Extension, 609);
    message.addExtension(packedSfixed64Extension, 610L);
    message.addExtension(packedFloatExtension, 611F);
    message.addExtension(packedDoubleExtension, 612D);
    message.addExtension(packedBoolExtension, true);
    message.addExtension(packedEnumExtension, ForeignEnum.FOREIGN_BAR);
    // Add a second one of each field.
    message.addExtension(packedInt32Extension, 701);
    message.addExtension(packedInt64Extension, 702L);
    message.addExtension(packedUint32Extension, 703);
    message.addExtension(packedUint64Extension, 704L);
    message.addExtension(packedSint32Extension, 705);
    message.addExtension(packedSint64Extension, 706L);
    message.addExtension(packedFixed32Extension, 707);
    message.addExtension(packedFixed64Extension, 708L);
    message.addExtension(packedSfixed32Extension, 709);
    message.addExtension(packedSfixed64Extension, 710L);
    message.addExtension(packedFloatExtension, 711F);
    message.addExtension(packedDoubleExtension, 712D);
    message.addExtension(packedBoolExtension, false);
    message.addExtension(packedEnumExtension, ForeignEnum.FOREIGN_BAZ);
  }

  public static void assertPackedExtensionsSet(TestPackedExtensions message) {
    Assert.assertEquals(2, message.getExtensionCount(packedInt32Extension));
    Assert.assertEquals(2, message.getExtensionCount(packedInt64Extension));
    Assert.assertEquals(2, message.getExtensionCount(packedUint32Extension));
    Assert.assertEquals(2, message.getExtensionCount(packedUint64Extension));
    Assert.assertEquals(2, message.getExtensionCount(packedSint32Extension));
    Assert.assertEquals(2, message.getExtensionCount(packedSint64Extension));
    Assert.assertEquals(2, message.getExtensionCount(packedFixed32Extension));
    Assert.assertEquals(2, message.getExtensionCount(packedFixed64Extension));
    Assert.assertEquals(2, message.getExtensionCount(packedSfixed32Extension));
    Assert.assertEquals(2, message.getExtensionCount(packedSfixed64Extension));
    Assert.assertEquals(2, message.getExtensionCount(packedFloatExtension));
    Assert.assertEquals(2, message.getExtensionCount(packedDoubleExtension));
    Assert.assertEquals(2, message.getExtensionCount(packedBoolExtension));
    Assert.assertEquals(2, message.getExtensionCount(packedEnumExtension));
    assertEqualsExactType(601, message.getExtension(packedInt32Extension, 0));
    assertEqualsExactType(602L, message.getExtension(packedInt64Extension, 0));
    assertEqualsExactType(603, message.getExtension(packedUint32Extension, 0));
    assertEqualsExactType(604L, message.getExtension(packedUint64Extension, 0));
    assertEqualsExactType(605, message.getExtension(packedSint32Extension, 0));
    assertEqualsExactType(606L, message.getExtension(packedSint64Extension, 0));
    assertEqualsExactType(607, message.getExtension(packedFixed32Extension, 0));
    assertEqualsExactType(608L, message.getExtension(packedFixed64Extension, 0));
    assertEqualsExactType(609, message.getExtension(packedSfixed32Extension, 0));
    assertEqualsExactType(610L, message.getExtension(packedSfixed64Extension, 0));
    assertEqualsExactType(611F, message.getExtension(packedFloatExtension, 0));
    assertEqualsExactType(612D, message.getExtension(packedDoubleExtension, 0));
    assertEqualsExactType(true, message.getExtension(packedBoolExtension, 0));
    assertEqualsExactType(ForeignEnum.FOREIGN_BAR, message.getExtension(packedEnumExtension, 0));
    assertEqualsExactType(701, message.getExtension(packedInt32Extension, 1));
    assertEqualsExactType(702L, message.getExtension(packedInt64Extension, 1));
    assertEqualsExactType(703, message.getExtension(packedUint32Extension, 1));
    assertEqualsExactType(704L, message.getExtension(packedUint64Extension, 1));
    assertEqualsExactType(705, message.getExtension(packedSint32Extension, 1));
    assertEqualsExactType(706L, message.getExtension(packedSint64Extension, 1));
    assertEqualsExactType(707, message.getExtension(packedFixed32Extension, 1));
    assertEqualsExactType(708L, message.getExtension(packedFixed64Extension, 1));
    assertEqualsExactType(709, message.getExtension(packedSfixed32Extension, 1));
    assertEqualsExactType(710L, message.getExtension(packedSfixed64Extension, 1));
    assertEqualsExactType(711F, message.getExtension(packedFloatExtension, 1));
    assertEqualsExactType(712D, message.getExtension(packedDoubleExtension, 1));
    assertEqualsExactType(false, message.getExtension(packedBoolExtension, 1));
    assertEqualsExactType(ForeignEnum.FOREIGN_BAZ, message.getExtension(packedEnumExtension, 1));
  }

  // ===================================================================
  // Lite extensions

  /**
   * Assert (using {@code junit.framework.Assert}} that all extensions of {@code message} are set to
   * the values assigned by {@code setAllExtensions}.
   */
  public static void assertAllExtensionsSet(TestAllExtensionsLiteOrBuilder message) {
    Assert.assertTrue(message.hasExtension(optionalInt32ExtensionLite));
    Assert.assertTrue(message.hasExtension(optionalInt64ExtensionLite));
    Assert.assertTrue(message.hasExtension(optionalUint32ExtensionLite));
    Assert.assertTrue(message.hasExtension(optionalUint64ExtensionLite));
    Assert.assertTrue(message.hasExtension(optionalSint32ExtensionLite));
    Assert.assertTrue(message.hasExtension(optionalSint64ExtensionLite));
    Assert.assertTrue(message.hasExtension(optionalFixed32ExtensionLite));
    Assert.assertTrue(message.hasExtension(optionalFixed64ExtensionLite));
    Assert.assertTrue(message.hasExtension(optionalSfixed32ExtensionLite));
    Assert.assertTrue(message.hasExtension(optionalSfixed64ExtensionLite));
    Assert.assertTrue(message.hasExtension(optionalFloatExtensionLite));
    Assert.assertTrue(message.hasExtension(optionalDoubleExtensionLite));
    Assert.assertTrue(message.hasExtension(optionalBoolExtensionLite));
    Assert.assertTrue(message.hasExtension(optionalStringExtensionLite));
    Assert.assertTrue(message.hasExtension(optionalBytesExtensionLite));

    Assert.assertTrue(message.hasExtension(optionalGroupExtensionLite));
    Assert.assertTrue(message.hasExtension(optionalNestedMessageExtensionLite));
    Assert.assertTrue(message.hasExtension(optionalForeignMessageExtensionLite));
    Assert.assertTrue(message.hasExtension(optionalImportMessageExtensionLite));

    Assert.assertTrue(message.getExtension(optionalGroupExtensionLite).hasA());
    Assert.assertTrue(message.getExtension(optionalNestedMessageExtensionLite).hasBb());
    Assert.assertTrue(message.getExtension(optionalForeignMessageExtensionLite).hasC());
    Assert.assertTrue(message.getExtension(optionalImportMessageExtensionLite).hasD());

    Assert.assertTrue(message.hasExtension(optionalNestedEnumExtensionLite));
    Assert.assertTrue(message.hasExtension(optionalForeignEnumExtensionLite));
    Assert.assertTrue(message.hasExtension(optionalImportEnumExtensionLite));

    Assert.assertTrue(message.hasExtension(optionalStringPieceExtensionLite));
    Assert.assertTrue(message.hasExtension(optionalCordExtensionLite));

    assertEqualsExactType(101, message.getExtension(optionalInt32ExtensionLite));
    assertEqualsExactType(102L, message.getExtension(optionalInt64ExtensionLite));
    assertEqualsExactType(103, message.getExtension(optionalUint32ExtensionLite));
    assertEqualsExactType(104L, message.getExtension(optionalUint64ExtensionLite));
    assertEqualsExactType(105, message.getExtension(optionalSint32ExtensionLite));
    assertEqualsExactType(106L, message.getExtension(optionalSint64ExtensionLite));
    assertEqualsExactType(107, message.getExtension(optionalFixed32ExtensionLite));
    assertEqualsExactType(108L, message.getExtension(optionalFixed64ExtensionLite));
    assertEqualsExactType(109, message.getExtension(optionalSfixed32ExtensionLite));
    assertEqualsExactType(110L, message.getExtension(optionalSfixed64ExtensionLite));
    assertEqualsExactType(111F, message.getExtension(optionalFloatExtensionLite));
    assertEqualsExactType(112D, message.getExtension(optionalDoubleExtensionLite));
    assertEqualsExactType(true, message.getExtension(optionalBoolExtensionLite));
    assertEqualsExactType("115", message.getExtension(optionalStringExtensionLite));
    assertEqualsExactType(toBytes("116"), message.getExtension(optionalBytesExtensionLite));

    assertEqualsExactType(117, message.getExtension(optionalGroupExtensionLite).getA());
    assertEqualsExactType(118, message.getExtension(optionalNestedMessageExtensionLite).getBb());
    assertEqualsExactType(119, message.getExtension(optionalForeignMessageExtensionLite).getC());
    assertEqualsExactType(120, message.getExtension(optionalImportMessageExtensionLite).getD());
    assertEqualsExactType(
        126, message.getExtension(optionalPublicImportMessageExtensionLite).getE());
    assertEqualsExactType(127, message.getExtension(optionalLazyMessageExtensionLite).getBb());

    assertEqualsExactType(
        TestAllTypesLite.NestedEnum.BAZ, message.getExtension(optionalNestedEnumExtensionLite));
    assertEqualsExactType(
        ForeignEnumLite.FOREIGN_LITE_BAZ, message.getExtension(optionalForeignEnumExtensionLite));
    assertEqualsExactType(
        ImportEnumLite.IMPORT_LITE_BAZ, message.getExtension(optionalImportEnumExtensionLite));

    assertEqualsExactType("124", message.getExtension(optionalStringPieceExtensionLite));
    assertEqualsExactType("125", message.getExtension(optionalCordExtensionLite));

    // -----------------------------------------------------------------

    Assert.assertEquals(2, message.getExtensionCount(repeatedInt32ExtensionLite));
    Assert.assertEquals(2, message.getExtensionCount(repeatedInt64ExtensionLite));
    Assert.assertEquals(2, message.getExtensionCount(repeatedUint32ExtensionLite));
    Assert.assertEquals(2, message.getExtensionCount(repeatedUint64ExtensionLite));
    Assert.assertEquals(2, message.getExtensionCount(repeatedSint32ExtensionLite));
    Assert.assertEquals(2, message.getExtensionCount(repeatedSint64ExtensionLite));
    Assert.assertEquals(2, message.getExtensionCount(repeatedFixed32ExtensionLite));
    Assert.assertEquals(2, message.getExtensionCount(repeatedFixed64ExtensionLite));
    Assert.assertEquals(2, message.getExtensionCount(repeatedSfixed32ExtensionLite));
    Assert.assertEquals(2, message.getExtensionCount(repeatedSfixed64ExtensionLite));
    Assert.assertEquals(2, message.getExtensionCount(repeatedFloatExtensionLite));
    Assert.assertEquals(2, message.getExtensionCount(repeatedDoubleExtensionLite));
    Assert.assertEquals(2, message.getExtensionCount(repeatedBoolExtensionLite));
    Assert.assertEquals(2, message.getExtensionCount(repeatedStringExtensionLite));
    Assert.assertEquals(2, message.getExtensionCount(repeatedBytesExtensionLite));

    Assert.assertEquals(2, message.getExtensionCount(repeatedGroupExtensionLite));
    Assert.assertEquals(2, message.getExtensionCount(repeatedNestedMessageExtensionLite));
    Assert.assertEquals(2, message.getExtensionCount(repeatedForeignMessageExtensionLite));
    Assert.assertEquals(2, message.getExtensionCount(repeatedImportMessageExtensionLite));
    Assert.assertEquals(2, message.getExtensionCount(repeatedLazyMessageExtensionLite));
    Assert.assertEquals(2, message.getExtensionCount(repeatedNestedEnumExtensionLite));
    Assert.assertEquals(2, message.getExtensionCount(repeatedForeignEnumExtensionLite));
    Assert.assertEquals(2, message.getExtensionCount(repeatedImportEnumExtensionLite));

    Assert.assertEquals(2, message.getExtensionCount(repeatedStringPieceExtensionLite));
    Assert.assertEquals(2, message.getExtensionCount(repeatedCordExtensionLite));

    assertEqualsExactType(201, message.getExtension(repeatedInt32ExtensionLite, 0));
    assertEqualsExactType(202L, message.getExtension(repeatedInt64ExtensionLite, 0));
    assertEqualsExactType(203, message.getExtension(repeatedUint32ExtensionLite, 0));
    assertEqualsExactType(204L, message.getExtension(repeatedUint64ExtensionLite, 0));
    assertEqualsExactType(205, message.getExtension(repeatedSint32ExtensionLite, 0));
    assertEqualsExactType(206L, message.getExtension(repeatedSint64ExtensionLite, 0));
    assertEqualsExactType(207, message.getExtension(repeatedFixed32ExtensionLite, 0));
    assertEqualsExactType(208L, message.getExtension(repeatedFixed64ExtensionLite, 0));
    assertEqualsExactType(209, message.getExtension(repeatedSfixed32ExtensionLite, 0));
    assertEqualsExactType(210L, message.getExtension(repeatedSfixed64ExtensionLite, 0));
    assertEqualsExactType(211F, message.getExtension(repeatedFloatExtensionLite, 0));
    assertEqualsExactType(212D, message.getExtension(repeatedDoubleExtensionLite, 0));
    assertEqualsExactType(true, message.getExtension(repeatedBoolExtensionLite, 0));
    assertEqualsExactType("215", message.getExtension(repeatedStringExtensionLite, 0));
    assertEqualsExactType(toBytes("216"), message.getExtension(repeatedBytesExtensionLite, 0));

    assertEqualsExactType(217, message.getExtension(repeatedGroupExtensionLite, 0).getA());
    assertEqualsExactType(218, message.getExtension(repeatedNestedMessageExtensionLite, 0).getBb());
    assertEqualsExactType(219, message.getExtension(repeatedForeignMessageExtensionLite, 0).getC());
    assertEqualsExactType(220, message.getExtension(repeatedImportMessageExtensionLite, 0).getD());
    assertEqualsExactType(227, message.getExtension(repeatedLazyMessageExtensionLite, 0).getBb());

    assertEqualsExactType(
        TestAllTypesLite.NestedEnum.BAR, message.getExtension(repeatedNestedEnumExtensionLite, 0));
    assertEqualsExactType(
        ForeignEnumLite.FOREIGN_LITE_BAR,
        message.getExtension(repeatedForeignEnumExtensionLite, 0));
    assertEqualsExactType(
        ImportEnumLite.IMPORT_LITE_BAR, message.getExtension(repeatedImportEnumExtensionLite, 0));

    assertEqualsExactType("224", message.getExtension(repeatedStringPieceExtensionLite, 0));
    assertEqualsExactType("225", message.getExtension(repeatedCordExtensionLite, 0));

    assertEqualsExactType(301, message.getExtension(repeatedInt32ExtensionLite, 1));
    assertEqualsExactType(302L, message.getExtension(repeatedInt64ExtensionLite, 1));
    assertEqualsExactType(303, message.getExtension(repeatedUint32ExtensionLite, 1));
    assertEqualsExactType(304L, message.getExtension(repeatedUint64ExtensionLite, 1));
    assertEqualsExactType(305, message.getExtension(repeatedSint32ExtensionLite, 1));
    assertEqualsExactType(306L, message.getExtension(repeatedSint64ExtensionLite, 1));
    assertEqualsExactType(307, message.getExtension(repeatedFixed32ExtensionLite, 1));
    assertEqualsExactType(308L, message.getExtension(repeatedFixed64ExtensionLite, 1));
    assertEqualsExactType(309, message.getExtension(repeatedSfixed32ExtensionLite, 1));
    assertEqualsExactType(310L, message.getExtension(repeatedSfixed64ExtensionLite, 1));
    assertEqualsExactType(311F, message.getExtension(repeatedFloatExtensionLite, 1));
    assertEqualsExactType(312D, message.getExtension(repeatedDoubleExtensionLite, 1));
    assertEqualsExactType(false, message.getExtension(repeatedBoolExtensionLite, 1));
    assertEqualsExactType("315", message.getExtension(repeatedStringExtensionLite, 1));
    assertEqualsExactType(toBytes("316"), message.getExtension(repeatedBytesExtensionLite, 1));

    assertEqualsExactType(317, message.getExtension(repeatedGroupExtensionLite, 1).getA());
    assertEqualsExactType(318, message.getExtension(repeatedNestedMessageExtensionLite, 1).getBb());
    assertEqualsExactType(319, message.getExtension(repeatedForeignMessageExtensionLite, 1).getC());
    assertEqualsExactType(320, message.getExtension(repeatedImportMessageExtensionLite, 1).getD());
    assertEqualsExactType(327, message.getExtension(repeatedLazyMessageExtensionLite, 1).getBb());

    assertEqualsExactType(
        TestAllTypesLite.NestedEnum.BAZ, message.getExtension(repeatedNestedEnumExtensionLite, 1));
    assertEqualsExactType(
        ForeignEnumLite.FOREIGN_LITE_BAZ,
        message.getExtension(repeatedForeignEnumExtensionLite, 1));
    assertEqualsExactType(
        ImportEnumLite.IMPORT_LITE_BAZ, message.getExtension(repeatedImportEnumExtensionLite, 1));

    assertEqualsExactType("324", message.getExtension(repeatedStringPieceExtensionLite, 1));
    assertEqualsExactType("325", message.getExtension(repeatedCordExtensionLite, 1));

    // -----------------------------------------------------------------

    Assert.assertTrue(message.hasExtension(defaultInt32ExtensionLite));
    Assert.assertTrue(message.hasExtension(defaultInt64ExtensionLite));
    Assert.assertTrue(message.hasExtension(defaultUint32ExtensionLite));
    Assert.assertTrue(message.hasExtension(defaultUint64ExtensionLite));
    Assert.assertTrue(message.hasExtension(defaultSint32ExtensionLite));
    Assert.assertTrue(message.hasExtension(defaultSint64ExtensionLite));
    Assert.assertTrue(message.hasExtension(defaultFixed32ExtensionLite));
    Assert.assertTrue(message.hasExtension(defaultFixed64ExtensionLite));
    Assert.assertTrue(message.hasExtension(defaultSfixed32ExtensionLite));
    Assert.assertTrue(message.hasExtension(defaultSfixed64ExtensionLite));
    Assert.assertTrue(message.hasExtension(defaultFloatExtensionLite));
    Assert.assertTrue(message.hasExtension(defaultDoubleExtensionLite));
    Assert.assertTrue(message.hasExtension(defaultBoolExtensionLite));
    Assert.assertTrue(message.hasExtension(defaultStringExtensionLite));
    Assert.assertTrue(message.hasExtension(defaultBytesExtensionLite));

    Assert.assertTrue(message.hasExtension(defaultNestedEnumExtensionLite));
    Assert.assertTrue(message.hasExtension(defaultForeignEnumExtensionLite));
    Assert.assertTrue(message.hasExtension(defaultImportEnumExtensionLite));

    Assert.assertTrue(message.hasExtension(defaultStringPieceExtensionLite));
    Assert.assertTrue(message.hasExtension(defaultCordExtensionLite));

    assertEqualsExactType(401, message.getExtension(defaultInt32ExtensionLite));
    assertEqualsExactType(402L, message.getExtension(defaultInt64ExtensionLite));
    assertEqualsExactType(403, message.getExtension(defaultUint32ExtensionLite));
    assertEqualsExactType(404L, message.getExtension(defaultUint64ExtensionLite));
    assertEqualsExactType(405, message.getExtension(defaultSint32ExtensionLite));
    assertEqualsExactType(406L, message.getExtension(defaultSint64ExtensionLite));
    assertEqualsExactType(407, message.getExtension(defaultFixed32ExtensionLite));
    assertEqualsExactType(408L, message.getExtension(defaultFixed64ExtensionLite));
    assertEqualsExactType(409, message.getExtension(defaultSfixed32ExtensionLite));
    assertEqualsExactType(410L, message.getExtension(defaultSfixed64ExtensionLite));
    assertEqualsExactType(411F, message.getExtension(defaultFloatExtensionLite));
    assertEqualsExactType(412D, message.getExtension(defaultDoubleExtensionLite));
    assertEqualsExactType(false, message.getExtension(defaultBoolExtensionLite));
    assertEqualsExactType("415", message.getExtension(defaultStringExtensionLite));
    assertEqualsExactType(toBytes("416"), message.getExtension(defaultBytesExtensionLite));

    assertEqualsExactType(
        TestAllTypesLite.NestedEnum.FOO, message.getExtension(defaultNestedEnumExtensionLite));
    assertEqualsExactType(
        ForeignEnumLite.FOREIGN_LITE_FOO, message.getExtension(defaultForeignEnumExtensionLite));
    assertEqualsExactType(
        ImportEnumLite.IMPORT_LITE_FOO, message.getExtension(defaultImportEnumExtensionLite));

    assertEqualsExactType("424", message.getExtension(defaultStringPieceExtensionLite));
    assertEqualsExactType("425", message.getExtension(defaultCordExtensionLite));

    Assert.assertTrue(message.hasExtension(oneofBytesExtensionLite));

    assertEqualsExactType(toBytes("604"), message.getExtension(oneofBytesExtensionLite));
  }

  // -------------------------------------------------------------------

  /**
   * Assert (using {@code junit.framework.Assert}} that all extensions of {@code message} are
   * cleared, and that getting the extensions returns their default values.
   */
  public static void assertExtensionsClear(TestAllExtensionsLiteOrBuilder message) {
    // hasBlah() should initially be false for all optional fields.
    Assert.assertFalse(message.hasExtension(optionalInt32ExtensionLite));
    Assert.assertFalse(message.hasExtension(optionalInt64ExtensionLite));
    Assert.assertFalse(message.hasExtension(optionalUint32ExtensionLite));
    Assert.assertFalse(message.hasExtension(optionalUint64ExtensionLite));
    Assert.assertFalse(message.hasExtension(optionalSint32ExtensionLite));
    Assert.assertFalse(message.hasExtension(optionalSint64ExtensionLite));
    Assert.assertFalse(message.hasExtension(optionalFixed32ExtensionLite));
    Assert.assertFalse(message.hasExtension(optionalFixed64ExtensionLite));
    Assert.assertFalse(message.hasExtension(optionalSfixed32ExtensionLite));
    Assert.assertFalse(message.hasExtension(optionalSfixed64ExtensionLite));
    Assert.assertFalse(message.hasExtension(optionalFloatExtensionLite));
    Assert.assertFalse(message.hasExtension(optionalDoubleExtensionLite));
    Assert.assertFalse(message.hasExtension(optionalBoolExtensionLite));
    Assert.assertFalse(message.hasExtension(optionalStringExtensionLite));
    Assert.assertFalse(message.hasExtension(optionalBytesExtensionLite));

    Assert.assertFalse(message.hasExtension(optionalGroupExtensionLite));
    Assert.assertFalse(message.hasExtension(optionalNestedMessageExtensionLite));
    Assert.assertFalse(message.hasExtension(optionalForeignMessageExtensionLite));
    Assert.assertFalse(message.hasExtension(optionalImportMessageExtensionLite));
    Assert.assertFalse(message.hasExtension(optionalPublicImportMessageExtensionLite));
    Assert.assertFalse(message.hasExtension(optionalLazyMessageExtensionLite));

    Assert.assertFalse(message.hasExtension(optionalNestedEnumExtensionLite));
    Assert.assertFalse(message.hasExtension(optionalForeignEnumExtensionLite));
    Assert.assertFalse(message.hasExtension(optionalImportEnumExtensionLite));

    Assert.assertFalse(message.hasExtension(optionalStringPieceExtensionLite));
    Assert.assertFalse(message.hasExtension(optionalCordExtensionLite));

    // Optional fields without defaults are set to zero or something like it.
    assertEqualsExactType(0, message.getExtension(optionalInt32ExtensionLite));
    assertEqualsExactType(0L, message.getExtension(optionalInt64ExtensionLite));
    assertEqualsExactType(0, message.getExtension(optionalUint32ExtensionLite));
    assertEqualsExactType(0L, message.getExtension(optionalUint64ExtensionLite));
    assertEqualsExactType(0, message.getExtension(optionalSint32ExtensionLite));
    assertEqualsExactType(0L, message.getExtension(optionalSint64ExtensionLite));
    assertEqualsExactType(0, message.getExtension(optionalFixed32ExtensionLite));
    assertEqualsExactType(0L, message.getExtension(optionalFixed64ExtensionLite));
    assertEqualsExactType(0, message.getExtension(optionalSfixed32ExtensionLite));
    assertEqualsExactType(0L, message.getExtension(optionalSfixed64ExtensionLite));
    assertEqualsExactType(0F, message.getExtension(optionalFloatExtensionLite));
    assertEqualsExactType(0D, message.getExtension(optionalDoubleExtensionLite));
    assertEqualsExactType(false, message.getExtension(optionalBoolExtensionLite));
    assertEqualsExactType("", message.getExtension(optionalStringExtensionLite));
    assertEqualsExactType(ByteString.EMPTY, message.getExtension(optionalBytesExtensionLite));

    // Embedded messages should also be clear.
    Assert.assertFalse(message.getExtension(optionalGroupExtensionLite).hasA());
    Assert.assertFalse(message.getExtension(optionalNestedMessageExtensionLite).hasBb());
    Assert.assertFalse(message.getExtension(optionalForeignMessageExtensionLite).hasC());
    Assert.assertFalse(message.getExtension(optionalImportMessageExtensionLite).hasD());
    Assert.assertFalse(message.getExtension(optionalPublicImportMessageExtensionLite).hasE());
    Assert.assertFalse(message.getExtension(optionalLazyMessageExtensionLite).hasBb());

    assertEqualsExactType(0, message.getExtension(optionalGroupExtensionLite).getA());
    assertEqualsExactType(0, message.getExtension(optionalNestedMessageExtensionLite).getBb());
    assertEqualsExactType(0, message.getExtension(optionalForeignMessageExtensionLite).getC());
    assertEqualsExactType(0, message.getExtension(optionalImportMessageExtensionLite).getD());
    assertEqualsExactType(0, message.getExtension(optionalPublicImportMessageExtensionLite).getE());
    assertEqualsExactType(0, message.getExtension(optionalLazyMessageExtensionLite).getBb());

    // Enums without defaults are set to the first value in the enum.
    assertEqualsExactType(
        TestAllTypesLite.NestedEnum.FOO, message.getExtension(optionalNestedEnumExtensionLite));
    assertEqualsExactType(
        ForeignEnumLite.FOREIGN_LITE_FOO, message.getExtension(optionalForeignEnumExtensionLite));
    assertEqualsExactType(
        ImportEnumLite.IMPORT_LITE_FOO, message.getExtension(optionalImportEnumExtensionLite));

    assertEqualsExactType("", message.getExtension(optionalStringPieceExtensionLite));
    assertEqualsExactType("", message.getExtension(optionalCordExtensionLite));

    // Repeated fields are empty.
    Assert.assertEquals(0, message.getExtensionCount(repeatedInt32ExtensionLite));
    Assert.assertEquals(0, message.getExtensionCount(repeatedInt64ExtensionLite));
    Assert.assertEquals(0, message.getExtensionCount(repeatedUint32ExtensionLite));
    Assert.assertEquals(0, message.getExtensionCount(repeatedUint64ExtensionLite));
    Assert.assertEquals(0, message.getExtensionCount(repeatedSint32ExtensionLite));
    Assert.assertEquals(0, message.getExtensionCount(repeatedSint64ExtensionLite));
    Assert.assertEquals(0, message.getExtensionCount(repeatedFixed32ExtensionLite));
    Assert.assertEquals(0, message.getExtensionCount(repeatedFixed64ExtensionLite));
    Assert.assertEquals(0, message.getExtensionCount(repeatedSfixed32ExtensionLite));
    Assert.assertEquals(0, message.getExtensionCount(repeatedSfixed64ExtensionLite));
    Assert.assertEquals(0, message.getExtensionCount(repeatedFloatExtensionLite));
    Assert.assertEquals(0, message.getExtensionCount(repeatedDoubleExtensionLite));
    Assert.assertEquals(0, message.getExtensionCount(repeatedBoolExtensionLite));
    Assert.assertEquals(0, message.getExtensionCount(repeatedStringExtensionLite));
    Assert.assertEquals(0, message.getExtensionCount(repeatedBytesExtensionLite));

    Assert.assertEquals(0, message.getExtensionCount(repeatedGroupExtensionLite));
    Assert.assertEquals(0, message.getExtensionCount(repeatedNestedMessageExtensionLite));
    Assert.assertEquals(0, message.getExtensionCount(repeatedForeignMessageExtensionLite));
    Assert.assertEquals(0, message.getExtensionCount(repeatedImportMessageExtensionLite));
    Assert.assertEquals(0, message.getExtensionCount(repeatedLazyMessageExtensionLite));
    Assert.assertEquals(0, message.getExtensionCount(repeatedNestedEnumExtensionLite));
    Assert.assertEquals(0, message.getExtensionCount(repeatedForeignEnumExtensionLite));
    Assert.assertEquals(0, message.getExtensionCount(repeatedImportEnumExtensionLite));

    Assert.assertEquals(0, message.getExtensionCount(repeatedStringPieceExtensionLite));
    Assert.assertEquals(0, message.getExtensionCount(repeatedCordExtensionLite));

    // hasBlah() should also be false for all default fields.
    Assert.assertFalse(message.hasExtension(defaultInt32ExtensionLite));
    Assert.assertFalse(message.hasExtension(defaultInt64ExtensionLite));
    Assert.assertFalse(message.hasExtension(defaultUint32ExtensionLite));
    Assert.assertFalse(message.hasExtension(defaultUint64ExtensionLite));
    Assert.assertFalse(message.hasExtension(defaultSint32ExtensionLite));
    Assert.assertFalse(message.hasExtension(defaultSint64ExtensionLite));
    Assert.assertFalse(message.hasExtension(defaultFixed32ExtensionLite));
    Assert.assertFalse(message.hasExtension(defaultFixed64ExtensionLite));
    Assert.assertFalse(message.hasExtension(defaultSfixed32ExtensionLite));
    Assert.assertFalse(message.hasExtension(defaultSfixed64ExtensionLite));
    Assert.assertFalse(message.hasExtension(defaultFloatExtensionLite));
    Assert.assertFalse(message.hasExtension(defaultDoubleExtensionLite));
    Assert.assertFalse(message.hasExtension(defaultBoolExtensionLite));
    Assert.assertFalse(message.hasExtension(defaultStringExtensionLite));
    Assert.assertFalse(message.hasExtension(defaultBytesExtensionLite));

    Assert.assertFalse(message.hasExtension(defaultNestedEnumExtensionLite));
    Assert.assertFalse(message.hasExtension(defaultForeignEnumExtensionLite));
    Assert.assertFalse(message.hasExtension(defaultImportEnumExtensionLite));

    Assert.assertFalse(message.hasExtension(defaultStringPieceExtensionLite));
    Assert.assertFalse(message.hasExtension(defaultCordExtensionLite));

    // Fields with defaults have their default values (duh).
    assertEqualsExactType(41, message.getExtension(defaultInt32ExtensionLite));
    assertEqualsExactType(42L, message.getExtension(defaultInt64ExtensionLite));
    assertEqualsExactType(43, message.getExtension(defaultUint32ExtensionLite));
    assertEqualsExactType(44L, message.getExtension(defaultUint64ExtensionLite));
    assertEqualsExactType(-45, message.getExtension(defaultSint32ExtensionLite));
    assertEqualsExactType(46L, message.getExtension(defaultSint64ExtensionLite));
    assertEqualsExactType(47, message.getExtension(defaultFixed32ExtensionLite));
    assertEqualsExactType(48L, message.getExtension(defaultFixed64ExtensionLite));
    assertEqualsExactType(49, message.getExtension(defaultSfixed32ExtensionLite));
    assertEqualsExactType(-50L, message.getExtension(defaultSfixed64ExtensionLite));
    assertEqualsExactType(51.5F, message.getExtension(defaultFloatExtensionLite));
    assertEqualsExactType(52e3D, message.getExtension(defaultDoubleExtensionLite));
    assertEqualsExactType(true, message.getExtension(defaultBoolExtensionLite));
    assertEqualsExactType("hello", message.getExtension(defaultStringExtensionLite));
    assertEqualsExactType(toBytes("world"), message.getExtension(defaultBytesExtensionLite));

    assertEqualsExactType(
        TestAllTypesLite.NestedEnum.BAR, message.getExtension(defaultNestedEnumExtensionLite));
    assertEqualsExactType(
        ForeignEnumLite.FOREIGN_LITE_BAR, message.getExtension(defaultForeignEnumExtensionLite));
    assertEqualsExactType(
        ImportEnumLite.IMPORT_LITE_BAR, message.getExtension(defaultImportEnumExtensionLite));

    assertEqualsExactType("abc", message.getExtension(defaultStringPieceExtensionLite));
    assertEqualsExactType("123", message.getExtension(defaultCordExtensionLite));

    Assert.assertFalse(message.hasExtension(oneofUint32ExtensionLite));
    Assert.assertFalse(message.hasExtension(oneofNestedMessageExtensionLite));
    Assert.assertFalse(message.hasExtension(oneofStringExtensionLite));
    Assert.assertFalse(message.hasExtension(oneofBytesExtensionLite));
  }

  // -------------------------------------------------------------------

  /**
   * Assert (using {@code junit.framework.Assert}} that all extensions of {@code message} are set to
   * the values assigned by {@code setAllExtensions} followed by {@code modifyRepeatedExtensions}.
   */
  public static void assertRepeatedExtensionsModified(TestAllExtensionsLiteOrBuilder message) {
    // ModifyRepeatedFields only sets the second repeated element of each
    // field.  In addition to verifying this, we also verify that the first
    // element and size were *not* modified.
    Assert.assertEquals(2, message.getExtensionCount(repeatedInt32ExtensionLite));
    Assert.assertEquals(2, message.getExtensionCount(repeatedInt64ExtensionLite));
    Assert.assertEquals(2, message.getExtensionCount(repeatedUint32ExtensionLite));
    Assert.assertEquals(2, message.getExtensionCount(repeatedUint64ExtensionLite));
    Assert.assertEquals(2, message.getExtensionCount(repeatedSint32ExtensionLite));
    Assert.assertEquals(2, message.getExtensionCount(repeatedSint64ExtensionLite));
    Assert.assertEquals(2, message.getExtensionCount(repeatedFixed32ExtensionLite));
    Assert.assertEquals(2, message.getExtensionCount(repeatedFixed64ExtensionLite));
    Assert.assertEquals(2, message.getExtensionCount(repeatedSfixed32ExtensionLite));
    Assert.assertEquals(2, message.getExtensionCount(repeatedSfixed64ExtensionLite));
    Assert.assertEquals(2, message.getExtensionCount(repeatedFloatExtensionLite));
    Assert.assertEquals(2, message.getExtensionCount(repeatedDoubleExtensionLite));
    Assert.assertEquals(2, message.getExtensionCount(repeatedBoolExtensionLite));
    Assert.assertEquals(2, message.getExtensionCount(repeatedStringExtensionLite));
    Assert.assertEquals(2, message.getExtensionCount(repeatedBytesExtensionLite));

    Assert.assertEquals(2, message.getExtensionCount(repeatedGroupExtensionLite));
    Assert.assertEquals(2, message.getExtensionCount(repeatedNestedMessageExtensionLite));
    Assert.assertEquals(2, message.getExtensionCount(repeatedForeignMessageExtensionLite));
    Assert.assertEquals(2, message.getExtensionCount(repeatedImportMessageExtensionLite));
    Assert.assertEquals(2, message.getExtensionCount(repeatedLazyMessageExtensionLite));
    Assert.assertEquals(2, message.getExtensionCount(repeatedNestedEnumExtensionLite));
    Assert.assertEquals(2, message.getExtensionCount(repeatedForeignEnumExtensionLite));
    Assert.assertEquals(2, message.getExtensionCount(repeatedImportEnumExtensionLite));

    Assert.assertEquals(2, message.getExtensionCount(repeatedStringPieceExtensionLite));
    Assert.assertEquals(2, message.getExtensionCount(repeatedCordExtensionLite));

    assertEqualsExactType(201, message.getExtension(repeatedInt32ExtensionLite, 0));
    assertEqualsExactType(202L, message.getExtension(repeatedInt64ExtensionLite, 0));
    assertEqualsExactType(203, message.getExtension(repeatedUint32ExtensionLite, 0));
    assertEqualsExactType(204L, message.getExtension(repeatedUint64ExtensionLite, 0));
    assertEqualsExactType(205, message.getExtension(repeatedSint32ExtensionLite, 0));
    assertEqualsExactType(206L, message.getExtension(repeatedSint64ExtensionLite, 0));
    assertEqualsExactType(207, message.getExtension(repeatedFixed32ExtensionLite, 0));
    assertEqualsExactType(208L, message.getExtension(repeatedFixed64ExtensionLite, 0));
    assertEqualsExactType(209, message.getExtension(repeatedSfixed32ExtensionLite, 0));
    assertEqualsExactType(210L, message.getExtension(repeatedSfixed64ExtensionLite, 0));
    assertEqualsExactType(211F, message.getExtension(repeatedFloatExtensionLite, 0));
    assertEqualsExactType(212D, message.getExtension(repeatedDoubleExtensionLite, 0));
    assertEqualsExactType(true, message.getExtension(repeatedBoolExtensionLite, 0));
    assertEqualsExactType("215", message.getExtension(repeatedStringExtensionLite, 0));
    assertEqualsExactType(toBytes("216"), message.getExtension(repeatedBytesExtensionLite, 0));

    assertEqualsExactType(217, message.getExtension(repeatedGroupExtensionLite, 0).getA());
    assertEqualsExactType(218, message.getExtension(repeatedNestedMessageExtensionLite, 0).getBb());
    assertEqualsExactType(219, message.getExtension(repeatedForeignMessageExtensionLite, 0).getC());
    assertEqualsExactType(220, message.getExtension(repeatedImportMessageExtensionLite, 0).getD());
    assertEqualsExactType(227, message.getExtension(repeatedLazyMessageExtensionLite, 0).getBb());

    assertEqualsExactType(
        TestAllTypesLite.NestedEnum.BAR, message.getExtension(repeatedNestedEnumExtensionLite, 0));
    assertEqualsExactType(
        ForeignEnumLite.FOREIGN_LITE_BAR,
        message.getExtension(repeatedForeignEnumExtensionLite, 0));
    assertEqualsExactType(
        ImportEnumLite.IMPORT_LITE_BAR, message.getExtension(repeatedImportEnumExtensionLite, 0));

    assertEqualsExactType("224", message.getExtension(repeatedStringPieceExtensionLite, 0));
    assertEqualsExactType("225", message.getExtension(repeatedCordExtensionLite, 0));

    // Actually verify the second (modified) elements now.
    assertEqualsExactType(501, message.getExtension(repeatedInt32ExtensionLite, 1));
    assertEqualsExactType(502L, message.getExtension(repeatedInt64ExtensionLite, 1));
    assertEqualsExactType(503, message.getExtension(repeatedUint32ExtensionLite, 1));
    assertEqualsExactType(504L, message.getExtension(repeatedUint64ExtensionLite, 1));
    assertEqualsExactType(505, message.getExtension(repeatedSint32ExtensionLite, 1));
    assertEqualsExactType(506L, message.getExtension(repeatedSint64ExtensionLite, 1));
    assertEqualsExactType(507, message.getExtension(repeatedFixed32ExtensionLite, 1));
    assertEqualsExactType(508L, message.getExtension(repeatedFixed64ExtensionLite, 1));
    assertEqualsExactType(509, message.getExtension(repeatedSfixed32ExtensionLite, 1));
    assertEqualsExactType(510L, message.getExtension(repeatedSfixed64ExtensionLite, 1));
    assertEqualsExactType(511F, message.getExtension(repeatedFloatExtensionLite, 1));
    assertEqualsExactType(512D, message.getExtension(repeatedDoubleExtensionLite, 1));
    assertEqualsExactType(true, message.getExtension(repeatedBoolExtensionLite, 1));
    assertEqualsExactType("515", message.getExtension(repeatedStringExtensionLite, 1));
    assertEqualsExactType(toBytes("516"), message.getExtension(repeatedBytesExtensionLite, 1));

    assertEqualsExactType(517, message.getExtension(repeatedGroupExtensionLite, 1).getA());
    assertEqualsExactType(518, message.getExtension(repeatedNestedMessageExtensionLite, 1).getBb());
    assertEqualsExactType(519, message.getExtension(repeatedForeignMessageExtensionLite, 1).getC());
    assertEqualsExactType(520, message.getExtension(repeatedImportMessageExtensionLite, 1).getD());
    assertEqualsExactType(527, message.getExtension(repeatedLazyMessageExtensionLite, 1).getBb());

    assertEqualsExactType(
        TestAllTypesLite.NestedEnum.FOO, message.getExtension(repeatedNestedEnumExtensionLite, 1));
    assertEqualsExactType(
        ForeignEnumLite.FOREIGN_LITE_FOO,
        message.getExtension(repeatedForeignEnumExtensionLite, 1));
    assertEqualsExactType(
        ImportEnumLite.IMPORT_LITE_FOO, message.getExtension(repeatedImportEnumExtensionLite, 1));

    assertEqualsExactType("524", message.getExtension(repeatedStringPieceExtensionLite, 1));
    assertEqualsExactType("525", message.getExtension(repeatedCordExtensionLite, 1));
  }

  public static void assertPackedExtensionsSet(TestPackedExtensionsLite message) {
    Assert.assertEquals(2, message.getExtensionCount(packedInt32ExtensionLite));
    Assert.assertEquals(2, message.getExtensionCount(packedInt64ExtensionLite));
    Assert.assertEquals(2, message.getExtensionCount(packedUint32ExtensionLite));
    Assert.assertEquals(2, message.getExtensionCount(packedUint64ExtensionLite));
    Assert.assertEquals(2, message.getExtensionCount(packedSint32ExtensionLite));
    Assert.assertEquals(2, message.getExtensionCount(packedSint64ExtensionLite));
    Assert.assertEquals(2, message.getExtensionCount(packedFixed32ExtensionLite));
    Assert.assertEquals(2, message.getExtensionCount(packedFixed64ExtensionLite));
    Assert.assertEquals(2, message.getExtensionCount(packedSfixed32ExtensionLite));
    Assert.assertEquals(2, message.getExtensionCount(packedSfixed64ExtensionLite));
    Assert.assertEquals(2, message.getExtensionCount(packedFloatExtensionLite));
    Assert.assertEquals(2, message.getExtensionCount(packedDoubleExtensionLite));
    Assert.assertEquals(2, message.getExtensionCount(packedBoolExtensionLite));
    Assert.assertEquals(2, message.getExtensionCount(packedEnumExtensionLite));
    assertEqualsExactType(601, message.getExtension(packedInt32ExtensionLite, 0));
    assertEqualsExactType(602L, message.getExtension(packedInt64ExtensionLite, 0));
    assertEqualsExactType(603, message.getExtension(packedUint32ExtensionLite, 0));
    assertEqualsExactType(604L, message.getExtension(packedUint64ExtensionLite, 0));
    assertEqualsExactType(605, message.getExtension(packedSint32ExtensionLite, 0));
    assertEqualsExactType(606L, message.getExtension(packedSint64ExtensionLite, 0));
    assertEqualsExactType(607, message.getExtension(packedFixed32ExtensionLite, 0));
    assertEqualsExactType(608L, message.getExtension(packedFixed64ExtensionLite, 0));
    assertEqualsExactType(609, message.getExtension(packedSfixed32ExtensionLite, 0));
    assertEqualsExactType(610L, message.getExtension(packedSfixed64ExtensionLite, 0));
    assertEqualsExactType(611F, message.getExtension(packedFloatExtensionLite, 0));
    assertEqualsExactType(612D, message.getExtension(packedDoubleExtensionLite, 0));
    assertEqualsExactType(true, message.getExtension(packedBoolExtensionLite, 0));
    assertEqualsExactType(
        ForeignEnumLite.FOREIGN_LITE_BAR, message.getExtension(packedEnumExtensionLite, 0));
    assertEqualsExactType(701, message.getExtension(packedInt32ExtensionLite, 1));
    assertEqualsExactType(702L, message.getExtension(packedInt64ExtensionLite, 1));
    assertEqualsExactType(703, message.getExtension(packedUint32ExtensionLite, 1));
    assertEqualsExactType(704L, message.getExtension(packedUint64ExtensionLite, 1));
    assertEqualsExactType(705, message.getExtension(packedSint32ExtensionLite, 1));
    assertEqualsExactType(706L, message.getExtension(packedSint64ExtensionLite, 1));
    assertEqualsExactType(707, message.getExtension(packedFixed32ExtensionLite, 1));
    assertEqualsExactType(708L, message.getExtension(packedFixed64ExtensionLite, 1));
    assertEqualsExactType(709, message.getExtension(packedSfixed32ExtensionLite, 1));
    assertEqualsExactType(710L, message.getExtension(packedSfixed64ExtensionLite, 1));
    assertEqualsExactType(711F, message.getExtension(packedFloatExtensionLite, 1));
    assertEqualsExactType(712D, message.getExtension(packedDoubleExtensionLite, 1));
    assertEqualsExactType(false, message.getExtension(packedBoolExtensionLite, 1));
    assertEqualsExactType(
        ForeignEnumLite.FOREIGN_LITE_BAZ, message.getExtension(packedEnumExtensionLite, 1));
  }

  // ===================================================================
  // oneof
  public static void setOneof(TestOneof2.Builder message) {
    message.setFooLazyMessage(TestOneof2.NestedMessage.newBuilder().setQuxInt(100).build());
    message.setBarString("101");
    message.setBazInt(102);
    message.setBazString("103");
  }

  public static void assertOneofSet(TestOneof2 message) {
    Assert.assertTrue(message.hasFooLazyMessage());
    Assert.assertTrue(message.getFooLazyMessage().hasQuxInt());

    Assert.assertTrue(message.hasBarString());
    Assert.assertTrue(message.hasBazInt());
    Assert.assertTrue(message.hasBazString());

    Assert.assertEquals(100, message.getFooLazyMessage().getQuxInt());
    Assert.assertEquals("101", message.getBarString());
    Assert.assertEquals(102, message.getBazInt());
    Assert.assertEquals("103", message.getBazString());
  }

  public static void assertAtMostOneFieldSetOneof(TestOneof2 message) {
    int count = 0;
    if (message.hasFooInt()) {
      ++count;
    }
    if (message.hasFooString()) {
      ++count;
    }
    if (message.hasFooCord()) {
      ++count;
    }
    if (message.hasFooStringPiece()) {
      ++count;
    }
    if (message.hasFooBytes()) {
      ++count;
    }
    if (message.hasFooEnum()) {
      ++count;
    }
    if (message.hasFooMessage()) {
      ++count;
    }
    if (message.hasFooGroup()) {
      ++count;
    }
    if (message.hasFooLazyMessage()) {
      ++count;
    }
    Assert.assertTrue(count <= 1);

    count = 0;
    if (message.hasBarInt()) {
      ++count;
    }
    if (message.hasBarString()) {
      ++count;
    }
    if (message.hasBarCord()) {
      ++count;
    }
    if (message.hasBarStringPiece()) {
      ++count;
    }
    if (message.hasBarBytes()) {
      ++count;
    }
    if (message.hasBarEnum()) {
      ++count;
    }
    Assert.assertTrue(count <= 1);

    switch (message.getFooCase()) {
      case FOO_INT:
        Assert.assertTrue(message.hasFooInt());
        break;
      case FOO_STRING:
        Assert.assertTrue(message.hasFooString());
        break;
      case FOO_CORD:
        Assert.assertTrue(message.hasFooCord());
        break;
      case FOO_BYTES:
        Assert.assertTrue(message.hasFooBytes());
        break;
      case FOO_ENUM:
        Assert.assertTrue(message.hasFooEnum());
        break;
      case FOO_MESSAGE:
        Assert.assertTrue(message.hasFooMessage());
        break;
      case FOOGROUP:
        Assert.assertTrue(message.hasFooGroup());
        break;
      case FOO_LAZY_MESSAGE:
        Assert.assertTrue(message.hasFooLazyMessage());
        break;
      case FOO_NOT_SET:
        break;
<<<<<<< HEAD
=======
        // TODO(b/18683919): go/enum-switch-lsc
>>>>>>> 1ee15bae
    }
  }

  // =================================================================
  // BEGIN FULL-RUNTIME

  /**
   * Performs the same things that the methods of {@code TestUtil} do, but via the reflection
   * interface. This is its own class because it needs to know what descriptor to use.
   */
  public static class ReflectionTester {
    private final Descriptors.Descriptor baseDescriptor;
    private final ExtensionRegistry extensionRegistry;

    private final Descriptors.FileDescriptor file;
    private final Descriptors.FileDescriptor importFile;
    private final Descriptors.FileDescriptor publicImportFile;

    private final Descriptors.Descriptor optionalGroup;
    private final Descriptors.Descriptor repeatedGroup;
    private final Descriptors.Descriptor nestedMessage;
    private final Descriptors.Descriptor foreignMessage;
    private final Descriptors.Descriptor importMessage;
    private final Descriptors.Descriptor publicImportMessage;

    private final Descriptors.FieldDescriptor groupA;
    private final Descriptors.FieldDescriptor repeatedGroupA;
    private final Descriptors.FieldDescriptor nestedB;
    private final Descriptors.FieldDescriptor foreignC;
    private final Descriptors.FieldDescriptor importD;
    private final Descriptors.FieldDescriptor importE;

    private final Descriptors.EnumDescriptor nestedEnum;
    private final Descriptors.EnumDescriptor foreignEnum;
    private final Descriptors.EnumDescriptor importEnum;

    private final Descriptors.EnumValueDescriptor nestedFoo;
    private final Descriptors.EnumValueDescriptor nestedBar;
    private final Descriptors.EnumValueDescriptor nestedBaz;
    private final Descriptors.EnumValueDescriptor foreignFoo;
    private final Descriptors.EnumValueDescriptor foreignBar;
    private final Descriptors.EnumValueDescriptor foreignBaz;
    private final Descriptors.EnumValueDescriptor importFoo;
    private final Descriptors.EnumValueDescriptor importBar;
    private final Descriptors.EnumValueDescriptor importBaz;

    /**
     * Construct a {@code ReflectionTester} that will expect messages using the given descriptor.
     *
     * <p>Normally {@code baseDescriptor} should be a descriptor for the type {@code TestAllTypes},
     * defined in {@code google/protobuf/unittest.proto}. However, if {@code extensionRegistry}
     * is non-null, then {@code baseDescriptor} should be for {@code TestAllExtensions} instead, and
     * instead of reading and writing normal fields, the tester will read and write extensions. All
     * of {@code TestAllExtensions}' extensions must be registered in the registry.
     */
    public ReflectionTester(
        Descriptors.Descriptor baseDescriptor, ExtensionRegistry extensionRegistry) {
      this.baseDescriptor = baseDescriptor;
      this.extensionRegistry = extensionRegistry;

      this.file = baseDescriptor.getFile();
      Assert.assertEquals(1, file.getDependencies().size());
      this.importFile = file.getDependencies().get(0);
      this.publicImportFile = importFile.getDependencies().get(0);

      Descriptors.Descriptor testAllTypes;
      if ("TestAllTypes".equals(baseDescriptor.getName())) {
        testAllTypes = baseDescriptor;
      } else {
        testAllTypes = file.findMessageTypeByName("TestAllTypes");
        Assert.assertNotNull(testAllTypes);
      }

      if (extensionRegistry == null) {
        // Use testAllTypes, rather than baseDescriptor, to allow
        // initialization using TestPackedTypes descriptors. These objects
        // won't be used by the methods for packed fields.
        this.optionalGroup = testAllTypes.findNestedTypeByName("OptionalGroup");
        this.repeatedGroup = testAllTypes.findNestedTypeByName("RepeatedGroup");
      } else {
        this.optionalGroup = file.findMessageTypeByName("OptionalGroup_extension");
        this.repeatedGroup = file.findMessageTypeByName("RepeatedGroup_extension");
      }
      this.nestedMessage = testAllTypes.findNestedTypeByName("NestedMessage");
      this.foreignMessage = file.findMessageTypeByName("ForeignMessage");
      this.importMessage = importFile.findMessageTypeByName("ImportMessage");
      this.publicImportMessage = publicImportFile.findMessageTypeByName("PublicImportMessage");

      this.nestedEnum = testAllTypes.findEnumTypeByName("NestedEnum");
      this.foreignEnum = file.findEnumTypeByName("ForeignEnum");
      this.importEnum = importFile.findEnumTypeByName("ImportEnum");

      Assert.assertNotNull(optionalGroup);
      Assert.assertNotNull(repeatedGroup);
      Assert.assertNotNull(nestedMessage);
      Assert.assertNotNull(foreignMessage);
      Assert.assertNotNull(importMessage);
      Assert.assertNotNull(nestedEnum);
      Assert.assertNotNull(foreignEnum);
      Assert.assertNotNull(importEnum);

      this.nestedB = nestedMessage.findFieldByName("bb");
      this.foreignC = foreignMessage.findFieldByName("c");
      this.importD = importMessage.findFieldByName("d");
      this.importE = publicImportMessage.findFieldByName("e");
      this.nestedFoo = nestedEnum.findValueByName("FOO");
      this.nestedBar = nestedEnum.findValueByName("BAR");
      this.nestedBaz = nestedEnum.findValueByName("BAZ");
      this.foreignFoo = foreignEnum.findValueByName("FOREIGN_FOO");
      this.foreignBar = foreignEnum.findValueByName("FOREIGN_BAR");
      this.foreignBaz = foreignEnum.findValueByName("FOREIGN_BAZ");
      this.importFoo = importEnum.findValueByName("IMPORT_FOO");
      this.importBar = importEnum.findValueByName("IMPORT_BAR");
      this.importBaz = importEnum.findValueByName("IMPORT_BAZ");

      this.groupA = optionalGroup.findFieldByName("a");
      this.repeatedGroupA = repeatedGroup.findFieldByName("a");

      Assert.assertNotNull(groupA);
      Assert.assertNotNull(repeatedGroupA);
      Assert.assertNotNull(nestedB);
      Assert.assertNotNull(foreignC);
      Assert.assertNotNull(importD);
      Assert.assertNotNull(importE);
      Assert.assertNotNull(nestedFoo);
      Assert.assertNotNull(nestedBar);
      Assert.assertNotNull(nestedBaz);
      Assert.assertNotNull(foreignFoo);
      Assert.assertNotNull(foreignBar);
      Assert.assertNotNull(foreignBaz);
      Assert.assertNotNull(importFoo);
      Assert.assertNotNull(importBar);
      Assert.assertNotNull(importBaz);
    }

    /** Shorthand to get a FieldDescriptor for a field of unittest::TestAllTypes. */
    private Descriptors.FieldDescriptor f(String name) {
      Descriptors.FieldDescriptor result;
      if (extensionRegistry == null) {
        result = baseDescriptor.findFieldByName(name);
      } else {
        result = file.findExtensionByName(name + "_extension");
      }
      Assert.assertNotNull(result);
      return result;
    }

    /**
     * Calls {@code parent.newBuilderForField()} or uses the {@code ExtensionRegistry} to find an
     * appropriate builder, depending on what type is being tested.
     */
    private Message.Builder newBuilderForField(
        Message.Builder parent, Descriptors.FieldDescriptor field) {
      if (extensionRegistry == null) {
        return parent.newBuilderForField(field);
      } else {
        ExtensionRegistry.ExtensionInfo extension =
            extensionRegistry.findImmutableExtensionByNumber(
                field.getContainingType(), field.getNumber());
        Assert.assertNotNull(extension);
        Assert.assertNotNull(extension.defaultInstance);
        return extension.defaultInstance.newBuilderForType();
      }
    }

    // -------------------------------------------------------------------

    /**
     * Set every field of {@code message} to the values expected by {@code assertAllFieldsSet()},
     * using the {@link Message.Builder} reflection interface.
     */
    void setAllFieldsViaReflection(Message.Builder message) {
      message.setField(f("optional_int32"), 101);
      message.setField(f("optional_int64"), 102L);
      message.setField(f("optional_uint32"), 103);
      message.setField(f("optional_uint64"), 104L);
      message.setField(f("optional_sint32"), 105);
      message.setField(f("optional_sint64"), 106L);
      message.setField(f("optional_fixed32"), 107);
      message.setField(f("optional_fixed64"), 108L);
      message.setField(f("optional_sfixed32"), 109);
      message.setField(f("optional_sfixed64"), 110L);
      message.setField(f("optional_float"), 111F);
      message.setField(f("optional_double"), 112D);
      message.setField(f("optional_bool"), true);
      message.setField(f("optional_string"), "115");
      message.setField(f("optional_bytes"), toBytes("116"));

      message.setField(
          f("optionalgroup"),
          newBuilderForField(message, f("optionalgroup")).setField(groupA, 117).build());
      message.setField(
          f("optional_nested_message"),
          newBuilderForField(message, f("optional_nested_message")).setField(nestedB, 118).build());
      message.setField(
          f("optional_foreign_message"),
          newBuilderForField(message, f("optional_foreign_message"))
              .setField(foreignC, 119)
              .build());
      message.setField(
          f("optional_import_message"),
          newBuilderForField(message, f("optional_import_message")).setField(importD, 120).build());
      message.setField(
          f("optional_public_import_message"),
          newBuilderForField(message, f("optional_public_import_message"))
              .setField(importE, 126)
              .build());
      message.setField(
          f("optional_lazy_message"),
          newBuilderForField(message, f("optional_lazy_message")).setField(nestedB, 127).build());

      message.setField(f("optional_nested_enum"), nestedBaz);
      message.setField(f("optional_foreign_enum"), foreignBaz);
      message.setField(f("optional_import_enum"), importBaz);

      message.setField(f("optional_string_piece"), "124");
      message.setField(f("optional_cord"), "125");

      // -----------------------------------------------------------------

      message.addRepeatedField(f("repeated_int32"), 201);
      message.addRepeatedField(f("repeated_int64"), 202L);
      message.addRepeatedField(f("repeated_uint32"), 203);
      message.addRepeatedField(f("repeated_uint64"), 204L);
      message.addRepeatedField(f("repeated_sint32"), 205);
      message.addRepeatedField(f("repeated_sint64"), 206L);
      message.addRepeatedField(f("repeated_fixed32"), 207);
      message.addRepeatedField(f("repeated_fixed64"), 208L);
      message.addRepeatedField(f("repeated_sfixed32"), 209);
      message.addRepeatedField(f("repeated_sfixed64"), 210L);
      message.addRepeatedField(f("repeated_float"), 211F);
      message.addRepeatedField(f("repeated_double"), 212D);
      message.addRepeatedField(f("repeated_bool"), true);
      message.addRepeatedField(f("repeated_string"), "215");
      message.addRepeatedField(f("repeated_bytes"), toBytes("216"));

      message.addRepeatedField(
          f("repeatedgroup"),
          newBuilderForField(message, f("repeatedgroup")).setField(repeatedGroupA, 217).build());
      message.addRepeatedField(
          f("repeated_nested_message"),
          newBuilderForField(message, f("repeated_nested_message")).setField(nestedB, 218).build());
      message.addRepeatedField(
          f("repeated_foreign_message"),
          newBuilderForField(message, f("repeated_foreign_message"))
              .setField(foreignC, 219)
              .build());
      message.addRepeatedField(
          f("repeated_import_message"),
          newBuilderForField(message, f("repeated_import_message")).setField(importD, 220).build());
      message.addRepeatedField(
          f("repeated_lazy_message"),
          newBuilderForField(message, f("repeated_lazy_message")).setField(nestedB, 227).build());

      message.addRepeatedField(f("repeated_nested_enum"), nestedBar);
      message.addRepeatedField(f("repeated_foreign_enum"), foreignBar);
      message.addRepeatedField(f("repeated_import_enum"), importBar);

      message.addRepeatedField(f("repeated_string_piece"), "224");
      message.addRepeatedField(f("repeated_cord"), "225");

      // Add a second one of each field.
      message.addRepeatedField(f("repeated_int32"), 301);
      message.addRepeatedField(f("repeated_int64"), 302L);
      message.addRepeatedField(f("repeated_uint32"), 303);
      message.addRepeatedField(f("repeated_uint64"), 304L);
      message.addRepeatedField(f("repeated_sint32"), 305);
      message.addRepeatedField(f("repeated_sint64"), 306L);
      message.addRepeatedField(f("repeated_fixed32"), 307);
      message.addRepeatedField(f("repeated_fixed64"), 308L);
      message.addRepeatedField(f("repeated_sfixed32"), 309);
      message.addRepeatedField(f("repeated_sfixed64"), 310L);
      message.addRepeatedField(f("repeated_float"), 311F);
      message.addRepeatedField(f("repeated_double"), 312D);
      message.addRepeatedField(f("repeated_bool"), false);
      message.addRepeatedField(f("repeated_string"), "315");
      message.addRepeatedField(f("repeated_bytes"), toBytes("316"));

      message.addRepeatedField(
          f("repeatedgroup"),
          newBuilderForField(message, f("repeatedgroup")).setField(repeatedGroupA, 317).build());
      message.addRepeatedField(
          f("repeated_nested_message"),
          newBuilderForField(message, f("repeated_nested_message")).setField(nestedB, 318).build());
      message.addRepeatedField(
          f("repeated_foreign_message"),
          newBuilderForField(message, f("repeated_foreign_message"))
              .setField(foreignC, 319)
              .build());
      message.addRepeatedField(
          f("repeated_import_message"),
          newBuilderForField(message, f("repeated_import_message")).setField(importD, 320).build());
      message.addRepeatedField(
          f("repeated_lazy_message"),
          newBuilderForField(message, f("repeated_lazy_message")).setField(nestedB, 327).build());

      message.addRepeatedField(f("repeated_nested_enum"), nestedBaz);
      message.addRepeatedField(f("repeated_foreign_enum"), foreignBaz);
      message.addRepeatedField(f("repeated_import_enum"), importBaz);

      message.addRepeatedField(f("repeated_string_piece"), "324");
      message.addRepeatedField(f("repeated_cord"), "325");

      // -----------------------------------------------------------------

      message.setField(f("default_int32"), 401);
      message.setField(f("default_int64"), 402L);
      message.setField(f("default_uint32"), 403);
      message.setField(f("default_uint64"), 404L);
      message.setField(f("default_sint32"), 405);
      message.setField(f("default_sint64"), 406L);
      message.setField(f("default_fixed32"), 407);
      message.setField(f("default_fixed64"), 408L);
      message.setField(f("default_sfixed32"), 409);
      message.setField(f("default_sfixed64"), 410L);
      message.setField(f("default_float"), 411F);
      message.setField(f("default_double"), 412D);
      message.setField(f("default_bool"), false);
      message.setField(f("default_string"), "415");
      message.setField(f("default_bytes"), toBytes("416"));

      message.setField(f("default_nested_enum"), nestedFoo);
      message.setField(f("default_foreign_enum"), foreignFoo);
      message.setField(f("default_import_enum"), importFoo);

      message.setField(f("default_string_piece"), "424");
      message.setField(f("default_cord"), "425");

      message.setField(f("oneof_uint32"), 601);
      message.setField(
          f("oneof_nested_message"),
          newBuilderForField(message, f("oneof_nested_message")).setField(nestedB, 602).build());
      message.setField(f("oneof_string"), "603");
      message.setField(f("oneof_bytes"), toBytes("604"));
    }

    // -------------------------------------------------------------------

    /**
     * Modify the repeated fields of {@code message} to contain the values expected by {@code
     * assertRepeatedFieldsModified()}, using the {@link Message.Builder} reflection interface.
     */
    void modifyRepeatedFieldsViaReflection(Message.Builder message) {
      message.setRepeatedField(f("repeated_int32"), 1, 501);
      message.setRepeatedField(f("repeated_int64"), 1, 502L);
      message.setRepeatedField(f("repeated_uint32"), 1, 503);
      message.setRepeatedField(f("repeated_uint64"), 1, 504L);
      message.setRepeatedField(f("repeated_sint32"), 1, 505);
      message.setRepeatedField(f("repeated_sint64"), 1, 506L);
      message.setRepeatedField(f("repeated_fixed32"), 1, 507);
      message.setRepeatedField(f("repeated_fixed64"), 1, 508L);
      message.setRepeatedField(f("repeated_sfixed32"), 1, 509);
      message.setRepeatedField(f("repeated_sfixed64"), 1, 510L);
      message.setRepeatedField(f("repeated_float"), 1, 511F);
      message.setRepeatedField(f("repeated_double"), 1, 512D);
      message.setRepeatedField(f("repeated_bool"), 1, true);
      message.setRepeatedField(f("repeated_string"), 1, "515");
      message.setRepeatedField(f("repeated_bytes"), 1, toBytes("516"));

      message.setRepeatedField(
          f("repeatedgroup"),
          1,
          newBuilderForField(message, f("repeatedgroup")).setField(repeatedGroupA, 517).build());
      message.setRepeatedField(
          f("repeated_nested_message"),
          1,
          newBuilderForField(message, f("repeated_nested_message")).setField(nestedB, 518).build());
      message.setRepeatedField(
          f("repeated_foreign_message"),
          1,
          newBuilderForField(message, f("repeated_foreign_message"))
              .setField(foreignC, 519)
              .build());
      message.setRepeatedField(
          f("repeated_import_message"),
          1,
          newBuilderForField(message, f("repeated_import_message")).setField(importD, 520).build());
      message.setRepeatedField(
          f("repeated_lazy_message"),
          1,
          newBuilderForField(message, f("repeated_lazy_message")).setField(nestedB, 527).build());

      message.setRepeatedField(f("repeated_nested_enum"), 1, nestedFoo);
      message.setRepeatedField(f("repeated_foreign_enum"), 1, foreignFoo);
      message.setRepeatedField(f("repeated_import_enum"), 1, importFoo);

      message.setRepeatedField(f("repeated_string_piece"), 1, "524");
      message.setRepeatedField(f("repeated_cord"), 1, "525");
    }

    // -------------------------------------------------------------------

    /**
     * Assert (using {@code junit.framework.Assert}} that all fields of {@code message} are set to
     * the values assigned by {@code setAllFields}, using the {@link Message} reflection interface.
     */
    public void assertAllFieldsSetViaReflection(MessageOrBuilder message) {
      Assert.assertTrue(message.hasField(f("optional_int32")));
      Assert.assertTrue(message.hasField(f("optional_int64")));
      Assert.assertTrue(message.hasField(f("optional_uint32")));
      Assert.assertTrue(message.hasField(f("optional_uint64")));
      Assert.assertTrue(message.hasField(f("optional_sint32")));
      Assert.assertTrue(message.hasField(f("optional_sint64")));
      Assert.assertTrue(message.hasField(f("optional_fixed32")));
      Assert.assertTrue(message.hasField(f("optional_fixed64")));
      Assert.assertTrue(message.hasField(f("optional_sfixed32")));
      Assert.assertTrue(message.hasField(f("optional_sfixed64")));
      Assert.assertTrue(message.hasField(f("optional_float")));
      Assert.assertTrue(message.hasField(f("optional_double")));
      Assert.assertTrue(message.hasField(f("optional_bool")));
      Assert.assertTrue(message.hasField(f("optional_string")));
      Assert.assertTrue(message.hasField(f("optional_bytes")));

      Assert.assertTrue(message.hasField(f("optionalgroup")));
      Assert.assertTrue(message.hasField(f("optional_nested_message")));
      Assert.assertTrue(message.hasField(f("optional_foreign_message")));
      Assert.assertTrue(message.hasField(f("optional_import_message")));

      Assert.assertTrue(((Message) message.getField(f("optionalgroup"))).hasField(groupA));
      Assert.assertTrue(
          ((Message) message.getField(f("optional_nested_message"))).hasField(nestedB));
      Assert.assertTrue(
          ((Message) message.getField(f("optional_foreign_message"))).hasField(foreignC));
      Assert.assertTrue(
          ((Message) message.getField(f("optional_import_message"))).hasField(importD));

      Assert.assertTrue(message.hasField(f("optional_nested_enum")));
      Assert.assertTrue(message.hasField(f("optional_foreign_enum")));
      Assert.assertTrue(message.hasField(f("optional_import_enum")));

      Assert.assertTrue(message.hasField(f("optional_string_piece")));
      Assert.assertTrue(message.hasField(f("optional_cord")));

      Assert.assertEquals(101, message.getField(f("optional_int32")));
      Assert.assertEquals(102L, message.getField(f("optional_int64")));
      Assert.assertEquals(103, message.getField(f("optional_uint32")));
      Assert.assertEquals(104L, message.getField(f("optional_uint64")));
      Assert.assertEquals(105, message.getField(f("optional_sint32")));
      Assert.assertEquals(106L, message.getField(f("optional_sint64")));
      Assert.assertEquals(107, message.getField(f("optional_fixed32")));
      Assert.assertEquals(108L, message.getField(f("optional_fixed64")));
      Assert.assertEquals(109, message.getField(f("optional_sfixed32")));
      Assert.assertEquals(110L, message.getField(f("optional_sfixed64")));
      Assert.assertEquals(111F, message.getField(f("optional_float")));
      Assert.assertEquals(112D, message.getField(f("optional_double")));
      Assert.assertEquals(true, message.getField(f("optional_bool")));
      Assert.assertEquals("115", message.getField(f("optional_string")));
      Assert.assertEquals(toBytes("116"), message.getField(f("optional_bytes")));

      Assert.assertEquals(117, ((Message) message.getField(f("optionalgroup"))).getField(groupA));
      Assert.assertEquals(
          118, ((Message) message.getField(f("optional_nested_message"))).getField(nestedB));
      Assert.assertEquals(
          119, ((Message) message.getField(f("optional_foreign_message"))).getField(foreignC));
      Assert.assertEquals(
          120, ((Message) message.getField(f("optional_import_message"))).getField(importD));
      Assert.assertEquals(
          126, ((Message) message.getField(f("optional_public_import_message"))).getField(importE));
      Assert.assertEquals(
          127, ((Message) message.getField(f("optional_lazy_message"))).getField(nestedB));

      Assert.assertEquals(nestedBaz, message.getField(f("optional_nested_enum")));
      Assert.assertEquals(foreignBaz, message.getField(f("optional_foreign_enum")));
      Assert.assertEquals(importBaz, message.getField(f("optional_import_enum")));

      Assert.assertEquals("124", message.getField(f("optional_string_piece")));
      Assert.assertEquals("125", message.getField(f("optional_cord")));

      // -----------------------------------------------------------------

      Assert.assertEquals(2, message.getRepeatedFieldCount(f("repeated_int32")));
      Assert.assertEquals(2, message.getRepeatedFieldCount(f("repeated_int64")));
      Assert.assertEquals(2, message.getRepeatedFieldCount(f("repeated_uint32")));
      Assert.assertEquals(2, message.getRepeatedFieldCount(f("repeated_uint64")));
      Assert.assertEquals(2, message.getRepeatedFieldCount(f("repeated_sint32")));
      Assert.assertEquals(2, message.getRepeatedFieldCount(f("repeated_sint64")));
      Assert.assertEquals(2, message.getRepeatedFieldCount(f("repeated_fixed32")));
      Assert.assertEquals(2, message.getRepeatedFieldCount(f("repeated_fixed64")));
      Assert.assertEquals(2, message.getRepeatedFieldCount(f("repeated_sfixed32")));
      Assert.assertEquals(2, message.getRepeatedFieldCount(f("repeated_sfixed64")));
      Assert.assertEquals(2, message.getRepeatedFieldCount(f("repeated_float")));
      Assert.assertEquals(2, message.getRepeatedFieldCount(f("repeated_double")));
      Assert.assertEquals(2, message.getRepeatedFieldCount(f("repeated_bool")));
      Assert.assertEquals(2, message.getRepeatedFieldCount(f("repeated_string")));
      Assert.assertEquals(2, message.getRepeatedFieldCount(f("repeated_bytes")));

      Assert.assertEquals(2, message.getRepeatedFieldCount(f("repeatedgroup")));
      Assert.assertEquals(2, message.getRepeatedFieldCount(f("repeated_nested_message")));
      Assert.assertEquals(2, message.getRepeatedFieldCount(f("repeated_foreign_message")));
      Assert.assertEquals(2, message.getRepeatedFieldCount(f("repeated_import_message")));
      Assert.assertEquals(2, message.getRepeatedFieldCount(f("repeated_lazy_message")));
      Assert.assertEquals(2, message.getRepeatedFieldCount(f("repeated_nested_enum")));
      Assert.assertEquals(2, message.getRepeatedFieldCount(f("repeated_foreign_enum")));
      Assert.assertEquals(2, message.getRepeatedFieldCount(f("repeated_import_enum")));

      Assert.assertEquals(2, message.getRepeatedFieldCount(f("repeated_string_piece")));
      Assert.assertEquals(2, message.getRepeatedFieldCount(f("repeated_cord")));

      Assert.assertEquals(201, message.getRepeatedField(f("repeated_int32"), 0));
      Assert.assertEquals(202L, message.getRepeatedField(f("repeated_int64"), 0));
      Assert.assertEquals(203, message.getRepeatedField(f("repeated_uint32"), 0));
      Assert.assertEquals(204L, message.getRepeatedField(f("repeated_uint64"), 0));
      Assert.assertEquals(205, message.getRepeatedField(f("repeated_sint32"), 0));
      Assert.assertEquals(206L, message.getRepeatedField(f("repeated_sint64"), 0));
      Assert.assertEquals(207, message.getRepeatedField(f("repeated_fixed32"), 0));
      Assert.assertEquals(208L, message.getRepeatedField(f("repeated_fixed64"), 0));
      Assert.assertEquals(209, message.getRepeatedField(f("repeated_sfixed32"), 0));
      Assert.assertEquals(210L, message.getRepeatedField(f("repeated_sfixed64"), 0));
      Assert.assertEquals(211F, message.getRepeatedField(f("repeated_float"), 0));
      Assert.assertEquals(212D, message.getRepeatedField(f("repeated_double"), 0));
      Assert.assertEquals(true, message.getRepeatedField(f("repeated_bool"), 0));
      Assert.assertEquals("215", message.getRepeatedField(f("repeated_string"), 0));
      Assert.assertEquals(toBytes("216"), message.getRepeatedField(f("repeated_bytes"), 0));

      Assert.assertEquals(
          217,
          ((Message) message.getRepeatedField(f("repeatedgroup"), 0)).getField(repeatedGroupA));
      Assert.assertEquals(
          218,
          ((Message) message.getRepeatedField(f("repeated_nested_message"), 0)).getField(nestedB));
      Assert.assertEquals(
          219,
          ((Message) message.getRepeatedField(f("repeated_foreign_message"), 0))
              .getField(foreignC));
      Assert.assertEquals(
          220,
          ((Message) message.getRepeatedField(f("repeated_import_message"), 0)).getField(importD));
      Assert.assertEquals(
          227,
          ((Message) message.getRepeatedField(f("repeated_lazy_message"), 0)).getField(nestedB));

      Assert.assertEquals(nestedBar, message.getRepeatedField(f("repeated_nested_enum"), 0));
      Assert.assertEquals(foreignBar, message.getRepeatedField(f("repeated_foreign_enum"), 0));
      Assert.assertEquals(importBar, message.getRepeatedField(f("repeated_import_enum"), 0));

      Assert.assertEquals("224", message.getRepeatedField(f("repeated_string_piece"), 0));
      Assert.assertEquals("225", message.getRepeatedField(f("repeated_cord"), 0));

      Assert.assertEquals(301, message.getRepeatedField(f("repeated_int32"), 1));
      Assert.assertEquals(302L, message.getRepeatedField(f("repeated_int64"), 1));
      Assert.assertEquals(303, message.getRepeatedField(f("repeated_uint32"), 1));
      Assert.assertEquals(304L, message.getRepeatedField(f("repeated_uint64"), 1));
      Assert.assertEquals(305, message.getRepeatedField(f("repeated_sint32"), 1));
      Assert.assertEquals(306L, message.getRepeatedField(f("repeated_sint64"), 1));
      Assert.assertEquals(307, message.getRepeatedField(f("repeated_fixed32"), 1));
      Assert.assertEquals(308L, message.getRepeatedField(f("repeated_fixed64"), 1));
      Assert.assertEquals(309, message.getRepeatedField(f("repeated_sfixed32"), 1));
      Assert.assertEquals(310L, message.getRepeatedField(f("repeated_sfixed64"), 1));
      Assert.assertEquals(311F, message.getRepeatedField(f("repeated_float"), 1));
      Assert.assertEquals(312D, message.getRepeatedField(f("repeated_double"), 1));
      Assert.assertEquals(false, message.getRepeatedField(f("repeated_bool"), 1));
      Assert.assertEquals("315", message.getRepeatedField(f("repeated_string"), 1));
      Assert.assertEquals(toBytes("316"), message.getRepeatedField(f("repeated_bytes"), 1));

      Assert.assertEquals(
          317,
          ((Message) message.getRepeatedField(f("repeatedgroup"), 1)).getField(repeatedGroupA));
      Assert.assertEquals(
          318,
          ((Message) message.getRepeatedField(f("repeated_nested_message"), 1)).getField(nestedB));
      Assert.assertEquals(
          319,
          ((Message) message.getRepeatedField(f("repeated_foreign_message"), 1))
              .getField(foreignC));
      Assert.assertEquals(
          320,
          ((Message) message.getRepeatedField(f("repeated_import_message"), 1)).getField(importD));
      Assert.assertEquals(
          327,
          ((Message) message.getRepeatedField(f("repeated_lazy_message"), 1)).getField(nestedB));

      Assert.assertEquals(nestedBaz, message.getRepeatedField(f("repeated_nested_enum"), 1));
      Assert.assertEquals(foreignBaz, message.getRepeatedField(f("repeated_foreign_enum"), 1));
      Assert.assertEquals(importBaz, message.getRepeatedField(f("repeated_import_enum"), 1));

      Assert.assertEquals("324", message.getRepeatedField(f("repeated_string_piece"), 1));
      Assert.assertEquals("325", message.getRepeatedField(f("repeated_cord"), 1));

      // -----------------------------------------------------------------

      Assert.assertTrue(message.hasField(f("default_int32")));
      Assert.assertTrue(message.hasField(f("default_int64")));
      Assert.assertTrue(message.hasField(f("default_uint32")));
      Assert.assertTrue(message.hasField(f("default_uint64")));
      Assert.assertTrue(message.hasField(f("default_sint32")));
      Assert.assertTrue(message.hasField(f("default_sint64")));
      Assert.assertTrue(message.hasField(f("default_fixed32")));
      Assert.assertTrue(message.hasField(f("default_fixed64")));
      Assert.assertTrue(message.hasField(f("default_sfixed32")));
      Assert.assertTrue(message.hasField(f("default_sfixed64")));
      Assert.assertTrue(message.hasField(f("default_float")));
      Assert.assertTrue(message.hasField(f("default_double")));
      Assert.assertTrue(message.hasField(f("default_bool")));
      Assert.assertTrue(message.hasField(f("default_string")));
      Assert.assertTrue(message.hasField(f("default_bytes")));

      Assert.assertTrue(message.hasField(f("default_nested_enum")));
      Assert.assertTrue(message.hasField(f("default_foreign_enum")));
      Assert.assertTrue(message.hasField(f("default_import_enum")));

      Assert.assertTrue(message.hasField(f("default_string_piece")));
      Assert.assertTrue(message.hasField(f("default_cord")));

      Assert.assertEquals(401, message.getField(f("default_int32")));
      Assert.assertEquals(402L, message.getField(f("default_int64")));
      Assert.assertEquals(403, message.getField(f("default_uint32")));
      Assert.assertEquals(404L, message.getField(f("default_uint64")));
      Assert.assertEquals(405, message.getField(f("default_sint32")));
      Assert.assertEquals(406L, message.getField(f("default_sint64")));
      Assert.assertEquals(407, message.getField(f("default_fixed32")));
      Assert.assertEquals(408L, message.getField(f("default_fixed64")));
      Assert.assertEquals(409, message.getField(f("default_sfixed32")));
      Assert.assertEquals(410L, message.getField(f("default_sfixed64")));
      Assert.assertEquals(411F, message.getField(f("default_float")));
      Assert.assertEquals(412D, message.getField(f("default_double")));
      Assert.assertEquals(false, message.getField(f("default_bool")));
      Assert.assertEquals("415", message.getField(f("default_string")));
      Assert.assertEquals(toBytes("416"), message.getField(f("default_bytes")));

      Assert.assertEquals(nestedFoo, message.getField(f("default_nested_enum")));
      Assert.assertEquals(foreignFoo, message.getField(f("default_foreign_enum")));
      Assert.assertEquals(importFoo, message.getField(f("default_import_enum")));

      Assert.assertEquals("424", message.getField(f("default_string_piece")));
      Assert.assertEquals("425", message.getField(f("default_cord")));

      Assert.assertTrue(message.hasField(f("oneof_bytes")));
      Assert.assertEquals(toBytes("604"), message.getField(f("oneof_bytes")));

      if (extensionRegistry == null) {
        Assert.assertFalse(message.hasField(f("oneof_uint32")));
        Assert.assertFalse(message.hasField(f("oneof_nested_message")));
        Assert.assertFalse(message.hasField(f("oneof_string")));
      } else {
        Assert.assertTrue(message.hasField(f("oneof_uint32")));
        Assert.assertTrue(message.hasField(f("oneof_nested_message")));
        Assert.assertTrue(message.hasField(f("oneof_string")));
        Assert.assertEquals(601, message.getField(f("oneof_uint32")));
        Assert.assertEquals(
            602,
            ((MessageOrBuilder) message.getField(f("oneof_nested_message"))).getField(nestedB));
        Assert.assertEquals("603", message.getField(f("oneof_string")));
      }
    }

    // -------------------------------------------------------------------

    /**
     * Assert (using {@code junit.framework.Assert}} that all fields of {@code message} are cleared,
     * and that getting the fields returns their default values, using the {@link Message}
     * reflection interface.
     */
    public void assertClearViaReflection(MessageOrBuilder message) {
      // has_blah() should initially be false for all optional fields.
      Assert.assertFalse(message.hasField(f("optional_int32")));
      Assert.assertFalse(message.hasField(f("optional_int64")));
      Assert.assertFalse(message.hasField(f("optional_uint32")));
      Assert.assertFalse(message.hasField(f("optional_uint64")));
      Assert.assertFalse(message.hasField(f("optional_sint32")));
      Assert.assertFalse(message.hasField(f("optional_sint64")));
      Assert.assertFalse(message.hasField(f("optional_fixed32")));
      Assert.assertFalse(message.hasField(f("optional_fixed64")));
      Assert.assertFalse(message.hasField(f("optional_sfixed32")));
      Assert.assertFalse(message.hasField(f("optional_sfixed64")));
      Assert.assertFalse(message.hasField(f("optional_float")));
      Assert.assertFalse(message.hasField(f("optional_double")));
      Assert.assertFalse(message.hasField(f("optional_bool")));
      Assert.assertFalse(message.hasField(f("optional_string")));
      Assert.assertFalse(message.hasField(f("optional_bytes")));

      Assert.assertFalse(message.hasField(f("optionalgroup")));
      Assert.assertFalse(message.hasField(f("optional_nested_message")));
      Assert.assertFalse(message.hasField(f("optional_foreign_message")));
      Assert.assertFalse(message.hasField(f("optional_import_message")));

      Assert.assertFalse(message.hasField(f("optional_nested_enum")));
      Assert.assertFalse(message.hasField(f("optional_foreign_enum")));
      Assert.assertFalse(message.hasField(f("optional_import_enum")));

      Assert.assertFalse(message.hasField(f("optional_string_piece")));
      Assert.assertFalse(message.hasField(f("optional_cord")));

      // Optional fields without defaults are set to zero or something like it.
      Assert.assertEquals(0, message.getField(f("optional_int32")));
      Assert.assertEquals(0L, message.getField(f("optional_int64")));
      Assert.assertEquals(0, message.getField(f("optional_uint32")));
      Assert.assertEquals(0L, message.getField(f("optional_uint64")));
      Assert.assertEquals(0, message.getField(f("optional_sint32")));
      Assert.assertEquals(0L, message.getField(f("optional_sint64")));
      Assert.assertEquals(0, message.getField(f("optional_fixed32")));
      Assert.assertEquals(0L, message.getField(f("optional_fixed64")));
      Assert.assertEquals(0, message.getField(f("optional_sfixed32")));
      Assert.assertEquals(0L, message.getField(f("optional_sfixed64")));
      Assert.assertEquals(0F, message.getField(f("optional_float")));
      Assert.assertEquals(0D, message.getField(f("optional_double")));
      Assert.assertEquals(false, message.getField(f("optional_bool")));
      Assert.assertEquals("", message.getField(f("optional_string")));
      Assert.assertEquals(ByteString.EMPTY, message.getField(f("optional_bytes")));

      // Embedded messages should also be clear.
      Assert.assertFalse(((Message) message.getField(f("optionalgroup"))).hasField(groupA));
      Assert.assertFalse(
          ((Message) message.getField(f("optional_nested_message"))).hasField(nestedB));
      Assert.assertFalse(
          ((Message) message.getField(f("optional_foreign_message"))).hasField(foreignC));
      Assert.assertFalse(
          ((Message) message.getField(f("optional_import_message"))).hasField(importD));
      Assert.assertFalse(
          ((Message) message.getField(f("optional_public_import_message"))).hasField(importE));
      Assert.assertFalse(
          ((Message) message.getField(f("optional_lazy_message"))).hasField(nestedB));

      Assert.assertEquals(0, ((Message) message.getField(f("optionalgroup"))).getField(groupA));
      Assert.assertEquals(
          0, ((Message) message.getField(f("optional_nested_message"))).getField(nestedB));
      Assert.assertEquals(
          0, ((Message) message.getField(f("optional_foreign_message"))).getField(foreignC));
      Assert.assertEquals(
          0, ((Message) message.getField(f("optional_import_message"))).getField(importD));
      Assert.assertEquals(
          0, ((Message) message.getField(f("optional_public_import_message"))).getField(importE));
      Assert.assertEquals(
          0, ((Message) message.getField(f("optional_lazy_message"))).getField(nestedB));

      // Enums without defaults are set to the first value in the enum.
      Assert.assertEquals(nestedFoo, message.getField(f("optional_nested_enum")));
      Assert.assertEquals(foreignFoo, message.getField(f("optional_foreign_enum")));
      Assert.assertEquals(importFoo, message.getField(f("optional_import_enum")));

      Assert.assertEquals("", message.getField(f("optional_string_piece")));
      Assert.assertEquals("", message.getField(f("optional_cord")));

      // Repeated fields are empty.
      Assert.assertEquals(0, message.getRepeatedFieldCount(f("repeated_int32")));
      Assert.assertEquals(0, message.getRepeatedFieldCount(f("repeated_int64")));
      Assert.assertEquals(0, message.getRepeatedFieldCount(f("repeated_uint32")));
      Assert.assertEquals(0, message.getRepeatedFieldCount(f("repeated_uint64")));
      Assert.assertEquals(0, message.getRepeatedFieldCount(f("repeated_sint32")));
      Assert.assertEquals(0, message.getRepeatedFieldCount(f("repeated_sint64")));
      Assert.assertEquals(0, message.getRepeatedFieldCount(f("repeated_fixed32")));
      Assert.assertEquals(0, message.getRepeatedFieldCount(f("repeated_fixed64")));
      Assert.assertEquals(0, message.getRepeatedFieldCount(f("repeated_sfixed32")));
      Assert.assertEquals(0, message.getRepeatedFieldCount(f("repeated_sfixed64")));
      Assert.assertEquals(0, message.getRepeatedFieldCount(f("repeated_float")));
      Assert.assertEquals(0, message.getRepeatedFieldCount(f("repeated_double")));
      Assert.assertEquals(0, message.getRepeatedFieldCount(f("repeated_bool")));
      Assert.assertEquals(0, message.getRepeatedFieldCount(f("repeated_string")));
      Assert.assertEquals(0, message.getRepeatedFieldCount(f("repeated_bytes")));

      Assert.assertEquals(0, message.getRepeatedFieldCount(f("repeatedgroup")));
      Assert.assertEquals(0, message.getRepeatedFieldCount(f("repeated_nested_message")));
      Assert.assertEquals(0, message.getRepeatedFieldCount(f("repeated_foreign_message")));
      Assert.assertEquals(0, message.getRepeatedFieldCount(f("repeated_import_message")));
      Assert.assertEquals(0, message.getRepeatedFieldCount(f("repeated_lazy_message")));
      Assert.assertEquals(0, message.getRepeatedFieldCount(f("repeated_nested_enum")));
      Assert.assertEquals(0, message.getRepeatedFieldCount(f("repeated_foreign_enum")));
      Assert.assertEquals(0, message.getRepeatedFieldCount(f("repeated_import_enum")));

      Assert.assertEquals(0, message.getRepeatedFieldCount(f("repeated_string_piece")));
      Assert.assertEquals(0, message.getRepeatedFieldCount(f("repeated_cord")));

      // has_blah() should also be false for all default fields.
      Assert.assertFalse(message.hasField(f("default_int32")));
      Assert.assertFalse(message.hasField(f("default_int64")));
      Assert.assertFalse(message.hasField(f("default_uint32")));
      Assert.assertFalse(message.hasField(f("default_uint64")));
      Assert.assertFalse(message.hasField(f("default_sint32")));
      Assert.assertFalse(message.hasField(f("default_sint64")));
      Assert.assertFalse(message.hasField(f("default_fixed32")));
      Assert.assertFalse(message.hasField(f("default_fixed64")));
      Assert.assertFalse(message.hasField(f("default_sfixed32")));
      Assert.assertFalse(message.hasField(f("default_sfixed64")));
      Assert.assertFalse(message.hasField(f("default_float")));
      Assert.assertFalse(message.hasField(f("default_double")));
      Assert.assertFalse(message.hasField(f("default_bool")));
      Assert.assertFalse(message.hasField(f("default_string")));
      Assert.assertFalse(message.hasField(f("default_bytes")));

      Assert.assertFalse(message.hasField(f("default_nested_enum")));
      Assert.assertFalse(message.hasField(f("default_foreign_enum")));
      Assert.assertFalse(message.hasField(f("default_import_enum")));

      Assert.assertFalse(message.hasField(f("default_string_piece")));
      Assert.assertFalse(message.hasField(f("default_cord")));

      // Fields with defaults have their default values (duh).
      Assert.assertEquals(41, message.getField(f("default_int32")));
      Assert.assertEquals(42L, message.getField(f("default_int64")));
      Assert.assertEquals(43, message.getField(f("default_uint32")));
      Assert.assertEquals(44L, message.getField(f("default_uint64")));
      Assert.assertEquals(-45, message.getField(f("default_sint32")));
      Assert.assertEquals(46L, message.getField(f("default_sint64")));
      Assert.assertEquals(47, message.getField(f("default_fixed32")));
      Assert.assertEquals(48L, message.getField(f("default_fixed64")));
      Assert.assertEquals(49, message.getField(f("default_sfixed32")));
      Assert.assertEquals(-50L, message.getField(f("default_sfixed64")));
      Assert.assertEquals(51.5F, message.getField(f("default_float")));
      Assert.assertEquals(52e3D, message.getField(f("default_double")));
      Assert.assertEquals(true, message.getField(f("default_bool")));
      Assert.assertEquals("hello", message.getField(f("default_string")));
      Assert.assertEquals(toBytes("world"), message.getField(f("default_bytes")));

      Assert.assertEquals(nestedBar, message.getField(f("default_nested_enum")));
      Assert.assertEquals(foreignBar, message.getField(f("default_foreign_enum")));
      Assert.assertEquals(importBar, message.getField(f("default_import_enum")));

      Assert.assertEquals("abc", message.getField(f("default_string_piece")));
      Assert.assertEquals("123", message.getField(f("default_cord")));

      Assert.assertFalse(message.hasField(f("oneof_uint32")));
      Assert.assertFalse(message.hasField(f("oneof_nested_message")));
      Assert.assertFalse(message.hasField(f("oneof_string")));
      Assert.assertFalse(message.hasField(f("oneof_bytes")));

      Assert.assertEquals(0, message.getField(f("oneof_uint32")));
      Assert.assertEquals("", message.getField(f("oneof_string")));
      Assert.assertEquals(toBytes(""), message.getField(f("oneof_bytes")));
    }

    // ---------------------------------------------------------------

    public void assertRepeatedFieldsModifiedViaReflection(MessageOrBuilder message) {
      // ModifyRepeatedFields only sets the second repeated element of each
      // field.  In addition to verifying this, we also verify that the first
      // element and size were *not* modified.
      Assert.assertEquals(2, message.getRepeatedFieldCount(f("repeated_int32")));
      Assert.assertEquals(2, message.getRepeatedFieldCount(f("repeated_int64")));
      Assert.assertEquals(2, message.getRepeatedFieldCount(f("repeated_uint32")));
      Assert.assertEquals(2, message.getRepeatedFieldCount(f("repeated_uint64")));
      Assert.assertEquals(2, message.getRepeatedFieldCount(f("repeated_sint32")));
      Assert.assertEquals(2, message.getRepeatedFieldCount(f("repeated_sint64")));
      Assert.assertEquals(2, message.getRepeatedFieldCount(f("repeated_fixed32")));
      Assert.assertEquals(2, message.getRepeatedFieldCount(f("repeated_fixed64")));
      Assert.assertEquals(2, message.getRepeatedFieldCount(f("repeated_sfixed32")));
      Assert.assertEquals(2, message.getRepeatedFieldCount(f("repeated_sfixed64")));
      Assert.assertEquals(2, message.getRepeatedFieldCount(f("repeated_float")));
      Assert.assertEquals(2, message.getRepeatedFieldCount(f("repeated_double")));
      Assert.assertEquals(2, message.getRepeatedFieldCount(f("repeated_bool")));
      Assert.assertEquals(2, message.getRepeatedFieldCount(f("repeated_string")));
      Assert.assertEquals(2, message.getRepeatedFieldCount(f("repeated_bytes")));

      Assert.assertEquals(2, message.getRepeatedFieldCount(f("repeatedgroup")));
      Assert.assertEquals(2, message.getRepeatedFieldCount(f("repeated_nested_message")));
      Assert.assertEquals(2, message.getRepeatedFieldCount(f("repeated_foreign_message")));
      Assert.assertEquals(2, message.getRepeatedFieldCount(f("repeated_import_message")));
      Assert.assertEquals(2, message.getRepeatedFieldCount(f("repeated_lazy_message")));
      Assert.assertEquals(2, message.getRepeatedFieldCount(f("repeated_nested_enum")));
      Assert.assertEquals(2, message.getRepeatedFieldCount(f("repeated_foreign_enum")));
      Assert.assertEquals(2, message.getRepeatedFieldCount(f("repeated_import_enum")));

      Assert.assertEquals(2, message.getRepeatedFieldCount(f("repeated_string_piece")));
      Assert.assertEquals(2, message.getRepeatedFieldCount(f("repeated_cord")));

      Assert.assertEquals(201, message.getRepeatedField(f("repeated_int32"), 0));
      Assert.assertEquals(202L, message.getRepeatedField(f("repeated_int64"), 0));
      Assert.assertEquals(203, message.getRepeatedField(f("repeated_uint32"), 0));
      Assert.assertEquals(204L, message.getRepeatedField(f("repeated_uint64"), 0));
      Assert.assertEquals(205, message.getRepeatedField(f("repeated_sint32"), 0));
      Assert.assertEquals(206L, message.getRepeatedField(f("repeated_sint64"), 0));
      Assert.assertEquals(207, message.getRepeatedField(f("repeated_fixed32"), 0));
      Assert.assertEquals(208L, message.getRepeatedField(f("repeated_fixed64"), 0));
      Assert.assertEquals(209, message.getRepeatedField(f("repeated_sfixed32"), 0));
      Assert.assertEquals(210L, message.getRepeatedField(f("repeated_sfixed64"), 0));
      Assert.assertEquals(211F, message.getRepeatedField(f("repeated_float"), 0));
      Assert.assertEquals(212D, message.getRepeatedField(f("repeated_double"), 0));
      Assert.assertEquals(true, message.getRepeatedField(f("repeated_bool"), 0));
      Assert.assertEquals("215", message.getRepeatedField(f("repeated_string"), 0));
      Assert.assertEquals(toBytes("216"), message.getRepeatedField(f("repeated_bytes"), 0));

      Assert.assertEquals(
          217,
          ((Message) message.getRepeatedField(f("repeatedgroup"), 0)).getField(repeatedGroupA));
      Assert.assertEquals(
          218,
          ((Message) message.getRepeatedField(f("repeated_nested_message"), 0)).getField(nestedB));
      Assert.assertEquals(
          219,
          ((Message) message.getRepeatedField(f("repeated_foreign_message"), 0))
              .getField(foreignC));
      Assert.assertEquals(
          220,
          ((Message) message.getRepeatedField(f("repeated_import_message"), 0)).getField(importD));
      Assert.assertEquals(
          227,
          ((Message) message.getRepeatedField(f("repeated_lazy_message"), 0)).getField(nestedB));

      Assert.assertEquals(nestedBar, message.getRepeatedField(f("repeated_nested_enum"), 0));
      Assert.assertEquals(foreignBar, message.getRepeatedField(f("repeated_foreign_enum"), 0));
      Assert.assertEquals(importBar, message.getRepeatedField(f("repeated_import_enum"), 0));

      Assert.assertEquals("224", message.getRepeatedField(f("repeated_string_piece"), 0));
      Assert.assertEquals("225", message.getRepeatedField(f("repeated_cord"), 0));

      Assert.assertEquals(501, message.getRepeatedField(f("repeated_int32"), 1));
      Assert.assertEquals(502L, message.getRepeatedField(f("repeated_int64"), 1));
      Assert.assertEquals(503, message.getRepeatedField(f("repeated_uint32"), 1));
      Assert.assertEquals(504L, message.getRepeatedField(f("repeated_uint64"), 1));
      Assert.assertEquals(505, message.getRepeatedField(f("repeated_sint32"), 1));
      Assert.assertEquals(506L, message.getRepeatedField(f("repeated_sint64"), 1));
      Assert.assertEquals(507, message.getRepeatedField(f("repeated_fixed32"), 1));
      Assert.assertEquals(508L, message.getRepeatedField(f("repeated_fixed64"), 1));
      Assert.assertEquals(509, message.getRepeatedField(f("repeated_sfixed32"), 1));
      Assert.assertEquals(510L, message.getRepeatedField(f("repeated_sfixed64"), 1));
      Assert.assertEquals(511F, message.getRepeatedField(f("repeated_float"), 1));
      Assert.assertEquals(512D, message.getRepeatedField(f("repeated_double"), 1));
      Assert.assertEquals(true, message.getRepeatedField(f("repeated_bool"), 1));
      Assert.assertEquals("515", message.getRepeatedField(f("repeated_string"), 1));
      Assert.assertEquals(toBytes("516"), message.getRepeatedField(f("repeated_bytes"), 1));

      Assert.assertEquals(
          517,
          ((Message) message.getRepeatedField(f("repeatedgroup"), 1)).getField(repeatedGroupA));
      Assert.assertEquals(
          518,
          ((Message) message.getRepeatedField(f("repeated_nested_message"), 1)).getField(nestedB));
      Assert.assertEquals(
          519,
          ((Message) message.getRepeatedField(f("repeated_foreign_message"), 1))
              .getField(foreignC));
      Assert.assertEquals(
          520,
          ((Message) message.getRepeatedField(f("repeated_import_message"), 1)).getField(importD));
      Assert.assertEquals(
          527,
          ((Message) message.getRepeatedField(f("repeated_lazy_message"), 1)).getField(nestedB));

      Assert.assertEquals(nestedFoo, message.getRepeatedField(f("repeated_nested_enum"), 1));
      Assert.assertEquals(foreignFoo, message.getRepeatedField(f("repeated_foreign_enum"), 1));
      Assert.assertEquals(importFoo, message.getRepeatedField(f("repeated_import_enum"), 1));

      Assert.assertEquals("524", message.getRepeatedField(f("repeated_string_piece"), 1));
      Assert.assertEquals("525", message.getRepeatedField(f("repeated_cord"), 1));
    }

    public void setPackedFieldsViaReflection(Message.Builder message) {
      message.addRepeatedField(f("packed_int32"), 601);
      message.addRepeatedField(f("packed_int64"), 602L);
      message.addRepeatedField(f("packed_uint32"), 603);
      message.addRepeatedField(f("packed_uint64"), 604L);
      message.addRepeatedField(f("packed_sint32"), 605);
      message.addRepeatedField(f("packed_sint64"), 606L);
      message.addRepeatedField(f("packed_fixed32"), 607);
      message.addRepeatedField(f("packed_fixed64"), 608L);
      message.addRepeatedField(f("packed_sfixed32"), 609);
      message.addRepeatedField(f("packed_sfixed64"), 610L);
      message.addRepeatedField(f("packed_float"), 611F);
      message.addRepeatedField(f("packed_double"), 612D);
      message.addRepeatedField(f("packed_bool"), true);
      message.addRepeatedField(f("packed_enum"), foreignBar);
      // Add a second one of each field.
      message.addRepeatedField(f("packed_int32"), 701);
      message.addRepeatedField(f("packed_int64"), 702L);
      message.addRepeatedField(f("packed_uint32"), 703);
      message.addRepeatedField(f("packed_uint64"), 704L);
      message.addRepeatedField(f("packed_sint32"), 705);
      message.addRepeatedField(f("packed_sint64"), 706L);
      message.addRepeatedField(f("packed_fixed32"), 707);
      message.addRepeatedField(f("packed_fixed64"), 708L);
      message.addRepeatedField(f("packed_sfixed32"), 709);
      message.addRepeatedField(f("packed_sfixed64"), 710L);
      message.addRepeatedField(f("packed_float"), 711F);
      message.addRepeatedField(f("packed_double"), 712D);
      message.addRepeatedField(f("packed_bool"), false);
      message.addRepeatedField(f("packed_enum"), foreignBaz);
    }

    public void assertPackedFieldsSetViaReflection(MessageOrBuilder message) {
      Assert.assertEquals(2, message.getRepeatedFieldCount(f("packed_int32")));
      Assert.assertEquals(2, message.getRepeatedFieldCount(f("packed_int64")));
      Assert.assertEquals(2, message.getRepeatedFieldCount(f("packed_uint32")));
      Assert.assertEquals(2, message.getRepeatedFieldCount(f("packed_uint64")));
      Assert.assertEquals(2, message.getRepeatedFieldCount(f("packed_sint32")));
      Assert.assertEquals(2, message.getRepeatedFieldCount(f("packed_sint64")));
      Assert.assertEquals(2, message.getRepeatedFieldCount(f("packed_fixed32")));
      Assert.assertEquals(2, message.getRepeatedFieldCount(f("packed_fixed64")));
      Assert.assertEquals(2, message.getRepeatedFieldCount(f("packed_sfixed32")));
      Assert.assertEquals(2, message.getRepeatedFieldCount(f("packed_sfixed64")));
      Assert.assertEquals(2, message.getRepeatedFieldCount(f("packed_float")));
      Assert.assertEquals(2, message.getRepeatedFieldCount(f("packed_double")));
      Assert.assertEquals(2, message.getRepeatedFieldCount(f("packed_bool")));
      Assert.assertEquals(2, message.getRepeatedFieldCount(f("packed_enum")));
      Assert.assertEquals(601, message.getRepeatedField(f("packed_int32"), 0));
      Assert.assertEquals(602L, message.getRepeatedField(f("packed_int64"), 0));
      Assert.assertEquals(603, message.getRepeatedField(f("packed_uint32"), 0));
      Assert.assertEquals(604L, message.getRepeatedField(f("packed_uint64"), 0));
      Assert.assertEquals(605, message.getRepeatedField(f("packed_sint32"), 0));
      Assert.assertEquals(606L, message.getRepeatedField(f("packed_sint64"), 0));
      Assert.assertEquals(607, message.getRepeatedField(f("packed_fixed32"), 0));
      Assert.assertEquals(608L, message.getRepeatedField(f("packed_fixed64"), 0));
      Assert.assertEquals(609, message.getRepeatedField(f("packed_sfixed32"), 0));
      Assert.assertEquals(610L, message.getRepeatedField(f("packed_sfixed64"), 0));
      Assert.assertEquals(611F, message.getRepeatedField(f("packed_float"), 0));
      Assert.assertEquals(612D, message.getRepeatedField(f("packed_double"), 0));
      Assert.assertEquals(true, message.getRepeatedField(f("packed_bool"), 0));
      Assert.assertEquals(foreignBar, message.getRepeatedField(f("packed_enum"), 0));
      Assert.assertEquals(701, message.getRepeatedField(f("packed_int32"), 1));
      Assert.assertEquals(702L, message.getRepeatedField(f("packed_int64"), 1));
      Assert.assertEquals(703, message.getRepeatedField(f("packed_uint32"), 1));
      Assert.assertEquals(704L, message.getRepeatedField(f("packed_uint64"), 1));
      Assert.assertEquals(705, message.getRepeatedField(f("packed_sint32"), 1));
      Assert.assertEquals(706L, message.getRepeatedField(f("packed_sint64"), 1));
      Assert.assertEquals(707, message.getRepeatedField(f("packed_fixed32"), 1));
      Assert.assertEquals(708L, message.getRepeatedField(f("packed_fixed64"), 1));
      Assert.assertEquals(709, message.getRepeatedField(f("packed_sfixed32"), 1));
      Assert.assertEquals(710L, message.getRepeatedField(f("packed_sfixed64"), 1));
      Assert.assertEquals(711F, message.getRepeatedField(f("packed_float"), 1));
      Assert.assertEquals(712D, message.getRepeatedField(f("packed_double"), 1));
      Assert.assertEquals(false, message.getRepeatedField(f("packed_bool"), 1));
      Assert.assertEquals(foreignBaz, message.getRepeatedField(f("packed_enum"), 1));
    }

    /**
     * Verifies that the reflection setters for the given.Builder object throw a
     * NullPointerException if they are passed a null value. Uses Assert to throw an appropriate
     * assertion failure, if the condition is not verified.
     */
    public void assertReflectionSettersRejectNull(Message.Builder builder) throws Exception {
      try {
        builder.setField(f("optional_string"), null);
        Assert.fail("Exception was not thrown");
      } catch (NullPointerException e) {
        // We expect this exception.
      }
      try {
        builder.setField(f("optional_bytes"), null);
        Assert.fail("Exception was not thrown");
      } catch (NullPointerException e) {
        // We expect this exception.
      }
      try {
        builder.setField(f("optional_nested_enum"), null);
        Assert.fail("Exception was not thrown");
      } catch (NullPointerException e) {
        // We expect this exception.
      }
      try {
        builder.setField(f("optional_nested_message"), (TestAllTypes.NestedMessage) null);
        Assert.fail("Exception was not thrown");
      } catch (NullPointerException e) {
        // We expect this exception.
      }
      try {
        builder.setField(f("optional_nested_message"), (TestAllTypes.NestedMessage.Builder) null);
        Assert.fail("Exception was not thrown");
      } catch (NullPointerException e) {
        // We expect this exception.
      }

      try {
        builder.addRepeatedField(f("repeated_string"), null);
        Assert.fail("Exception was not thrown");
      } catch (NullPointerException e) {
        // We expect this exception.
      }
      try {
        builder.addRepeatedField(f("repeated_bytes"), null);
        Assert.fail("Exception was not thrown");
      } catch (NullPointerException e) {
        // We expect this exception.
      }
      try {
        builder.addRepeatedField(f("repeated_nested_enum"), null);
        Assert.fail("Exception was not thrown");
      } catch (NullPointerException e) {
        // We expect this exception.
      }
      try {
        builder.addRepeatedField(f("repeated_nested_message"), null);
        Assert.fail("Exception was not thrown");
      } catch (NullPointerException e) {
        // We expect this exception.
      }
    }

    /**
     * Verifies that the reflection repeated setters for the given Builder object throw a
     * NullPointerException if they are passed a null value. Uses Assert to throw an appropriate
     * assertion failure, if the condition is not verified.
     */
    public void assertReflectionRepeatedSettersRejectNull(Message.Builder builder)
        throws Exception {
      builder.addRepeatedField(f("repeated_string"), "one");
      try {
        builder.setRepeatedField(f("repeated_string"), 0, null);
        Assert.fail("Exception was not thrown");
      } catch (NullPointerException e) {
        // We expect this exception.
      }

      builder.addRepeatedField(f("repeated_bytes"), toBytes("one"));
      try {
        builder.setRepeatedField(f("repeated_bytes"), 0, null);
        Assert.fail("Exception was not thrown");
      } catch (NullPointerException e) {
        // We expect this exception.
      }

      builder.addRepeatedField(f("repeated_nested_enum"), nestedBaz);
      try {
        builder.setRepeatedField(f("repeated_nested_enum"), 0, null);
        Assert.fail("Exception was not thrown");
      } catch (NullPointerException e) {
        // We expect this exception.
      }

      builder.addRepeatedField(
          f("repeated_nested_message"), TestAllTypes.NestedMessage.newBuilder().setBb(218).build());
      try {
        builder.setRepeatedField(f("repeated_nested_message"), 0, null);
        Assert.fail("Exception was not thrown");
      } catch (NullPointerException e) {
        // We expect this exception.
      }
    }
  }

  /** @param filePath The path relative to {@link #getTestDataDir}. */
  public static String readTextFromFile(String filePath) {
    return readBytesFromFile(filePath).toStringUtf8();
  }

  private static File getTestDataDir() {
    // Search each parent directory looking for "src/google/protobuf".
    File ancestor = new File(".");
    try {
      ancestor = ancestor.getCanonicalFile();
    } catch (IOException e) {
      throw new RuntimeException("Couldn't get canonical name of working directory.", e);
    }
    while (ancestor != null && ancestor.exists()) {
      if (new File(ancestor, "src/google/protobuf").exists()) {
        return new File(ancestor, "src/google/protobuf/testdata");
      }
      ancestor = ancestor.getParentFile();
    }

    throw new RuntimeException(
<<<<<<< HEAD
      "Could not find golden files.  This test must be run from within the " +
      "protobuf source package so that it can read test data files from the " +
      "C++ source tree.");
=======
        "Could not find golden files.  This test must be run from within the "
            + "protobuf source package so that it can read test data files from the "
            + "C++ source tree: "
            + initialPath);
>>>>>>> 1ee15bae
  }

  /** @param filename The path relative to {@link #getTestDataDir}. */
  public static ByteString readBytesFromFile(String filename) {
    File fullPath = new File(getTestDataDir(), filename);
    try {
      RandomAccessFile file = new RandomAccessFile(fullPath, "r");
      byte[] content = new byte[(int) file.length()];
      file.readFully(content);
      return ByteString.copyFrom(content);
    } catch (IOException e) {
      // Throw a RuntimeException here so that we can call this function from
      // static initializers.
      throw new IllegalArgumentException("Couldn't read file: " + fullPath.getPath(), e);
    }
  }
  // END FULL-RUNTIME

  private static ByteString readBytesFromResource(String name) {
    try {
      return ByteString.copyFrom(
          com.google.common.io.ByteStreams.toByteArray(TestUtil.class.getResourceAsStream(name)));
    } catch (IOException e) {
      throw new RuntimeException(e);
    }
  }

  /**
   * Get the bytes of the "golden message". This is a serialized TestAllTypes with all fields set as
   * they would be by {@link #setAllFields(TestAllTypes.Builder)}, but it is loaded from a file on
   * disk rather than generated dynamically. The file is actually generated by C++ code, so testing
   * against it verifies compatibility with C++.
   */
  public static ByteString getGoldenMessage() {
    if (goldenMessage == null) {
      goldenMessage =
          readBytesFromResource("/google/protobuf/testdata/golden_message_oneof_implemented");
    }
    return goldenMessage;
  }

  private static ByteString goldenMessage = null;

  /**
   * Get the bytes of the "golden packed fields message". This is a serialized TestPackedTypes with
   * all fields set as they would be by {@link #setPackedFields(TestPackedTypes.Builder)}, but it is
   * loaded from a file on disk rather than generated dynamically. The file is actually generated by
   * C++ code, so testing against it verifies compatibility with C++.
   */
  public static ByteString getGoldenPackedFieldsMessage() {
    if (goldenPackedFieldsMessage == null) {
      goldenPackedFieldsMessage =
          readBytesFromResource("/google/protobuf/testdata/golden_packed_fields_message");
    }
    return goldenPackedFieldsMessage;
  }

  private static ByteString goldenPackedFieldsMessage = null;

  // BEGIN FULL-RUNTIME
  /**
   * Mock implementation of {@link GeneratedMessage.BuilderParent} for testing.
   *
   * @author jonp@google.com (Jon Perlow)
   */
  public static class MockBuilderParent implements GeneratedMessage.BuilderParent {

    private int invalidations;

    @Override
    public void markDirty() {
      invalidations++;
    }

    public int getInvalidationCount() {
      return invalidations;
    }
  }
  // END FULL-RUNTIME

  /** Helper class to test logged messages */
  public static class TestLogHandler extends Handler {
    /** We will keep a private list of all logged records */
    private final List<LogRecord> list = new ArrayList<>();

    /** Adds the most recently logged record to our list. */
    @Override
    public synchronized void publish(LogRecord record) {
      list.add(record);
    }

    @Override
    public void flush() {}

    @Override
    public void close() {}

    /** Returns a snapshot of the logged records. */
    public synchronized List<LogRecord> getStoredLogRecords() {
      List<LogRecord> result = new ArrayList<>(list);
      return Collections.unmodifiableList(result);
    }
  }
}<|MERGE_RESOLUTION|>--- conflicted
+++ resolved
@@ -231,21 +231,15 @@
 import protobuf_unittest.UnittestProto.TestPackedTypes;
 import protobuf_unittest.UnittestProto.TestRequired;
 import protobuf_unittest.UnittestProto.TestUnpackedTypes;
-
-import junit.framework.Assert;
-
 import java.io.File;
 import java.io.IOException;
 import java.io.RandomAccessFile;
-<<<<<<< HEAD
-=======
 import java.util.ArrayList;
 import java.util.Collections;
 import java.util.List;
 import java.util.logging.Handler;
 import java.util.logging.LogRecord;
 import junit.framework.Assert;
->>>>>>> 1ee15bae
 
 /**
  * Contains methods for setting all fields of {@code TestAllTypes} to some values as well as
@@ -270,11 +264,6 @@
     return ByteString.copyFrom(str.getBytes(Internal.UTF_8));
   }
 
-<<<<<<< HEAD
-  /**
-   * Get a {@code TestAllTypes} with all fields set as they would be by
-   * {@link #setAllFields(TestAllTypes.Builder)}.
-=======
   // BEGIN FULL-RUNTIME
   /** Dirties the message by resetting the momoized serialized size. */
   public static void resetMemoizedSize(AbstractMessage message) {
@@ -285,7 +274,6 @@
   /**
    * Get a {@code TestAllTypes} with all fields set as they would be by {@link
    * #setAllFields(TestAllTypes.Builder)}.
->>>>>>> 1ee15bae
    */
   public static TestAllTypes getAllSet() {
     TestAllTypes.Builder builder = TestAllTypes.newBuilder();
@@ -2631,6 +2619,9 @@
       case FOO_CORD:
         Assert.assertTrue(message.hasFooCord());
         break;
+      case FOO_STRING_PIECE:
+        Assert.assertTrue(message.hasFooStringPiece());
+        break;
       case FOO_BYTES:
         Assert.assertTrue(message.hasFooBytes());
         break;
@@ -2648,10 +2639,7 @@
         break;
       case FOO_NOT_SET:
         break;
-<<<<<<< HEAD
-=======
         // TODO(b/18683919): go/enum-switch-lsc
->>>>>>> 1ee15bae
     }
   }
 
@@ -3775,7 +3763,8 @@
 
   private static File getTestDataDir() {
     // Search each parent directory looking for "src/google/protobuf".
-    File ancestor = new File(".");
+    File ancestor = new File(System.getProperty("protobuf.dir", "."));
+    String initialPath = ancestor.getAbsolutePath();
     try {
       ancestor = ancestor.getCanonicalFile();
     } catch (IOException e) {
@@ -3789,16 +3778,10 @@
     }
 
     throw new RuntimeException(
-<<<<<<< HEAD
-      "Could not find golden files.  This test must be run from within the " +
-      "protobuf source package so that it can read test data files from the " +
-      "C++ source tree.");
-=======
         "Could not find golden files.  This test must be run from within the "
             + "protobuf source package so that it can read test data files from the "
             + "C++ source tree: "
             + initialPath);
->>>>>>> 1ee15bae
   }
 
   /** @param filename The path relative to {@link #getTestDataDir}. */

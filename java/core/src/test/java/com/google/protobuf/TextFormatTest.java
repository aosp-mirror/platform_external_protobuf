// Protocol Buffers - Google's data interchange format
// Copyright 2008 Google Inc.  All rights reserved.
// https://developers.google.com/protocol-buffers/
//
// Redistribution and use in source and binary forms, with or without
// modification, are permitted provided that the following conditions are
// met:
//
//     * Redistributions of source code must retain the above copyright
// notice, this list of conditions and the following disclaimer.
//     * Redistributions in binary form must reproduce the above
// copyright notice, this list of conditions and the following disclaimer
// in the documentation and/or other materials provided with the
// distribution.
//     * Neither the name of Google Inc. nor the names of its
// contributors may be used to endorse or promote products derived from
// this software without specific prior written permission.
//
// THIS SOFTWARE IS PROVIDED BY THE COPYRIGHT HOLDERS AND CONTRIBUTORS
// "AS IS" AND ANY EXPRESS OR IMPLIED WARRANTIES, INCLUDING, BUT NOT
// LIMITED TO, THE IMPLIED WARRANTIES OF MERCHANTABILITY AND FITNESS FOR
// A PARTICULAR PURPOSE ARE DISCLAIMED. IN NO EVENT SHALL THE COPYRIGHT
// OWNER OR CONTRIBUTORS BE LIABLE FOR ANY DIRECT, INDIRECT, INCIDENTAL,
// SPECIAL, EXEMPLARY, OR CONSEQUENTIAL DAMAGES (INCLUDING, BUT NOT
// LIMITED TO, PROCUREMENT OF SUBSTITUTE GOODS OR SERVICES; LOSS OF USE,
// DATA, OR PROFITS; OR BUSINESS INTERRUPTION) HOWEVER CAUSED AND ON ANY
// THEORY OF LIABILITY, WHETHER IN CONTRACT, STRICT LIABILITY, OR TORT
// (INCLUDING NEGLIGENCE OR OTHERWISE) ARISING IN ANY WAY OUT OF THE USE
// OF THIS SOFTWARE, EVEN IF ADVISED OF THE POSSIBILITY OF SUCH DAMAGE.

package com.google.protobuf;

import static com.google.protobuf.TestUtil.TEST_REQUIRED_INITIALIZED;
import static com.google.protobuf.TestUtil.TEST_REQUIRED_UNINITIALIZED;

import com.google.protobuf.Descriptors.Descriptor;
import com.google.protobuf.Descriptors.FieldDescriptor;
import com.google.protobuf.TextFormat.Parser.SingularOverwritePolicy;
import protobuf_unittest.UnittestMset.TestMessageSetExtension1;
import protobuf_unittest.UnittestMset.TestMessageSetExtension2;
import protobuf_unittest.UnittestProto.OneString;
import protobuf_unittest.UnittestProto.TestAllExtensions;
import protobuf_unittest.UnittestProto.TestAllTypes;
import protobuf_unittest.UnittestProto.TestAllTypes.NestedMessage;
import protobuf_unittest.UnittestProto.TestEmptyMessage;
import protobuf_unittest.UnittestProto.TestOneof2;
import protobuf_unittest.UnittestProto.TestRequired;
import proto2_wireformat_unittest.UnittestMsetWireFormat.TestMessageSet;

import junit.framework.TestCase;

import java.io.StringReader;
import java.util.List;
<<<<<<< HEAD
=======
import java.util.logging.Logger;
import junit.framework.TestCase;
>>>>>>> 1ee15bae

/**
 * Test case for {@link TextFormat}.
 *
 * <p>TODO(wenboz): ExtensionTest and rest of text_format_unittest.cc.
 *
 * @author wenboz@google.com (Wenbo Zhu)
 */
public class TextFormatTest extends TestCase {

  // A basic string with different escapable characters for testing.
  private static final String ESCAPE_TEST_STRING =
      "\"A string with ' characters \n and \r newlines and \t tabs and \001 slashes \\";

  // A representation of the above string with all the characters escaped.
  private static final String ESCAPE_TEST_STRING_ESCAPED =
      "\\\"A string with \\' characters \\n and \\r newlines "
          + "and \\t tabs and \\001 slashes \\\\";

  private static String allFieldsSetText =
      TestUtil.readTextFromFile("text_format_unittest_data_oneof_implemented.txt");
  private static String allExtensionsSetText =
      TestUtil.readTextFromFile("text_format_unittest_extensions_data.txt");

  private static String exoticText =
      ""
          + "repeated_int32: -1\n"
          + "repeated_int32: -2147483648\n"
          + "repeated_int64: -1,\n"
          + "repeated_int64: -9223372036854775808\n"
          + "repeated_uint32: 4294967295\n"
          + "repeated_uint32: 2147483648\n"
          + "repeated_uint64: 18446744073709551615\n"
          + "repeated_uint64: 9223372036854775808\n"
          + "repeated_double: 123.0\n"
          + "repeated_double: 123.5\n"
          + "repeated_double: 0.125\n"
          + "repeated_double: .125\n"
          + "repeated_double: -.125\n"
          + "repeated_double: 1.23E17\n"
          + "repeated_double: 1.23E+17\n"
          + "repeated_double: -1.23e-17\n"
          + "repeated_double: .23e+17\n"
          + "repeated_double: -.23E17\n"
          + "repeated_double: 1.235E22\n"
          + "repeated_double: 1.235E-18\n"
          + "repeated_double: 123.456789\n"
          + "repeated_double: Infinity\n"
          + "repeated_double: -Infinity\n"
          + "repeated_double: NaN\n"
          + "repeated_string: \"\\000\\001\\a\\b\\f\\n\\r\\t\\v\\\\\\'\\\""
          + "\\341\\210\\264\"\n"
          + "repeated_bytes: \"\\000\\001\\a\\b\\f\\n\\r\\t\\v\\\\\\'\\\"\\376\"\n";

  private static String canonicalExoticText =
      exoticText
          .replace(": .", ": 0.")
          .replace(": -.", ": -0.") // short-form double
          .replace("23e", "23E")
          .replace("E+", "E")
          .replace("0.23E17", "2.3E16")
          .replace(",", "");

  private String messageSetText =
      ""
          + "[protobuf_unittest.TestMessageSetExtension1] {\n"
          + "  i: 123\n"
          + "}\n"
          + "[protobuf_unittest.TestMessageSetExtension2] {\n"
          + "  str: \"foo\"\n"
          + "}\n";

  private String messageSetTextWithRepeatedExtension =
      ""
          + "[protobuf_unittest.TestMessageSetExtension1] {\n"
          + "  i: 123\n"
          + "}\n"
          + "[protobuf_unittest.TestMessageSetExtension1] {\n"
          + "  i: 456\n"
          + "}\n";

  private final TextFormat.Parser parserAllowingUnknownExtensions =
      TextFormat.Parser.newBuilder().setAllowUnknownExtensions(true).build();

  private final TextFormat.Parser parserWithOverwriteForbidden =
      TextFormat.Parser.newBuilder()
          .setSingularOverwritePolicy(SingularOverwritePolicy.FORBID_SINGULAR_OVERWRITES)
          .build();

  private final TextFormat.Parser defaultParser = TextFormat.Parser.newBuilder().build();

  /** Print TestAllTypes and compare with golden file. */
  public void testPrintMessage() throws Exception {
    String javaText = TextFormat.printToString(TestUtil.getAllSet());

    // Java likes to add a trailing ".0" to floats and doubles.  C printf
    // (with %g format) does not.  Our golden files are used for both
    // C++ and Java TextFormat classes, so we need to conform.
    javaText = javaText.replace(".0\n", "\n");

    assertEquals(allFieldsSetText, javaText);
  }

  /** Print TestAllTypes as Builder and compare with golden file. */
  public void testPrintMessageBuilder() throws Exception {
    String javaText = TextFormat.printToString(TestUtil.getAllSetBuilder());

    // Java likes to add a trailing ".0" to floats and doubles.  C printf
    // (with %g format) does not.  Our golden files are used for both
    // C++ and Java TextFormat classes, so we need to conform.
    javaText = javaText.replace(".0\n", "\n");

    assertEquals(allFieldsSetText, javaText);
  }

  /** Print TestAllExtensions and compare with golden file. */
  public void testPrintExtensions() throws Exception {
    String javaText = TextFormat.printToString(TestUtil.getAllExtensionsSet());

    // Java likes to add a trailing ".0" to floats and doubles.  C printf
    // (with %g format) does not.  Our golden files are used for both
    // C++ and Java TextFormat classes, so we need to conform.
    javaText = javaText.replace(".0\n", "\n");

    assertEquals(allExtensionsSetText, javaText);
  }

  // Creates an example unknown field set.
  private UnknownFieldSet makeUnknownFieldSet() {
    return UnknownFieldSet.newBuilder()
        .addField(
            5,
            UnknownFieldSet.Field.newBuilder()
<<<<<<< HEAD
            .addVarint(1)
            .addFixed32(2)
            .addFixed64(3)
            .addLengthDelimited(ByteString.copyFromUtf8("4"))
            .addGroup(
                UnknownFieldSet.newBuilder()
                .addField(10,
                    UnknownFieldSet.Field.newBuilder()
                    .addVarint(5)
                    .build())
=======
                .addVarint(1)
                .addFixed32(2)
                .addFixed64(3)
                .addLengthDelimited(ByteString.copyFromUtf8("4"))
                .addLengthDelimited(
                    UnknownFieldSet.newBuilder()
                        .addField(12, UnknownFieldSet.Field.newBuilder().addVarint(6).build())
                        .build()
                        .toByteString())
                .addGroup(
                    UnknownFieldSet.newBuilder()
                        .addField(10, UnknownFieldSet.Field.newBuilder().addVarint(5).build())
                        .build())
>>>>>>> 1ee15bae
                .build())
        .addField(
            8, UnknownFieldSet.Field.newBuilder().addVarint(1).addVarint(2).addVarint(3).build())
        .addField(
            15,
            UnknownFieldSet.Field.newBuilder()
                .addVarint(0xABCDEF1234567890L)
                .addFixed32(0xABCD1234)
                .addFixed64(0xABCDEF1234567890L)
                .build())
        .build();
  }

  public void testPrintUnknownFields() throws Exception {
    // Test printing of unknown fields in a message.

    TestEmptyMessage message =
        TestEmptyMessage.newBuilder().setUnknownFields(makeUnknownFieldSet()).build();

    assertEquals(
      "5: 1\n" +
      "5: 0x00000002\n" +
      "5: 0x0000000000000003\n" +
      "5: \"4\"\n" +
      "5 {\n" +
      "  10: 5\n" +
      "}\n" +
      "8: 1\n" +
      "8: 2\n" +
      "8: 3\n" +
      "15: 12379813812177893520\n" +
      "15: 0xabcd1234\n" +
      "15: 0xabcdef1234567890\n",
      TextFormat.printToString(message));
  }

  public void testPrintField() throws Exception {
    final FieldDescriptor dataField = OneString.getDescriptor().findFieldByName("data");
    assertEquals("data: \"test data\"\n", TextFormat.printFieldToString(dataField, "test data"));

    final FieldDescriptor optionalField =
        TestAllTypes.getDescriptor().findFieldByName("optional_nested_message");
    final Object value = NestedMessage.newBuilder().setBb(42).build();

    assertEquals(
        "optional_nested_message {\n  bb: 42\n}\n",
        TextFormat.printFieldToString(optionalField, value));
  }

  /**
   * Helper to construct a ByteString from a String containing only 8-bit characters. The characters
   * are converted directly to bytes, *not* encoded using UTF-8.
   */
  private ByteString bytes(String str) {
    return ByteString.copyFrom(str.getBytes(Internal.ISO_8859_1));
  }

  /**
   * Helper to construct a ByteString from a bunch of bytes. The inputs are actually ints so that I
   * can use hex notation and not get stupid errors about precision.
   */
  private ByteString bytes(int... bytesAsInts) {
    byte[] bytes = new byte[bytesAsInts.length];
    for (int i = 0; i < bytesAsInts.length; i++) {
      bytes[i] = (byte) bytesAsInts[i];
    }
    return ByteString.copyFrom(bytes);
  }

  public void testPrintExotic() throws Exception {
    Message message =
        TestAllTypes.newBuilder()
            // Signed vs. unsigned numbers.
            .addRepeatedInt32(-1)
            .addRepeatedUint32(-1)
            .addRepeatedInt64(-1)
            .addRepeatedUint64(-1)
            .addRepeatedInt32(1 << 31)
            .addRepeatedUint32(1 << 31)
            .addRepeatedInt64(1L << 63)
            .addRepeatedUint64(1L << 63)

            // Floats of various precisions and exponents.
            .addRepeatedDouble(123)
            .addRepeatedDouble(123.5)
            .addRepeatedDouble(0.125)
            .addRepeatedDouble(.125)
            .addRepeatedDouble(-.125)
            .addRepeatedDouble(123e15)
            .addRepeatedDouble(123e15)
            .addRepeatedDouble(-1.23e-17)
            .addRepeatedDouble(.23e17)
            .addRepeatedDouble(-23e15)
            .addRepeatedDouble(123.5e20)
            .addRepeatedDouble(123.5e-20)
            .addRepeatedDouble(123.456789)
            .addRepeatedDouble(Double.POSITIVE_INFINITY)
            .addRepeatedDouble(Double.NEGATIVE_INFINITY)
            .addRepeatedDouble(Double.NaN)

            // Strings and bytes that needing escaping.
            .addRepeatedString("\0\001\007\b\f\n\r\t\013\\\'\"\u1234")
            .addRepeatedBytes(bytes("\0\001\007\b\f\n\r\t\013\\\'\"\u00fe"))
            .build();

    assertEquals(canonicalExoticText, message.toString());
  }

  public void testPrintMessageSet() throws Exception {
    TestMessageSet messageSet =
        TestMessageSet.newBuilder()
            .setExtension(
                TestMessageSetExtension1.messageSetExtension,
                TestMessageSetExtension1.newBuilder().setI(123).build())
            .setExtension(
                TestMessageSetExtension2.messageSetExtension,
                TestMessageSetExtension2.newBuilder().setStr("foo").build())
            .build();

    assertEquals(messageSetText, messageSet.toString());
  }

  // =================================================================

  public void testMerge() throws Exception {
    TestAllTypes.Builder builder = TestAllTypes.newBuilder();
    TextFormat.merge(allFieldsSetText, builder);
    TestUtil.assertAllFieldsSet(builder.build());
  }

  public void testParse() throws Exception {
    TestUtil.assertAllFieldsSet(TextFormat.parse(allFieldsSetText, TestAllTypes.class));
  }

  public void testMergeInitialized() throws Exception {
    TestRequired.Builder builder = TestRequired.newBuilder();
    TextFormat.merge(TEST_REQUIRED_INITIALIZED.toString(), builder);
    assertEquals(TEST_REQUIRED_INITIALIZED.toString(), builder.buildPartial().toString());
    assertTrue(builder.isInitialized());
  }

  public void testParseInitialized() throws Exception {
    TestRequired parsed =
        TextFormat.parse(TEST_REQUIRED_INITIALIZED.toString(), TestRequired.class);
    assertEquals(TEST_REQUIRED_INITIALIZED.toString(), parsed.toString());
    assertTrue(parsed.isInitialized());
  }

  public void testMergeUninitialized() throws Exception {
    TestRequired.Builder builder = TestRequired.newBuilder();
    TextFormat.merge(TEST_REQUIRED_UNINITIALIZED.toString(), builder);
    assertEquals(TEST_REQUIRED_UNINITIALIZED.toString(), builder.buildPartial().toString());
    assertFalse(builder.isInitialized());
  }

  public void testParseUninitialized() throws Exception {
    try {
      TextFormat.parse(TEST_REQUIRED_UNINITIALIZED.toString(), TestRequired.class);
      fail("Expected UninitializedMessageException.");
    } catch (UninitializedMessageException e) {
      assertEquals("Message missing required fields: b, c", e.getMessage());
    }
  }

  public void testMergeReader() throws Exception {
    TestAllTypes.Builder builder = TestAllTypes.newBuilder();
    TextFormat.merge(new StringReader(allFieldsSetText), builder);
    TestUtil.assertAllFieldsSet(builder.build());
  }

  public void testMergeExtensions() throws Exception {
    TestAllExtensions.Builder builder = TestAllExtensions.newBuilder();
    TextFormat.merge(allExtensionsSetText, TestUtil.getFullExtensionRegistry(), builder);
    TestUtil.assertAllExtensionsSet(builder.build());
  }

  public void testParseExtensions() throws Exception {
    TestUtil.assertAllExtensionsSet(
        TextFormat.parse(
            allExtensionsSetText, TestUtil.getFullExtensionRegistry(), TestAllExtensions.class));
  }

  public void testMergeAndParseCompatibility() throws Exception {
    String original =
        "repeated_float: inf\n"
            + "repeated_float: -inf\n"
            + "repeated_float: nan\n"
            + "repeated_float: inff\n"
            + "repeated_float: -inff\n"
            + "repeated_float: nanf\n"
            + "repeated_float: 1.0f\n"
            + "repeated_float: infinityf\n"
            + "repeated_float: -Infinityf\n"
            + "repeated_double: infinity\n"
            + "repeated_double: -infinity\n"
            + "repeated_double: nan\n";
    String canonical =
        "repeated_float: Infinity\n"
            + "repeated_float: -Infinity\n"
            + "repeated_float: NaN\n"
            + "repeated_float: Infinity\n"
            + "repeated_float: -Infinity\n"
            + "repeated_float: NaN\n"
            + "repeated_float: 1.0\n"
            + "repeated_float: Infinity\n"
            + "repeated_float: -Infinity\n"
            + "repeated_double: Infinity\n"
            + "repeated_double: -Infinity\n"
            + "repeated_double: NaN\n";

    // Test merge().
    TestAllTypes.Builder builder = TestAllTypes.newBuilder();
    TextFormat.merge(original, builder);
    assertEquals(canonical, builder.build().toString());

    // Test parse().
    assertEquals(canonical, TextFormat.parse(original, TestAllTypes.class).toString());
  }

  public void testMergeAndParseExotic() throws Exception {
    TestAllTypes.Builder builder = TestAllTypes.newBuilder();
    TextFormat.merge(exoticText, builder);

    // Too lazy to check things individually.  Don't try to debug this
    // if testPrintExotic() is failing.
    assertEquals(canonicalExoticText, builder.build().toString());
    assertEquals(canonicalExoticText, TextFormat.parse(exoticText, TestAllTypes.class).toString());
  }

  public void testMergeMessageSet() throws Exception {
    ExtensionRegistry extensionRegistry = ExtensionRegistry.newInstance();
    extensionRegistry.add(TestMessageSetExtension1.messageSetExtension);
    extensionRegistry.add(TestMessageSetExtension2.messageSetExtension);

    TestMessageSet.Builder builder = TestMessageSet.newBuilder();
    TextFormat.merge(messageSetText, extensionRegistry, builder);
    TestMessageSet messageSet = builder.build();

    assertTrue(messageSet.hasExtension(TestMessageSetExtension1.messageSetExtension));
    assertEquals(123, messageSet.getExtension(TestMessageSetExtension1.messageSetExtension).getI());
    assertTrue(messageSet.hasExtension(TestMessageSetExtension2.messageSetExtension));
    assertEquals(
        "foo", messageSet.getExtension(TestMessageSetExtension2.messageSetExtension).getStr());

    builder = TestMessageSet.newBuilder();
    TextFormat.merge(messageSetTextWithRepeatedExtension, extensionRegistry, builder);
    messageSet = builder.build();
    assertEquals(456, messageSet.getExtension(TestMessageSetExtension1.messageSetExtension).getI());
  }

  public void testMergeMessageSetWithOverwriteForbidden() throws Exception {
    ExtensionRegistry extensionRegistry = ExtensionRegistry.newInstance();
    extensionRegistry.add(TestMessageSetExtension1.messageSetExtension);
    extensionRegistry.add(TestMessageSetExtension2.messageSetExtension);

    TestMessageSet.Builder builder = TestMessageSet.newBuilder();
    parserWithOverwriteForbidden.merge(messageSetText, extensionRegistry, builder);
    TestMessageSet messageSet = builder.build();
    assertEquals(123, messageSet.getExtension(TestMessageSetExtension1.messageSetExtension).getI());
    assertEquals(
        "foo", messageSet.getExtension(TestMessageSetExtension2.messageSetExtension).getStr());

    builder = TestMessageSet.newBuilder();
    try {
      parserWithOverwriteForbidden.merge(
          messageSetTextWithRepeatedExtension, extensionRegistry, builder);
      fail("expected parse exception");
    } catch (TextFormat.ParseException e) {
      assertEquals(
          "4:44: Non-repeated field "
              + "\"protobuf_unittest.TestMessageSetExtension1.message_set_extension\""
              + " cannot be overwritten.",
          e.getMessage());
    }
  }

  public void testMergeNumericEnum() throws Exception {
    TestAllTypes.Builder builder = TestAllTypes.newBuilder();
    TextFormat.merge("optional_nested_enum: 2", builder);
    assertEquals(TestAllTypes.NestedEnum.BAR, builder.getOptionalNestedEnum());
  }

  public void testMergeAngleBrackets() throws Exception {
    TestAllTypes.Builder builder = TestAllTypes.newBuilder();
    TextFormat.merge("OptionalGroup: < a: 1 >", builder);
    assertTrue(builder.hasOptionalGroup());
    assertEquals(1, builder.getOptionalGroup().getA());
  }

  public void testMergeComment() throws Exception {
    TestAllTypes.Builder builder = TestAllTypes.newBuilder();
    TextFormat.merge(
        "# this is a comment\n"
            + "optional_int32: 1  # another comment\n"
            + "optional_int64: 2\n"
            + "# EOF comment",
        builder);
    assertEquals(1, builder.getOptionalInt32());
    assertEquals(2, builder.getOptionalInt64());
  }

  private void assertParseError(String error, String text) {
    // Test merge().
    TestAllTypes.Builder builder = TestAllTypes.newBuilder();
    try {
      TextFormat.merge(text, TestUtil.getFullExtensionRegistry(), builder);
      fail("Expected parse exception.");
    } catch (TextFormat.ParseException e) {
      assertEquals(error, e.getMessage());
    }

    // Test parse().
    try {
      TextFormat.parse(text, TestUtil.getFullExtensionRegistry(), TestAllTypes.class);
      fail("Expected parse exception.");
    } catch (TextFormat.ParseException e) {
      assertEquals(error, e.getMessage());
    }
  }


  private void assertParseErrorWithUnknownExtensions(String error, String text) {
    TestAllTypes.Builder builder = TestAllTypes.newBuilder();
    try {
      parserAllowingUnknownExtensions.merge(text, builder);
      fail("Expected parse exception.");
    } catch (TextFormat.ParseException e) {
      assertEquals(error, e.getMessage());
    }
  }

  private TestAllTypes assertParseSuccessWithUnknownExtensions(String text)
      throws TextFormat.ParseException {
    TestAllTypes.Builder builder = TestAllTypes.newBuilder();
    parserAllowingUnknownExtensions.merge(text, builder);
    return builder.build();
  }

  private void assertParseErrorWithOverwriteForbidden(String error, String text) {
    TestAllTypes.Builder builder = TestAllTypes.newBuilder();
    try {
      parserWithOverwriteForbidden.merge(text, TestUtil.getFullExtensionRegistry(), builder);
      fail("Expected parse exception.");
    } catch (TextFormat.ParseException e) {
      assertEquals(error, e.getMessage());
    }
  }

  private TestAllTypes assertParseSuccessWithOverwriteForbidden(String text)
      throws TextFormat.ParseException {
    TestAllTypes.Builder builder = TestAllTypes.newBuilder();
    parserWithOverwriteForbidden.merge(text, TestUtil.getFullExtensionRegistry(), builder);
    return builder.build();
  }

  public void testParseErrors() throws Exception {
    assertParseError("1:16: Expected \":\".", "optional_int32 123");
    assertParseError("1:23: Expected identifier. Found '?'", "optional_nested_enum: ?");
    assertParseError(
        "1:18: Couldn't parse integer: Number must be positive: -1", "optional_uint32: -1");
    assertParseError(
        "1:17: Couldn't parse integer: Number out of range for 32-bit signed "
            + "integer: 82301481290849012385230157",
        "optional_int32: 82301481290849012385230157");
    assertParseError(
        "1:16: Expected \"true\" or \"false\". Found \"maybe\".", "optional_bool: maybe");
    assertParseError("1:16: Expected \"true\" or \"false\". Found \"2\".", "optional_bool: 2");
    assertParseError("1:18: Expected string.", "optional_string: 123");
    assertParseError("1:18: String missing ending quote.", "optional_string: \"ueoauaoe");
    assertParseError(
        "1:18: String missing ending quote.", "optional_string: \"ueoauaoe\noptional_int32: 123");
    assertParseError("1:18: Invalid escape sequence: '\\z'", "optional_string: \"\\z\"");
    assertParseError(
        "1:18: String missing ending quote.", "optional_string: \"ueoauaoe\noptional_int32: 123");
    assertParseError(
        "1:2: Input contains unknown fields and/or extensions:\n"
            + "1:2:\tprotobuf_unittest.TestAllTypes.[nosuchext]",
        "[nosuchext]: 123");
    assertParseError(
        "1:20: Extension \"protobuf_unittest.optional_int32_extension\" does "
            + "not extend message type \"protobuf_unittest.TestAllTypes\".",
        "[protobuf_unittest.optional_int32_extension]: 123");
    assertParseError(
        "1:1: Input contains unknown fields and/or extensions:\n"
            + "1:1:\tprotobuf_unittest.TestAllTypes.nosuchfield",
        "nosuchfield: 123");
    assertParseError("1:21: Expected \">\".", "OptionalGroup < a: 1");
    assertParseError(
        "1:23: Enum type \"protobuf_unittest.TestAllTypes.NestedEnum\" has no "
            + "value named \"NO_SUCH_VALUE\".",
        "optional_nested_enum: NO_SUCH_VALUE");
    assertParseError(
<<<<<<< HEAD
      "1:18: String missing ending quote.",
      "optional_string: \"ueoauaoe\n" +
      "optional_int32: 123");
    assertParseError(
      "1:2: Extension \"nosuchext\" not found in the ExtensionRegistry.",
      "[nosuchext]: 123");
    assertParseError(
      "1:20: Extension \"protobuf_unittest.optional_int32_extension\" does " +
        "not extend message type \"protobuf_unittest.TestAllTypes\".",
      "[protobuf_unittest.optional_int32_extension]: 123");
    assertParseError(
      "1:1: Message type \"protobuf_unittest.TestAllTypes\" has no field " +
        "named \"nosuchfield\".",
      "nosuchfield: 123");
    assertParseError(
      "1:21: Expected \">\".",
      "OptionalGroup < a: 1");
    assertParseError(
      "1:23: Enum type \"protobuf_unittest.TestAllTypes.NestedEnum\" has no " +
        "value named \"NO_SUCH_VALUE\".",
      "optional_nested_enum: NO_SUCH_VALUE");
    assertParseError(
      "1:23: Enum type \"protobuf_unittest.TestAllTypes.NestedEnum\" has no " +
        "value with number 123.",
      "optional_nested_enum: 123");
=======
        "1:23: Enum type \"protobuf_unittest.TestAllTypes.NestedEnum\" has no "
            + "value with number 123.",
        "optional_nested_enum: 123");
>>>>>>> 1ee15bae

    // Delimiters must match.
    assertParseError("1:22: Expected identifier. Found '}'", "OptionalGroup < a: 1 }");
    assertParseError("1:22: Expected identifier. Found '>'", "OptionalGroup { a: 1 >");
  }

  // =================================================================

  public void testEscape() throws Exception {
    // Escape sequences.
    assertEquals(
        "\\000\\001\\a\\b\\f\\n\\r\\t\\v\\\\\\'\\\"\\177",
        TextFormat.escapeBytes(bytes("\0\001\007\b\f\n\r\t\013\\\'\"\177")));
    assertEquals(
        "\\000\\001\\a\\b\\f\\n\\r\\t\\v\\\\\\'\\\"\\177",
        TextFormat.escapeText("\0\001\007\b\f\n\r\t\013\\\'\"\177"));
    assertEquals(
        bytes("\0\001\007\b\f\n\r\t\013\\\'\""),
        TextFormat.unescapeBytes("\\000\\001\\a\\b\\f\\n\\r\\t\\v\\\\\\'\\\""));
    assertEquals(
        "\0\001\007\b\f\n\r\t\013\\\'\"",
        TextFormat.unescapeText("\\000\\001\\a\\b\\f\\n\\r\\t\\v\\\\\\'\\\""));
    assertEquals(ESCAPE_TEST_STRING_ESCAPED, TextFormat.escapeText(ESCAPE_TEST_STRING));
    assertEquals(ESCAPE_TEST_STRING, TextFormat.unescapeText(ESCAPE_TEST_STRING_ESCAPED));

    // Invariant
    assertEquals("hello", TextFormat.escapeBytes(bytes("hello")));
    assertEquals("hello", TextFormat.escapeText("hello"));
    assertEquals(bytes("hello"), TextFormat.unescapeBytes("hello"));
    assertEquals("hello", TextFormat.unescapeText("hello"));

    // Unicode handling.
    assertEquals("\\341\\210\\264", TextFormat.escapeText("\u1234"));
    assertEquals("\\341\\210\\264", TextFormat.escapeBytes(bytes(0xe1, 0x88, 0xb4)));
    assertEquals("\u1234", TextFormat.unescapeText("\\341\\210\\264"));
    assertEquals(bytes(0xe1, 0x88, 0xb4), TextFormat.unescapeBytes("\\341\\210\\264"));
    assertEquals("\u1234", TextFormat.unescapeText("\\xe1\\x88\\xb4"));
    assertEquals(bytes(0xe1, 0x88, 0xb4), TextFormat.unescapeBytes("\\xe1\\x88\\xb4"));

    // Handling of strings with unescaped Unicode characters > 255.
    final String zh = "\u9999\u6e2f\u4e0a\u6d77\ud84f\udf80\u8c50\u9280\u884c";
    ByteString zhByteString = ByteString.copyFromUtf8(zh);
    assertEquals(zhByteString, TextFormat.unescapeBytes(zh));

    // Errors.
    try {
      TextFormat.unescapeText("\\x");
      fail("Should have thrown an exception.");
    } catch (TextFormat.InvalidEscapeSequenceException e) {
      // success
    }

    try {
      TextFormat.unescapeText("\\z");
      fail("Should have thrown an exception.");
    } catch (TextFormat.InvalidEscapeSequenceException e) {
      // success
    }

    try {
      TextFormat.unescapeText("\\");
      fail("Should have thrown an exception.");
    } catch (TextFormat.InvalidEscapeSequenceException e) {
      // success
    }
  }

  public void testParseInteger() throws Exception {
    assertEquals(0, TextFormat.parseInt32("0"));
    assertEquals(1, TextFormat.parseInt32("1"));
    assertEquals(-1, TextFormat.parseInt32("-1"));
    assertEquals(12345, TextFormat.parseInt32("12345"));
    assertEquals(-12345, TextFormat.parseInt32("-12345"));
    assertEquals(2147483647, TextFormat.parseInt32("2147483647"));
    assertEquals(-2147483648, TextFormat.parseInt32("-2147483648"));

    assertEquals(0, TextFormat.parseUInt32("0"));
    assertEquals(1, TextFormat.parseUInt32("1"));
    assertEquals(12345, TextFormat.parseUInt32("12345"));
    assertEquals(2147483647, TextFormat.parseUInt32("2147483647"));
    assertEquals((int) 2147483648L, TextFormat.parseUInt32("2147483648"));
    assertEquals((int) 4294967295L, TextFormat.parseUInt32("4294967295"));

    assertEquals(0L, TextFormat.parseInt64("0"));
    assertEquals(1L, TextFormat.parseInt64("1"));
    assertEquals(-1L, TextFormat.parseInt64("-1"));
    assertEquals(12345L, TextFormat.parseInt64("12345"));
    assertEquals(-12345L, TextFormat.parseInt64("-12345"));
    assertEquals(2147483647L, TextFormat.parseInt64("2147483647"));
    assertEquals(-2147483648L, TextFormat.parseInt64("-2147483648"));
    assertEquals(4294967295L, TextFormat.parseInt64("4294967295"));
    assertEquals(4294967296L, TextFormat.parseInt64("4294967296"));
    assertEquals(9223372036854775807L, TextFormat.parseInt64("9223372036854775807"));
    assertEquals(-9223372036854775808L, TextFormat.parseInt64("-9223372036854775808"));

    assertEquals(0L, TextFormat.parseUInt64("0"));
    assertEquals(1L, TextFormat.parseUInt64("1"));
    assertEquals(12345L, TextFormat.parseUInt64("12345"));
    assertEquals(2147483647L, TextFormat.parseUInt64("2147483647"));
    assertEquals(4294967295L, TextFormat.parseUInt64("4294967295"));
    assertEquals(4294967296L, TextFormat.parseUInt64("4294967296"));
    assertEquals(9223372036854775807L, TextFormat.parseUInt64("9223372036854775807"));
    assertEquals(-9223372036854775808L, TextFormat.parseUInt64("9223372036854775808"));
    assertEquals(-1L, TextFormat.parseUInt64("18446744073709551615"));

    // Hex
    assertEquals(0x1234abcd, TextFormat.parseInt32("0x1234abcd"));
    assertEquals(-0x1234abcd, TextFormat.parseInt32("-0x1234abcd"));
    assertEquals(-1, TextFormat.parseUInt64("0xffffffffffffffff"));
    assertEquals(0x7fffffffffffffffL, TextFormat.parseInt64("0x7fffffffffffffff"));

    // Octal
    assertEquals(01234567, TextFormat.parseInt32("01234567"));

    // Out-of-range
    try {
      TextFormat.parseInt32("2147483648");
      fail("Should have thrown an exception.");
    } catch (NumberFormatException e) {
      // success
    }

    try {
      TextFormat.parseInt32("-2147483649");
      fail("Should have thrown an exception.");
    } catch (NumberFormatException e) {
      // success
    }

    try {
      TextFormat.parseUInt32("4294967296");
      fail("Should have thrown an exception.");
    } catch (NumberFormatException e) {
      // success
    }

    try {
      TextFormat.parseUInt32("-1");
      fail("Should have thrown an exception.");
    } catch (NumberFormatException e) {
      // success
    }

    try {
      TextFormat.parseInt64("9223372036854775808");
      fail("Should have thrown an exception.");
    } catch (NumberFormatException e) {
      // success
    }

    try {
      TextFormat.parseInt64("-9223372036854775809");
      fail("Should have thrown an exception.");
    } catch (NumberFormatException e) {
      // success
    }

    try {
      TextFormat.parseUInt64("18446744073709551616");
      fail("Should have thrown an exception.");
    } catch (NumberFormatException e) {
      // success
    }

    try {
      TextFormat.parseUInt64("-1");
      fail("Should have thrown an exception.");
    } catch (NumberFormatException e) {
      // success
    }

    // Not a number.
    try {
      TextFormat.parseInt32("abcd");
      fail("Should have thrown an exception.");
    } catch (NumberFormatException e) {
      // success
    }
  }

  public void testParseString() throws Exception {
    final String zh = "\u9999\u6e2f\u4e0a\u6d77\ud84f\udf80\u8c50\u9280\u884c";
    TestAllTypes.Builder builder = TestAllTypes.newBuilder();
    TextFormat.merge("optional_string: \"" + zh + "\"", builder);
    assertEquals(zh, builder.getOptionalString());
  }

  public void testParseLongString() throws Exception {
    String longText =
        "123456789012345678901234567890123456789012345678901234567890"
            + "123456789012345678901234567890123456789012345678901234567890"
            + "123456789012345678901234567890123456789012345678901234567890"
            + "123456789012345678901234567890123456789012345678901234567890"
            + "123456789012345678901234567890123456789012345678901234567890"
            + "123456789012345678901234567890123456789012345678901234567890"
            + "123456789012345678901234567890123456789012345678901234567890"
            + "123456789012345678901234567890123456789012345678901234567890"
            + "123456789012345678901234567890123456789012345678901234567890"
            + "123456789012345678901234567890123456789012345678901234567890"
            + "123456789012345678901234567890123456789012345678901234567890"
            + "123456789012345678901234567890123456789012345678901234567890"
            + "123456789012345678901234567890123456789012345678901234567890"
            + "123456789012345678901234567890123456789012345678901234567890"
            + "123456789012345678901234567890123456789012345678901234567890"
            + "123456789012345678901234567890123456789012345678901234567890"
            + "123456789012345678901234567890123456789012345678901234567890"
            + "123456789012345678901234567890123456789012345678901234567890"
            + "123456789012345678901234567890123456789012345678901234567890"
            + "123456789012345678901234567890123456789012345678901234567890";

    TestAllTypes.Builder builder = TestAllTypes.newBuilder();
    TextFormat.merge("optional_string: \"" + longText + "\"", builder);
    assertEquals(longText, builder.getOptionalString());
  }

  public void testParseBoolean() throws Exception {
    String goodText =
        "repeated_bool: t  repeated_bool : 0\n"
            + "repeated_bool :f repeated_bool:1\n"
            + "repeated_bool: False repeated_bool: True";
    String goodTextCanonical =
        "repeated_bool: true\n"
            + "repeated_bool: false\n"
            + "repeated_bool: false\n"
            + "repeated_bool: true\n"
            + "repeated_bool: false\n"
            + "repeated_bool: true\n";
    TestAllTypes.Builder builder = TestAllTypes.newBuilder();
    TextFormat.merge(goodText, builder);
    assertEquals(goodTextCanonical, builder.build().toString());

    try {
      TestAllTypes.Builder badBuilder = TestAllTypes.newBuilder();
      TextFormat.merge("optional_bool:2", badBuilder);
      fail("Should have thrown an exception.");
    } catch (TextFormat.ParseException e) {
      // success
    }
    try {
      TestAllTypes.Builder badBuilder = TestAllTypes.newBuilder();
      TextFormat.merge("optional_bool: foo", badBuilder);
      fail("Should have thrown an exception.");
    } catch (TextFormat.ParseException e) {
      // success
    }
  }

  public void testParseAdjacentStringLiterals() throws Exception {
    TestAllTypes.Builder builder = TestAllTypes.newBuilder();
    TextFormat.merge("optional_string: \"foo\" 'corge' \"grault\"", builder);
    assertEquals("foocorgegrault", builder.getOptionalString());
  }

  public void testPrintFieldValue() throws Exception {
    assertPrintFieldValue("\"Hello\"", "Hello", "repeated_string");
    assertPrintFieldValue("123.0", 123f, "repeated_float");
    assertPrintFieldValue("123.0", 123d, "repeated_double");
    assertPrintFieldValue("123", 123, "repeated_int32");
    assertPrintFieldValue("123", 123L, "repeated_int64");
    assertPrintFieldValue("true", true, "repeated_bool");
    assertPrintFieldValue("4294967295", 0xFFFFFFFF, "repeated_uint32");
    assertPrintFieldValue("18446744073709551615", 0xFFFFFFFFFFFFFFFFL, "repeated_uint64");
    assertPrintFieldValue(
        "\"\\001\\002\\003\"", ByteString.copyFrom(new byte[] {1, 2, 3}), "repeated_bytes");
  }

  private void assertPrintFieldValue(String expect, Object value, String fieldName)
      throws Exception {
    StringBuilder sb = new StringBuilder();
    TextFormat.printFieldValue(TestAllTypes.getDescriptor().findFieldByName(fieldName), value, sb);
    assertEquals(expect, sb.toString());
  }

  public void testShortDebugString() {
    assertEquals(
        "optional_nested_message { bb: 42 } repeated_int32: 1 repeated_uint32: 2",
        TextFormat.shortDebugString(
            TestAllTypes.newBuilder()
                .addRepeatedInt32(1)
                .addRepeatedUint32(2)
                .setOptionalNestedMessage(NestedMessage.newBuilder().setBb(42).build())
                .build()));
  }

  public void testShortDebugString_field() {
    final FieldDescriptor dataField = OneString.getDescriptor().findFieldByName("data");
    assertEquals("data: \"test data\"", TextFormat.shortDebugString(dataField, "test data"));

    final FieldDescriptor optionalField =
        TestAllTypes.getDescriptor().findFieldByName("optional_nested_message");
    final Object value = NestedMessage.newBuilder().setBb(42).build();

    assertEquals(
        "optional_nested_message { bb: 42 }", TextFormat.shortDebugString(optionalField, value));
  }

  public void testShortDebugString_unknown() {
<<<<<<< HEAD
    assertEquals("5: 1 5: 0x00000002 5: 0x0000000000000003 5: \"4\" 5 { 10: 5 }"
        + " 8: 1 8: 2 8: 3 15: 12379813812177893520 15: 0xabcd1234 15:"
        + " 0xabcdef1234567890",
=======
    assertEquals(
        "5: 1 5: 0x00000002 5: 0x0000000000000003 5: \"4\" 5: { 12: 6 } 5 { 10: 5 }"
            + " 8: 1 8: 2 8: 3 15: 12379813812177893520 15: 0xabcd1234 15:"
            + " 0xabcdef1234567890",
>>>>>>> 1ee15bae
        TextFormat.shortDebugString(makeUnknownFieldSet()));
  }

  public void testPrintToUnicodeString() throws Exception {
    assertEquals(
        "optional_string: \"abc\u3042efg\"\n"
            + "optional_bytes: \"\\343\\201\\202\"\n"
            + "repeated_string: \"\u3093XYZ\"\n",
        TextFormat.printToUnicodeString(
            TestAllTypes.newBuilder()
                .setOptionalString("abc\u3042efg")
                .setOptionalBytes(bytes(0xe3, 0x81, 0x82))
                .addRepeatedString("\u3093XYZ")
                .build()));

    // Double quotes and backslashes should be escaped
    assertEquals(
        "optional_string: \"a\\\\bc\\\"ef\\\"g\"\n",
        TextFormat.printToUnicodeString(
            TestAllTypes.newBuilder().setOptionalString("a\\bc\"ef\"g").build()));

    // Test escaping roundtrip
    TestAllTypes message = TestAllTypes.newBuilder().setOptionalString("a\\bc\\\"ef\"g").build();
    TestAllTypes.Builder builder = TestAllTypes.newBuilder();
    TextFormat.merge(TextFormat.printToUnicodeString(message), builder);
    assertEquals(message.getOptionalString(), builder.getOptionalString());
  }

  public void testPrintToUnicodeStringWithNewlines() throws Exception {
    // No newlines at start and end
    assertEquals(
        "optional_string: \"test newlines\\n\\nin\\nstring\"\n",
        TextFormat.printToUnicodeString(
            TestAllTypes.newBuilder().setOptionalString("test newlines\n\nin\nstring").build()));

    // Newlines at start and end
    assertEquals(
        "optional_string: \"\\ntest\\nnewlines\\n\\nin\\nstring\\n\"\n",
        TextFormat.printToUnicodeString(
            TestAllTypes.newBuilder()
                .setOptionalString("\ntest\nnewlines\n\nin\nstring\n")
                .build()));

    // Strings with 0, 1 and 2 newlines.
    assertEquals(
        "optional_string: \"\"\n",
        TextFormat.printToUnicodeString(TestAllTypes.newBuilder().setOptionalString("").build()));
    assertEquals(
        "optional_string: \"\\n\"\n",
        TextFormat.printToUnicodeString(TestAllTypes.newBuilder().setOptionalString("\n").build()));
    assertEquals(
        "optional_string: \"\\n\\n\"\n",
        TextFormat.printToUnicodeString(
            TestAllTypes.newBuilder().setOptionalString("\n\n").build()));

    // Test escaping roundtrip
    TestAllTypes message =
        TestAllTypes.newBuilder().setOptionalString("\ntest\nnewlines\n\nin\nstring\n").build();
    TestAllTypes.Builder builder = TestAllTypes.newBuilder();
    TextFormat.merge(TextFormat.printToUnicodeString(message), builder);
    assertEquals(message.getOptionalString(), builder.getOptionalString());
  }

  public void testPrintToUnicodeString_unknown() {
    assertEquals(
        "1: \"\\343\\201\\202\"\n",
        TextFormat.printToUnicodeString(
            UnknownFieldSet.newBuilder()
                .addField(
                    1,
                    UnknownFieldSet.Field.newBuilder()
                        .addLengthDelimited(bytes(0xe3, 0x81, 0x82))
                        .build())
                .build()));
  }


<<<<<<< HEAD
=======
  public void testParseUnknownExtensions() throws Exception {
    TestUtil.TestLogHandler logHandler = new TestUtil.TestLogHandler();
    Logger logger = Logger.getLogger(TextFormat.class.getName());
    logger.addHandler(logHandler);
    // Test unknown extension can pass.
    assertParseSuccessWithUnknownExtensions("[unknown_extension]: 123");
    assertParseSuccessWithUnknownExtensions("[unknown_extension]: 123\n"
        + "[unknown_ext]: inf\n"
        + "[unknown]: 1.234");
    // Test warning messages.
    assertEquals("Input contains unknown fields and/or extensions:\n"
        + "1:2:\tprotobuf_unittest.TestAllTypes.[unknown_extension]",
        logHandler.getStoredLogRecords().get(0).getMessage());
    assertEquals("Input contains unknown fields and/or extensions:\n"
        + "1:2:\tprotobuf_unittest.TestAllTypes.[unknown_extension]\n"
        + "2:2:\tprotobuf_unittest.TestAllTypes.[unknown_ext]\n"
        + "3:2:\tprotobuf_unittest.TestAllTypes.[unknown]",
        logHandler.getStoredLogRecords().get(1).getMessage());

    // Test unknown field can not pass.
    assertParseErrorWithUnknownExtensions(
        "2:1: Input contains unknown fields and/or extensions:\n"
        + "1:2:\tprotobuf_unittest.TestAllTypes.[unknown_extension]\n"
        + "2:1:\tprotobuf_unittest.TestAllTypes.unknown_field",
        "[unknown_extension]: 1\n"
        + "unknown_field: 12345");
    assertParseErrorWithUnknownExtensions(
        "3:1: Input contains unknown fields and/or extensions:\n"
        + "1:2:\tprotobuf_unittest.TestAllTypes.[unknown_extension1]\n"
        + "2:2:\tprotobuf_unittest.TestAllTypes.[unknown_extension2]\n"
        + "3:1:\tprotobuf_unittest.TestAllTypes.unknown_field\n"
        + "4:2:\tprotobuf_unittest.TestAllTypes.[unknown_extension3]",
        "[unknown_extension1]: 1\n"
        + "[unknown_extension2]: 2\n"
        + "unknown_field: 12345\n"
        + "[unknown_extension3]: 3\n");
    assertParseErrorWithUnknownExtensions(
        "1:1: Input contains unknown fields and/or extensions:\n"
        + "1:1:\tprotobuf_unittest.TestAllTypes.unknown_field1\n"
        + "2:1:\tprotobuf_unittest.TestAllTypes.unknown_field2\n"
        + "3:2:\tprotobuf_unittest.TestAllTypes.[unknown_extension]\n"
        + "4:1:\tprotobuf_unittest.TestAllTypes.unknown_field3",
        "unknown_field1: 1\n"
        + "unknown_field2: 2\n"
        + "[unknown_extension]: 12345\n"
        + "unknown_field3: 3\n");
  }

  // See additional coverage in testOneofOverwriteForbidden and testMapOverwriteForbidden.
>>>>>>> 1ee15bae
  public void testParseNonRepeatedFields() throws Exception {
    assertParseSuccessWithOverwriteForbidden("repeated_int32: 1\nrepeated_int32: 2\n");
    assertParseSuccessWithOverwriteForbidden("RepeatedGroup { a: 1 }\nRepeatedGroup { a: 2 }\n");
    assertParseSuccessWithOverwriteForbidden(
<<<<<<< HEAD
        "repeated_int32: 1\n" +
        "repeated_int32: 2\n");
    assertParseSuccessWithOverwriteForbidden(
        "RepeatedGroup { a: 1 }\n" +
        "RepeatedGroup { a: 2 }\n");
    assertParseSuccessWithOverwriteForbidden(
        "repeated_nested_message { bb: 1 }\n" +
        "repeated_nested_message { bb: 2 }\n");
=======
        "repeated_nested_message { bb: 1 }\nrepeated_nested_message { bb: 2 }\n");

>>>>>>> 1ee15bae
    assertParseErrorWithOverwriteForbidden(
        "3:15: Non-repeated field "
            + "\"protobuf_unittest.TestAllTypes.optional_int32\" "
            + "cannot be overwritten.",
        "optional_int32: 1\noptional_bool: true\noptional_int32: 1\n");
    assertParseErrorWithOverwriteForbidden(
        "2:1: Non-repeated field "
            + "\"protobuf_unittest.TestAllTypes.optionalgroup\" "
            + "cannot be overwritten.",
        "OptionalGroup { a: 1 }\nOptionalGroup { }\n");
    assertParseErrorWithOverwriteForbidden(
        "2:1: Non-repeated field "
            + "\"protobuf_unittest.TestAllTypes.optional_nested_message\" "
            + "cannot be overwritten.",
        "optional_nested_message { }\noptional_nested_message { bb: 3 }\n");
    assertParseErrorWithOverwriteForbidden(
        "2:14: Non-repeated field "
            + "\"protobuf_unittest.TestAllTypes.default_int32\" "
            + "cannot be overwritten.",
        "default_int32: 41\n"
            + // the default value
            "default_int32: 41\n");
    assertParseErrorWithOverwriteForbidden(
        "2:15: Non-repeated field "
            + "\"protobuf_unittest.TestAllTypes.default_string\" "
            + "cannot be overwritten.",
        "default_string: \"zxcv\"\ndefault_string: \"asdf\"\n");
  }

  public void testParseShortRepeatedFormOfRepeatedFields() throws Exception {
    assertParseSuccessWithOverwriteForbidden("repeated_foreign_enum: [FOREIGN_FOO, FOREIGN_BAR]");
    assertParseSuccessWithOverwriteForbidden("repeated_int32: [ 1, 2 ]\n");
    assertParseSuccessWithOverwriteForbidden("RepeatedGroup [{ a: 1 },{ a: 2 }]\n");
    assertParseSuccessWithOverwriteForbidden("repeated_nested_message [{ bb: 1 }, { bb: 2 }]\n");
<<<<<<< HEAD
=======
    // See also testMapShortForm.
  }

  public void testParseShortRepeatedFormOfEmptyRepeatedFields() throws Exception {
    assertParseSuccessWithOverwriteForbidden("repeated_foreign_enum: []");
    assertParseSuccessWithOverwriteForbidden("repeated_int32: []\n");
    assertParseSuccessWithOverwriteForbidden("RepeatedGroup []\n");
    assertParseSuccessWithOverwriteForbidden("repeated_nested_message []\n");
    // See also testMapShortFormEmpty.
  }

  public void testParseShortRepeatedFormWithTrailingComma() throws Exception {
    assertParseErrorWithOverwriteForbidden(
        "1:38: Expected identifier. Found \']\'", "repeated_foreign_enum: [FOREIGN_FOO, ]\n");
    assertParseErrorWithOverwriteForbidden(
        "1:22: Couldn't parse integer: For input string: \"]\"", "repeated_int32: [ 1, ]\n");
    assertParseErrorWithOverwriteForbidden("1:25: Expected \"{\".", "RepeatedGroup [{ a: 1 },]\n");
    assertParseErrorWithOverwriteForbidden(
        "1:37: Expected \"{\".", "repeated_nested_message [{ bb: 1 }, ]\n");
    // See also testMapShortFormTrailingComma.
>>>>>>> 1ee15bae
  }

  public void testParseShortRepeatedFormOfNonRepeatedFields() throws Exception {
    assertParseErrorWithOverwriteForbidden(
<<<<<<< HEAD
        "1:17: Couldn't parse integer: For input string: \"[\"",
        "optional_int32: [1]\n");
=======
        "1:17: Couldn't parse integer: For input string: \"[\"", "optional_int32: [1]\n");
    assertParseErrorWithOverwriteForbidden(
        "1:17: Couldn't parse integer: For input string: \"[\"", "optional_int32: []\n");
>>>>>>> 1ee15bae
  }

  // =======================================================================
  // test oneof

  public void testOneofTextFormat() throws Exception {
    TestOneof2.Builder builder = TestOneof2.newBuilder();
    TestUtil.setOneof(builder);
    TestOneof2 message = builder.build();
    TestOneof2.Builder dest = TestOneof2.newBuilder();
    TextFormat.merge(TextFormat.printToUnicodeString(message), dest);
    TestUtil.assertOneofSet(dest.build());
  }

  public void testOneofOverwriteForbidden() throws Exception {
    String input = "foo_string: \"stringvalue\" foo_int: 123";
    TestOneof2.Builder builder = TestOneof2.newBuilder();
    try {
      parserWithOverwriteForbidden.merge(input, TestUtil.getFullExtensionRegistry(), builder);
      fail("Expected parse exception.");
    } catch (TextFormat.ParseException e) {
      assertEquals(
          "1:34: Field \"protobuf_unittest.TestOneof2.foo_int\""
              + " is specified along with field \"protobuf_unittest.TestOneof2.foo_string\","
              + " another member of oneof \"foo\".",
          e.getMessage());
    }
  }

  public void testOneofOverwriteAllowed() throws Exception {
    String input = "foo_string: \"stringvalue\" foo_int: 123";
    TestOneof2.Builder builder = TestOneof2.newBuilder();
    defaultParser.merge(input, TestUtil.getFullExtensionRegistry(), builder);
    // Only the last value sticks.
    TestOneof2 oneof = builder.build();
    assertFalse(oneof.hasFooString());
    assertTrue(oneof.hasFooInt());
  }

  // =======================================================================
<<<<<<< HEAD
=======
  // test map

  public void testMapTextFormat() throws Exception {
    TestMap message =
        TestMap.newBuilder()
            .putInt32ToStringField(10, "apple")
            .putInt32ToStringField(20, "banana")
            .putInt32ToStringField(30, "cherry")
            .build();
    String text = TextFormat.printToUnicodeString(message);
    {
      TestMap.Builder dest = TestMap.newBuilder();
      TextFormat.merge(text, dest);
      assertEquals(message, dest.build());
    }
    {
      TestMap.Builder dest = TestMap.newBuilder();
      parserWithOverwriteForbidden.merge(text, dest);
      assertEquals(message, dest.build());
    }
  }

  public void testMapShortForm() throws Exception {
    String text =
        "string_to_int32_field [{ key: 'x' value: 10 }, { key: 'y' value: 20 }]\n"
            + "int32_to_message_field "
            + "[{ key: 1 value { value: 100 } }, { key: 2 value: { value: 200 } }]\n";
    TestMap.Builder dest = TestMap.newBuilder();
    parserWithOverwriteForbidden.merge(text, dest);
    TestMap message = dest.build();
    assertEquals(2, message.getStringToInt32Field().size());
    assertEquals(2, message.getInt32ToMessageField().size());
    assertEquals(10, message.getStringToInt32Field().get("x").intValue());
    assertEquals(200, message.getInt32ToMessageField().get(2).getValue());
  }

  public void testMapShortFormEmpty() throws Exception {
    String text = "string_to_int32_field []\nint32_to_message_field: []\n";
    TestMap.Builder dest = TestMap.newBuilder();
    parserWithOverwriteForbidden.merge(text, dest);
    TestMap message = dest.build();
    assertEquals(0, message.getStringToInt32Field().size());
    assertEquals(0, message.getInt32ToMessageField().size());
  }

  public void testMapShortFormTrailingComma() throws Exception {
    String text = "string_to_int32_field [{ key: 'x' value: 10 }, ]\n";
    TestMap.Builder dest = TestMap.newBuilder();
    try {
      parserWithOverwriteForbidden.merge(text, dest);
      fail("Expected parse exception.");
    } catch (TextFormat.ParseException e) {
      assertEquals("1:48: Expected \"{\".", e.getMessage());
    }
  }

  public void testMapOverwrite() throws Exception {
    String text =
        "int32_to_int32_field { key: 1 value: 10 }\n"
            + "int32_to_int32_field { key: 2 value: 20 }\n"
            + "int32_to_int32_field { key: 1 value: 30 }\n";

    {
      // With default parser, last value set for the key holds.
      TestMap.Builder builder = TestMap.newBuilder();
      defaultParser.merge(text, builder);
      TestMap map = builder.build();
      assertEquals(2, map.getInt32ToInt32Field().size());
      assertEquals(30, map.getInt32ToInt32Field().get(1).intValue());
    }

    {
      // With overwrite forbidden, same behavior.
      // TODO(b/29122459): Expect parse exception here.
      TestMap.Builder builder = TestMap.newBuilder();
      defaultParser.merge(text, builder);
      TestMap map = builder.build();
      assertEquals(2, map.getInt32ToInt32Field().size());
      assertEquals(30, map.getInt32ToInt32Field().get(1).intValue());
    }
  }

  // =======================================================================
>>>>>>> 1ee15bae
  // test location information

  public void testParseInfoTreeBuilding() throws Exception {
    TestAllTypes.Builder builder = TestAllTypes.newBuilder();

    Descriptor descriptor = TestAllTypes.getDescriptor();
    TextFormatParseInfoTree.Builder treeBuilder = TextFormatParseInfoTree.builder();
    // Set to allow unknown fields
    TextFormat.Parser parser =
        TextFormat.Parser.newBuilder()
            .setParseInfoTreeBuilder(treeBuilder)
            .build();

    final String stringData =
        "optional_int32: 1\n"
            + "optional_int64: 2\n"
            + "  optional_double: 2.4\n"
            + "repeated_int32: 5\n"
            + "repeated_int32: 10\n"
            + "optional_nested_message <\n"
            + "  bb: 78\n"
            + ">\n"
            + "repeated_nested_message <\n"
            + "  bb: 79\n"
            + ">\n"
            + "repeated_nested_message <\n"
            + "  bb: 80\n"
            + ">";

    parser.merge(stringData, builder);
    TextFormatParseInfoTree tree = treeBuilder.build();

    // Verify that the tree has the correct positions.
    assertLocation(tree, descriptor, "optional_int32", 0, 0, 0);
    assertLocation(tree, descriptor, "optional_int64", 0, 1, 0);
    assertLocation(tree, descriptor, "optional_double", 0, 2, 2);

    assertLocation(tree, descriptor, "repeated_int32", 0, 3, 0);
    assertLocation(tree, descriptor, "repeated_int32", 1, 4, 0);

    assertLocation(tree, descriptor, "optional_nested_message", 0, 5, 0);
    assertLocation(tree, descriptor, "repeated_nested_message", 0, 8, 0);
    assertLocation(tree, descriptor, "repeated_nested_message", 1, 11, 0);

    // Check for fields not set. For an invalid field, the location returned should be -1, -1.
    assertLocation(tree, descriptor, "repeated_int64", 0, -1, -1);
    assertLocation(tree, descriptor, "repeated_int32", 6, -1, -1);

    // Verify inside the nested message.
    FieldDescriptor nestedField = descriptor.findFieldByName("optional_nested_message");

    TextFormatParseInfoTree nestedTree = tree.getNestedTrees(nestedField).get(0);
    assertLocation(nestedTree, nestedField.getMessageType(), "bb", 0, 6, 2);

    // Verify inside another nested message.
    nestedField = descriptor.findFieldByName("repeated_nested_message");
    nestedTree = tree.getNestedTrees(nestedField).get(0);
    assertLocation(nestedTree, nestedField.getMessageType(), "bb", 0, 9, 2);

    nestedTree = tree.getNestedTrees(nestedField).get(1);
    assertLocation(nestedTree, nestedField.getMessageType(), "bb", 0, 12, 2);

    // Verify a NULL tree for an unknown nested field.
    try {
      tree.getNestedTree(nestedField, 2);
      fail("unknown nested field should throw");
    } catch (IllegalArgumentException unused) {
      // pass
    }
  }

  private void assertLocation(
      TextFormatParseInfoTree tree,
      final Descriptor descriptor,
      final String fieldName,
      int index,
      int line,
      int column) {
    List<TextFormatParseLocation> locs = tree.getLocations(descriptor.findFieldByName(fieldName));
    if (index < locs.size()) {
      TextFormatParseLocation location = locs.get(index);
      TextFormatParseLocation expected = TextFormatParseLocation.create(line, column);
      assertEquals(expected, location);
    } else if (line != -1 && column != -1) {
      fail(
          String.format(
              "Tree/descriptor/fieldname did not contain index %d, line %d column %d expected",
              index, line, column));
    }
  }
}<|MERGE_RESOLUTION|>--- conflicted
+++ resolved
@@ -36,6 +36,7 @@
 import com.google.protobuf.Descriptors.Descriptor;
 import com.google.protobuf.Descriptors.FieldDescriptor;
 import com.google.protobuf.TextFormat.Parser.SingularOverwritePolicy;
+import map_test.MapTestProto.TestMap;
 import protobuf_unittest.UnittestMset.TestMessageSetExtension1;
 import protobuf_unittest.UnittestMset.TestMessageSetExtension2;
 import protobuf_unittest.UnittestProto.OneString;
@@ -46,16 +47,10 @@
 import protobuf_unittest.UnittestProto.TestOneof2;
 import protobuf_unittest.UnittestProto.TestRequired;
 import proto2_wireformat_unittest.UnittestMsetWireFormat.TestMessageSet;
-
-import junit.framework.TestCase;
-
 import java.io.StringReader;
 import java.util.List;
-<<<<<<< HEAD
-=======
 import java.util.logging.Logger;
 import junit.framework.TestCase;
->>>>>>> 1ee15bae
 
 /**
  * Test case for {@link TextFormat}.
@@ -185,22 +180,11 @@
 
   // Creates an example unknown field set.
   private UnknownFieldSet makeUnknownFieldSet() {
+
     return UnknownFieldSet.newBuilder()
         .addField(
             5,
             UnknownFieldSet.Field.newBuilder()
-<<<<<<< HEAD
-            .addVarint(1)
-            .addFixed32(2)
-            .addFixed64(3)
-            .addLengthDelimited(ByteString.copyFromUtf8("4"))
-            .addGroup(
-                UnknownFieldSet.newBuilder()
-                .addField(10,
-                    UnknownFieldSet.Field.newBuilder()
-                    .addVarint(5)
-                    .build())
-=======
                 .addVarint(1)
                 .addFixed32(2)
                 .addFixed64(3)
@@ -214,7 +198,6 @@
                     UnknownFieldSet.newBuilder()
                         .addField(10, UnknownFieldSet.Field.newBuilder().addVarint(5).build())
                         .build())
->>>>>>> 1ee15bae
                 .build())
         .addField(
             8, UnknownFieldSet.Field.newBuilder().addVarint(1).addVarint(2).addVarint(3).build())
@@ -235,20 +218,23 @@
         TestEmptyMessage.newBuilder().setUnknownFields(makeUnknownFieldSet()).build();
 
     assertEquals(
-      "5: 1\n" +
-      "5: 0x00000002\n" +
-      "5: 0x0000000000000003\n" +
-      "5: \"4\"\n" +
-      "5 {\n" +
-      "  10: 5\n" +
-      "}\n" +
-      "8: 1\n" +
-      "8: 2\n" +
-      "8: 3\n" +
-      "15: 12379813812177893520\n" +
-      "15: 0xabcd1234\n" +
-      "15: 0xabcdef1234567890\n",
-      TextFormat.printToString(message));
+        "5: 1\n"
+            + "5: 0x00000002\n"
+            + "5: 0x0000000000000003\n"
+            + "5: \"4\"\n"
+            + "5: {\n"
+            + "  12: 6\n"
+            + "}\n"
+            + "5 {\n"
+            + "  10: 5\n"
+            + "}\n"
+            + "8: 1\n"
+            + "8: 2\n"
+            + "8: 3\n"
+            + "15: 12379813812177893520\n"
+            + "15: 0xabcd1234\n"
+            + "15: 0xabcdef1234567890\n",
+        TextFormat.printToString(message));
   }
 
   public void testPrintField() throws Exception {
@@ -607,37 +593,9 @@
             + "value named \"NO_SUCH_VALUE\".",
         "optional_nested_enum: NO_SUCH_VALUE");
     assertParseError(
-<<<<<<< HEAD
-      "1:18: String missing ending quote.",
-      "optional_string: \"ueoauaoe\n" +
-      "optional_int32: 123");
-    assertParseError(
-      "1:2: Extension \"nosuchext\" not found in the ExtensionRegistry.",
-      "[nosuchext]: 123");
-    assertParseError(
-      "1:20: Extension \"protobuf_unittest.optional_int32_extension\" does " +
-        "not extend message type \"protobuf_unittest.TestAllTypes\".",
-      "[protobuf_unittest.optional_int32_extension]: 123");
-    assertParseError(
-      "1:1: Message type \"protobuf_unittest.TestAllTypes\" has no field " +
-        "named \"nosuchfield\".",
-      "nosuchfield: 123");
-    assertParseError(
-      "1:21: Expected \">\".",
-      "OptionalGroup < a: 1");
-    assertParseError(
-      "1:23: Enum type \"protobuf_unittest.TestAllTypes.NestedEnum\" has no " +
-        "value named \"NO_SUCH_VALUE\".",
-      "optional_nested_enum: NO_SUCH_VALUE");
-    assertParseError(
-      "1:23: Enum type \"protobuf_unittest.TestAllTypes.NestedEnum\" has no " +
-        "value with number 123.",
-      "optional_nested_enum: 123");
-=======
         "1:23: Enum type \"protobuf_unittest.TestAllTypes.NestedEnum\" has no "
             + "value with number 123.",
         "optional_nested_enum: 123");
->>>>>>> 1ee15bae
 
     // Delimiters must match.
     assertParseError("1:22: Expected identifier. Found '}'", "OptionalGroup < a: 1 }");
@@ -935,16 +893,10 @@
   }
 
   public void testShortDebugString_unknown() {
-<<<<<<< HEAD
-    assertEquals("5: 1 5: 0x00000002 5: 0x0000000000000003 5: \"4\" 5 { 10: 5 }"
-        + " 8: 1 8: 2 8: 3 15: 12379813812177893520 15: 0xabcd1234 15:"
-        + " 0xabcdef1234567890",
-=======
     assertEquals(
         "5: 1 5: 0x00000002 5: 0x0000000000000003 5: \"4\" 5: { 12: 6 } 5 { 10: 5 }"
             + " 8: 1 8: 2 8: 3 15: 12379813812177893520 15: 0xabcd1234 15:"
             + " 0xabcdef1234567890",
->>>>>>> 1ee15bae
         TextFormat.shortDebugString(makeUnknownFieldSet()));
   }
 
@@ -1022,8 +974,6 @@
   }
 
 
-<<<<<<< HEAD
-=======
   public void testParseUnknownExtensions() throws Exception {
     TestUtil.TestLogHandler logHandler = new TestUtil.TestLogHandler();
     Logger logger = Logger.getLogger(TextFormat.class.getName());
@@ -1073,24 +1023,12 @@
   }
 
   // See additional coverage in testOneofOverwriteForbidden and testMapOverwriteForbidden.
->>>>>>> 1ee15bae
   public void testParseNonRepeatedFields() throws Exception {
     assertParseSuccessWithOverwriteForbidden("repeated_int32: 1\nrepeated_int32: 2\n");
     assertParseSuccessWithOverwriteForbidden("RepeatedGroup { a: 1 }\nRepeatedGroup { a: 2 }\n");
     assertParseSuccessWithOverwriteForbidden(
-<<<<<<< HEAD
-        "repeated_int32: 1\n" +
-        "repeated_int32: 2\n");
-    assertParseSuccessWithOverwriteForbidden(
-        "RepeatedGroup { a: 1 }\n" +
-        "RepeatedGroup { a: 2 }\n");
-    assertParseSuccessWithOverwriteForbidden(
-        "repeated_nested_message { bb: 1 }\n" +
-        "repeated_nested_message { bb: 2 }\n");
-=======
         "repeated_nested_message { bb: 1 }\nrepeated_nested_message { bb: 2 }\n");
 
->>>>>>> 1ee15bae
     assertParseErrorWithOverwriteForbidden(
         "3:15: Non-repeated field "
             + "\"protobuf_unittest.TestAllTypes.optional_int32\" "
@@ -1125,8 +1063,6 @@
     assertParseSuccessWithOverwriteForbidden("repeated_int32: [ 1, 2 ]\n");
     assertParseSuccessWithOverwriteForbidden("RepeatedGroup [{ a: 1 },{ a: 2 }]\n");
     assertParseSuccessWithOverwriteForbidden("repeated_nested_message [{ bb: 1 }, { bb: 2 }]\n");
-<<<<<<< HEAD
-=======
     // See also testMapShortForm.
   }
 
@@ -1147,19 +1083,13 @@
     assertParseErrorWithOverwriteForbidden(
         "1:37: Expected \"{\".", "repeated_nested_message [{ bb: 1 }, ]\n");
     // See also testMapShortFormTrailingComma.
->>>>>>> 1ee15bae
   }
 
   public void testParseShortRepeatedFormOfNonRepeatedFields() throws Exception {
     assertParseErrorWithOverwriteForbidden(
-<<<<<<< HEAD
-        "1:17: Couldn't parse integer: For input string: \"[\"",
-        "optional_int32: [1]\n");
-=======
         "1:17: Couldn't parse integer: For input string: \"[\"", "optional_int32: [1]\n");
     assertParseErrorWithOverwriteForbidden(
         "1:17: Couldn't parse integer: For input string: \"[\"", "optional_int32: []\n");
->>>>>>> 1ee15bae
   }
 
   // =======================================================================
@@ -1200,8 +1130,6 @@
   }
 
   // =======================================================================
-<<<<<<< HEAD
-=======
   // test map
 
   public void testMapTextFormat() throws Exception {
@@ -1285,7 +1213,6 @@
   }
 
   // =======================================================================
->>>>>>> 1ee15bae
   // test location information
 
   public void testParseInfoTreeBuilding() throws Exception {

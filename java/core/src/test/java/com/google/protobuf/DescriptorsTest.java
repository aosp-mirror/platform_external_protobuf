// Protocol Buffers - Google's data interchange format
// Copyright 2008 Google Inc.  All rights reserved.
// https://developers.google.com/protocol-buffers/
//
// Redistribution and use in source and binary forms, with or without
// modification, are permitted provided that the following conditions are
// met:
//
//     * Redistributions of source code must retain the above copyright
// notice, this list of conditions and the following disclaimer.
//     * Redistributions in binary form must reproduce the above
// copyright notice, this list of conditions and the following disclaimer
// in the documentation and/or other materials provided with the
// distribution.
//     * Neither the name of Google Inc. nor the names of its
// contributors may be used to endorse or promote products derived from
// this software without specific prior written permission.
//
// THIS SOFTWARE IS PROVIDED BY THE COPYRIGHT HOLDERS AND CONTRIBUTORS
// "AS IS" AND ANY EXPRESS OR IMPLIED WARRANTIES, INCLUDING, BUT NOT
// LIMITED TO, THE IMPLIED WARRANTIES OF MERCHANTABILITY AND FITNESS FOR
// A PARTICULAR PURPOSE ARE DISCLAIMED. IN NO EVENT SHALL THE COPYRIGHT
// OWNER OR CONTRIBUTORS BE LIABLE FOR ANY DIRECT, INDIRECT, INCIDENTAL,
// SPECIAL, EXEMPLARY, OR CONSEQUENTIAL DAMAGES (INCLUDING, BUT NOT
// LIMITED TO, PROCUREMENT OF SUBSTITUTE GOODS OR SERVICES; LOSS OF USE,
// DATA, OR PROFITS; OR BUSINESS INTERRUPTION) HOWEVER CAUSED AND ON ANY
// THEORY OF LIABILITY, WHETHER IN CONTRACT, STRICT LIABILITY, OR TORT
// (INCLUDING NEGLIGENCE OR OTHERWISE) ARISING IN ANY WAY OUT OF THE USE
// OF THIS SOFTWARE, EVEN IF ADVISED OF THE POSSIBILITY OF SUCH DAMAGE.

package com.google.protobuf;

import com.google.protobuf.DescriptorProtos.DescriptorProto;
import com.google.protobuf.DescriptorProtos.EnumDescriptorProto;
import com.google.protobuf.DescriptorProtos.EnumValueDescriptorProto;
import com.google.protobuf.DescriptorProtos.FieldDescriptorProto;
import com.google.protobuf.DescriptorProtos.FileDescriptorProto;
import com.google.protobuf.Descriptors.Descriptor;
import com.google.protobuf.Descriptors.DescriptorValidationException;
import com.google.protobuf.Descriptors.EnumDescriptor;
import com.google.protobuf.Descriptors.EnumValueDescriptor;
import com.google.protobuf.Descriptors.FieldDescriptor;
import com.google.protobuf.Descriptors.FileDescriptor;
import com.google.protobuf.Descriptors.MethodDescriptor;
import com.google.protobuf.Descriptors.OneofDescriptor;
import com.google.protobuf.Descriptors.ServiceDescriptor;
import com.google.protobuf.test.UnittestImport;
import com.google.protobuf.test.UnittestImport.ImportEnum;
import com.google.protobuf.test.UnittestImport.ImportEnumForMap;
import protobuf_unittest.TestCustomOptions;
import protobuf_unittest.UnittestCustomOptions;
import protobuf_unittest.UnittestProto;
import protobuf_unittest.UnittestProto.ForeignEnum;
import protobuf_unittest.UnittestProto.ForeignMessage;
import protobuf_unittest.UnittestProto.TestAllExtensions;
import protobuf_unittest.UnittestProto.TestAllTypes;
import protobuf_unittest.UnittestProto.TestExtremeDefaultValues;
import protobuf_unittest.UnittestProto.TestMultipleExtensionRanges;
import protobuf_unittest.UnittestProto.TestRequired;
import protobuf_unittest.UnittestProto.TestReservedFields;
import protobuf_unittest.UnittestProto.TestService;
import junit.framework.TestCase;

import java.util.Arrays;
import java.util.Collections;
import java.util.List;

/**
 * Unit test for {@link Descriptors}.
 *
 * @author kenton@google.com Kenton Varda
 */
public class DescriptorsTest extends TestCase {

  // Regression test for bug where referencing a FieldDescriptor.Type value
  // before a FieldDescriptorProto.Type value would yield a
  // ExceptionInInitializerError.
  @SuppressWarnings("unused")
  private static final Object STATIC_INIT_TEST = FieldDescriptor.Type.BOOL;

  public void testFieldTypeEnumMapping() throws Exception {
    assertEquals(FieldDescriptor.Type.values().length, FieldDescriptorProto.Type.values().length);
    for (FieldDescriptor.Type type : FieldDescriptor.Type.values()) {
      FieldDescriptorProto.Type protoType = type.toProto();
      assertEquals("TYPE_" + type.name(), protoType.name());
      assertEquals(type, FieldDescriptor.Type.valueOf(protoType));
    }
  }

  public void testFileDescriptor() throws Exception {
    FileDescriptor file = UnittestProto.getDescriptor();

    assertEquals("google/protobuf/unittest.proto", file.getName());
    assertEquals("protobuf_unittest", file.getPackage());

    assertEquals("UnittestProto", file.getOptions().getJavaOuterClassname());
    assertEquals("google/protobuf/unittest.proto", file.toProto().getName());

    assertEquals(Arrays.asList(UnittestImport.getDescriptor()), file.getDependencies());

    Descriptor messageType = TestAllTypes.getDescriptor();
    assertEquals(messageType, file.getMessageTypes().get(0));
    assertEquals(messageType, file.findMessageTypeByName("TestAllTypes"));
    assertNull(file.findMessageTypeByName("NoSuchType"));
    assertNull(file.findMessageTypeByName("protobuf_unittest.TestAllTypes"));
    for (int i = 0; i < file.getMessageTypes().size(); i++) {
      assertEquals(i, file.getMessageTypes().get(i).getIndex());
    }

    EnumDescriptor enumType = ForeignEnum.getDescriptor();
    assertEquals(enumType, file.getEnumTypes().get(0));
    assertEquals(enumType, file.findEnumTypeByName("ForeignEnum"));
    assertNull(file.findEnumTypeByName("NoSuchType"));
    assertNull(file.findEnumTypeByName("protobuf_unittest.ForeignEnum"));
    assertEquals(
        Arrays.asList(ImportEnum.getDescriptor(), ImportEnumForMap.getDescriptor()),
        UnittestImport.getDescriptor().getEnumTypes());
    for (int i = 0; i < file.getEnumTypes().size(); i++) {
      assertEquals(i, file.getEnumTypes().get(i).getIndex());
    }

    ServiceDescriptor service = TestService.getDescriptor();
    assertEquals(service, file.getServices().get(0));
    assertEquals(service, file.findServiceByName("TestService"));
    assertNull(file.findServiceByName("NoSuchType"));
    assertNull(file.findServiceByName("protobuf_unittest.TestService"));
    assertEquals(Collections.emptyList(), UnittestImport.getDescriptor().getServices());
    for (int i = 0; i < file.getServices().size(); i++) {
      assertEquals(i, file.getServices().get(i).getIndex());
    }

    FieldDescriptor extension = UnittestProto.optionalInt32Extension.getDescriptor();
    assertEquals(extension, file.getExtensions().get(0));
    assertEquals(extension, file.findExtensionByName("optional_int32_extension"));
    assertNull(file.findExtensionByName("no_such_ext"));
    assertNull(file.findExtensionByName("protobuf_unittest.optional_int32_extension"));
    assertEquals(Collections.emptyList(), UnittestImport.getDescriptor().getExtensions());
    for (int i = 0; i < file.getExtensions().size(); i++) {
      assertEquals(i, file.getExtensions().get(i).getIndex());
    }
  }

  public void testDescriptor() throws Exception {
    Descriptor messageType = TestAllTypes.getDescriptor();
    Descriptor nestedType = TestAllTypes.NestedMessage.getDescriptor();

    assertEquals("TestAllTypes", messageType.getName());
    assertEquals("protobuf_unittest.TestAllTypes", messageType.getFullName());
    assertEquals(UnittestProto.getDescriptor(), messageType.getFile());
    assertNull(messageType.getContainingType());
    assertEquals(DescriptorProtos.MessageOptions.getDefaultInstance(), messageType.getOptions());
    assertEquals("TestAllTypes", messageType.toProto().getName());

    assertEquals("NestedMessage", nestedType.getName());
    assertEquals("protobuf_unittest.TestAllTypes.NestedMessage", nestedType.getFullName());
    assertEquals(UnittestProto.getDescriptor(), nestedType.getFile());
    assertEquals(messageType, nestedType.getContainingType());

    FieldDescriptor field = messageType.getFields().get(0);
    assertEquals("optional_int32", field.getName());
    assertEquals(field, messageType.findFieldByName("optional_int32"));
    assertNull(messageType.findFieldByName("no_such_field"));
    assertEquals(field, messageType.findFieldByNumber(1));
    assertNull(messageType.findFieldByNumber(571283));
    for (int i = 0; i < messageType.getFields().size(); i++) {
      assertEquals(i, messageType.getFields().get(i).getIndex());
    }

    assertEquals(nestedType, messageType.getNestedTypes().get(0));
    assertEquals(nestedType, messageType.findNestedTypeByName("NestedMessage"));
    assertNull(messageType.findNestedTypeByName("NoSuchType"));
    for (int i = 0; i < messageType.getNestedTypes().size(); i++) {
      assertEquals(i, messageType.getNestedTypes().get(i).getIndex());
    }

    EnumDescriptor enumType = TestAllTypes.NestedEnum.getDescriptor();
    assertEquals(enumType, messageType.getEnumTypes().get(0));
    assertEquals(enumType, messageType.findEnumTypeByName("NestedEnum"));
    assertNull(messageType.findEnumTypeByName("NoSuchType"));
    for (int i = 0; i < messageType.getEnumTypes().size(); i++) {
      assertEquals(i, messageType.getEnumTypes().get(i).getIndex());
    }
  }

  public void testFieldDescriptor() throws Exception {
    Descriptor messageType = TestAllTypes.getDescriptor();
    FieldDescriptor primitiveField = messageType.findFieldByName("optional_int32");
    FieldDescriptor enumField = messageType.findFieldByName("optional_nested_enum");
    FieldDescriptor messageField = messageType.findFieldByName("optional_foreign_message");
    FieldDescriptor cordField = messageType.findFieldByName("optional_cord");
    FieldDescriptor extension = UnittestProto.optionalInt32Extension.getDescriptor();
    FieldDescriptor nestedExtension = TestRequired.single.getDescriptor();

    assertEquals("optional_int32", primitiveField.getName());
    assertEquals("protobuf_unittest.TestAllTypes.optional_int32", primitiveField.getFullName());
    assertEquals(1, primitiveField.getNumber());
    assertEquals(messageType, primitiveField.getContainingType());
    assertEquals(UnittestProto.getDescriptor(), primitiveField.getFile());
    assertEquals(FieldDescriptor.Type.INT32, primitiveField.getType());
    assertEquals(FieldDescriptor.JavaType.INT, primitiveField.getJavaType());
    assertEquals(DescriptorProtos.FieldOptions.getDefaultInstance(), primitiveField.getOptions());
    assertFalse(primitiveField.isExtension());
    assertEquals("optional_int32", primitiveField.toProto().getName());

    assertEquals("optional_nested_enum", enumField.getName());
    assertEquals(FieldDescriptor.Type.ENUM, enumField.getType());
    assertEquals(FieldDescriptor.JavaType.ENUM, enumField.getJavaType());
    assertEquals(TestAllTypes.NestedEnum.getDescriptor(), enumField.getEnumType());

    assertEquals("optional_foreign_message", messageField.getName());
    assertEquals(FieldDescriptor.Type.MESSAGE, messageField.getType());
    assertEquals(FieldDescriptor.JavaType.MESSAGE, messageField.getJavaType());
    assertEquals(ForeignMessage.getDescriptor(), messageField.getMessageType());

    assertEquals("optional_cord", cordField.getName());
    assertEquals(FieldDescriptor.Type.STRING, cordField.getType());
    assertEquals(FieldDescriptor.JavaType.STRING, cordField.getJavaType());
    assertEquals(DescriptorProtos.FieldOptions.CType.CORD, cordField.getOptions().getCtype());

    assertEquals("optional_int32_extension", extension.getName());
    assertEquals("protobuf_unittest.optional_int32_extension", extension.getFullName());
    assertEquals(1, extension.getNumber());
    assertEquals(TestAllExtensions.getDescriptor(), extension.getContainingType());
    assertEquals(UnittestProto.getDescriptor(), extension.getFile());
    assertEquals(FieldDescriptor.Type.INT32, extension.getType());
    assertEquals(FieldDescriptor.JavaType.INT, extension.getJavaType());
    assertEquals(DescriptorProtos.FieldOptions.getDefaultInstance(), extension.getOptions());
    assertTrue(extension.isExtension());
    assertEquals(null, extension.getExtensionScope());
    assertEquals("optional_int32_extension", extension.toProto().getName());

    assertEquals("single", nestedExtension.getName());
    assertEquals("protobuf_unittest.TestRequired.single", nestedExtension.getFullName());
    assertEquals(TestRequired.getDescriptor(), nestedExtension.getExtensionScope());
  }

  public void testFieldDescriptorLabel() throws Exception {
    FieldDescriptor requiredField = TestRequired.getDescriptor().findFieldByName("a");
    FieldDescriptor optionalField = TestAllTypes.getDescriptor().findFieldByName("optional_int32");
    FieldDescriptor repeatedField = TestAllTypes.getDescriptor().findFieldByName("repeated_int32");

    assertTrue(requiredField.isRequired());
    assertFalse(requiredField.isRepeated());
    assertFalse(optionalField.isRequired());
    assertFalse(optionalField.isRepeated());
    assertFalse(repeatedField.isRequired());
    assertTrue(repeatedField.isRepeated());
  }

  public void testFieldDescriptorJsonName() throws Exception {
    FieldDescriptor requiredField = TestRequired.getDescriptor().findFieldByName("a");
    FieldDescriptor optionalField = TestAllTypes.getDescriptor().findFieldByName("optional_int32");
    FieldDescriptor repeatedField = TestAllTypes.getDescriptor().findFieldByName("repeated_int32");
    assertEquals("a", requiredField.getJsonName());
    assertEquals("optionalInt32", optionalField.getJsonName());
    assertEquals("repeatedInt32", repeatedField.getJsonName());
  }

  public void testFieldDescriptorDefault() throws Exception {
    Descriptor d = TestAllTypes.getDescriptor();
    assertFalse(d.findFieldByName("optional_int32").hasDefaultValue());
    assertEquals(0, d.findFieldByName("optional_int32").getDefaultValue());
    assertTrue(d.findFieldByName("default_int32").hasDefaultValue());
    assertEquals(41, d.findFieldByName("default_int32").getDefaultValue());

    d = TestExtremeDefaultValues.getDescriptor();
    assertEquals(
        ByteString.copyFrom("\0\001\007\b\f\n\r\t\013\\\'\"\u00fe".getBytes(Internal.ISO_8859_1)),
        d.findFieldByName("escaped_bytes").getDefaultValue());
    assertEquals(-1, d.findFieldByName("large_uint32").getDefaultValue());
    assertEquals(-1L, d.findFieldByName("large_uint64").getDefaultValue());
  }

  public void testEnumDescriptor() throws Exception {
    EnumDescriptor enumType = ForeignEnum.getDescriptor();
    EnumDescriptor nestedType = TestAllTypes.NestedEnum.getDescriptor();

    assertEquals("ForeignEnum", enumType.getName());
    assertEquals("protobuf_unittest.ForeignEnum", enumType.getFullName());
    assertEquals(UnittestProto.getDescriptor(), enumType.getFile());
    assertNull(enumType.getContainingType());
    assertEquals(DescriptorProtos.EnumOptions.getDefaultInstance(), enumType.getOptions());

    assertEquals("NestedEnum", nestedType.getName());
    assertEquals("protobuf_unittest.TestAllTypes.NestedEnum", nestedType.getFullName());
    assertEquals(UnittestProto.getDescriptor(), nestedType.getFile());
    assertEquals(TestAllTypes.getDescriptor(), nestedType.getContainingType());

    EnumValueDescriptor value = ForeignEnum.FOREIGN_FOO.getValueDescriptor();
    assertEquals(value, enumType.getValues().get(0));
    assertEquals("FOREIGN_FOO", value.getName());
    assertEquals("FOREIGN_FOO", value.toString());
    assertEquals(4, value.getNumber());
    assertEquals(value, enumType.findValueByName("FOREIGN_FOO"));
    assertEquals(value, enumType.findValueByNumber(4));
    assertNull(enumType.findValueByName("NO_SUCH_VALUE"));
    for (int i = 0; i < enumType.getValues().size(); i++) {
      assertEquals(i, enumType.getValues().get(i).getIndex());
    }
  }

  public void testServiceDescriptor() throws Exception {
    ServiceDescriptor service = TestService.getDescriptor();

    assertEquals("TestService", service.getName());
    assertEquals("protobuf_unittest.TestService", service.getFullName());
    assertEquals(UnittestProto.getDescriptor(), service.getFile());


    MethodDescriptor fooMethod = service.getMethods().get(0);
    assertEquals("Foo", fooMethod.getName());
    assertEquals(UnittestProto.FooRequest.getDescriptor(), fooMethod.getInputType());
    assertEquals(UnittestProto.FooResponse.getDescriptor(), fooMethod.getOutputType());
    assertEquals(fooMethod, service.findMethodByName("Foo"));

    MethodDescriptor barMethod = service.getMethods().get(1);
    assertEquals("Bar", barMethod.getName());
    assertEquals(UnittestProto.BarRequest.getDescriptor(), barMethod.getInputType());
    assertEquals(UnittestProto.BarResponse.getDescriptor(), barMethod.getOutputType());
    assertEquals(barMethod, service.findMethodByName("Bar"));

    assertNull(service.findMethodByName("NoSuchMethod"));

    for (int i = 0; i < service.getMethods().size(); i++) {
      assertEquals(i, service.getMethods().get(i).getIndex());
    }
  }


  public void testCustomOptions() throws Exception {
    // Get the descriptor indirectly from a dependent proto class. This is to
    // ensure that when a proto class is loaded, custom options defined in its
    // dependencies are also properly initialized.
    Descriptor descriptor =
        TestCustomOptions.TestMessageWithCustomOptionsContainer.getDescriptor()
            .findFieldByName("field")
            .getMessageType();

    assertTrue(descriptor.getOptions().hasExtension(UnittestCustomOptions.messageOpt1));
    assertEquals(
        Integer.valueOf(-56),
        descriptor.getOptions().getExtension(UnittestCustomOptions.messageOpt1));

    FieldDescriptor field = descriptor.findFieldByName("field1");
    assertNotNull(field);

    assertTrue(field.getOptions().hasExtension(UnittestCustomOptions.fieldOpt1));
    assertEquals(
        Long.valueOf(8765432109L),
        field.getOptions().getExtension(UnittestCustomOptions.fieldOpt1));

<<<<<<< HEAD
=======
    OneofDescriptor oneof = descriptor.getOneofs().get(0);
    assertNotNull(oneof);

    assertTrue(oneof.getOptions().hasExtension(UnittestCustomOptions.oneofOpt1));
    assertEquals(
        Integer.valueOf(-99), oneof.getOptions().getExtension(UnittestCustomOptions.oneofOpt1));

>>>>>>> 1ee15bae
    EnumDescriptor enumType =
        UnittestCustomOptions.TestMessageWithCustomOptions.AnEnum.getDescriptor();

    assertTrue(enumType.getOptions().hasExtension(UnittestCustomOptions.enumOpt1));
    assertEquals(
        Integer.valueOf(-789), enumType.getOptions().getExtension(UnittestCustomOptions.enumOpt1));

    ServiceDescriptor service = UnittestCustomOptions.TestServiceWithCustomOptions.getDescriptor();

    assertTrue(service.getOptions().hasExtension(UnittestCustomOptions.serviceOpt1));
    assertEquals(
        Long.valueOf(-9876543210L),
        service.getOptions().getExtension(UnittestCustomOptions.serviceOpt1));

    MethodDescriptor method = service.findMethodByName("Foo");
    assertNotNull(method);

    assertTrue(method.getOptions().hasExtension(UnittestCustomOptions.methodOpt1));
    assertEquals(
        UnittestCustomOptions.MethodOpt1.METHODOPT1_VAL2,
        method.getOptions().getExtension(UnittestCustomOptions.methodOpt1));
  }

  /** Test that the FieldDescriptor.Type enum is the same as the WireFormat.FieldType enum. */
  public void testFieldTypeTablesMatch() throws Exception {
    FieldDescriptor.Type[] values1 = FieldDescriptor.Type.values();
    WireFormat.FieldType[] values2 = WireFormat.FieldType.values();

    assertEquals(values1.length, values2.length);

    for (int i = 0; i < values1.length; i++) {
      assertEquals(values1[i].toString(), values2[i].toString());
    }
  }

  /** Test that the FieldDescriptor.JavaType enum is the same as the WireFormat.JavaType enum. */
  public void testJavaTypeTablesMatch() throws Exception {
    FieldDescriptor.JavaType[] values1 = FieldDescriptor.JavaType.values();
    WireFormat.JavaType[] values2 = WireFormat.JavaType.values();

    assertEquals(values1.length, values2.length);

    for (int i = 0; i < values1.length; i++) {
      assertEquals(values1[i].toString(), values2[i].toString());
    }
  }

  public void testEnormousDescriptor() throws Exception {
    // The descriptor for this file is larger than 64k, yet it did not cause
    // a compiler error due to an over-long string literal.
    assertTrue(UnittestEnormousDescriptor.getDescriptor().toProto().getSerializedSize() > 65536);
  }

  /** Tests that the DescriptorValidationException works as intended. */
  public void testDescriptorValidatorException() throws Exception {
    FileDescriptorProto fileDescriptorProto =
        FileDescriptorProto.newBuilder()
            .setName("foo.proto")
            .addMessageType(
                DescriptorProto.newBuilder()
                    .setName("Foo")
                    .addField(
                        FieldDescriptorProto.newBuilder()
                            .setLabel(FieldDescriptorProto.Label.LABEL_OPTIONAL)
                            .setType(FieldDescriptorProto.Type.TYPE_INT32)
                            .setName("foo")
                            .setNumber(1)
                            .setDefaultValue("invalid")
                            .build())
                    .build())
            .build();
    try {
      Descriptors.FileDescriptor.buildFrom(fileDescriptorProto, new FileDescriptor[0]);
      fail("DescriptorValidationException expected");
    } catch (DescriptorValidationException e) {
      // Expected; check that the error message contains some useful hints
      assertTrue(e.getMessage().indexOf("foo") != -1);
      assertTrue(e.getMessage().indexOf("Foo") != -1);
      assertTrue(e.getMessage().indexOf("invalid") != -1);
      assertTrue(e.getCause() instanceof NumberFormatException);
      assertTrue(e.getCause().getMessage().indexOf("invalid") != -1);
    }
  }

  /**
   * Tests the translate/crosslink for an example where a message field's name and type name are the
   * same.
   */
  public void testDescriptorComplexCrosslink() throws Exception {
    FileDescriptorProto fileDescriptorProto =
        FileDescriptorProto.newBuilder()
            .setName("foo.proto")
            .addMessageType(
                DescriptorProto.newBuilder()
                    .setName("Foo")
                    .addField(
                        FieldDescriptorProto.newBuilder()
                            .setLabel(FieldDescriptorProto.Label.LABEL_OPTIONAL)
                            .setType(FieldDescriptorProto.Type.TYPE_INT32)
                            .setName("foo")
                            .setNumber(1)
                            .build())
                    .build())
            .addMessageType(
                DescriptorProto.newBuilder()
                    .setName("Bar")
                    .addField(
                        FieldDescriptorProto.newBuilder()
                            .setLabel(FieldDescriptorProto.Label.LABEL_OPTIONAL)
                            .setTypeName("Foo")
                            .setName("Foo")
                            .setNumber(1)
                            .build())
                    .build())
            .build();
    // translate and crosslink
    FileDescriptor file =
        Descriptors.FileDescriptor.buildFrom(fileDescriptorProto, new FileDescriptor[0]);
    // verify resulting descriptors
    assertNotNull(file);
    List<Descriptor> msglist = file.getMessageTypes();
    assertNotNull(msglist);
    assertTrue(msglist.size() == 2);
    boolean barFound = false;
    for (Descriptor desc : msglist) {
      if (desc.getName().equals("Bar")) {
        barFound = true;
        assertNotNull(desc.getFields());
        List<FieldDescriptor> fieldlist = desc.getFields();
        assertNotNull(fieldlist);
        assertTrue(fieldlist.size() == 1);
        assertTrue(fieldlist.get(0).getType() == FieldDescriptor.Type.MESSAGE);
        assertTrue(fieldlist.get(0).getMessageType().getName().equals("Foo"));
      }
    }
    assertTrue(barFound);
  }

  public void testDependencyOrder() throws Exception {
    FileDescriptorProto fooProto = FileDescriptorProto.newBuilder().setName("foo.proto").build();
    FileDescriptorProto barProto =
        FileDescriptorProto.newBuilder().setName("bar.proto").addDependency("foo.proto").build();
    FileDescriptorProto bazProto =
        FileDescriptorProto.newBuilder()
            .setName("baz.proto")
            .addDependency("foo.proto")
            .addDependency("bar.proto")
            .addPublicDependency(0)
            .addPublicDependency(1)
            .build();
    FileDescriptor fooFile = Descriptors.FileDescriptor.buildFrom(fooProto, new FileDescriptor[0]);
    FileDescriptor barFile =
        Descriptors.FileDescriptor.buildFrom(barProto, new FileDescriptor[] {fooFile});

    // Items in the FileDescriptor array can be in any order.
    Descriptors.FileDescriptor.buildFrom(bazProto, new FileDescriptor[] {fooFile, barFile});
    Descriptors.FileDescriptor.buildFrom(bazProto, new FileDescriptor[] {barFile, fooFile});
  }

  public void testInvalidPublicDependency() throws Exception {
    FileDescriptorProto fooProto = FileDescriptorProto.newBuilder().setName("foo.proto").build();
    FileDescriptorProto barProto =
        FileDescriptorProto.newBuilder()
            .setName("boo.proto")
            .addDependency("foo.proto")
            .addPublicDependency(1) // Error, should be 0.
            .build();
    FileDescriptor fooFile = Descriptors.FileDescriptor.buildFrom(fooProto, new FileDescriptor[0]);
    try {
      Descriptors.FileDescriptor.buildFrom(barProto, new FileDescriptor[] {fooFile});
      fail("DescriptorValidationException expected");
    } catch (DescriptorValidationException e) {
      assertTrue(e.getMessage().indexOf("Invalid public dependency index.") != -1);
    }
  }

  public void testUnknownFieldsDenied() throws Exception {
    FileDescriptorProto fooProto =
        FileDescriptorProto.newBuilder()
            .setName("foo.proto")
            .addMessageType(
                DescriptorProto.newBuilder()
                    .setName("Foo")
                    .addField(
                        FieldDescriptorProto.newBuilder()
                            .setLabel(FieldDescriptorProto.Label.LABEL_OPTIONAL)
                            .setTypeName("Bar")
                            .setName("bar")
                            .setNumber(1)))
            .build();

    try {
      Descriptors.FileDescriptor.buildFrom(fooProto, new FileDescriptor[0]);
      fail("DescriptorValidationException expected");
    } catch (DescriptorValidationException e) {
      assertTrue(e.getMessage().indexOf("Bar") != -1);
      assertTrue(e.getMessage().indexOf("is not defined") != -1);
    }
  }

  public void testUnknownFieldsAllowed() throws Exception {
    FileDescriptorProto fooProto =
        FileDescriptorProto.newBuilder()
            .setName("foo.proto")
            .addDependency("bar.proto")
            .addMessageType(
                DescriptorProto.newBuilder()
                    .setName("Foo")
                    .addField(
                        FieldDescriptorProto.newBuilder()
                            .setLabel(FieldDescriptorProto.Label.LABEL_OPTIONAL)
                            .setTypeName("Bar")
                            .setName("bar")
                            .setNumber(1)))
            .build();
    Descriptors.FileDescriptor.buildFrom(fooProto, new FileDescriptor[0], true);
  }

  public void testHiddenDependency() throws Exception {
    FileDescriptorProto barProto =
        FileDescriptorProto.newBuilder()
            .setName("bar.proto")
            .addMessageType(DescriptorProto.newBuilder().setName("Bar"))
            .build();
    FileDescriptorProto forwardProto =
        FileDescriptorProto.newBuilder()
            .setName("forward.proto")
            .addDependency("bar.proto")
            .build();
    FileDescriptorProto fooProto =
        FileDescriptorProto.newBuilder()
            .setName("foo.proto")
            .addDependency("forward.proto")
            .addMessageType(
                DescriptorProto.newBuilder()
                    .setName("Foo")
                    .addField(
                        FieldDescriptorProto.newBuilder()
                            .setLabel(FieldDescriptorProto.Label.LABEL_OPTIONAL)
                            .setTypeName("Bar")
                            .setName("bar")
                            .setNumber(1)))
            .build();
    FileDescriptor barFile = Descriptors.FileDescriptor.buildFrom(barProto, new FileDescriptor[0]);
    FileDescriptor forwardFile =
        Descriptors.FileDescriptor.buildFrom(forwardProto, new FileDescriptor[] {barFile});

    try {
      Descriptors.FileDescriptor.buildFrom(fooProto, new FileDescriptor[] {forwardFile});
      fail("DescriptorValidationException expected");
    } catch (DescriptorValidationException e) {
      assertTrue(e.getMessage().indexOf("Bar") != -1);
      assertTrue(e.getMessage().indexOf("is not defined") != -1);
    }
  }

  public void testPublicDependency() throws Exception {
    FileDescriptorProto barProto =
        FileDescriptorProto.newBuilder()
            .setName("bar.proto")
            .addMessageType(DescriptorProto.newBuilder().setName("Bar"))
            .build();
    FileDescriptorProto forwardProto =
        FileDescriptorProto.newBuilder()
            .setName("forward.proto")
            .addDependency("bar.proto")
            .addPublicDependency(0)
            .build();
    FileDescriptorProto fooProto =
        FileDescriptorProto.newBuilder()
            .setName("foo.proto")
            .addDependency("forward.proto")
            .addMessageType(
                DescriptorProto.newBuilder()
                    .setName("Foo")
                    .addField(
                        FieldDescriptorProto.newBuilder()
                            .setLabel(FieldDescriptorProto.Label.LABEL_OPTIONAL)
                            .setTypeName("Bar")
                            .setName("bar")
                            .setNumber(1)))
            .build();
    FileDescriptor barFile = Descriptors.FileDescriptor.buildFrom(barProto, new FileDescriptor[0]);
    FileDescriptor forwardFile =
        Descriptors.FileDescriptor.buildFrom(forwardProto, new FileDescriptor[] {barFile});
    Descriptors.FileDescriptor.buildFrom(fooProto, new FileDescriptor[] {forwardFile});
  }

  /** Tests the translate/crosslink for an example with a more complex namespace referencing. */
  public void testComplexNamespacePublicDependency() throws Exception {
    FileDescriptorProto fooProto =
        FileDescriptorProto.newBuilder()
            .setName("bar.proto")
            .setPackage("a.b.c.d.bar.shared")
            .addEnumType(
                EnumDescriptorProto.newBuilder()
                    .setName("MyEnum")
                    .addValue(EnumValueDescriptorProto.newBuilder().setName("BLAH").setNumber(1)))
            .build();
    FileDescriptorProto barProto =
        FileDescriptorProto.newBuilder()
            .setName("foo.proto")
            .addDependency("bar.proto")
            .setPackage("a.b.c.d.foo.shared")
            .addMessageType(
                DescriptorProto.newBuilder()
                    .setName("MyMessage")
                    .addField(
                        FieldDescriptorProto.newBuilder()
                            .setLabel(FieldDescriptorProto.Label.LABEL_REPEATED)
                            .setTypeName("bar.shared.MyEnum")
                            .setName("MyField")
                            .setNumber(1)))
            .build();
    // translate and crosslink
    FileDescriptor fooFile = Descriptors.FileDescriptor.buildFrom(fooProto, new FileDescriptor[0]);
    FileDescriptor barFile =
        Descriptors.FileDescriptor.buildFrom(barProto, new FileDescriptor[] {fooFile});
    // verify resulting descriptors
    assertNotNull(barFile);
    List<Descriptor> msglist = barFile.getMessageTypes();
    assertNotNull(msglist);
    assertTrue(msglist.size() == 1);
    Descriptor desc = msglist.get(0);
    if (desc.getName().equals("MyMessage")) {
      assertNotNull(desc.getFields());
      List<FieldDescriptor> fieldlist = desc.getFields();
      assertNotNull(fieldlist);
      assertTrue(fieldlist.size() == 1);
      FieldDescriptor field = fieldlist.get(0);
      assertTrue(field.getType() == FieldDescriptor.Type.ENUM);
      assertTrue(field.getEnumType().getName().equals("MyEnum"));
      assertTrue(field.getEnumType().getFile().getName().equals("bar.proto"));
      assertTrue(field.getEnumType().getFile().getPackage().equals("a.b.c.d.bar.shared"));
    }
  }

  public void testOneofDescriptor() throws Exception {
    Descriptor messageType = TestAllTypes.getDescriptor();
    FieldDescriptor field = messageType.findFieldByName("oneof_nested_message");
    OneofDescriptor oneofDescriptor = field.getContainingOneof();
    assertNotNull(oneofDescriptor);
    assertSame(oneofDescriptor, messageType.getOneofs().get(0));
    assertEquals("oneof_field", oneofDescriptor.getName());

    assertEquals(4, oneofDescriptor.getFieldCount());
    assertSame(oneofDescriptor.getField(1), field);

    assertEquals(4, oneofDescriptor.getFields().size());
    assertEquals(oneofDescriptor.getFields().get(1), field);
  }

  public void testMessageDescriptorExtensions() throws Exception {
    assertFalse(TestAllTypes.getDescriptor().isExtendable());
    assertTrue(TestAllExtensions.getDescriptor().isExtendable());
    assertTrue(TestMultipleExtensionRanges.getDescriptor().isExtendable());

    assertFalse(TestAllTypes.getDescriptor().isExtensionNumber(3));
    assertTrue(TestAllExtensions.getDescriptor().isExtensionNumber(3));
    assertTrue(TestMultipleExtensionRanges.getDescriptor().isExtensionNumber(42));
    assertFalse(TestMultipleExtensionRanges.getDescriptor().isExtensionNumber(43));
    assertFalse(TestMultipleExtensionRanges.getDescriptor().isExtensionNumber(4142));
    assertTrue(TestMultipleExtensionRanges.getDescriptor().isExtensionNumber(4143));
  }

  public void testReservedFields() {
    Descriptor d = TestReservedFields.getDescriptor();
    assertTrue(d.isReservedNumber(2));
    assertFalse(d.isReservedNumber(8));
    assertTrue(d.isReservedNumber(9));
    assertTrue(d.isReservedNumber(10));
    assertTrue(d.isReservedNumber(11));
    assertFalse(d.isReservedNumber(12));
    assertFalse(d.isReservedName("foo"));
    assertTrue(d.isReservedName("bar"));
    assertTrue(d.isReservedName("baz"));
  }

  public void testToString() {
    assertEquals(
        "protobuf_unittest.TestAllTypes.optional_uint64",
        UnittestProto.TestAllTypes.getDescriptor()
            .findFieldByNumber(UnittestProto.TestAllTypes.OPTIONAL_UINT64_FIELD_NUMBER)
            .toString());
  }

  public void testPackedEnumField() throws Exception {
    FileDescriptorProto fileDescriptorProto =
        FileDescriptorProto.newBuilder()
            .setName("foo.proto")
            .addEnumType(
                EnumDescriptorProto.newBuilder()
                    .setName("Enum")
                    .addValue(
                        EnumValueDescriptorProto.newBuilder().setName("FOO").setNumber(1).build())
                    .build())
            .addMessageType(
                DescriptorProto.newBuilder()
                    .setName("Message")
                    .addField(
                        FieldDescriptorProto.newBuilder()
                            .setName("foo")
                            .setTypeName("Enum")
                            .setNumber(1)
                            .setLabel(FieldDescriptorProto.Label.LABEL_REPEATED)
                            .setOptions(
                                DescriptorProtos.FieldOptions.newBuilder().setPacked(true).build())
                            .build())
                    .build())
            .build();
    Descriptors.FileDescriptor.buildFrom(fileDescriptorProto, new FileDescriptor[0]);
  }
}<|MERGE_RESOLUTION|>--- conflicted
+++ resolved
@@ -55,15 +55,15 @@
 import protobuf_unittest.UnittestProto.TestAllExtensions;
 import protobuf_unittest.UnittestProto.TestAllTypes;
 import protobuf_unittest.UnittestProto.TestExtremeDefaultValues;
+import protobuf_unittest.UnittestProto.TestJsonName;
 import protobuf_unittest.UnittestProto.TestMultipleExtensionRanges;
 import protobuf_unittest.UnittestProto.TestRequired;
 import protobuf_unittest.UnittestProto.TestReservedFields;
 import protobuf_unittest.UnittestProto.TestService;
-import junit.framework.TestCase;
-
 import java.util.Arrays;
 import java.util.Collections;
 import java.util.List;
+import junit.framework.TestCase;
 
 /**
  * Unit test for {@link Descriptors}.
@@ -349,8 +349,6 @@
         Long.valueOf(8765432109L),
         field.getOptions().getExtension(UnittestCustomOptions.fieldOpt1));
 
-<<<<<<< HEAD
-=======
     OneofDescriptor oneof = descriptor.getOneofs().get(0);
     assertNotNull(oneof);
 
@@ -358,7 +356,6 @@
     assertEquals(
         Integer.valueOf(-99), oneof.getOptions().getExtension(UnittestCustomOptions.oneofOpt1));
 
->>>>>>> 1ee15bae
     EnumDescriptor enumType =
         UnittestCustomOptions.TestMessageWithCustomOptions.AnEnum.getDescriptor();
 
@@ -771,4 +768,15 @@
             .build();
     Descriptors.FileDescriptor.buildFrom(fileDescriptorProto, new FileDescriptor[0]);
   }
+
+  public void testFieldJsonName() throws Exception {
+    Descriptor d = TestJsonName.getDescriptor();
+    assertEquals(6, d.getFields().size());
+    assertEquals("fieldName1", d.getFields().get(0).getJsonName());
+    assertEquals("fieldName2", d.getFields().get(1).getJsonName());
+    assertEquals("FieldName3", d.getFields().get(2).getJsonName());
+    assertEquals("FieldName4", d.getFields().get(3).getJsonName());
+    assertEquals("FIELDNAME5", d.getFields().get(4).getJsonName());
+    assertEquals("@type", d.getFields().get(5).getJsonName());
+  }
 }
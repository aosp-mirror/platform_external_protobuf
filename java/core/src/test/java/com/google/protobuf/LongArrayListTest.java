// Protocol Buffers - Google's data interchange format
// Copyright 2008 Google Inc.  All rights reserved.
// https://developers.google.com/protocol-buffers/
//
// Redistribution and use in source and binary forms, with or without
// modification, are permitted provided that the following conditions are
// met:
//
//     * Redistributions of source code must retain the above copyright
// notice, this list of conditions and the following disclaimer.
//     * Redistributions in binary form must reproduce the above
// copyright notice, this list of conditions and the following disclaimer
// in the documentation and/or other materials provided with the
// distribution.
//     * Neither the name of Google Inc. nor the names of its
// contributors may be used to endorse or promote products derived from
// this software without specific prior written permission.
//
// THIS SOFTWARE IS PROVIDED BY THE COPYRIGHT HOLDERS AND CONTRIBUTORS
// "AS IS" AND ANY EXPRESS OR IMPLIED WARRANTIES, INCLUDING, BUT NOT
// LIMITED TO, THE IMPLIED WARRANTIES OF MERCHANTABILITY AND FITNESS FOR
// A PARTICULAR PURPOSE ARE DISCLAIMED. IN NO EVENT SHALL THE COPYRIGHT
// OWNER OR CONTRIBUTORS BE LIABLE FOR ANY DIRECT, INDIRECT, INCIDENTAL,
// SPECIAL, EXEMPLARY, OR CONSEQUENTIAL DAMAGES (INCLUDING, BUT NOT
// LIMITED TO, PROCUREMENT OF SUBSTITUTE GOODS OR SERVICES; LOSS OF USE,
// DATA, OR PROFITS; OR BUSINESS INTERRUPTION) HOWEVER CAUSED AND ON ANY
// THEORY OF LIABILITY, WHETHER IN CONTRACT, STRICT LIABILITY, OR TORT
// (INCLUDING NEGLIGENCE OR OTHERWISE) ARISING IN ANY WAY OUT OF THE USE
// OF THIS SOFTWARE, EVEN IF ADVISED OF THE POSSIBILITY OF SUCH DAMAGE.

package com.google.protobuf;

import static java.util.Arrays.asList;

<<<<<<< HEAD
import junit.framework.TestCase;

=======
import com.google.protobuf.Internal.LongList;
>>>>>>> 1ee15bae
import java.util.Collections;
import java.util.ConcurrentModificationException;
import java.util.Iterator;

/**
 * Tests for {@link LongArrayList}.
 * 
 * @author dweis@google.com (Daniel Weis)
 */
public class LongArrayListTest extends TestCase {
<<<<<<< HEAD
  
  private static final LongArrayList UNARY_LIST = newImmutableLongArrayList(1);
  private static final LongArrayList TERTIARY_LIST =
      newImmutableLongArrayList(1, 2, 3);
  
=======

  private static final LongArrayList UNARY_LIST = newImmutableLongArrayList(1);
  private static final LongArrayList TERTIARY_LIST = newImmutableLongArrayList(1, 2, 3);

>>>>>>> 1ee15bae
  private LongArrayList list;
  
  @Override
  protected void setUp() throws Exception {
    list = new LongArrayList();
  }
  
  public void testEmptyListReturnsSameInstance() {
    assertSame(LongArrayList.emptyList(), LongArrayList.emptyList());
  }
  
  public void testEmptyListIsImmutable() {
    assertImmutable(LongArrayList.emptyList());
  }
  
  public void testMakeImmutable() {
    list.addLong(2);
    list.addLong(4);
    list.addLong(6);
    list.addLong(8);
    list.makeImmutable();
    assertImmutable(list);
  }
  
  public void testModificationWithIteration() {
    list.addAll(asList(1L, 2L, 3L, 4L));
    Iterator<Long> iterator = list.iterator();
    assertEquals(4, list.size());
    assertEquals(1, (long) list.get(0));
    assertEquals(1, (long) iterator.next());
    list.set(0, 1L);
    assertEquals(2, (long) iterator.next());
    
    list.remove(0);
    try {
      iterator.next();
      fail();
    } catch (ConcurrentModificationException e) {
      // expected
    }
    
    iterator = list.iterator();
    list.add(0, 0L);
    try {
      iterator.next();
      fail();
    } catch (ConcurrentModificationException e) {
      // expected
    }
  }
  
  public void testGet() {
    assertEquals(1, (long) TERTIARY_LIST.get(0));
    assertEquals(2, (long) TERTIARY_LIST.get(1));
    assertEquals(3, (long) TERTIARY_LIST.get(2));
    
    try {
      TERTIARY_LIST.get(-1);
      fail();
    } catch (IndexOutOfBoundsException e) {
      // expected
    }
    
    try {
      TERTIARY_LIST.get(3);
      fail();
    } catch (IndexOutOfBoundsException e) {
      // expected
    }
  }
  
  public void testGetLong() {
    assertEquals(1, TERTIARY_LIST.getLong(0));
    assertEquals(2, TERTIARY_LIST.getLong(1));
    assertEquals(3, TERTIARY_LIST.getLong(2));
    
    try {
      TERTIARY_LIST.get(-1);
      fail();
    } catch (IndexOutOfBoundsException e) {
      // expected
    }
    
    try {
      TERTIARY_LIST.get(3);
      fail();
    } catch (IndexOutOfBoundsException e) {
      // expected
    }
  }
  
  public void testSize() {
    assertEquals(0, LongArrayList.emptyList().size());
    assertEquals(1, UNARY_LIST.size());
    assertEquals(3, TERTIARY_LIST.size());

    list.addLong(2);
    list.addLong(4);
    list.addLong(6);
    list.addLong(8);
    assertEquals(4, list.size());
    
    list.remove(0);
    assertEquals(3, list.size());
    
    list.add(16L);
    assertEquals(4, list.size());
  }
  
  public void testSet() {
    list.addLong(2);
    list.addLong(4);
    
    assertEquals(2, (long) list.set(0, 0L));
    assertEquals(0, list.getLong(0));

    assertEquals(4, (long) list.set(1, 0L));
    assertEquals(0, list.getLong(1));
    
    try {
      list.set(-1, 0L);
      fail();
    } catch (IndexOutOfBoundsException e) {
      // expected
    }

    try {
      list.set(2, 0L);
      fail();
    } catch (IndexOutOfBoundsException e) {
      // expected
    }
  }
  
  public void testSetLong() {
    list.addLong(2);
    list.addLong(4);
    
    assertEquals(2, list.setLong(0, 0));
    assertEquals(0, list.getLong(0));

    assertEquals(4, list.setLong(1, 0));
    assertEquals(0, list.getLong(1));
    
    try {
      list.setLong(-1, 0);
      fail();
    } catch (IndexOutOfBoundsException e) {
      // expected
    }

    try {
      list.setLong(2, 0);
      fail();
    } catch (IndexOutOfBoundsException e) {
      // expected
    }
  }
  
  public void testAdd() {
    assertEquals(0, list.size());

    assertTrue(list.add(2L));
    assertEquals(asList(2L), list);

    assertTrue(list.add(3L));
    list.add(0, 4L);
    assertEquals(asList(4L, 2L, 3L), list);
    
    list.add(0, 1L);
    list.add(0, 0L);
    // Force a resize by getting up to 11 elements.
    for (int i = 0; i < 6; i++) {
      list.add(Long.valueOf(5 + i));
    }
    assertEquals(asList(0L, 1L, 4L, 2L, 3L, 5L, 6L, 7L, 8L, 9L, 10L), list);
<<<<<<< HEAD
    
=======

>>>>>>> 1ee15bae
    try {
      list.add(-1, 5L);
    } catch (IndexOutOfBoundsException e) {
      // expected
    }
    
    try {
      list.add(4, 5L);
    } catch (IndexOutOfBoundsException e) {
      // expected
    }
  }
  
  public void testAddLong() {
    assertEquals(0, list.size());

    list.addLong(2);
    assertEquals(asList(2L), list);

    list.addLong(3);
    assertEquals(asList(2L, 3L), list);
  }
  
  public void testAddAll() {
    assertEquals(0, list.size());

    assertTrue(list.addAll(Collections.singleton(1L)));
    assertEquals(1, list.size());
    assertEquals(1, (long) list.get(0));
    assertEquals(1, list.getLong(0));
    
    assertTrue(list.addAll(asList(2L, 3L, 4L, 5L, 6L)));
    assertEquals(asList(1L, 2L, 3L, 4L, 5L, 6L), list);
    
    assertTrue(list.addAll(TERTIARY_LIST));
    assertEquals(asList(1L, 2L, 3L, 4L, 5L, 6L, 1L, 2L, 3L), list);

    assertFalse(list.addAll(Collections.<Long>emptyList()));
    assertFalse(list.addAll(LongArrayList.emptyList()));
  }
<<<<<<< HEAD
  
=======

  public void testEquals() {
    LongArrayList list1 = new LongArrayList();
    LongArrayList list2 = new LongArrayList();

    assertEquals(list1, list2);
  }

>>>>>>> 1ee15bae
  public void testRemove() {
    list.addAll(TERTIARY_LIST);
    assertEquals(1, (long) list.remove(0));
    assertEquals(asList(2L, 3L), list);

    assertTrue(list.remove(3L));
    assertEquals(asList(2L), list);

    assertFalse(list.remove(3L));
    assertEquals(asList(2L), list);

    assertEquals(2, (long) list.remove(0));
    assertEquals(asList(), list);
    
    try {
      list.remove(-1);
      fail();
    } catch (IndexOutOfBoundsException e) {
      // expected
    }
    
    try {
      list.remove(0);
    } catch (IndexOutOfBoundsException e) {
      // expected
    }
  }
<<<<<<< HEAD
  
  private void assertImmutable(LongArrayList list) {
=======

  public void testRemoveEnd_listAtCapacity() {
    LongList toRemove = LongArrayList.emptyList().mutableCopyWithCapacity(1);
    toRemove.addLong(3);
    toRemove.remove(0);
    assertEquals(0, toRemove.size());
  }

  public void testRemove_listAtCapacity() {
    LongList toRemove = LongArrayList.emptyList().mutableCopyWithCapacity(2);
    toRemove.addLong(3);
    toRemove.addLong(4);
    toRemove.remove(0);
    assertEquals(1, toRemove.size());
    assertEquals(4L, (long) toRemove.get(0));
  }

  public void testSublistRemoveEndOfCapacity() {
    LongList toRemove = LongArrayList.emptyList().mutableCopyWithCapacity(1);
    toRemove.addLong(3);
    toRemove.subList(0, 1).clear();
    assertEquals(0, toRemove.size());
  }

  private void assertImmutable(LongList list) {
>>>>>>> 1ee15bae
    if (list.contains(1L)) {
      throw new RuntimeException("Cannot test the immutability of lists that contain 1.");
    }
    
    try {
      list.add(1L);
      fail();
    } catch (UnsupportedOperationException e) {
      // expected
    }
    
    try {
      list.add(0, 1L);
      fail();
    } catch (UnsupportedOperationException e) {
      // expected
    }
    
    try {
      list.addAll(Collections.<Long>emptyList());
      fail();
    } catch (UnsupportedOperationException e) {
      // expected
    }
    
    try {
      list.addAll(Collections.singletonList(1L));
      fail();
    } catch (UnsupportedOperationException e) {
      // expected
    }
    
    try {
      list.addAll(new LongArrayList());
      fail();
    } catch (UnsupportedOperationException e) {
      // expected
    }
    
    try {
      list.addAll(UNARY_LIST);
      fail();
    } catch (UnsupportedOperationException e) {
      // expected
    }
    
    try {
      list.addAll(0, Collections.singleton(1L));
      fail();
    } catch (UnsupportedOperationException e) {
      // expected
    }
    
    try {
      list.addAll(0, UNARY_LIST);
      fail();
    } catch (UnsupportedOperationException e) {
      // expected
    }
    
    try {
      list.addAll(0, Collections.<Long>emptyList());
      fail();
    } catch (UnsupportedOperationException e) {
      // expected
    }
    
    try {
      list.addLong(0);
      fail();
    } catch (UnsupportedOperationException e) {
      // expected
    }
    
    try {
      list.clear();
      fail();
    } catch (UnsupportedOperationException e) {
      // expected
    }

    try {
      list.remove(1);
      fail();
    } catch (UnsupportedOperationException e) {
      // expected
    }
    
    try {
      list.remove(new Object());
      fail();
    } catch (UnsupportedOperationException e) {
      // expected
    }
    
    try {
      list.removeAll(Collections.<Long>emptyList());
      fail();
    } catch (UnsupportedOperationException e) {
      // expected
    }
    
    try {
      list.removeAll(Collections.singleton(1L));
      fail();
    } catch (UnsupportedOperationException e) {
      // expected
    }
    
    try {
      list.removeAll(UNARY_LIST);
      fail();
    } catch (UnsupportedOperationException e) {
      // expected
    }
    
    try {
      list.retainAll(Collections.<Long>emptyList());
      fail();
    } catch (UnsupportedOperationException e) {
      // expected
    }
    
    try {
      list.retainAll(Collections.singleton(1L));
      fail();
    } catch (UnsupportedOperationException e) {
      // expected
    }
    
    try {
      list.retainAll(UNARY_LIST);
      fail();
    } catch (UnsupportedOperationException e) {
      // expected
    }
    
    try {
      list.set(0, 0L);
      fail();
    } catch (UnsupportedOperationException e) {
      // expected
    }
    
    try {
      list.setLong(0, 0);
      fail();
    } catch (UnsupportedOperationException e) {
      // expected
    }
  }
  
  private static LongArrayList newImmutableLongArrayList(long... elements) {
    LongArrayList list = new LongArrayList();
    for (long element : elements) {
      list.addLong(element);
    }
    list.makeImmutable();
    return list;
  }
}<|MERGE_RESOLUTION|>--- conflicted
+++ resolved
@@ -32,67 +32,55 @@
 
 import static java.util.Arrays.asList;
 
-<<<<<<< HEAD
-import junit.framework.TestCase;
-
-=======
 import com.google.protobuf.Internal.LongList;
->>>>>>> 1ee15bae
 import java.util.Collections;
 import java.util.ConcurrentModificationException;
 import java.util.Iterator;
+import junit.framework.TestCase;
 
 /**
  * Tests for {@link LongArrayList}.
- * 
+ *
  * @author dweis@google.com (Daniel Weis)
  */
 public class LongArrayListTest extends TestCase {
-<<<<<<< HEAD
-  
-  private static final LongArrayList UNARY_LIST = newImmutableLongArrayList(1);
-  private static final LongArrayList TERTIARY_LIST =
-      newImmutableLongArrayList(1, 2, 3);
-  
-=======
 
   private static final LongArrayList UNARY_LIST = newImmutableLongArrayList(1);
   private static final LongArrayList TERTIARY_LIST = newImmutableLongArrayList(1, 2, 3);
 
->>>>>>> 1ee15bae
   private LongArrayList list;
-  
+
   @Override
   protected void setUp() throws Exception {
     list = new LongArrayList();
   }
-  
+
   public void testEmptyListReturnsSameInstance() {
     assertSame(LongArrayList.emptyList(), LongArrayList.emptyList());
   }
-  
+
   public void testEmptyListIsImmutable() {
     assertImmutable(LongArrayList.emptyList());
   }
-  
+
   public void testMakeImmutable() {
-    list.addLong(2);
+    list.addLong(3);
     list.addLong(4);
-    list.addLong(6);
-    list.addLong(8);
+    list.addLong(5);
+    list.addLong(7);
     list.makeImmutable();
     assertImmutable(list);
   }
-  
+
   public void testModificationWithIteration() {
     list.addAll(asList(1L, 2L, 3L, 4L));
     Iterator<Long> iterator = list.iterator();
     assertEquals(4, list.size());
-    assertEquals(1, (long) list.get(0));
-    assertEquals(1, (long) iterator.next());
+    assertEquals(1L, (long) list.get(0));
+    assertEquals(1L, (long) iterator.next());
     list.set(0, 1L);
-    assertEquals(2, (long) iterator.next());
-    
+    assertEquals(2L, (long) iterator.next());
+
     list.remove(0);
     try {
       iterator.next();
@@ -100,7 +88,7 @@
     } catch (ConcurrentModificationException e) {
       // expected
     }
-    
+
     iterator = list.iterator();
     list.add(0, 0L);
     try {
@@ -110,19 +98,19 @@
       // expected
     }
   }
-  
+
   public void testGet() {
-    assertEquals(1, (long) TERTIARY_LIST.get(0));
-    assertEquals(2, (long) TERTIARY_LIST.get(1));
-    assertEquals(3, (long) TERTIARY_LIST.get(2));
-    
+    assertEquals(1L, (long) TERTIARY_LIST.get(0));
+    assertEquals(2L, (long) TERTIARY_LIST.get(1));
+    assertEquals(3L, (long) TERTIARY_LIST.get(2));
+
     try {
       TERTIARY_LIST.get(-1);
       fail();
     } catch (IndexOutOfBoundsException e) {
       // expected
     }
-    
+
     try {
       TERTIARY_LIST.get(3);
       fail();
@@ -130,19 +118,19 @@
       // expected
     }
   }
-  
+
   public void testGetLong() {
-    assertEquals(1, TERTIARY_LIST.getLong(0));
-    assertEquals(2, TERTIARY_LIST.getLong(1));
-    assertEquals(3, TERTIARY_LIST.getLong(2));
-    
+    assertEquals(1L, TERTIARY_LIST.getLong(0));
+    assertEquals(2L, TERTIARY_LIST.getLong(1));
+    assertEquals(3L, TERTIARY_LIST.getLong(2));
+
     try {
       TERTIARY_LIST.get(-1);
       fail();
     } catch (IndexOutOfBoundsException e) {
       // expected
     }
-    
+
     try {
       TERTIARY_LIST.get(3);
       fail();
@@ -150,35 +138,35 @@
       // expected
     }
   }
-  
+
   public void testSize() {
     assertEquals(0, LongArrayList.emptyList().size());
     assertEquals(1, UNARY_LIST.size());
     assertEquals(3, TERTIARY_LIST.size());
 
-    list.addLong(2);
+    list.addLong(3);
     list.addLong(4);
     list.addLong(6);
     list.addLong(8);
     assertEquals(4, list.size());
-    
+
     list.remove(0);
     assertEquals(3, list.size());
-    
-    list.add(16L);
+
+    list.add(17L);
     assertEquals(4, list.size());
   }
-  
+
   public void testSet() {
     list.addLong(2);
     list.addLong(4);
-    
-    assertEquals(2, (long) list.set(0, 0L));
-    assertEquals(0, list.getLong(0));
-
-    assertEquals(4, (long) list.set(1, 0L));
-    assertEquals(0, list.getLong(1));
-    
+
+    assertEquals(2L, (long) list.set(0, 3L));
+    assertEquals(3L, list.getLong(0));
+
+    assertEquals(4L, (long) list.set(1, 0L));
+    assertEquals(0L, list.getLong(1));
+
     try {
       list.set(-1, 0L);
       fail();
@@ -193,17 +181,17 @@
       // expected
     }
   }
-  
+
   public void testSetLong() {
-    list.addLong(2);
-    list.addLong(4);
-    
-    assertEquals(2, list.setLong(0, 0));
-    assertEquals(0, list.getLong(0));
-
-    assertEquals(4, list.setLong(1, 0));
-    assertEquals(0, list.getLong(1));
-    
+    list.addLong(1);
+    list.addLong(3);
+
+    assertEquals(1L, list.setLong(0, 0));
+    assertEquals(0L, list.getLong(0));
+
+    assertEquals(3L, list.setLong(1, 0));
+    assertEquals(0L, list.getLong(1));
+
     try {
       list.setLong(-1, 0);
       fail();
@@ -218,7 +206,7 @@
       // expected
     }
   }
-  
+
   public void testAdd() {
     assertEquals(0, list.size());
 
@@ -228,7 +216,7 @@
     assertTrue(list.add(3L));
     list.add(0, 4L);
     assertEquals(asList(4L, 2L, 3L), list);
-    
+
     list.add(0, 1L);
     list.add(0, 0L);
     // Force a resize by getting up to 11 elements.
@@ -236,24 +224,20 @@
       list.add(Long.valueOf(5 + i));
     }
     assertEquals(asList(0L, 1L, 4L, 2L, 3L, 5L, 6L, 7L, 8L, 9L, 10L), list);
-<<<<<<< HEAD
-    
-=======
-
->>>>>>> 1ee15bae
+
     try {
       list.add(-1, 5L);
     } catch (IndexOutOfBoundsException e) {
       // expected
     }
-    
+
     try {
       list.add(4, 5L);
     } catch (IndexOutOfBoundsException e) {
       // expected
     }
   }
-  
+
   public void testAddLong() {
     assertEquals(0, list.size());
 
@@ -263,27 +247,24 @@
     list.addLong(3);
     assertEquals(asList(2L, 3L), list);
   }
-  
+
   public void testAddAll() {
     assertEquals(0, list.size());
 
     assertTrue(list.addAll(Collections.singleton(1L)));
     assertEquals(1, list.size());
-    assertEquals(1, (long) list.get(0));
-    assertEquals(1, list.getLong(0));
-    
+    assertEquals(1L, (long) list.get(0));
+    assertEquals(1L, list.getLong(0));
+
     assertTrue(list.addAll(asList(2L, 3L, 4L, 5L, 6L)));
     assertEquals(asList(1L, 2L, 3L, 4L, 5L, 6L), list);
-    
+
     assertTrue(list.addAll(TERTIARY_LIST));
     assertEquals(asList(1L, 2L, 3L, 4L, 5L, 6L, 1L, 2L, 3L), list);
 
     assertFalse(list.addAll(Collections.<Long>emptyList()));
     assertFalse(list.addAll(LongArrayList.emptyList()));
   }
-<<<<<<< HEAD
-  
-=======
 
   public void testEquals() {
     LongArrayList list1 = new LongArrayList();
@@ -292,38 +273,33 @@
     assertEquals(list1, list2);
   }
 
->>>>>>> 1ee15bae
   public void testRemove() {
     list.addAll(TERTIARY_LIST);
-    assertEquals(1, (long) list.remove(0));
+    assertEquals(1L, (long) list.remove(0));
     assertEquals(asList(2L, 3L), list);
 
-    assertTrue(list.remove(3L));
+    assertTrue(list.remove(Long.valueOf(3)));
     assertEquals(asList(2L), list);
 
-    assertFalse(list.remove(3L));
+    assertFalse(list.remove(Long.valueOf(3)));
     assertEquals(asList(2L), list);
 
-    assertEquals(2, (long) list.remove(0));
+    assertEquals(2L, (long) list.remove(0));
     assertEquals(asList(), list);
-    
+
     try {
       list.remove(-1);
       fail();
     } catch (IndexOutOfBoundsException e) {
       // expected
     }
-    
+
     try {
       list.remove(0);
     } catch (IndexOutOfBoundsException e) {
       // expected
     }
   }
-<<<<<<< HEAD
-  
-  private void assertImmutable(LongArrayList list) {
-=======
 
   public void testRemoveEnd_listAtCapacity() {
     LongList toRemove = LongArrayList.emptyList().mutableCopyWithCapacity(1);
@@ -349,81 +325,80 @@
   }
 
   private void assertImmutable(LongList list) {
->>>>>>> 1ee15bae
     if (list.contains(1L)) {
       throw new RuntimeException("Cannot test the immutability of lists that contain 1.");
     }
-    
+
     try {
       list.add(1L);
       fail();
     } catch (UnsupportedOperationException e) {
       // expected
     }
-    
+
     try {
       list.add(0, 1L);
       fail();
     } catch (UnsupportedOperationException e) {
       // expected
     }
-    
+
     try {
       list.addAll(Collections.<Long>emptyList());
       fail();
     } catch (UnsupportedOperationException e) {
       // expected
     }
-    
+
     try {
       list.addAll(Collections.singletonList(1L));
       fail();
     } catch (UnsupportedOperationException e) {
       // expected
     }
-    
+
     try {
       list.addAll(new LongArrayList());
       fail();
     } catch (UnsupportedOperationException e) {
       // expected
     }
-    
+
     try {
       list.addAll(UNARY_LIST);
       fail();
     } catch (UnsupportedOperationException e) {
       // expected
     }
-    
+
     try {
       list.addAll(0, Collections.singleton(1L));
       fail();
     } catch (UnsupportedOperationException e) {
       // expected
     }
-    
+
     try {
       list.addAll(0, UNARY_LIST);
       fail();
     } catch (UnsupportedOperationException e) {
       // expected
     }
-    
+
     try {
       list.addAll(0, Collections.<Long>emptyList());
       fail();
     } catch (UnsupportedOperationException e) {
       // expected
     }
-    
+
     try {
       list.addLong(0);
       fail();
     } catch (UnsupportedOperationException e) {
       // expected
     }
-    
+
     try {
       list.clear();
       fail();
@@ -437,63 +412,63 @@
     } catch (UnsupportedOperationException e) {
       // expected
     }
-    
+
     try {
       list.remove(new Object());
       fail();
     } catch (UnsupportedOperationException e) {
       // expected
     }
-    
+
     try {
       list.removeAll(Collections.<Long>emptyList());
       fail();
     } catch (UnsupportedOperationException e) {
       // expected
     }
-    
+
     try {
       list.removeAll(Collections.singleton(1L));
       fail();
     } catch (UnsupportedOperationException e) {
       // expected
     }
-    
+
     try {
       list.removeAll(UNARY_LIST);
       fail();
     } catch (UnsupportedOperationException e) {
       // expected
     }
-    
+
     try {
       list.retainAll(Collections.<Long>emptyList());
       fail();
     } catch (UnsupportedOperationException e) {
       // expected
     }
-    
+
     try {
       list.retainAll(Collections.singleton(1L));
       fail();
     } catch (UnsupportedOperationException e) {
       // expected
     }
-    
+
     try {
       list.retainAll(UNARY_LIST);
       fail();
     } catch (UnsupportedOperationException e) {
       // expected
     }
-    
+
     try {
       list.set(0, 0L);
       fail();
     } catch (UnsupportedOperationException e) {
       // expected
     }
-    
+
     try {
       list.setLong(0, 0);
       fail();
@@ -501,7 +476,7 @@
       // expected
     }
   }
-  
+
   private static LongArrayList newImmutableLongArrayList(long... elements) {
     LongArrayList list = new LongArrayList();
     for (long element : elements) {

// Protocol Buffers - Google's data interchange format
// Copyright 2008 Google Inc.  All rights reserved.
// https://developers.google.com/protocol-buffers/
//
// Redistribution and use in source and binary forms, with or without
// modification, are permitted provided that the following conditions are
// met:
//
//     * Redistributions of source code must retain the above copyright
// notice, this list of conditions and the following disclaimer.
//     * Redistributions in binary form must reproduce the above
// copyright notice, this list of conditions and the following disclaimer
// in the documentation and/or other materials provided with the
// distribution.
//     * Neither the name of Google Inc. nor the names of its
// contributors may be used to endorse or promote products derived from
// this software without specific prior written permission.
//
// THIS SOFTWARE IS PROVIDED BY THE COPYRIGHT HOLDERS AND CONTRIBUTORS
// "AS IS" AND ANY EXPRESS OR IMPLIED WARRANTIES, INCLUDING, BUT NOT
// LIMITED TO, THE IMPLIED WARRANTIES OF MERCHANTABILITY AND FITNESS FOR
// A PARTICULAR PURPOSE ARE DISCLAIMED. IN NO EVENT SHALL THE COPYRIGHT
// OWNER OR CONTRIBUTORS BE LIABLE FOR ANY DIRECT, INDIRECT, INCIDENTAL,
// SPECIAL, EXEMPLARY, OR CONSEQUENTIAL DAMAGES (INCLUDING, BUT NOT
// LIMITED TO, PROCUREMENT OF SUBSTITUTE GOODS OR SERVICES; LOSS OF USE,
// DATA, OR PROFITS; OR BUSINESS INTERRUPTION) HOWEVER CAUSED AND ON ANY
// THEORY OF LIABILITY, WHETHER IN CONTRACT, STRICT LIABILITY, OR TORT
// (INCLUDING NEGLIGENCE OR OTHERWISE) ARISING IN ANY WAY OUT OF THE USE
// OF THIS SOFTWARE, EVEN IF ADVISED OF THE POSSIBILITY OF SUCH DAMAGE.

package com.google.protobuf;

import static java.util.Collections.emptyList;
import static java.util.Collections.singletonList;

import com.google.protobuf.UnittestImportLite.ImportEnumLite;
import com.google.protobuf.UnittestImportPublicLite.PublicImportMessageLite;
import com.google.protobuf.UnittestLite;
import com.google.protobuf.UnittestLite.ForeignEnumLite;
import com.google.protobuf.UnittestLite.ForeignMessageLite;
import com.google.protobuf.UnittestLite.TestAllExtensionsLite;
import com.google.protobuf.UnittestLite.TestAllTypesLite;
import com.google.protobuf.UnittestLite.TestAllTypesLite.NestedEnum;
import com.google.protobuf.UnittestLite.TestAllTypesLite.NestedMessage;
import com.google.protobuf.UnittestLite.TestAllTypesLite.OneofFieldCase;
import com.google.protobuf.UnittestLite.TestAllTypesLite.OptionalGroup;
import com.google.protobuf.UnittestLite.TestAllTypesLite.RepeatedGroup;
import com.google.protobuf.UnittestLite.TestAllTypesLiteOrBuilder;
import com.google.protobuf.UnittestLite.TestNestedExtensionLite;
import map_lite_test.MapTestProto.TestMap;
import map_lite_test.MapTestProto.TestMap.MessageValue;
import protobuf_unittest.lite_equals_and_hash.LiteEqualsAndHash.Bar;
import protobuf_unittest.lite_equals_and_hash.LiteEqualsAndHash.BarPrime;
import protobuf_unittest.lite_equals_and_hash.LiteEqualsAndHash.Foo;
import protobuf_unittest.lite_equals_and_hash.LiteEqualsAndHash.TestOneofEquals;
import protobuf_unittest.lite_equals_and_hash.LiteEqualsAndHash.TestRecursiveOneof;
<<<<<<< HEAD

=======
import java.io.ByteArrayInputStream;
import java.io.ByteArrayOutputStream;
import java.io.IOException;
import java.io.OutputStream;
import java.lang.reflect.Field;
import java.nio.ByteBuffer;
import java.util.ArrayList;
import java.util.Arrays;
import java.util.Iterator;
import java.util.List;
>>>>>>> 1ee15bae
import junit.framework.TestCase;

import java.io.ByteArrayInputStream;
import java.io.ByteArrayOutputStream;
import java.io.NotSerializableException;
import java.io.ObjectInputStream;
import java.io.ObjectOutputStream;

/**
 * Test lite runtime.
 *
 * @author kenton@google.com Kenton Varda
 */
public class LiteTest extends TestCase {
  @Override
  public void setUp() throws Exception {
    // Test that nested extensions are initialized correctly even if the outer
    // class has not been accessed directly.  This was once a bug with lite
    // messages.
    //
    // We put this in setUp() rather than in its own test method because we
    // need to make sure it runs before any actual tests.
    assertNotNull(TestNestedExtensionLite.nestedExtension);
  }

  public void testLite() throws Exception {
    // Since lite messages are a subset of regular messages, we can mostly
    // assume that the functionality of lite messages is already thoroughly
    // tested by the regular tests.  All this test really verifies is that
    // a proto with optimize_for = LITE_RUNTIME compiles correctly when
    // linked only against the lite library.  That is all tested at compile
    // time, leaving not much to do in this method.  Let's just do some random
    // stuff to make sure the lite message is actually here and usable.

    TestAllTypesLite message =
        TestAllTypesLite.newBuilder()
            .setOptionalInt32(123)
            .addRepeatedString("hello")
            .setOptionalNestedMessage(TestAllTypesLite.NestedMessage.newBuilder().setBb(7))
            .build();

    ByteString data = message.toByteString();

    TestAllTypesLite message2 = TestAllTypesLite.parseFrom(data);

    assertEquals(123, message2.getOptionalInt32());
    assertEquals(1, message2.getRepeatedStringCount());
    assertEquals("hello", message2.getRepeatedString(0));
    assertEquals(7, message2.getOptionalNestedMessage().getBb());
  }

  public void testLite_unknownEnumAtListBoundary() throws Exception {
    ByteArrayOutputStream byteStream = new ByteArrayOutputStream();
    CodedOutputStream output = CodedOutputStream.newInstance(byteStream);
    for (int i = 0; i < AbstractProtobufList.DEFAULT_CAPACITY; i++) {
      output.writeInt32(TestAllTypesLite.REPEATED_NESTED_ENUM_FIELD_NUMBER, 1);
    }
    // 0 is not a valid enum value for NestedEnum
    output.writeInt32(TestAllTypesLite.REPEATED_NESTED_ENUM_FIELD_NUMBER, 0);
    output.flush();
    // This tests a bug we had once with removal right at the boundary of the array. It would throw
    // at runtime so no need to assert.
    TestAllTypesLite.parseFrom(new ByteArrayInputStream(byteStream.toByteArray()));
  }

  public void testLiteExtensions() throws Exception {
    // TODO(kenton):  Unlike other features of the lite library, extensions are
    //   implemented completely differently from the regular library.  We
    //   should probably test them more thoroughly.

    TestAllExtensionsLite message =
        TestAllExtensionsLite.newBuilder()
            .setExtension(UnittestLite.optionalInt32ExtensionLite, 123)
            .addExtension(UnittestLite.repeatedStringExtensionLite, "hello")
            .setExtension(
                UnittestLite.optionalNestedEnumExtensionLite, TestAllTypesLite.NestedEnum.BAZ)
            .setExtension(
                UnittestLite.optionalNestedMessageExtensionLite,
                TestAllTypesLite.NestedMessage.newBuilder().setBb(7).build())
            .build();

    // Test copying a message, since coping extensions actually does use a
    // different code path between lite and regular libraries, and as of this
    // writing, parsing hasn't been implemented yet.
    TestAllExtensionsLite message2 = message.toBuilder().build();

    assertEquals(123, (int) message2.getExtension(UnittestLite.optionalInt32ExtensionLite));
    assertEquals(1, message2.getExtensionCount(UnittestLite.repeatedStringExtensionLite));
    assertEquals(1, message2.getExtension(UnittestLite.repeatedStringExtensionLite).size());
    assertEquals("hello", message2.getExtension(UnittestLite.repeatedStringExtensionLite, 0));
    assertEquals(
        TestAllTypesLite.NestedEnum.BAZ,
        message2.getExtension(UnittestLite.optionalNestedEnumExtensionLite));
    assertEquals(7, message2.getExtension(UnittestLite.optionalNestedMessageExtensionLite).getBb());
  }
<<<<<<< HEAD
  
  
=======

>>>>>>> 1ee15bae
  public void testClone() {
    TestAllTypesLite.Builder expected = TestAllTypesLite.newBuilder().setOptionalInt32(123);
    assertEquals(expected.getOptionalInt32(), expected.clone().getOptionalInt32());

    TestAllExtensionsLite.Builder expected2 =
        TestAllExtensionsLite.newBuilder()
            .setExtension(UnittestLite.optionalInt32ExtensionLite, 123);
    assertEquals(
        expected2.getExtension(UnittestLite.optionalInt32ExtensionLite),
        expected2.clone().getExtension(UnittestLite.optionalInt32ExtensionLite));
  }

  public void testAddAll() {
    try {
      TestAllTypesLite.newBuilder().addAllRepeatedBytes(null);
      fail();
    } catch (NullPointerException e) {
      // expected.
    }
  }
<<<<<<< HEAD
  
=======

  public void testMemoization() throws Exception {
    TestAllExtensionsLite message = TestUtilLite.getAllLiteExtensionsSet();

    // Test serialized size is memoized
    message.memoizedSerializedSize = -1;
    int size = message.getSerializedSize();
    assertTrue(size > 0);
    assertEquals(size, message.memoizedSerializedSize);

    // Test hashCode is memoized
    assertEquals(0, message.memoizedHashCode);
    int hashCode = message.hashCode();
    assertTrue(hashCode != 0);
    assertEquals(hashCode, message.memoizedHashCode);

    // Test isInitialized is memoized
    Field memo = message.getClass().getDeclaredField("memoizedIsInitialized");
    memo.setAccessible(true);
    memo.set(message, (byte) -1);
    boolean initialized = message.isInitialized();
    assertTrue(initialized);
    // We have to cast to Byte first. Casting to byte causes a type error
    assertEquals(1, ((Byte) memo.get(message)).intValue());
  }

>>>>>>> 1ee15bae
  public void testSanityCopyOnWrite() throws InvalidProtocolBufferException {
    // Since builders are implemented as a thin wrapper around a message
    // instance, we attempt to verify that we can't cause the builder to modify
    // a produced message.

    TestAllTypesLite.Builder builder = TestAllTypesLite.newBuilder();
    TestAllTypesLite message = builder.build();
    TestAllTypesLite messageAfterBuild;
    builder.setOptionalBool(true);
    assertEquals(false, message.getOptionalBool());
    assertEquals(true, builder.getOptionalBool());
    messageAfterBuild = builder.build();
    assertEquals(true, messageAfterBuild.getOptionalBool());
    assertEquals(false, message.getOptionalBool());
    builder.clearOptionalBool();
    assertEquals(false, builder.getOptionalBool());
    assertEquals(true, messageAfterBuild.getOptionalBool());

    message = builder.build();
    builder.setOptionalBytes(ByteString.copyFromUtf8("hi"));
    assertEquals(ByteString.EMPTY, message.getOptionalBytes());
    assertEquals(ByteString.copyFromUtf8("hi"), builder.getOptionalBytes());
    messageAfterBuild = builder.build();
    assertEquals(ByteString.copyFromUtf8("hi"), messageAfterBuild.getOptionalBytes());
    assertEquals(ByteString.EMPTY, message.getOptionalBytes());
    builder.clearOptionalBytes();
    assertEquals(ByteString.EMPTY, builder.getOptionalBytes());
    assertEquals(ByteString.copyFromUtf8("hi"), messageAfterBuild.getOptionalBytes());

    message = builder.build();
    builder.setOptionalCord("hi");
    assertEquals("", message.getOptionalCord());
    assertEquals("hi", builder.getOptionalCord());
    messageAfterBuild = builder.build();
    assertEquals("hi", messageAfterBuild.getOptionalCord());
    assertEquals("", message.getOptionalCord());
    builder.clearOptionalCord();
    assertEquals("", builder.getOptionalCord());
    assertEquals("hi", messageAfterBuild.getOptionalCord());

    message = builder.build();
    builder.setOptionalCordBytes(ByteString.copyFromUtf8("no"));
    assertEquals(ByteString.EMPTY, message.getOptionalCordBytes());
    assertEquals(ByteString.copyFromUtf8("no"), builder.getOptionalCordBytes());
    messageAfterBuild = builder.build();
    assertEquals(ByteString.copyFromUtf8("no"), messageAfterBuild.getOptionalCordBytes());
    assertEquals(ByteString.EMPTY, message.getOptionalCordBytes());
    builder.clearOptionalCord();
    assertEquals(ByteString.EMPTY, builder.getOptionalCordBytes());
    assertEquals(ByteString.copyFromUtf8("no"), messageAfterBuild.getOptionalCordBytes());

    message = builder.build();
    builder.setOptionalDouble(1);
    assertEquals(0D, message.getOptionalDouble(), 0.0);
    assertEquals(1D, builder.getOptionalDouble(), 0.0);
    messageAfterBuild = builder.build();
    assertEquals(1D, messageAfterBuild.getOptionalDouble(), 0.0);
    assertEquals(0D, message.getOptionalDouble(), 0.0);
    builder.clearOptionalDouble();
    assertEquals(0D, builder.getOptionalDouble(), 0.0);
    assertEquals(1D, messageAfterBuild.getOptionalDouble(), 0.0);

    message = builder.build();
    builder.setOptionalFixed32(1);
    assertEquals(0, message.getOptionalFixed32());
    assertEquals(1, builder.getOptionalFixed32());
    messageAfterBuild = builder.build();
    assertEquals(1, messageAfterBuild.getOptionalFixed32());
    assertEquals(0, message.getOptionalFixed32());
    builder.clearOptionalFixed32();
    assertEquals(0, builder.getOptionalFixed32());
    assertEquals(1, messageAfterBuild.getOptionalFixed32());

    message = builder.build();
    builder.setOptionalFixed64(1);
    assertEquals(0L, message.getOptionalFixed64());
    assertEquals(1L, builder.getOptionalFixed64());
    messageAfterBuild = builder.build();
    assertEquals(1L, messageAfterBuild.getOptionalFixed64());
    assertEquals(0L, message.getOptionalFixed64());
    builder.clearOptionalFixed64();
    assertEquals(0L, builder.getOptionalFixed64());
    assertEquals(1L, messageAfterBuild.getOptionalFixed64());

    message = builder.build();
    builder.setOptionalFloat(1);
    assertEquals(0F, message.getOptionalFloat(), 0.0f);
    assertEquals(1F, builder.getOptionalFloat(), 0.0f);
    messageAfterBuild = builder.build();
    assertEquals(1F, messageAfterBuild.getOptionalFloat(), 0.0f);
    assertEquals(0F, message.getOptionalFloat(), 0.0f);
    builder.clearOptionalFloat();
    assertEquals(0F, builder.getOptionalFloat(), 0.0f);
    assertEquals(1F, messageAfterBuild.getOptionalFloat(), 0.0f);

    message = builder.build();
    builder.setOptionalForeignEnum(ForeignEnumLite.FOREIGN_LITE_BAR);
    assertEquals(ForeignEnumLite.FOREIGN_LITE_FOO, message.getOptionalForeignEnum());
    assertEquals(ForeignEnumLite.FOREIGN_LITE_BAR, builder.getOptionalForeignEnum());
    messageAfterBuild = builder.build();
    assertEquals(ForeignEnumLite.FOREIGN_LITE_BAR, messageAfterBuild.getOptionalForeignEnum());
    assertEquals(ForeignEnumLite.FOREIGN_LITE_FOO, message.getOptionalForeignEnum());
    builder.clearOptionalForeignEnum();
    assertEquals(ForeignEnumLite.FOREIGN_LITE_FOO, builder.getOptionalForeignEnum());
    assertEquals(ForeignEnumLite.FOREIGN_LITE_BAR, messageAfterBuild.getOptionalForeignEnum());

    message = builder.build();
    ForeignMessageLite foreignMessage = ForeignMessageLite.newBuilder().setC(1).build();
    builder.setOptionalForeignMessage(foreignMessage);
    assertEquals(ForeignMessageLite.getDefaultInstance(), message.getOptionalForeignMessage());
    assertEquals(foreignMessage, builder.getOptionalForeignMessage());
    messageAfterBuild = builder.build();
    assertEquals(foreignMessage, messageAfterBuild.getOptionalForeignMessage());
    assertEquals(ForeignMessageLite.getDefaultInstance(), message.getOptionalForeignMessage());
    builder.clearOptionalForeignMessage();
    assertEquals(ForeignMessageLite.getDefaultInstance(), builder.getOptionalForeignMessage());
    assertEquals(foreignMessage, messageAfterBuild.getOptionalForeignMessage());

    message = builder.build();
    ForeignMessageLite foreignMessageC3 = ForeignMessageLite.newBuilder().setC(3).build();
    builder.setOptionalForeignMessage(foreignMessageC3);
    assertEquals(ForeignMessageLite.getDefaultInstance(), message.getOptionalForeignMessage());
    assertEquals(foreignMessageC3, builder.getOptionalForeignMessage());
    messageAfterBuild = builder.build();
    assertEquals(foreignMessageC3, messageAfterBuild.getOptionalForeignMessage());
    assertEquals(ForeignMessageLite.getDefaultInstance(), message.getOptionalForeignMessage());
    builder.clearOptionalForeignMessage();
    assertEquals(ForeignMessageLite.getDefaultInstance(), builder.getOptionalForeignMessage());
    assertEquals(foreignMessageC3, messageAfterBuild.getOptionalForeignMessage());

    message = builder.build();
    OptionalGroup optionalGroup = OptionalGroup.newBuilder().setA(1).build();
    builder.setOptionalGroup(optionalGroup);
    assertEquals(OptionalGroup.getDefaultInstance(), message.getOptionalGroup());
    assertEquals(optionalGroup, builder.getOptionalGroup());
    messageAfterBuild = builder.build();
    assertEquals(optionalGroup, messageAfterBuild.getOptionalGroup());
    assertEquals(OptionalGroup.getDefaultInstance(), message.getOptionalGroup());
    builder.clearOptionalGroup();
    assertEquals(OptionalGroup.getDefaultInstance(), builder.getOptionalGroup());
    assertEquals(optionalGroup, messageAfterBuild.getOptionalGroup());

    message = builder.build();
    OptionalGroup.Builder optionalGroupBuilder = OptionalGroup.newBuilder().setA(3);
    builder.setOptionalGroup(optionalGroupBuilder);
    assertEquals(OptionalGroup.getDefaultInstance(), message.getOptionalGroup());
    assertEquals(optionalGroupBuilder.build(), builder.getOptionalGroup());
    messageAfterBuild = builder.build();
    assertEquals(optionalGroupBuilder.build(), messageAfterBuild.getOptionalGroup());
    assertEquals(OptionalGroup.getDefaultInstance(), message.getOptionalGroup());
    builder.clearOptionalGroup();
    assertEquals(OptionalGroup.getDefaultInstance(), builder.getOptionalGroup());
    assertEquals(optionalGroupBuilder.build(), messageAfterBuild.getOptionalGroup());

    message = builder.build();
    builder.setOptionalInt32(1);
    assertEquals(0, message.getOptionalInt32());
    assertEquals(1, builder.getOptionalInt32());
    messageAfterBuild = builder.build();
    assertEquals(1, messageAfterBuild.getOptionalInt32());
    assertEquals(0, message.getOptionalInt32());
    builder.clearOptionalInt32();
    assertEquals(0, builder.getOptionalInt32());
    assertEquals(1, messageAfterBuild.getOptionalInt32());

    message = builder.build();
    builder.setOptionalInt64(1);
    assertEquals(0L, message.getOptionalInt64());
    assertEquals(1L, builder.getOptionalInt64());
    messageAfterBuild = builder.build();
    assertEquals(1L, messageAfterBuild.getOptionalInt64());
    assertEquals(0L, message.getOptionalInt64());
    builder.clearOptionalInt64();
    assertEquals(0L, builder.getOptionalInt64());
    assertEquals(1L, messageAfterBuild.getOptionalInt64());

    message = builder.build();
    NestedMessage nestedMessage = NestedMessage.newBuilder().setBb(1).build();
    builder.setOptionalLazyMessage(nestedMessage);
    assertEquals(NestedMessage.getDefaultInstance(), message.getOptionalLazyMessage());
    assertEquals(nestedMessage, builder.getOptionalLazyMessage());
    messageAfterBuild = builder.build();
    assertEquals(nestedMessage, messageAfterBuild.getOptionalLazyMessage());
    assertEquals(NestedMessage.getDefaultInstance(), message.getOptionalLazyMessage());
    builder.clearOptionalLazyMessage();
    assertEquals(NestedMessage.getDefaultInstance(), builder.getOptionalLazyMessage());
    assertEquals(nestedMessage, messageAfterBuild.getOptionalLazyMessage());

    message = builder.build();
    NestedMessage.Builder nestedMessageBuilder = NestedMessage.newBuilder().setBb(3);
    builder.setOptionalLazyMessage(nestedMessageBuilder);
    assertEquals(NestedMessage.getDefaultInstance(), message.getOptionalLazyMessage());
    assertEquals(nestedMessageBuilder.build(), builder.getOptionalLazyMessage());
    messageAfterBuild = builder.build();
    assertEquals(nestedMessageBuilder.build(), messageAfterBuild.getOptionalLazyMessage());
    assertEquals(NestedMessage.getDefaultInstance(), message.getOptionalLazyMessage());
    builder.clearOptionalLazyMessage();
    assertEquals(NestedMessage.getDefaultInstance(), builder.getOptionalLazyMessage());
    assertEquals(nestedMessageBuilder.build(), messageAfterBuild.getOptionalLazyMessage());

    message = builder.build();
    builder.setOptionalSfixed32(1);
    assertEquals(0, message.getOptionalSfixed32());
    assertEquals(1, builder.getOptionalSfixed32());
    messageAfterBuild = builder.build();
    assertEquals(1, messageAfterBuild.getOptionalSfixed32());
    assertEquals(0, message.getOptionalSfixed32());
    builder.clearOptionalSfixed32();
    assertEquals(0, builder.getOptionalSfixed32());
    assertEquals(1, messageAfterBuild.getOptionalSfixed32());

    message = builder.build();
    builder.setOptionalSfixed64(1);
    assertEquals(0L, message.getOptionalSfixed64());
    assertEquals(1L, builder.getOptionalSfixed64());
    messageAfterBuild = builder.build();
    assertEquals(1L, messageAfterBuild.getOptionalSfixed64());
    assertEquals(0L, message.getOptionalSfixed64());
    builder.clearOptionalSfixed64();
    assertEquals(0L, builder.getOptionalSfixed64());
    assertEquals(1L, messageAfterBuild.getOptionalSfixed64());

    message = builder.build();
    builder.setOptionalSint32(1);
    assertEquals(0, message.getOptionalSint32());
    assertEquals(1, builder.getOptionalSint32());
    messageAfterBuild = builder.build();
    assertEquals(1, messageAfterBuild.getOptionalSint32());
    builder.clearOptionalSint32();
    assertEquals(0, builder.getOptionalSint32());
    assertEquals(1, messageAfterBuild.getOptionalSint32());

    message = builder.build();
    builder.setOptionalSint64(1);
    assertEquals(0L, message.getOptionalSint64());
    assertEquals(1L, builder.getOptionalSint64());
    messageAfterBuild = builder.build();
    assertEquals(1L, messageAfterBuild.getOptionalSint64());
    assertEquals(0L, message.getOptionalSint64());
    builder.clearOptionalSint64();
    assertEquals(0L, builder.getOptionalSint64());
    assertEquals(1L, messageAfterBuild.getOptionalSint64());

    message = builder.build();
    builder.setOptionalString("hi");
    assertEquals("", message.getOptionalString());
    assertEquals("hi", builder.getOptionalString());
    messageAfterBuild = builder.build();
    assertEquals("hi", messageAfterBuild.getOptionalString());
    assertEquals("", message.getOptionalString());
    builder.clearOptionalString();
    assertEquals("", builder.getOptionalString());
    assertEquals("hi", messageAfterBuild.getOptionalString());

    message = builder.build();
    builder.setOptionalStringBytes(ByteString.copyFromUtf8("no"));
    assertEquals(ByteString.EMPTY, message.getOptionalStringBytes());
    assertEquals(ByteString.copyFromUtf8("no"), builder.getOptionalStringBytes());
    messageAfterBuild = builder.build();
    assertEquals(ByteString.copyFromUtf8("no"), messageAfterBuild.getOptionalStringBytes());
    assertEquals(ByteString.EMPTY, message.getOptionalStringBytes());
    builder.clearOptionalString();
    assertEquals(ByteString.EMPTY, builder.getOptionalStringBytes());
    assertEquals(ByteString.copyFromUtf8("no"), messageAfterBuild.getOptionalStringBytes());

    message = builder.build();
    builder.setOptionalStringPiece("hi");
    assertEquals("", message.getOptionalStringPiece());
    assertEquals("hi", builder.getOptionalStringPiece());
    messageAfterBuild = builder.build();
    assertEquals("hi", messageAfterBuild.getOptionalStringPiece());
    assertEquals("", message.getOptionalStringPiece());
    builder.clearOptionalStringPiece();
    assertEquals("", builder.getOptionalStringPiece());
    assertEquals("hi", messageAfterBuild.getOptionalStringPiece());

    message = builder.build();
    builder.setOptionalStringPieceBytes(ByteString.copyFromUtf8("no"));
    assertEquals(ByteString.EMPTY, message.getOptionalStringPieceBytes());
    assertEquals(ByteString.copyFromUtf8("no"), builder.getOptionalStringPieceBytes());
    messageAfterBuild = builder.build();
    assertEquals(ByteString.copyFromUtf8("no"), messageAfterBuild.getOptionalStringPieceBytes());
    assertEquals(ByteString.EMPTY, message.getOptionalStringPieceBytes());
    builder.clearOptionalStringPiece();
    assertEquals(ByteString.EMPTY, builder.getOptionalStringPieceBytes());
    assertEquals(ByteString.copyFromUtf8("no"), messageAfterBuild.getOptionalStringPieceBytes());

    message = builder.build();
    builder.setOptionalUint32(1);
    assertEquals(0, message.getOptionalUint32());
    assertEquals(1, builder.getOptionalUint32());
    messageAfterBuild = builder.build();
    assertEquals(1, messageAfterBuild.getOptionalUint32());
    assertEquals(0, message.getOptionalUint32());
    builder.clearOptionalUint32();
    assertEquals(0, builder.getOptionalUint32());
    assertEquals(1, messageAfterBuild.getOptionalUint32());

    message = builder.build();
    builder.setOptionalUint64(1);
    assertEquals(0L, message.getOptionalUint64());
    assertEquals(1L, builder.getOptionalUint64());
    messageAfterBuild = builder.build();
    assertEquals(1L, messageAfterBuild.getOptionalUint64());
    assertEquals(0L, message.getOptionalUint64());
    builder.clearOptionalUint64();
    assertEquals(0L, builder.getOptionalUint64());
    assertEquals(1L, messageAfterBuild.getOptionalUint64());

    message = builder.build();
    builder.addAllRepeatedBool(singletonList(true));
    assertEquals(emptyList(), message.getRepeatedBoolList());
    assertEquals(singletonList(true), builder.getRepeatedBoolList());
    assertEquals(emptyList(), message.getRepeatedBoolList());
    messageAfterBuild = builder.build();
    builder.clearRepeatedBool();
    assertEquals(emptyList(), builder.getRepeatedBoolList());
    assertEquals(singletonList(true), messageAfterBuild.getRepeatedBoolList());

    message = builder.build();
    builder.addAllRepeatedBytes(singletonList(ByteString.copyFromUtf8("hi")));
    assertEquals(emptyList(), message.getRepeatedBytesList());
    assertEquals(singletonList(ByteString.copyFromUtf8("hi")), builder.getRepeatedBytesList());
    assertEquals(emptyList(), message.getRepeatedBytesList());
    messageAfterBuild = builder.build();
    builder.clearRepeatedBytes();
    assertEquals(emptyList(), builder.getRepeatedBytesList());
    assertEquals(
        singletonList(ByteString.copyFromUtf8("hi")), messageAfterBuild.getRepeatedBytesList());

    message = builder.build();
    builder.addAllRepeatedCord(singletonList("hi"));
    assertEquals(emptyList(), message.getRepeatedCordList());
    assertEquals(singletonList("hi"), builder.getRepeatedCordList());
    assertEquals(emptyList(), message.getRepeatedCordList());
    messageAfterBuild = builder.build();
    builder.clearRepeatedCord();
    assertEquals(emptyList(), builder.getRepeatedCordList());
    assertEquals(singletonList("hi"), messageAfterBuild.getRepeatedCordList());

    message = builder.build();
    builder.addAllRepeatedDouble(singletonList(1D));
    assertEquals(emptyList(), message.getRepeatedDoubleList());
    assertEquals(singletonList(1D), builder.getRepeatedDoubleList());
    assertEquals(emptyList(), message.getRepeatedDoubleList());
    messageAfterBuild = builder.build();
    builder.clearRepeatedDouble();
    assertEquals(emptyList(), builder.getRepeatedDoubleList());
    assertEquals(singletonList(1D), messageAfterBuild.getRepeatedDoubleList());

    message = builder.build();
    builder.addAllRepeatedFixed32(singletonList(1));
    assertEquals(emptyList(), message.getRepeatedFixed32List());
    assertEquals(singletonList(1), builder.getRepeatedFixed32List());
    assertEquals(emptyList(), message.getRepeatedFixed32List());
    messageAfterBuild = builder.build();
    builder.clearRepeatedFixed32();
    assertEquals(emptyList(), builder.getRepeatedFixed32List());
    assertEquals(singletonList(1), messageAfterBuild.getRepeatedFixed32List());

    message = builder.build();
    builder.addAllRepeatedFixed64(singletonList(1L));
    assertEquals(emptyList(), message.getRepeatedFixed64List());
    assertEquals(singletonList(1L), builder.getRepeatedFixed64List());
    assertEquals(emptyList(), message.getRepeatedFixed64List());
    messageAfterBuild = builder.build();
    builder.clearRepeatedFixed64();
    assertEquals(emptyList(), builder.getRepeatedFixed64List());
    assertEquals(singletonList(1L), messageAfterBuild.getRepeatedFixed64List());

    message = builder.build();
    builder.addAllRepeatedFloat(singletonList(1F));
    assertEquals(emptyList(), message.getRepeatedFloatList());
    assertEquals(singletonList(1F), builder.getRepeatedFloatList());
    assertEquals(emptyList(), message.getRepeatedFloatList());
    messageAfterBuild = builder.build();
    builder.clearRepeatedFloat();
    assertEquals(emptyList(), builder.getRepeatedFloatList());
    assertEquals(singletonList(1F), messageAfterBuild.getRepeatedFloatList());

    message = builder.build();
    builder.addAllRepeatedForeignEnum(singletonList(ForeignEnumLite.FOREIGN_LITE_BAR));
    assertEquals(emptyList(), message.getRepeatedForeignEnumList());
    assertEquals(
        singletonList(ForeignEnumLite.FOREIGN_LITE_BAR), builder.getRepeatedForeignEnumList());
    assertEquals(emptyList(), message.getRepeatedForeignEnumList());
    messageAfterBuild = builder.build();
    builder.clearRepeatedForeignEnum();
    assertEquals(emptyList(), builder.getRepeatedForeignEnumList());
    assertEquals(
        singletonList(ForeignEnumLite.FOREIGN_LITE_BAR),
        messageAfterBuild.getRepeatedForeignEnumList());

    message = builder.build();
    builder.addAllRepeatedForeignMessage(singletonList(foreignMessage));
    assertEquals(emptyList(), message.getRepeatedForeignMessageList());
    assertEquals(singletonList(foreignMessage), builder.getRepeatedForeignMessageList());
    assertEquals(emptyList(), message.getRepeatedForeignMessageList());
    messageAfterBuild = builder.build();
    builder.clearRepeatedForeignMessage();
    assertEquals(emptyList(), builder.getRepeatedForeignMessageList());
    assertEquals(singletonList(foreignMessage), messageAfterBuild.getRepeatedForeignMessageList());

    message = builder.build();
    builder.addAllRepeatedGroup(singletonList(RepeatedGroup.getDefaultInstance()));
    assertEquals(emptyList(), message.getRepeatedGroupList());
    assertEquals(singletonList(RepeatedGroup.getDefaultInstance()), builder.getRepeatedGroupList());
    assertEquals(emptyList(), message.getRepeatedGroupList());
    messageAfterBuild = builder.build();
    builder.clearRepeatedGroup();
    assertEquals(emptyList(), builder.getRepeatedGroupList());
    assertEquals(
        singletonList(RepeatedGroup.getDefaultInstance()),
        messageAfterBuild.getRepeatedGroupList());

    message = builder.build();
    builder.addAllRepeatedInt32(singletonList(1));
    assertEquals(emptyList(), message.getRepeatedInt32List());
    assertEquals(singletonList(1), builder.getRepeatedInt32List());
    assertEquals(emptyList(), message.getRepeatedInt32List());
    messageAfterBuild = builder.build();
    builder.clearRepeatedInt32();
    assertEquals(emptyList(), builder.getRepeatedInt32List());
    assertEquals(singletonList(1), messageAfterBuild.getRepeatedInt32List());

    message = builder.build();
    builder.addAllRepeatedInt64(singletonList(1L));
    assertEquals(emptyList(), message.getRepeatedInt64List());
    assertEquals(singletonList(1L), builder.getRepeatedInt64List());
    assertEquals(emptyList(), message.getRepeatedInt64List());
    messageAfterBuild = builder.build();
    builder.clearRepeatedInt64();
    assertEquals(emptyList(), builder.getRepeatedInt64List());
    assertEquals(singletonList(1L), messageAfterBuild.getRepeatedInt64List());

    message = builder.build();
    builder.addAllRepeatedLazyMessage(singletonList(nestedMessage));
    assertEquals(emptyList(), message.getRepeatedLazyMessageList());
    assertEquals(singletonList(nestedMessage), builder.getRepeatedLazyMessageList());
    assertEquals(emptyList(), message.getRepeatedLazyMessageList());
    messageAfterBuild = builder.build();
    builder.clearRepeatedLazyMessage();
    assertEquals(emptyList(), builder.getRepeatedLazyMessageList());
    assertEquals(singletonList(nestedMessage), messageAfterBuild.getRepeatedLazyMessageList());

    message = builder.build();
    builder.addAllRepeatedSfixed32(singletonList(1));
    assertEquals(emptyList(), message.getRepeatedSfixed32List());
    assertEquals(singletonList(1), builder.getRepeatedSfixed32List());
    assertEquals(emptyList(), message.getRepeatedSfixed32List());
    messageAfterBuild = builder.build();
    builder.clearRepeatedSfixed32();
    assertEquals(emptyList(), builder.getRepeatedSfixed32List());
    assertEquals(singletonList(1), messageAfterBuild.getRepeatedSfixed32List());

    message = builder.build();
    builder.addAllRepeatedSfixed64(singletonList(1L));
    assertEquals(emptyList(), message.getRepeatedSfixed64List());
    assertEquals(singletonList(1L), builder.getRepeatedSfixed64List());
    assertEquals(emptyList(), message.getRepeatedSfixed64List());
    messageAfterBuild = builder.build();
    builder.clearRepeatedSfixed64();
    assertEquals(emptyList(), builder.getRepeatedSfixed64List());
    assertEquals(singletonList(1L), messageAfterBuild.getRepeatedSfixed64List());

    message = builder.build();
    builder.addAllRepeatedSint32(singletonList(1));
    assertEquals(emptyList(), message.getRepeatedSint32List());
    assertEquals(singletonList(1), builder.getRepeatedSint32List());
    assertEquals(emptyList(), message.getRepeatedSint32List());
    messageAfterBuild = builder.build();
    builder.clearRepeatedSint32();
    assertEquals(emptyList(), builder.getRepeatedSint32List());
    assertEquals(singletonList(1), messageAfterBuild.getRepeatedSint32List());

    message = builder.build();
    builder.addAllRepeatedSint64(singletonList(1L));
    assertEquals(emptyList(), message.getRepeatedSint64List());
    assertEquals(singletonList(1L), builder.getRepeatedSint64List());
    assertEquals(emptyList(), message.getRepeatedSint64List());
    messageAfterBuild = builder.build();
    builder.clearRepeatedSint64();
    assertEquals(emptyList(), builder.getRepeatedSint64List());
    assertEquals(singletonList(1L), messageAfterBuild.getRepeatedSint64List());

    message = builder.build();
    builder.addAllRepeatedString(singletonList("hi"));
    assertEquals(emptyList(), message.getRepeatedStringList());
    assertEquals(singletonList("hi"), builder.getRepeatedStringList());
    assertEquals(emptyList(), message.getRepeatedStringList());
    messageAfterBuild = builder.build();
    builder.clearRepeatedString();
    assertEquals(emptyList(), builder.getRepeatedStringList());
    assertEquals(singletonList("hi"), messageAfterBuild.getRepeatedStringList());

    message = builder.build();
    builder.addAllRepeatedStringPiece(singletonList("hi"));
    assertEquals(emptyList(), message.getRepeatedStringPieceList());
    assertEquals(singletonList("hi"), builder.getRepeatedStringPieceList());
    assertEquals(emptyList(), message.getRepeatedStringPieceList());
    messageAfterBuild = builder.build();
    builder.clearRepeatedStringPiece();
    assertEquals(emptyList(), builder.getRepeatedStringPieceList());
    assertEquals(singletonList("hi"), messageAfterBuild.getRepeatedStringPieceList());

    message = builder.build();
    builder.addAllRepeatedUint32(singletonList(1));
    assertEquals(emptyList(), message.getRepeatedUint32List());
    assertEquals(singletonList(1), builder.getRepeatedUint32List());
    assertEquals(emptyList(), message.getRepeatedUint32List());
    messageAfterBuild = builder.build();
    builder.clearRepeatedUint32();
    assertEquals(emptyList(), builder.getRepeatedUint32List());
    assertEquals(singletonList(1), messageAfterBuild.getRepeatedUint32List());

    message = builder.build();
    builder.addAllRepeatedUint64(singletonList(1L));
    assertEquals(emptyList(), message.getRepeatedUint64List());
    assertEquals(singletonList(1L), builder.getRepeatedUint64List());
    assertEquals(emptyList(), message.getRepeatedUint64List());
    messageAfterBuild = builder.build();
    builder.clearRepeatedUint64();
    assertEquals(emptyList(), builder.getRepeatedUint64List());
    assertEquals(singletonList(1L), messageAfterBuild.getRepeatedUint64List());

    message = builder.build();
    builder.addRepeatedBool(true);
    assertEquals(emptyList(), message.getRepeatedBoolList());
    assertEquals(singletonList(true), builder.getRepeatedBoolList());
    assertEquals(emptyList(), message.getRepeatedBoolList());
    messageAfterBuild = builder.build();
    builder.clearRepeatedBool();
    assertEquals(emptyList(), builder.getRepeatedBoolList());
    assertEquals(singletonList(true), messageAfterBuild.getRepeatedBoolList());

    message = builder.build();
    builder.addRepeatedBytes(ByteString.copyFromUtf8("hi"));
    assertEquals(emptyList(), message.getRepeatedBytesList());
    assertEquals(singletonList(ByteString.copyFromUtf8("hi")), builder.getRepeatedBytesList());
    assertEquals(emptyList(), message.getRepeatedBytesList());
    messageAfterBuild = builder.build();
    builder.clearRepeatedBytes();
    assertEquals(emptyList(), builder.getRepeatedBytesList());
    assertEquals(
        singletonList(ByteString.copyFromUtf8("hi")), messageAfterBuild.getRepeatedBytesList());

    message = builder.build();
    builder.addRepeatedCord("hi");
    assertEquals(emptyList(), message.getRepeatedCordList());
    assertEquals(singletonList("hi"), builder.getRepeatedCordList());
    assertEquals(emptyList(), message.getRepeatedCordList());
    messageAfterBuild = builder.build();
    builder.clearRepeatedCord();
    assertEquals(emptyList(), builder.getRepeatedCordList());
    assertEquals(singletonList("hi"), messageAfterBuild.getRepeatedCordList());

    message = builder.build();
    builder.addRepeatedDouble(1D);
    assertEquals(emptyList(), message.getRepeatedDoubleList());
    assertEquals(singletonList(1D), builder.getRepeatedDoubleList());
    assertEquals(emptyList(), message.getRepeatedDoubleList());
    messageAfterBuild = builder.build();
    builder.clearRepeatedDouble();
    assertEquals(emptyList(), builder.getRepeatedDoubleList());
    assertEquals(singletonList(1D), messageAfterBuild.getRepeatedDoubleList());

    message = builder.build();
    builder.addRepeatedFixed32(1);
    assertEquals(emptyList(), message.getRepeatedFixed32List());
    assertEquals(singletonList(1), builder.getRepeatedFixed32List());
    assertEquals(emptyList(), message.getRepeatedFixed32List());
    messageAfterBuild = builder.build();
    builder.clearRepeatedFixed32();
    assertEquals(emptyList(), builder.getRepeatedFixed32List());
    assertEquals(singletonList(1), messageAfterBuild.getRepeatedFixed32List());

    message = builder.build();
    builder.addRepeatedFixed64(1L);
    assertEquals(emptyList(), message.getRepeatedFixed64List());
    assertEquals(singletonList(1L), builder.getRepeatedFixed64List());
    assertEquals(emptyList(), message.getRepeatedFixed64List());
    messageAfterBuild = builder.build();
    builder.clearRepeatedFixed64();
    assertEquals(emptyList(), builder.getRepeatedFixed64List());
    assertEquals(singletonList(1L), messageAfterBuild.getRepeatedFixed64List());

    message = builder.build();
    builder.addRepeatedFloat(1F);
    assertEquals(emptyList(), message.getRepeatedFloatList());
    assertEquals(singletonList(1F), builder.getRepeatedFloatList());
    assertEquals(emptyList(), message.getRepeatedFloatList());
    messageAfterBuild = builder.build();
    builder.clearRepeatedFloat();
    assertEquals(emptyList(), builder.getRepeatedFloatList());
    assertEquals(singletonList(1F), messageAfterBuild.getRepeatedFloatList());

    message = builder.build();
    builder.addRepeatedForeignEnum(ForeignEnumLite.FOREIGN_LITE_BAR);
    assertEquals(emptyList(), message.getRepeatedForeignEnumList());
    assertEquals(
        singletonList(ForeignEnumLite.FOREIGN_LITE_BAR), builder.getRepeatedForeignEnumList());
    assertEquals(emptyList(), message.getRepeatedForeignEnumList());
    messageAfterBuild = builder.build();
    builder.clearRepeatedForeignEnum();
    assertEquals(emptyList(), builder.getRepeatedForeignEnumList());
    assertEquals(
        singletonList(ForeignEnumLite.FOREIGN_LITE_BAR),
        messageAfterBuild.getRepeatedForeignEnumList());

    message = builder.build();
    builder.addRepeatedForeignMessage(foreignMessage);
    assertEquals(emptyList(), message.getRepeatedForeignMessageList());
    assertEquals(singletonList(foreignMessage), builder.getRepeatedForeignMessageList());
    assertEquals(emptyList(), message.getRepeatedForeignMessageList());
    messageAfterBuild = builder.build();
    builder.removeRepeatedForeignMessage(0);
    assertEquals(emptyList(), builder.getRepeatedForeignMessageList());
    assertEquals(singletonList(foreignMessage), messageAfterBuild.getRepeatedForeignMessageList());

    message = builder.build();
    builder.addRepeatedGroup(RepeatedGroup.getDefaultInstance());
    assertEquals(emptyList(), message.getRepeatedGroupList());
    assertEquals(singletonList(RepeatedGroup.getDefaultInstance()), builder.getRepeatedGroupList());
    assertEquals(emptyList(), message.getRepeatedGroupList());
    messageAfterBuild = builder.build();
    builder.removeRepeatedGroup(0);
    assertEquals(emptyList(), builder.getRepeatedGroupList());
    assertEquals(
        singletonList(RepeatedGroup.getDefaultInstance()),
        messageAfterBuild.getRepeatedGroupList());

    message = builder.build();
    builder.addRepeatedInt32(1);
    assertEquals(emptyList(), message.getRepeatedInt32List());
    assertEquals(singletonList(1), builder.getRepeatedInt32List());
    assertEquals(emptyList(), message.getRepeatedInt32List());
    messageAfterBuild = builder.build();
    builder.clearRepeatedInt32();
    assertEquals(emptyList(), builder.getRepeatedInt32List());
    assertEquals(singletonList(1), messageAfterBuild.getRepeatedInt32List());

    message = builder.build();
    builder.addRepeatedInt64(1L);
    assertEquals(emptyList(), message.getRepeatedInt64List());
    assertEquals(singletonList(1L), builder.getRepeatedInt64List());
    assertEquals(emptyList(), message.getRepeatedInt64List());
    messageAfterBuild = builder.build();
    builder.clearRepeatedInt64();
    assertEquals(emptyList(), builder.getRepeatedInt64List());
    assertEquals(singletonList(1L), messageAfterBuild.getRepeatedInt64List());

    message = builder.build();
    builder.addRepeatedLazyMessage(nestedMessage);
    assertEquals(emptyList(), message.getRepeatedLazyMessageList());
    assertEquals(singletonList(nestedMessage), builder.getRepeatedLazyMessageList());
    assertEquals(emptyList(), message.getRepeatedLazyMessageList());
    messageAfterBuild = builder.build();
    builder.removeRepeatedLazyMessage(0);
    assertEquals(emptyList(), builder.getRepeatedLazyMessageList());
    assertEquals(singletonList(nestedMessage), messageAfterBuild.getRepeatedLazyMessageList());

    message = builder.build();
    builder.addRepeatedSfixed32(1);
    assertEquals(emptyList(), message.getRepeatedSfixed32List());
    assertEquals(singletonList(1), builder.getRepeatedSfixed32List());
    assertEquals(emptyList(), message.getRepeatedSfixed32List());
    messageAfterBuild = builder.build();
    builder.clearRepeatedSfixed32();
    assertEquals(emptyList(), builder.getRepeatedSfixed32List());
    assertEquals(singletonList(1), messageAfterBuild.getRepeatedSfixed32List());

    message = builder.build();
    builder.addRepeatedSfixed64(1L);
    assertEquals(emptyList(), message.getRepeatedSfixed64List());
    assertEquals(singletonList(1L), builder.getRepeatedSfixed64List());
    assertEquals(emptyList(), message.getRepeatedSfixed64List());
    messageAfterBuild = builder.build();
    builder.clearRepeatedSfixed64();
    assertEquals(emptyList(), builder.getRepeatedSfixed64List());
    assertEquals(singletonList(1L), messageAfterBuild.getRepeatedSfixed64List());

    message = builder.build();
    builder.addRepeatedSint32(1);
    assertEquals(emptyList(), message.getRepeatedSint32List());
    assertEquals(singletonList(1), builder.getRepeatedSint32List());
    assertEquals(emptyList(), message.getRepeatedSint32List());
    messageAfterBuild = builder.build();
    builder.clearRepeatedSint32();
    assertEquals(emptyList(), builder.getRepeatedSint32List());
    assertEquals(singletonList(1), messageAfterBuild.getRepeatedSint32List());

    message = builder.build();
    builder.addRepeatedSint64(1L);
    assertEquals(emptyList(), message.getRepeatedSint64List());
    assertEquals(singletonList(1L), builder.getRepeatedSint64List());
    assertEquals(emptyList(), message.getRepeatedSint64List());
    messageAfterBuild = builder.build();
    builder.clearRepeatedSint64();
    assertEquals(emptyList(), builder.getRepeatedSint64List());
    assertEquals(singletonList(1L), messageAfterBuild.getRepeatedSint64List());

    message = builder.build();
    builder.addRepeatedString("hi");
    assertEquals(emptyList(), message.getRepeatedStringList());
    assertEquals(singletonList("hi"), builder.getRepeatedStringList());
    assertEquals(emptyList(), message.getRepeatedStringList());
    messageAfterBuild = builder.build();
    builder.clearRepeatedString();
    assertEquals(emptyList(), builder.getRepeatedStringList());
    assertEquals(singletonList("hi"), messageAfterBuild.getRepeatedStringList());

    message = builder.build();
    builder.addRepeatedStringPiece("hi");
    assertEquals(emptyList(), message.getRepeatedStringPieceList());
    assertEquals(singletonList("hi"), builder.getRepeatedStringPieceList());
    assertEquals(emptyList(), message.getRepeatedStringPieceList());
    messageAfterBuild = builder.build();
    builder.clearRepeatedStringPiece();
    assertEquals(emptyList(), builder.getRepeatedStringPieceList());
    assertEquals(singletonList("hi"), messageAfterBuild.getRepeatedStringPieceList());

    message = builder.build();
    builder.addRepeatedUint32(1);
    assertEquals(emptyList(), message.getRepeatedUint32List());
    assertEquals(singletonList(1), builder.getRepeatedUint32List());
    assertEquals(emptyList(), message.getRepeatedUint32List());
    messageAfterBuild = builder.build();
    builder.clearRepeatedUint32();
    assertEquals(emptyList(), builder.getRepeatedUint32List());
    assertEquals(singletonList(1), messageAfterBuild.getRepeatedUint32List());

    message = builder.build();
    builder.addRepeatedUint64(1L);
    assertEquals(emptyList(), message.getRepeatedUint64List());
    assertEquals(singletonList(1L), builder.getRepeatedUint64List());
    assertEquals(emptyList(), message.getRepeatedUint64List());
    messageAfterBuild = builder.build();
    builder.clearRepeatedUint64();
    assertEquals(emptyList(), builder.getRepeatedUint64List());
    assertEquals(singletonList(1L), messageAfterBuild.getRepeatedUint64List());

    message = builder.build();
    builder.addRepeatedBool(true);
    messageAfterBuild = builder.build();
    assertEquals(0, message.getRepeatedBoolCount());
    builder.setRepeatedBool(0, false);
    assertEquals(true, messageAfterBuild.getRepeatedBool(0));
    assertEquals(false, builder.getRepeatedBool(0));
    builder.clearRepeatedBool();

    message = builder.build();
    builder.addRepeatedBytes(ByteString.copyFromUtf8("hi"));
    messageAfterBuild = builder.build();
    assertEquals(0, message.getRepeatedBytesCount());
    builder.setRepeatedBytes(0, ByteString.EMPTY);
    assertEquals(ByteString.copyFromUtf8("hi"), messageAfterBuild.getRepeatedBytes(0));
    assertEquals(ByteString.EMPTY, builder.getRepeatedBytes(0));
    builder.clearRepeatedBytes();

    message = builder.build();
    builder.addRepeatedCord("hi");
    messageAfterBuild = builder.build();
    assertEquals(0, message.getRepeatedCordCount());
    builder.setRepeatedCord(0, "");
    assertEquals("hi", messageAfterBuild.getRepeatedCord(0));
    assertEquals("", builder.getRepeatedCord(0));
    builder.clearRepeatedCord();
    message = builder.build();

    builder.addRepeatedCordBytes(ByteString.copyFromUtf8("hi"));
    messageAfterBuild = builder.build();
    assertEquals(0, message.getRepeatedCordCount());
    builder.setRepeatedCord(0, "");
    assertEquals(ByteString.copyFromUtf8("hi"), messageAfterBuild.getRepeatedCordBytes(0));
    assertEquals(ByteString.EMPTY, builder.getRepeatedCordBytes(0));
    builder.clearRepeatedCord();

    message = builder.build();
    builder.addRepeatedDouble(1D);
    messageAfterBuild = builder.build();
    assertEquals(0, message.getRepeatedDoubleCount());
    builder.setRepeatedDouble(0, 0D);
    assertEquals(1D, messageAfterBuild.getRepeatedDouble(0), 0.0);
    assertEquals(0D, builder.getRepeatedDouble(0), 0.0);
    builder.clearRepeatedDouble();

    message = builder.build();
    builder.addRepeatedFixed32(1);
    messageAfterBuild = builder.build();
    assertEquals(0, message.getRepeatedFixed32Count());
    builder.setRepeatedFixed32(0, 0);
    assertEquals(1, messageAfterBuild.getRepeatedFixed32(0));
    assertEquals(0, builder.getRepeatedFixed32(0));
    builder.clearRepeatedFixed32();

    message = builder.build();
    builder.addRepeatedFixed64(1L);
    messageAfterBuild = builder.build();
    assertEquals(0, message.getRepeatedFixed64Count());
    builder.setRepeatedFixed64(0, 0L);
    assertEquals(1L, messageAfterBuild.getRepeatedFixed64(0));
    assertEquals(0L, builder.getRepeatedFixed64(0));
    builder.clearRepeatedFixed64();

    message = builder.build();
    builder.addRepeatedFloat(1F);
    messageAfterBuild = builder.build();
    assertEquals(0, message.getRepeatedFloatCount());
    builder.setRepeatedFloat(0, 0F);
    assertEquals(1F, messageAfterBuild.getRepeatedFloat(0), 0.0f);
    assertEquals(0F, builder.getRepeatedFloat(0), 0.0f);
    builder.clearRepeatedFloat();

    message = builder.build();
    builder.addRepeatedForeignEnum(ForeignEnumLite.FOREIGN_LITE_BAR);
    messageAfterBuild = builder.build();
    assertEquals(0, message.getRepeatedForeignEnumCount());
    builder.setRepeatedForeignEnum(0, ForeignEnumLite.FOREIGN_LITE_FOO);
    assertEquals(ForeignEnumLite.FOREIGN_LITE_BAR, messageAfterBuild.getRepeatedForeignEnum(0));
    assertEquals(ForeignEnumLite.FOREIGN_LITE_FOO, builder.getRepeatedForeignEnum(0));
    builder.clearRepeatedForeignEnum();

    message = builder.build();
    builder.addRepeatedForeignMessage(foreignMessage);
    messageAfterBuild = builder.build();
    assertEquals(0, message.getRepeatedForeignMessageCount());
    builder.setRepeatedForeignMessage(0, ForeignMessageLite.getDefaultInstance());
    assertEquals(foreignMessage, messageAfterBuild.getRepeatedForeignMessage(0));
    assertEquals(ForeignMessageLite.getDefaultInstance(), builder.getRepeatedForeignMessage(0));
    builder.clearRepeatedForeignMessage();

    message = builder.build();
    builder.addRepeatedForeignMessage(foreignMessageC3);
    messageAfterBuild = builder.build();
    assertEquals(0, message.getRepeatedForeignMessageCount());
    builder.setRepeatedForeignMessage(0, ForeignMessageLite.getDefaultInstance());
    assertEquals(foreignMessageC3, messageAfterBuild.getRepeatedForeignMessage(0));
    assertEquals(ForeignMessageLite.getDefaultInstance(), builder.getRepeatedForeignMessage(0));
    builder.clearRepeatedForeignMessage();

    message = builder.build();
    builder.addRepeatedForeignMessage(0, foreignMessage);
    messageAfterBuild = builder.build();
    assertEquals(0, message.getRepeatedForeignMessageCount());
    builder.setRepeatedForeignMessage(0, foreignMessageC3);
    assertEquals(foreignMessage, messageAfterBuild.getRepeatedForeignMessage(0));
    assertEquals(foreignMessageC3, builder.getRepeatedForeignMessage(0));
    builder.clearRepeatedForeignMessage();

    message = builder.build();
    RepeatedGroup repeatedGroup = RepeatedGroup.newBuilder().setA(1).build();
    builder.addRepeatedGroup(repeatedGroup);
    messageAfterBuild = builder.build();
    assertEquals(0, message.getRepeatedGroupCount());
    builder.setRepeatedGroup(0, RepeatedGroup.getDefaultInstance());
    assertEquals(repeatedGroup, messageAfterBuild.getRepeatedGroup(0));
    assertEquals(RepeatedGroup.getDefaultInstance(), builder.getRepeatedGroup(0));
    builder.clearRepeatedGroup();

    message = builder.build();
    builder.addRepeatedGroup(0, repeatedGroup);
    messageAfterBuild = builder.build();
    assertEquals(0, message.getRepeatedGroupCount());
    builder.setRepeatedGroup(0, RepeatedGroup.getDefaultInstance());
    assertEquals(repeatedGroup, messageAfterBuild.getRepeatedGroup(0));
    assertEquals(RepeatedGroup.getDefaultInstance(), builder.getRepeatedGroup(0));
    builder.clearRepeatedGroup();

    message = builder.build();
    RepeatedGroup.Builder repeatedGroupBuilder = RepeatedGroup.newBuilder().setA(3);
    builder.addRepeatedGroup(repeatedGroupBuilder);
    messageAfterBuild = builder.build();
    assertEquals(0, message.getRepeatedGroupCount());
    builder.setRepeatedGroup(0, RepeatedGroup.getDefaultInstance());
    assertEquals(repeatedGroupBuilder.build(), messageAfterBuild.getRepeatedGroup(0));
    assertEquals(RepeatedGroup.getDefaultInstance(), builder.getRepeatedGroup(0));
    builder.clearRepeatedGroup();

    message = builder.build();
    builder.addRepeatedGroup(0, repeatedGroupBuilder);
    messageAfterBuild = builder.build();
    assertEquals(0, message.getRepeatedGroupCount());
    builder.setRepeatedGroup(0, RepeatedGroup.getDefaultInstance());
    assertEquals(repeatedGroupBuilder.build(), messageAfterBuild.getRepeatedGroup(0));
    assertEquals(RepeatedGroup.getDefaultInstance(), builder.getRepeatedGroup(0));
    builder.clearRepeatedGroup();

    message = builder.build();
    builder.addRepeatedInt32(1);
    messageAfterBuild = builder.build();
    assertEquals(0, message.getRepeatedInt32Count());
    builder.setRepeatedInt32(0, 0);
    assertEquals(1, messageAfterBuild.getRepeatedInt32(0));
    assertEquals(0, builder.getRepeatedInt32(0));
    builder.clearRepeatedInt32();

    message = builder.build();
    builder.addRepeatedInt64(1L);
    messageAfterBuild = builder.build();
    assertEquals(0L, message.getRepeatedInt64Count());
    builder.setRepeatedInt64(0, 0L);
    assertEquals(1L, messageAfterBuild.getRepeatedInt64(0));
    assertEquals(0L, builder.getRepeatedInt64(0));
    builder.clearRepeatedInt64();

    message = builder.build();
    builder.addRepeatedLazyMessage(nestedMessage);
    messageAfterBuild = builder.build();
    assertEquals(0, message.getRepeatedLazyMessageCount());
    builder.setRepeatedLazyMessage(0, NestedMessage.getDefaultInstance());
    assertEquals(nestedMessage, messageAfterBuild.getRepeatedLazyMessage(0));
    assertEquals(NestedMessage.getDefaultInstance(), builder.getRepeatedLazyMessage(0));
    builder.clearRepeatedLazyMessage();

    message = builder.build();
    builder.addRepeatedLazyMessage(0, nestedMessage);
    messageAfterBuild = builder.build();
    assertEquals(0, message.getRepeatedLazyMessageCount());
    builder.setRepeatedLazyMessage(0, NestedMessage.getDefaultInstance());
    assertEquals(nestedMessage, messageAfterBuild.getRepeatedLazyMessage(0));
    assertEquals(NestedMessage.getDefaultInstance(), builder.getRepeatedLazyMessage(0));
    builder.clearRepeatedLazyMessage();

    message = builder.build();
    builder.addRepeatedLazyMessage(nestedMessageBuilder);
    messageAfterBuild = builder.build();
    assertEquals(0, message.getRepeatedLazyMessageCount());
    builder.setRepeatedLazyMessage(0, NestedMessage.getDefaultInstance());
    assertEquals(nestedMessageBuilder.build(), messageAfterBuild.getRepeatedLazyMessage(0));
    assertEquals(NestedMessage.getDefaultInstance(), builder.getRepeatedLazyMessage(0));
    builder.clearRepeatedLazyMessage();

    message = builder.build();
    builder.addRepeatedLazyMessage(0, nestedMessageBuilder);
    messageAfterBuild = builder.build();
    assertEquals(0, message.getRepeatedLazyMessageCount());
    builder.setRepeatedLazyMessage(0, NestedMessage.getDefaultInstance());
    assertEquals(nestedMessageBuilder.build(), messageAfterBuild.getRepeatedLazyMessage(0));
    assertEquals(NestedMessage.getDefaultInstance(), builder.getRepeatedLazyMessage(0));
    builder.clearRepeatedLazyMessage();

    message = builder.build();
    builder.addRepeatedSfixed32(1);
    messageAfterBuild = builder.build();
    assertEquals(0, message.getRepeatedSfixed32Count());
    builder.setRepeatedSfixed32(0, 0);
    assertEquals(1, messageAfterBuild.getRepeatedSfixed32(0));
    assertEquals(0, builder.getRepeatedSfixed32(0));
    builder.clearRepeatedSfixed32();

    message = builder.build();
    builder.addRepeatedSfixed64(1L);
    messageAfterBuild = builder.build();
    assertEquals(0L, message.getRepeatedSfixed64Count());
    builder.setRepeatedSfixed64(0, 0L);
    assertEquals(1L, messageAfterBuild.getRepeatedSfixed64(0));
    assertEquals(0L, builder.getRepeatedSfixed64(0));
    builder.clearRepeatedSfixed64();

    message = builder.build();
    builder.addRepeatedSint32(1);
    messageAfterBuild = builder.build();
    assertEquals(0, message.getRepeatedSint32Count());
    builder.setRepeatedSint32(0, 0);
    assertEquals(1, messageAfterBuild.getRepeatedSint32(0));
    assertEquals(0, builder.getRepeatedSint32(0));
    builder.clearRepeatedSint32();

    message = builder.build();
    builder.addRepeatedSint64(1L);
    messageAfterBuild = builder.build();
    assertEquals(0L, message.getRepeatedSint64Count());
    builder.setRepeatedSint64(0, 0L);
    assertEquals(1L, messageAfterBuild.getRepeatedSint64(0));
    assertEquals(0L, builder.getRepeatedSint64(0));
    builder.clearRepeatedSint64();

    message = builder.build();
    builder.addRepeatedString("hi");
    messageAfterBuild = builder.build();
    assertEquals(0L, message.getRepeatedStringCount());
    builder.setRepeatedString(0, "");
    assertEquals("hi", messageAfterBuild.getRepeatedString(0));
    assertEquals("", builder.getRepeatedString(0));
    builder.clearRepeatedString();

    message = builder.build();
    builder.addRepeatedStringBytes(ByteString.copyFromUtf8("hi"));
    messageAfterBuild = builder.build();
    assertEquals(0L, message.getRepeatedStringCount());
    builder.setRepeatedString(0, "");
    assertEquals(ByteString.copyFromUtf8("hi"), messageAfterBuild.getRepeatedStringBytes(0));
    assertEquals(ByteString.EMPTY, builder.getRepeatedStringBytes(0));
    builder.clearRepeatedString();

    message = builder.build();
    builder.addRepeatedStringPiece("hi");
    messageAfterBuild = builder.build();
    assertEquals(0L, message.getRepeatedStringPieceCount());
    builder.setRepeatedStringPiece(0, "");
    assertEquals("hi", messageAfterBuild.getRepeatedStringPiece(0));
    assertEquals("", builder.getRepeatedStringPiece(0));
    builder.clearRepeatedStringPiece();

    message = builder.build();
    builder.addRepeatedStringPieceBytes(ByteString.copyFromUtf8("hi"));
    messageAfterBuild = builder.build();
    assertEquals(0L, message.getRepeatedStringPieceCount());
    builder.setRepeatedStringPiece(0, "");
    assertEquals(ByteString.copyFromUtf8("hi"), messageAfterBuild.getRepeatedStringPieceBytes(0));
    assertEquals(ByteString.EMPTY, builder.getRepeatedStringPieceBytes(0));
    builder.clearRepeatedStringPiece();

    message = builder.build();
    builder.addRepeatedUint32(1);
    messageAfterBuild = builder.build();
    assertEquals(0, message.getRepeatedUint32Count());
    builder.setRepeatedUint32(0, 0);
    assertEquals(1, messageAfterBuild.getRepeatedUint32(0));
    assertEquals(0, builder.getRepeatedUint32(0));
    builder.clearRepeatedUint32();

    message = builder.build();
    builder.addRepeatedUint64(1L);
    messageAfterBuild = builder.build();
    assertEquals(0L, message.getRepeatedUint64Count());
    builder.setRepeatedUint64(0, 0L);
    assertEquals(1L, messageAfterBuild.getRepeatedUint64(0));
    assertEquals(0L, builder.getRepeatedUint64(0));
    builder.clearRepeatedUint64();

    message = builder.build();
    assertEquals(0, message.getSerializedSize());
    builder.mergeFrom(TestAllTypesLite.newBuilder().setOptionalBool(true).build());
    assertEquals(0, message.getSerializedSize());
    assertEquals(true, builder.build().getOptionalBool());
    builder.clearOptionalBool();

    message = builder.build();
    assertEquals(0, message.getSerializedSize());
    builder.mergeFrom(TestAllTypesLite.newBuilder().setOptionalBool(true).build());
    assertEquals(0, message.getSerializedSize());
    assertEquals(true, builder.build().getOptionalBool());
    builder.clear();
    assertEquals(0, builder.build().getSerializedSize());

    message = builder.build();
    assertEquals(0, message.getSerializedSize());
    builder.mergeOptionalForeignMessage(foreignMessage);
    assertEquals(0, message.getSerializedSize());
    assertEquals(foreignMessage.getC(), builder.build().getOptionalForeignMessage().getC());
    builder.clearOptionalForeignMessage();

    message = builder.build();
    assertEquals(0, message.getSerializedSize());
    builder.mergeOptionalLazyMessage(nestedMessage);
    assertEquals(0, message.getSerializedSize());
    assertEquals(nestedMessage.getBb(), builder.build().getOptionalLazyMessage().getBb());
    builder.clearOptionalLazyMessage();

    message = builder.build();
    builder.setOneofString("hi");
    assertEquals(OneofFieldCase.ONEOFFIELD_NOT_SET, message.getOneofFieldCase());
    assertEquals(OneofFieldCase.ONEOF_STRING, builder.getOneofFieldCase());
    assertEquals("hi", builder.getOneofString());
    messageAfterBuild = builder.build();
    assertEquals(OneofFieldCase.ONEOF_STRING, messageAfterBuild.getOneofFieldCase());
    assertEquals("hi", messageAfterBuild.getOneofString());
    builder.setOneofUint32(1);
    assertEquals(OneofFieldCase.ONEOF_STRING, messageAfterBuild.getOneofFieldCase());
    assertEquals("hi", messageAfterBuild.getOneofString());
    assertEquals(OneofFieldCase.ONEOF_UINT32, builder.getOneofFieldCase());
    assertEquals(1, builder.getOneofUint32());
    TestAllTypesLiteOrBuilder messageOrBuilder = builder;
    assertEquals(OneofFieldCase.ONEOF_UINT32, messageOrBuilder.getOneofFieldCase());

    TestAllExtensionsLite.Builder extendableMessageBuilder = TestAllExtensionsLite.newBuilder();
    TestAllExtensionsLite extendableMessage = extendableMessageBuilder.build();
    extendableMessageBuilder.setExtension(UnittestLite.optionalInt32ExtensionLite, 1);
    assertFalse(extendableMessage.hasExtension(UnittestLite.optionalInt32ExtensionLite));
    extendableMessage = extendableMessageBuilder.build();
    assertEquals(
        1, (int) extendableMessageBuilder.getExtension(UnittestLite.optionalInt32ExtensionLite));
    assertEquals(1, (int) extendableMessage.getExtension(UnittestLite.optionalInt32ExtensionLite));
    extendableMessageBuilder.setExtension(UnittestLite.optionalInt32ExtensionLite, 3);
    assertEquals(
        3, (int) extendableMessageBuilder.getExtension(UnittestLite.optionalInt32ExtensionLite));
    assertEquals(1, (int) extendableMessage.getExtension(UnittestLite.optionalInt32ExtensionLite));
    extendableMessage = extendableMessageBuilder.build();
    assertEquals(
        3, (int) extendableMessageBuilder.getExtension(UnittestLite.optionalInt32ExtensionLite));
    assertEquals(3, (int) extendableMessage.getExtension(UnittestLite.optionalInt32ExtensionLite));

    // No extension registry, so it should be in unknown fields.
    extendableMessage = TestAllExtensionsLite.parseFrom(extendableMessage.toByteArray());
    assertFalse(extendableMessage.hasExtension(UnittestLite.optionalInt32ExtensionLite));

    extendableMessageBuilder = extendableMessage.toBuilder();
    extendableMessageBuilder.mergeFrom(
        TestAllExtensionsLite.newBuilder()
            .setExtension(UnittestLite.optionalFixed32ExtensionLite, 11)
            .build());

    extendableMessage = extendableMessageBuilder.build();
    ExtensionRegistryLite registry = ExtensionRegistryLite.newInstance();
    UnittestLite.registerAllExtensions(registry);
    extendableMessage = TestAllExtensionsLite.parseFrom(extendableMessage.toByteArray(), registry);

    // The unknown field was preserved.
    assertEquals(3, (int) extendableMessage.getExtension(UnittestLite.optionalInt32ExtensionLite));
    assertEquals(
        11, (int) extendableMessage.getExtension(UnittestLite.optionalFixed32ExtensionLite));
  }

  public void testToStringDefaultInstance() throws Exception {
    assertToStringEquals("", TestAllTypesLite.getDefaultInstance());
  }

<<<<<<< HEAD
=======
  public void testToStringScalarFieldsSuffixedWithList() throws Exception {
    assertToStringEquals(
        "deceptively_named_list: 7",
        TestAllTypesLite.newBuilder().setDeceptivelyNamedList(7).build());
  }

>>>>>>> 1ee15bae
  public void testToStringPrimitives() throws Exception {
    TestAllTypesLite proto =
        TestAllTypesLite.newBuilder()
            .setOptionalInt32(1)
            .setOptionalInt64(9223372036854775807L)
            .build();
    assertToStringEquals("optional_int32: 1\noptional_int64: 9223372036854775807", proto);

    proto =
        TestAllTypesLite.newBuilder()
            .setOptionalBool(true)
            .setOptionalNestedEnum(TestAllTypesLite.NestedEnum.BAZ)
            .build();
    assertToStringEquals("optional_bool: true\noptional_nested_enum: BAZ", proto);

    proto = TestAllTypesLite.newBuilder().setOptionalFloat(2.72f).setOptionalDouble(3.14).build();
    assertToStringEquals("optional_double: 3.14\noptional_float: 2.72", proto);
  }

  public void testToStringStringFields() throws Exception {
    TestAllTypesLite proto =
        TestAllTypesLite.newBuilder().setOptionalString("foo\"bar\nbaz\\").build();
    assertToStringEquals("optional_string: \"foo\\\"bar\\nbaz\\\\\"", proto);

    proto = TestAllTypesLite.newBuilder().setOptionalString("\u6587").build();
    assertToStringEquals("optional_string: \"\\346\\226\\207\"", proto);
  }

  public void testToStringNestedMessage() throws Exception {
    TestAllTypesLite proto =
        TestAllTypesLite.newBuilder()
            .setOptionalNestedMessage(TestAllTypesLite.NestedMessage.getDefaultInstance())
            .build();
    assertToStringEquals("optional_nested_message {\n}", proto);

    proto =
        TestAllTypesLite.newBuilder()
            .setOptionalNestedMessage(TestAllTypesLite.NestedMessage.newBuilder().setBb(7))
            .build();
    assertToStringEquals("optional_nested_message {\n  bb: 7\n}", proto);
  }

  public void testToStringRepeatedFields() throws Exception {
    TestAllTypesLite proto =
        TestAllTypesLite.newBuilder()
            .addRepeatedInt32(32)
            .addRepeatedInt32(32)
            .addRepeatedInt64(64)
            .build();
    assertToStringEquals("repeated_int32: 32\nrepeated_int32: 32\nrepeated_int64: 64", proto);

    proto =
        TestAllTypesLite.newBuilder()
            .addRepeatedLazyMessage(TestAllTypesLite.NestedMessage.newBuilder().setBb(7))
            .addRepeatedLazyMessage(TestAllTypesLite.NestedMessage.newBuilder().setBb(8))
            .build();
    assertToStringEquals(
        "repeated_lazy_message {\n  bb: 7\n}\nrepeated_lazy_message {\n  bb: 8\n}", proto);
  }

  public void testToStringForeignFields() throws Exception {
    TestAllTypesLite proto =
        TestAllTypesLite.newBuilder()
            .setOptionalForeignEnum(ForeignEnumLite.FOREIGN_LITE_BAR)
            .setOptionalForeignMessage(ForeignMessageLite.newBuilder().setC(3))
            .build();
    assertToStringEquals(
        "optional_foreign_enum: FOREIGN_LITE_BAR\noptional_foreign_message {\n  c: 3\n}", proto);
  }

  public void testToStringExtensions() throws Exception {
    TestAllExtensionsLite message =
        TestAllExtensionsLite.newBuilder()
            .setExtension(UnittestLite.optionalInt32ExtensionLite, 123)
            .addExtension(UnittestLite.repeatedStringExtensionLite, "spam")
            .addExtension(UnittestLite.repeatedStringExtensionLite, "eggs")
            .setExtension(
                UnittestLite.optionalNestedEnumExtensionLite, TestAllTypesLite.NestedEnum.BAZ)
            .setExtension(
                UnittestLite.optionalNestedMessageExtensionLite,
                TestAllTypesLite.NestedMessage.newBuilder().setBb(7).build())
            .build();
    assertToStringEquals(
        "[1]: 123\n[18] {\n  bb: 7\n}\n[21]: 3\n[44]: \"spam\"\n[44]: \"eggs\"", message);
  }

  public void testToStringUnknownFields() throws Exception {
    TestAllExtensionsLite messageWithExtensions =
        TestAllExtensionsLite.newBuilder()
            .setExtension(UnittestLite.optionalInt32ExtensionLite, 123)
            .addExtension(UnittestLite.repeatedStringExtensionLite, "spam")
            .addExtension(UnittestLite.repeatedStringExtensionLite, "eggs")
            .setExtension(
                UnittestLite.optionalNestedEnumExtensionLite, TestAllTypesLite.NestedEnum.BAZ)
            .setExtension(
                UnittestLite.optionalNestedMessageExtensionLite,
                TestAllTypesLite.NestedMessage.newBuilder().setBb(7).build())
            .build();
    TestAllExtensionsLite messageWithUnknownFields =
        TestAllExtensionsLite.parseFrom(messageWithExtensions.toByteArray());
    assertToStringEquals(
        "1: 123\n18: \"\\b\\a\"\n21: 3\n44: \"spam\"\n44: \"eggs\"", messageWithUnknownFields);
  }

  public void testToStringLazyMessage() throws Exception {
    TestAllTypesLite message =
        TestAllTypesLite.newBuilder()
            .setOptionalLazyMessage(NestedMessage.newBuilder().setBb(1).build())
            .build();
    assertToStringEquals("optional_lazy_message {\n  bb: 1\n}", message);
  }

  public void testToStringGroup() throws Exception {
    TestAllTypesLite message =
        TestAllTypesLite.newBuilder()
            .setOptionalGroup(OptionalGroup.newBuilder().setA(1).build())
            .build();
    assertToStringEquals("optional_group {\n  a: 1\n}", message);
  }

  public void testToStringOneof() throws Exception {
    TestAllTypesLite message = TestAllTypesLite.newBuilder().setOneofString("hello").build();
    assertToStringEquals("oneof_string: \"hello\"", message);
  }

  public void testToStringMapFields() throws Exception {
    TestMap message1 =
        TestMap.newBuilder()
            .putInt32ToStringField(1, "alpha")
            .putInt32ToStringField(2, "beta")
            .build();
    assertToStringEquals(
        "int32_to_string_field {\n"
            + "  key: 1\n"
            + "  value: \"alpha\"\n"
            + "}\n"
            + "int32_to_string_field {\n"
            + "  key: 2\n"
            + "  value: \"beta\"\n"
            + "}",
        message1);

    TestMap message2 =
        TestMap.newBuilder()
            .putInt32ToMessageField(1, MessageValue.newBuilder().setValue(10).build())
            .putInt32ToMessageField(2, MessageValue.newBuilder().setValue(20).build())
            .build();
    assertToStringEquals(
        "int32_to_message_field {\n"
            + "  key: 1\n"
            + "  value {\n"
            + "    value: 10\n"
            + "  }\n"
            + "}\n"
            + "int32_to_message_field {\n"
            + "  key: 2\n"
            + "  value {\n"
            + "    value: 20\n"
            + "  }\n"
            + "}",
        message2);
  }

  // Asserts that the toString() representation of the message matches the expected. This verifies
  // the first line starts with a comment; but, does not factor in said comment as part of the
  // comparison as it contains unstable addresses.
  private static void assertToStringEquals(String expected, MessageLite message) {
    String toString = message.toString();
    assertEquals('#', toString.charAt(0));
    if (toString.contains("\n")) {
      toString = toString.substring(toString.indexOf("\n") + 1);
    } else {
      toString = "";
    }
    assertEquals(expected, toString);
  }

  public void testParseLazy() throws Exception {
    ByteString bb =
        TestAllTypesLite.newBuilder()
            .setOptionalLazyMessage(NestedMessage.newBuilder().setBb(11).build())
            .build()
            .toByteString();
    ByteString cc =
        TestAllTypesLite.newBuilder()
            .setOptionalLazyMessage(NestedMessage.newBuilder().setCc(22).build())
            .build()
            .toByteString();

    ByteString concat = bb.concat(cc);
    TestAllTypesLite message = TestAllTypesLite.parseFrom(concat);

    assertEquals(11, message.getOptionalLazyMessage().getBb());
    assertEquals(22L, message.getOptionalLazyMessage().getCc());
  }

  public void testParseLazy_oneOf() throws Exception {
    ByteString bb =
        TestAllTypesLite.newBuilder()
            .setOneofLazyNestedMessage(NestedMessage.newBuilder().setBb(11).build())
            .build()
            .toByteString();
    ByteString cc =
        TestAllTypesLite.newBuilder()
            .setOneofLazyNestedMessage(NestedMessage.newBuilder().setCc(22).build())
            .build()
            .toByteString();

    ByteString concat = bb.concat(cc);
    TestAllTypesLite message = TestAllTypesLite.parseFrom(concat);

    assertEquals(11, message.getOneofLazyNestedMessage().getBb());
    assertEquals(22L, message.getOneofLazyNestedMessage().getCc());
  }

  public void testMergeFromStream_repeatedField() throws Exception {
    TestAllTypesLite.Builder builder = TestAllTypesLite.newBuilder().addRepeatedString("hello");
    builder.mergeFrom(CodedInputStream.newInstance(builder.build().toByteArray()));

    assertEquals(2, builder.getRepeatedStringCount());
  }

  public void testMergeFromStream_invalidBytes() throws Exception {
    TestAllTypesLite.Builder builder = TestAllTypesLite.newBuilder().setDefaultBool(true);
    try {
      builder.mergeFrom(CodedInputStream.newInstance("Invalid bytes".getBytes(Internal.UTF_8)));
      fail();
    } catch (InvalidProtocolBufferException expected) {
    }
  }
  
  public void testMergeFrom_sanity() throws Exception {
    TestAllTypesLite one = TestUtilLite.getAllLiteSetBuilder().build();
    byte[] bytes = one.toByteArray();
    TestAllTypesLite two = TestAllTypesLite.parseFrom(bytes);

    one = one.toBuilder().mergeFrom(one).build();
    two = two.toBuilder().mergeFrom(bytes).build();
    assertEquals(one, two);
    assertEquals(two, one);
    assertEquals(one.hashCode(), two.hashCode());
  }
<<<<<<< HEAD
  
=======

  public void testMergeFromNoLazyFieldSharing() throws Exception {
    TestAllTypesLite.Builder sourceBuilder =
        TestAllTypesLite.newBuilder()
            .setOptionalLazyMessage(TestAllTypesLite.NestedMessage.newBuilder().setBb(1));
    TestAllTypesLite.Builder targetBuilder =
        TestAllTypesLite.newBuilder().mergeFrom(sourceBuilder.build());
    assertEquals(1, sourceBuilder.getOptionalLazyMessage().getBb());
    // now change the sourceBuilder, and target value shouldn't be affected.
    sourceBuilder.setOptionalLazyMessage(TestAllTypesLite.NestedMessage.newBuilder().setBb(2));
    assertEquals(1, targetBuilder.getOptionalLazyMessage().getBb());
  }

>>>>>>> 1ee15bae
  public void testEquals_notEqual() throws Exception {
    TestAllTypesLite one = TestUtilLite.getAllLiteSetBuilder().build();
    byte[] bytes = one.toByteArray();
    TestAllTypesLite two = one.toBuilder().mergeFrom(one).mergeFrom(bytes).build();

    assertFalse(one.equals(two));
    assertFalse(two.equals(one));

    assertFalse(one.equals(TestAllTypesLite.getDefaultInstance()));
    assertFalse(TestAllTypesLite.getDefaultInstance().equals(one));

    TestAllTypesLite oneFieldSet = TestAllTypesLite.newBuilder().setDefaultBool(true).build();
    assertFalse(oneFieldSet.equals(TestAllTypesLite.getDefaultInstance()));
    assertFalse(TestAllTypesLite.getDefaultInstance().equals(oneFieldSet));

    oneFieldSet = TestAllTypesLite.newBuilder().setDefaultBytes(ByteString.EMPTY).build();
    assertFalse(oneFieldSet.equals(TestAllTypesLite.getDefaultInstance()));
    assertFalse(TestAllTypesLite.getDefaultInstance().equals(oneFieldSet));

    oneFieldSet = TestAllTypesLite.newBuilder().setDefaultCord("").build();
    assertFalse(oneFieldSet.equals(TestAllTypesLite.getDefaultInstance()));
    assertFalse(TestAllTypesLite.getDefaultInstance().equals(oneFieldSet));

    oneFieldSet = TestAllTypesLite.newBuilder().setDefaultCordBytes(ByteString.EMPTY).build();
    assertFalse(oneFieldSet.equals(TestAllTypesLite.getDefaultInstance()));
    assertFalse(TestAllTypesLite.getDefaultInstance().equals(oneFieldSet));

    oneFieldSet = TestAllTypesLite.newBuilder().setDefaultDouble(0).build();
    assertFalse(oneFieldSet.equals(TestAllTypesLite.getDefaultInstance()));
    assertFalse(TestAllTypesLite.getDefaultInstance().equals(oneFieldSet));

    oneFieldSet = TestAllTypesLite.newBuilder().setDefaultFixed32(0).build();
    assertFalse(oneFieldSet.equals(TestAllTypesLite.getDefaultInstance()));
    assertFalse(TestAllTypesLite.getDefaultInstance().equals(oneFieldSet));

    oneFieldSet = TestAllTypesLite.newBuilder().setDefaultFixed64(0).build();
    assertFalse(oneFieldSet.equals(TestAllTypesLite.getDefaultInstance()));
    assertFalse(TestAllTypesLite.getDefaultInstance().equals(oneFieldSet));

    oneFieldSet = TestAllTypesLite.newBuilder().setDefaultFloat(0).build();
    assertFalse(oneFieldSet.equals(TestAllTypesLite.getDefaultInstance()));
    assertFalse(TestAllTypesLite.getDefaultInstance().equals(oneFieldSet));

    oneFieldSet =
        TestAllTypesLite.newBuilder()
            .setDefaultForeignEnum(ForeignEnumLite.FOREIGN_LITE_BAR)
            .build();
    assertFalse(oneFieldSet.equals(TestAllTypesLite.getDefaultInstance()));
    assertFalse(TestAllTypesLite.getDefaultInstance().equals(oneFieldSet));

    oneFieldSet =
        TestAllTypesLite.newBuilder().setDefaultImportEnum(ImportEnumLite.IMPORT_LITE_BAR).build();
    assertFalse(oneFieldSet.equals(TestAllTypesLite.getDefaultInstance()));
    assertFalse(TestAllTypesLite.getDefaultInstance().equals(oneFieldSet));

    oneFieldSet = TestAllTypesLite.newBuilder().setDefaultInt32(0).build();
    assertFalse(oneFieldSet.equals(TestAllTypesLite.getDefaultInstance()));
    assertFalse(TestAllTypesLite.getDefaultInstance().equals(oneFieldSet));

    oneFieldSet = TestAllTypesLite.newBuilder().setDefaultInt64(0).build();
    assertFalse(oneFieldSet.equals(TestAllTypesLite.getDefaultInstance()));
    assertFalse(TestAllTypesLite.getDefaultInstance().equals(oneFieldSet));

    oneFieldSet = TestAllTypesLite.newBuilder().setDefaultNestedEnum(NestedEnum.BAR).build();
    assertFalse(oneFieldSet.equals(TestAllTypesLite.getDefaultInstance()));
    assertFalse(TestAllTypesLite.getDefaultInstance().equals(oneFieldSet));

    oneFieldSet = TestAllTypesLite.newBuilder().setDefaultSfixed32(0).build();
    assertFalse(oneFieldSet.equals(TestAllTypesLite.getDefaultInstance()));
    assertFalse(TestAllTypesLite.getDefaultInstance().equals(oneFieldSet));

    oneFieldSet = TestAllTypesLite.newBuilder().setDefaultSfixed64(0).build();
    assertFalse(oneFieldSet.equals(TestAllTypesLite.getDefaultInstance()));
    assertFalse(TestAllTypesLite.getDefaultInstance().equals(oneFieldSet));

    oneFieldSet = TestAllTypesLite.newBuilder().setDefaultSint32(0).build();
    assertFalse(oneFieldSet.equals(TestAllTypesLite.getDefaultInstance()));
    assertFalse(TestAllTypesLite.getDefaultInstance().equals(oneFieldSet));

    oneFieldSet = TestAllTypesLite.newBuilder().setDefaultSint64(0).build();
    assertFalse(oneFieldSet.equals(TestAllTypesLite.getDefaultInstance()));
    assertFalse(TestAllTypesLite.getDefaultInstance().equals(oneFieldSet));

    oneFieldSet = TestAllTypesLite.newBuilder().setDefaultString("").build();
    assertFalse(oneFieldSet.equals(TestAllTypesLite.getDefaultInstance()));
    assertFalse(TestAllTypesLite.getDefaultInstance().equals(oneFieldSet));

    oneFieldSet = TestAllTypesLite.newBuilder().setDefaultStringBytes(ByteString.EMPTY).build();
    assertFalse(oneFieldSet.equals(TestAllTypesLite.getDefaultInstance()));
    assertFalse(TestAllTypesLite.getDefaultInstance().equals(oneFieldSet));

    oneFieldSet = TestAllTypesLite.newBuilder().setDefaultStringPiece("").build();
    assertFalse(oneFieldSet.equals(TestAllTypesLite.getDefaultInstance()));
    assertFalse(TestAllTypesLite.getDefaultInstance().equals(oneFieldSet));

    oneFieldSet =
        TestAllTypesLite.newBuilder().setDefaultStringPieceBytes(ByteString.EMPTY).build();
    assertFalse(oneFieldSet.equals(TestAllTypesLite.getDefaultInstance()));
    assertFalse(TestAllTypesLite.getDefaultInstance().equals(oneFieldSet));

    oneFieldSet = TestAllTypesLite.newBuilder().setDefaultUint32(0).build();
    assertFalse(oneFieldSet.equals(TestAllTypesLite.getDefaultInstance()));
    assertFalse(TestAllTypesLite.getDefaultInstance().equals(oneFieldSet));

    oneFieldSet = TestAllTypesLite.newBuilder().setDefaultUint64(0).build();
    assertFalse(oneFieldSet.equals(TestAllTypesLite.getDefaultInstance()));
    assertFalse(TestAllTypesLite.getDefaultInstance().equals(oneFieldSet));

    oneFieldSet = TestAllTypesLite.newBuilder().addRepeatedBool(true).build();
    assertFalse(oneFieldSet.equals(TestAllTypesLite.getDefaultInstance()));
    assertFalse(TestAllTypesLite.getDefaultInstance().equals(oneFieldSet));

    oneFieldSet = TestAllTypesLite.newBuilder().addRepeatedBytes(ByteString.EMPTY).build();
    assertFalse(oneFieldSet.equals(TestAllTypesLite.getDefaultInstance()));
    assertFalse(TestAllTypesLite.getDefaultInstance().equals(oneFieldSet));

    oneFieldSet = TestAllTypesLite.newBuilder().addRepeatedCord("").build();
    assertFalse(oneFieldSet.equals(TestAllTypesLite.getDefaultInstance()));
    assertFalse(TestAllTypesLite.getDefaultInstance().equals(oneFieldSet));

    oneFieldSet = TestAllTypesLite.newBuilder().addRepeatedCordBytes(ByteString.EMPTY).build();
    assertFalse(oneFieldSet.equals(TestAllTypesLite.getDefaultInstance()));
    assertFalse(TestAllTypesLite.getDefaultInstance().equals(oneFieldSet));

    oneFieldSet = TestAllTypesLite.newBuilder().addRepeatedDouble(0).build();
    assertFalse(oneFieldSet.equals(TestAllTypesLite.getDefaultInstance()));
    assertFalse(TestAllTypesLite.getDefaultInstance().equals(oneFieldSet));

    oneFieldSet = TestAllTypesLite.newBuilder().addRepeatedFixed32(0).build();
    assertFalse(oneFieldSet.equals(TestAllTypesLite.getDefaultInstance()));
    assertFalse(TestAllTypesLite.getDefaultInstance().equals(oneFieldSet));

    oneFieldSet = TestAllTypesLite.newBuilder().addRepeatedFixed64(0).build();
    assertFalse(oneFieldSet.equals(TestAllTypesLite.getDefaultInstance()));
    assertFalse(TestAllTypesLite.getDefaultInstance().equals(oneFieldSet));

    oneFieldSet = TestAllTypesLite.newBuilder().addRepeatedFloat(0).build();
    assertFalse(oneFieldSet.equals(TestAllTypesLite.getDefaultInstance()));
    assertFalse(TestAllTypesLite.getDefaultInstance().equals(oneFieldSet));

    oneFieldSet =
        TestAllTypesLite.newBuilder()
            .addRepeatedForeignEnum(ForeignEnumLite.FOREIGN_LITE_BAR)
            .build();
    assertFalse(oneFieldSet.equals(TestAllTypesLite.getDefaultInstance()));
    assertFalse(TestAllTypesLite.getDefaultInstance().equals(oneFieldSet));

    oneFieldSet =
        TestAllTypesLite.newBuilder().addRepeatedImportEnum(ImportEnumLite.IMPORT_LITE_BAR).build();
    assertFalse(oneFieldSet.equals(TestAllTypesLite.getDefaultInstance()));
    assertFalse(TestAllTypesLite.getDefaultInstance().equals(oneFieldSet));

    oneFieldSet = TestAllTypesLite.newBuilder().addRepeatedInt32(0).build();
    assertFalse(oneFieldSet.equals(TestAllTypesLite.getDefaultInstance()));
    assertFalse(TestAllTypesLite.getDefaultInstance().equals(oneFieldSet));

    oneFieldSet = TestAllTypesLite.newBuilder().addRepeatedInt64(0).build();
    assertFalse(oneFieldSet.equals(TestAllTypesLite.getDefaultInstance()));
    assertFalse(TestAllTypesLite.getDefaultInstance().equals(oneFieldSet));

    oneFieldSet = TestAllTypesLite.newBuilder().addRepeatedNestedEnum(NestedEnum.BAR).build();
    assertFalse(oneFieldSet.equals(TestAllTypesLite.getDefaultInstance()));
    assertFalse(TestAllTypesLite.getDefaultInstance().equals(oneFieldSet));

    oneFieldSet = TestAllTypesLite.newBuilder().addRepeatedSfixed32(0).build();
    assertFalse(oneFieldSet.equals(TestAllTypesLite.getDefaultInstance()));
    assertFalse(TestAllTypesLite.getDefaultInstance().equals(oneFieldSet));

    oneFieldSet = TestAllTypesLite.newBuilder().addRepeatedSfixed64(0).build();
    assertFalse(oneFieldSet.equals(TestAllTypesLite.getDefaultInstance()));
    assertFalse(TestAllTypesLite.getDefaultInstance().equals(oneFieldSet));

    oneFieldSet = TestAllTypesLite.newBuilder().addRepeatedSint32(0).build();
    assertFalse(oneFieldSet.equals(TestAllTypesLite.getDefaultInstance()));
    assertFalse(TestAllTypesLite.getDefaultInstance().equals(oneFieldSet));

    oneFieldSet = TestAllTypesLite.newBuilder().addRepeatedSint64(0).build();
    assertFalse(oneFieldSet.equals(TestAllTypesLite.getDefaultInstance()));
    assertFalse(TestAllTypesLite.getDefaultInstance().equals(oneFieldSet));

    oneFieldSet = TestAllTypesLite.newBuilder().addRepeatedString("").build();
    assertFalse(oneFieldSet.equals(TestAllTypesLite.getDefaultInstance()));
    assertFalse(TestAllTypesLite.getDefaultInstance().equals(oneFieldSet));

    oneFieldSet = TestAllTypesLite.newBuilder().addRepeatedStringBytes(ByteString.EMPTY).build();
    assertFalse(oneFieldSet.equals(TestAllTypesLite.getDefaultInstance()));
    assertFalse(TestAllTypesLite.getDefaultInstance().equals(oneFieldSet));

    oneFieldSet = TestAllTypesLite.newBuilder().addRepeatedStringPiece("").build();
    assertFalse(oneFieldSet.equals(TestAllTypesLite.getDefaultInstance()));
    assertFalse(TestAllTypesLite.getDefaultInstance().equals(oneFieldSet));

    oneFieldSet =
        TestAllTypesLite.newBuilder().addRepeatedStringPieceBytes(ByteString.EMPTY).build();
    assertFalse(oneFieldSet.equals(TestAllTypesLite.getDefaultInstance()));
    assertFalse(TestAllTypesLite.getDefaultInstance().equals(oneFieldSet));

    oneFieldSet = TestAllTypesLite.newBuilder().addRepeatedUint32(0).build();
    assertFalse(oneFieldSet.equals(TestAllTypesLite.getDefaultInstance()));
    assertFalse(TestAllTypesLite.getDefaultInstance().equals(oneFieldSet));

    oneFieldSet = TestAllTypesLite.newBuilder().addRepeatedUint64(0).build();
    assertFalse(oneFieldSet.equals(TestAllTypesLite.getDefaultInstance()));
    assertFalse(TestAllTypesLite.getDefaultInstance().equals(oneFieldSet));

    oneFieldSet = TestAllTypesLite.newBuilder().setOptionalBool(true).build();
    assertFalse(oneFieldSet.equals(TestAllTypesLite.getDefaultInstance()));
    assertFalse(TestAllTypesLite.getDefaultInstance().equals(oneFieldSet));

    oneFieldSet = TestAllTypesLite.newBuilder().setOptionalBytes(ByteString.EMPTY).build();
    assertFalse(oneFieldSet.equals(TestAllTypesLite.getDefaultInstance()));
    assertFalse(TestAllTypesLite.getDefaultInstance().equals(oneFieldSet));

    oneFieldSet = TestAllTypesLite.newBuilder().setOptionalCord("").build();
    assertFalse(oneFieldSet.equals(TestAllTypesLite.getDefaultInstance()));
    assertFalse(TestAllTypesLite.getDefaultInstance().equals(oneFieldSet));

    oneFieldSet = TestAllTypesLite.newBuilder().setOptionalCordBytes(ByteString.EMPTY).build();
    assertFalse(oneFieldSet.equals(TestAllTypesLite.getDefaultInstance()));
    assertFalse(TestAllTypesLite.getDefaultInstance().equals(oneFieldSet));

    oneFieldSet = TestAllTypesLite.newBuilder().setOptionalDouble(0).build();
    assertFalse(oneFieldSet.equals(TestAllTypesLite.getDefaultInstance()));
    assertFalse(TestAllTypesLite.getDefaultInstance().equals(oneFieldSet));

    oneFieldSet = TestAllTypesLite.newBuilder().setOptionalFixed32(0).build();
    assertFalse(oneFieldSet.equals(TestAllTypesLite.getDefaultInstance()));
    assertFalse(TestAllTypesLite.getDefaultInstance().equals(oneFieldSet));

    oneFieldSet = TestAllTypesLite.newBuilder().setOptionalFixed64(0).build();
    assertFalse(oneFieldSet.equals(TestAllTypesLite.getDefaultInstance()));
    assertFalse(TestAllTypesLite.getDefaultInstance().equals(oneFieldSet));

    oneFieldSet = TestAllTypesLite.newBuilder().setOptionalFloat(0).build();
    assertFalse(oneFieldSet.equals(TestAllTypesLite.getDefaultInstance()));
    assertFalse(TestAllTypesLite.getDefaultInstance().equals(oneFieldSet));

    oneFieldSet =
        TestAllTypesLite.newBuilder()
            .setOptionalForeignEnum(ForeignEnumLite.FOREIGN_LITE_BAR)
            .build();
    assertFalse(oneFieldSet.equals(TestAllTypesLite.getDefaultInstance()));
    assertFalse(TestAllTypesLite.getDefaultInstance().equals(oneFieldSet));

    oneFieldSet =
        TestAllTypesLite.newBuilder().setOptionalImportEnum(ImportEnumLite.IMPORT_LITE_BAR).build();
    assertFalse(oneFieldSet.equals(TestAllTypesLite.getDefaultInstance()));
    assertFalse(TestAllTypesLite.getDefaultInstance().equals(oneFieldSet));

    oneFieldSet = TestAllTypesLite.newBuilder().setOptionalInt32(0).build();
    assertFalse(oneFieldSet.equals(TestAllTypesLite.getDefaultInstance()));
    assertFalse(TestAllTypesLite.getDefaultInstance().equals(oneFieldSet));

    oneFieldSet = TestAllTypesLite.newBuilder().setOptionalInt64(0).build();
    assertFalse(oneFieldSet.equals(TestAllTypesLite.getDefaultInstance()));
    assertFalse(TestAllTypesLite.getDefaultInstance().equals(oneFieldSet));

    oneFieldSet = TestAllTypesLite.newBuilder().setOptionalNestedEnum(NestedEnum.BAR).build();
    assertFalse(oneFieldSet.equals(TestAllTypesLite.getDefaultInstance()));
    assertFalse(TestAllTypesLite.getDefaultInstance().equals(oneFieldSet));

    oneFieldSet = TestAllTypesLite.newBuilder().setOptionalSfixed32(0).build();
    assertFalse(oneFieldSet.equals(TestAllTypesLite.getDefaultInstance()));
    assertFalse(TestAllTypesLite.getDefaultInstance().equals(oneFieldSet));

    oneFieldSet = TestAllTypesLite.newBuilder().setOptionalSfixed64(0).build();
    assertFalse(oneFieldSet.equals(TestAllTypesLite.getDefaultInstance()));
    assertFalse(TestAllTypesLite.getDefaultInstance().equals(oneFieldSet));

    oneFieldSet = TestAllTypesLite.newBuilder().setOptionalSint32(0).build();
    assertFalse(oneFieldSet.equals(TestAllTypesLite.getDefaultInstance()));
    assertFalse(TestAllTypesLite.getDefaultInstance().equals(oneFieldSet));

    oneFieldSet = TestAllTypesLite.newBuilder().setOptionalSint64(0).build();
    assertFalse(oneFieldSet.equals(TestAllTypesLite.getDefaultInstance()));
    assertFalse(TestAllTypesLite.getDefaultInstance().equals(oneFieldSet));

    oneFieldSet = TestAllTypesLite.newBuilder().setOptionalString("").build();
    assertFalse(oneFieldSet.equals(TestAllTypesLite.getDefaultInstance()));
    assertFalse(TestAllTypesLite.getDefaultInstance().equals(oneFieldSet));

    oneFieldSet = TestAllTypesLite.newBuilder().setOptionalStringBytes(ByteString.EMPTY).build();
    assertFalse(oneFieldSet.equals(TestAllTypesLite.getDefaultInstance()));
    assertFalse(TestAllTypesLite.getDefaultInstance().equals(oneFieldSet));

    oneFieldSet = TestAllTypesLite.newBuilder().setOptionalStringPiece("").build();
    assertFalse(oneFieldSet.equals(TestAllTypesLite.getDefaultInstance()));
    assertFalse(TestAllTypesLite.getDefaultInstance().equals(oneFieldSet));

    oneFieldSet =
        TestAllTypesLite.newBuilder().setOptionalStringPieceBytes(ByteString.EMPTY).build();
    assertFalse(oneFieldSet.equals(TestAllTypesLite.getDefaultInstance()));
    assertFalse(TestAllTypesLite.getDefaultInstance().equals(oneFieldSet));

    oneFieldSet = TestAllTypesLite.newBuilder().setOptionalUint32(0).build();
    assertFalse(oneFieldSet.equals(TestAllTypesLite.getDefaultInstance()));
    assertFalse(TestAllTypesLite.getDefaultInstance().equals(oneFieldSet));

    oneFieldSet = TestAllTypesLite.newBuilder().setOptionalUint64(0).build();
    assertFalse(oneFieldSet.equals(TestAllTypesLite.getDefaultInstance()));
    assertFalse(TestAllTypesLite.getDefaultInstance().equals(oneFieldSet));

    oneFieldSet = TestAllTypesLite.newBuilder().setOneofBytes(ByteString.EMPTY).build();
    assertFalse(oneFieldSet.equals(TestAllTypesLite.getDefaultInstance()));
    assertFalse(TestAllTypesLite.getDefaultInstance().equals(oneFieldSet));

    oneFieldSet =
        TestAllTypesLite.newBuilder()
            .setOneofLazyNestedMessage(NestedMessage.getDefaultInstance())
            .build();
    assertFalse(oneFieldSet.equals(TestAllTypesLite.getDefaultInstance()));
    assertFalse(TestAllTypesLite.getDefaultInstance().equals(oneFieldSet));

    oneFieldSet =
        TestAllTypesLite.newBuilder()
            .setOneofNestedMessage(NestedMessage.getDefaultInstance())
            .build();
    assertFalse(oneFieldSet.equals(TestAllTypesLite.getDefaultInstance()));
    assertFalse(TestAllTypesLite.getDefaultInstance().equals(oneFieldSet));

    oneFieldSet = TestAllTypesLite.newBuilder().setOneofString("").build();
    assertFalse(oneFieldSet.equals(TestAllTypesLite.getDefaultInstance()));
    assertFalse(TestAllTypesLite.getDefaultInstance().equals(oneFieldSet));

    oneFieldSet = TestAllTypesLite.newBuilder().setOneofStringBytes(ByteString.EMPTY).build();
    assertFalse(oneFieldSet.equals(TestAllTypesLite.getDefaultInstance()));
    assertFalse(TestAllTypesLite.getDefaultInstance().equals(oneFieldSet));

    oneFieldSet = TestAllTypesLite.newBuilder().setOneofUint32(0).build();
    assertFalse(oneFieldSet.equals(TestAllTypesLite.getDefaultInstance()));
    assertFalse(TestAllTypesLite.getDefaultInstance().equals(oneFieldSet));

    oneFieldSet =
        TestAllTypesLite.newBuilder()
            .setOptionalForeignMessage(ForeignMessageLite.getDefaultInstance())
            .build();
    assertFalse(oneFieldSet.equals(TestAllTypesLite.getDefaultInstance()));
    assertFalse(TestAllTypesLite.getDefaultInstance().equals(oneFieldSet));

    oneFieldSet =
        TestAllTypesLite.newBuilder().setOptionalGroup(OptionalGroup.getDefaultInstance()).build();
    assertFalse(oneFieldSet.equals(TestAllTypesLite.getDefaultInstance()));
    assertFalse(TestAllTypesLite.getDefaultInstance().equals(oneFieldSet));

    oneFieldSet =
        TestAllTypesLite.newBuilder()
            .setOptionalPublicImportMessage(PublicImportMessageLite.getDefaultInstance())
            .build();
    assertFalse(oneFieldSet.equals(TestAllTypesLite.getDefaultInstance()));
    assertFalse(TestAllTypesLite.getDefaultInstance().equals(oneFieldSet));

    oneFieldSet =
        TestAllTypesLite.newBuilder()
            .setOptionalLazyMessage(NestedMessage.getDefaultInstance())
            .build();
    assertFalse(oneFieldSet.equals(TestAllTypesLite.getDefaultInstance()));

    assertFalse(TestAllTypesLite.getDefaultInstance().equals(oneFieldSet));
    oneFieldSet =
        TestAllTypesLite.newBuilder()
            .addRepeatedLazyMessage(NestedMessage.getDefaultInstance())
            .build();
    assertFalse(oneFieldSet.equals(TestAllTypesLite.getDefaultInstance()));
    assertFalse(TestAllTypesLite.getDefaultInstance().equals(oneFieldSet));
  }

  public void testEquals() throws Exception {
    // Check that two identical objs are equal.
    Foo foo1a = Foo.newBuilder().setValue(1).addBar(Bar.newBuilder().setName("foo1")).build();
    Foo foo1b = Foo.newBuilder().setValue(1).addBar(Bar.newBuilder().setName("foo1")).build();
    Foo foo2 = Foo.newBuilder().setValue(1).addBar(Bar.newBuilder().setName("foo2")).build();

    // Check that equals is doing value rather than object equality.
    assertEquals(foo1a, foo1b);
    assertEquals(foo1a.hashCode(), foo1b.hashCode());

    // Check that a diffeent object is not equal.
    assertFalse(foo1a.equals(foo2));

    // Check that two objects which have different types but the same field values are not
    // considered to be equal.
    Bar bar = Bar.newBuilder().setName("bar").build();
    BarPrime barPrime = BarPrime.newBuilder().setName("bar").build();
    assertFalse(bar.equals(barPrime));
  }

<<<<<<< HEAD
=======
  public void testEqualsAndHashCodeForTrickySchemaTypes() {
    Foo foo1 = Foo.getDefaultInstance();
    Foo foo2 = Foo.newBuilder().setSint64(1).build();
    Foo foo3 = Foo.newBuilder().putMyMap("key", "value2").build();
    Foo foo4 = Foo.newBuilder().setMyGroup(Foo.MyGroup.newBuilder().setValue(4).build()).build();

    assertEqualsAndHashCodeAreFalse(foo1, foo2);
    assertEqualsAndHashCodeAreFalse(foo1, foo3);
    assertEqualsAndHashCodeAreFalse(foo1, foo4);
  }

>>>>>>> 1ee15bae
  public void testOneofEquals() throws Exception {
    TestOneofEquals.Builder builder = TestOneofEquals.newBuilder();
    TestOneofEquals message1 = builder.build();
    // Set message2's name field to default value. The two messages should be different when we
    // check with the oneof case.
    builder.setName("");
    TestOneofEquals message2 = builder.build();
    assertFalse(message1.equals(message2));
  }

  public void testEquals_sanity() throws Exception {
    TestAllTypesLite one = TestUtilLite.getAllLiteSetBuilder().build();
    TestAllTypesLite two = TestAllTypesLite.parseFrom(one.toByteArray());
    assertEquals(one, two);
    assertEquals(one.hashCode(), two.hashCode());

    assertEquals(
        one.toBuilder().mergeFrom(two).build(),
        two.toBuilder().mergeFrom(two.toByteArray()).build());
  }

  public void testEqualsAndHashCodeWithUnknownFields() throws InvalidProtocolBufferException {
    Foo fooWithOnlyValue = Foo.newBuilder().setValue(1).build();

    Foo fooWithValueAndExtension =
        fooWithOnlyValue
            .toBuilder()
            .setValue(1)
            .setExtension(Bar.fooExt, Bar.newBuilder().setName("name").build())
            .build();

    Foo fooWithValueAndUnknownFields = Foo.parseFrom(fooWithValueAndExtension.toByteArray());

    assertEqualsAndHashCodeAreFalse(fooWithOnlyValue, fooWithValueAndUnknownFields);
    assertEqualsAndHashCodeAreFalse(fooWithValueAndExtension, fooWithValueAndUnknownFields);
  }
<<<<<<< HEAD
  
=======

  public void testEqualsAndHashCodeWithExtensions() throws InvalidProtocolBufferException {
    Foo fooWithOnlyValue = Foo.newBuilder().setValue(1).build();

    Foo fooWithValueAndExtension =
        fooWithOnlyValue
            .toBuilder()
            .setValue(1)
            .setExtension(Bar.fooExt, Bar.newBuilder().setName("name").build())
            .build();

    assertEqualsAndHashCodeAreFalse(fooWithOnlyValue, fooWithValueAndExtension);
  }

>>>>>>> 1ee15bae
  // Test to ensure we avoid a class cast exception with oneofs.
  public void testEquals_oneOfMessages() {
    TestAllTypesLite mine = TestAllTypesLite.newBuilder().setOneofString("Hello").build();

    TestAllTypesLite other =
        TestAllTypesLite.newBuilder()
            .setOneofNestedMessage(NestedMessage.getDefaultInstance())
            .build();

    assertFalse(mine.equals(other));
    assertFalse(other.equals(mine));
  }

  private void assertEqualsAndHashCodeAreFalse(Object o1, Object o2) {
    assertFalse(o1.equals(o2));
    assertFalse(o1.hashCode() == o2.hashCode());
  }

  public void testRecursiveHashcode() {
    // This tests that we don't infinite loop.
    TestRecursiveOneof.getDefaultInstance().hashCode();
  }
<<<<<<< HEAD
=======

  public void testParseFromByteBuffer() throws Exception {
    TestAllTypesLite message =
        TestAllTypesLite.newBuilder()
            .setOptionalInt32(123)
            .addRepeatedString("hello")
            .setOptionalNestedMessage(TestAllTypesLite.NestedMessage.newBuilder().setBb(7))
            .build();

    TestAllTypesLite copy =
        TestAllTypesLite.parseFrom(message.toByteString().asReadOnlyByteBuffer());

    assertEquals(message, copy);
  }

  public void testParseFromByteBufferThrows() {
    try {
      TestAllTypesLite.parseFrom(ByteBuffer.wrap(new byte[] {0x5}));
      fail();
    } catch (InvalidProtocolBufferException expected) {
    }

    TestAllTypesLite message =
        TestAllTypesLite.newBuilder().setOptionalInt32(123).addRepeatedString("hello").build();

    ByteBuffer buffer = ByteBuffer.wrap(message.toByteArray(), 0, message.getSerializedSize() - 1);
    try {
      TestAllTypesLite.parseFrom(buffer);
      fail();
    } catch (InvalidProtocolBufferException expected) {
      assertEquals(
          TestAllTypesLite.newBuilder().setOptionalInt32(123).build(),
          expected.getUnfinishedMessage());
    }
  }

  public void testParseFromByteBuffer_extensions() throws Exception {
    TestAllExtensionsLite message =
        TestAllExtensionsLite.newBuilder()
            .setExtension(UnittestLite.optionalInt32ExtensionLite, 123)
            .addExtension(UnittestLite.repeatedStringExtensionLite, "hello")
            .setExtension(
                UnittestLite.optionalNestedEnumExtensionLite, TestAllTypesLite.NestedEnum.BAZ)
            .setExtension(
                UnittestLite.optionalNestedMessageExtensionLite,
                TestAllTypesLite.NestedMessage.newBuilder().setBb(7).build())
            .build();

    ExtensionRegistryLite registry = ExtensionRegistryLite.newInstance();
    UnittestLite.registerAllExtensions(registry);

    TestAllExtensionsLite copy =
        TestAllExtensionsLite.parseFrom(message.toByteString().asReadOnlyByteBuffer(), registry);

    assertEquals(message, copy);
  }

  public void testParseFromByteBufferThrows_extensions() {
    ExtensionRegistryLite registry = ExtensionRegistryLite.newInstance();
    UnittestLite.registerAllExtensions(registry);
    try {
      TestAllExtensionsLite.parseFrom(ByteBuffer.wrap(new byte[] {0x5}), registry);
      fail();
    } catch (InvalidProtocolBufferException expected) {
    }

    TestAllExtensionsLite message =
        TestAllExtensionsLite.newBuilder()
            .setExtension(UnittestLite.optionalInt32ExtensionLite, 123)
            .addExtension(UnittestLite.repeatedStringExtensionLite, "hello")
            .build();

    ByteBuffer buffer = ByteBuffer.wrap(message.toByteArray(), 0, message.getSerializedSize() - 1);
    try {
      TestAllExtensionsLite.parseFrom(buffer, registry);
      fail();
    } catch (InvalidProtocolBufferException expected) {
      assertEquals(
          TestAllExtensionsLite.newBuilder()
              .setExtension(UnittestLite.optionalInt32ExtensionLite, 123)
              .build(),
          expected.getUnfinishedMessage());
    }
  }

  // Make sure we haven't screwed up the code generation for packing fields by default.
  public void testPackedSerialization() throws Exception {
    TestAllTypes.Builder builder = TestAllTypes.newBuilder();
    builder.addRepeatedInt32(4321);
    builder.addRepeatedNestedEnum(TestAllTypes.NestedEnum.BAZ);
    TestAllTypes message = builder.build();

    CodedInputStream in = CodedInputStream.newInstance(message.toByteArray());

    while (!in.isAtEnd()) {
      int tag = in.readTag();
      assertEquals(WireFormat.WIRETYPE_LENGTH_DELIMITED, WireFormat.getTagWireType(tag));
      in.skipField(tag);
    }
  }

  public void testAddAllIteratesOnce() {
    TestAllTypesLite.newBuilder()
        .addAllRepeatedBool(new OneTimeIterableList<>(false))
        .addAllRepeatedInt32(new OneTimeIterableList<>(0))
        .addAllRepeatedInt64(new OneTimeIterableList<>(0L))
        .addAllRepeatedFloat(new OneTimeIterableList<>(0f))
        .addAllRepeatedDouble(new OneTimeIterableList<>(0d))
        .addAllRepeatedBytes(new OneTimeIterableList<>(ByteString.EMPTY))
        .addAllRepeatedString(new OneTimeIterableList<>(""))
        .addAllRepeatedNestedMessage(new OneTimeIterableList<>(NestedMessage.getDefaultInstance()))
        .addAllRepeatedBool(new OneTimeIterable<>(false))
        .addAllRepeatedInt32(new OneTimeIterable<>(0))
        .addAllRepeatedInt64(new OneTimeIterable<>(0L))
        .addAllRepeatedFloat(new OneTimeIterable<>(0f))
        .addAllRepeatedDouble(new OneTimeIterable<>(0d))
        .addAllRepeatedBytes(new OneTimeIterable<>(ByteString.EMPTY))
        .addAllRepeatedString(new OneTimeIterable<>(""))
        .addAllRepeatedNestedMessage(new OneTimeIterable<>(NestedMessage.getDefaultInstance()))
        .build();
  }

  public void testAddAllIteratesOnce_throwsOnNull() {
    TestAllTypesLite.Builder builder = TestAllTypesLite.newBuilder();
    try {
      builder.addAllRepeatedBool(new OneTimeIterableList<>(true, false, null));
      fail();
    } catch (NullPointerException expected) {
      assertEquals("Element at index 2 is null.", expected.getMessage());
      assertEquals(0, builder.getRepeatedBoolCount());
    }

    try {
      builder.addAllRepeatedBool(new OneTimeIterable<>(true, false, null));
      fail();
    } catch (NullPointerException expected) {
      assertEquals("Element at index 2 is null.", expected.getMessage());
      assertEquals(0, builder.getRepeatedBoolCount());
    }

    try {
      builder = TestAllTypesLite.newBuilder();
      builder.addAllRepeatedBool(new OneTimeIterableList<>((Boolean) null));
      fail();
    } catch (NullPointerException expected) {
      assertEquals("Element at index 0 is null.", expected.getMessage());
      assertEquals(0, builder.getRepeatedBoolCount());
    }

    try {
      builder = TestAllTypesLite.newBuilder();
      builder.addAllRepeatedInt32(new OneTimeIterableList<>((Integer) null));
      fail();
    } catch (NullPointerException expected) {
      assertEquals("Element at index 0 is null.", expected.getMessage());
      assertEquals(0, builder.getRepeatedInt32Count());
    }

    try {
      builder = TestAllTypesLite.newBuilder();
      builder.addAllRepeatedInt64(new OneTimeIterableList<>((Long) null));
      fail();
    } catch (NullPointerException expected) {
      assertEquals("Element at index 0 is null.", expected.getMessage());
      assertEquals(0, builder.getRepeatedInt64Count());
    }

    try {
      builder = TestAllTypesLite.newBuilder();
      builder.addAllRepeatedFloat(new OneTimeIterableList<>((Float) null));
      fail();
    } catch (NullPointerException expected) {
      assertEquals("Element at index 0 is null.", expected.getMessage());
      assertEquals(0, builder.getRepeatedFloatCount());
    }

    try {
      builder = TestAllTypesLite.newBuilder();
      builder.addAllRepeatedDouble(new OneTimeIterableList<>((Double) null));
      fail();
    } catch (NullPointerException expected) {
      assertEquals("Element at index 0 is null.", expected.getMessage());
      assertEquals(0, builder.getRepeatedDoubleCount());
    }

    try {
      builder = TestAllTypesLite.newBuilder();
      builder.addAllRepeatedBytes(new OneTimeIterableList<>((ByteString) null));
      fail();
    } catch (NullPointerException expected) {
      assertEquals("Element at index 0 is null.", expected.getMessage());
      assertEquals(0, builder.getRepeatedBytesCount());
    }

    try {
      builder = TestAllTypesLite.newBuilder();
      builder.addAllRepeatedString(new OneTimeIterableList<>("", "", null, ""));
      fail();
    } catch (NullPointerException expected) {
      assertEquals("Element at index 2 is null.", expected.getMessage());
      assertEquals(0, builder.getRepeatedStringCount());
    }

    try {
      builder = TestAllTypesLite.newBuilder();
      builder.addAllRepeatedString(new OneTimeIterable<>("", "", null, ""));
      fail();
    } catch (NullPointerException expected) {
      assertEquals("Element at index 2 is null.", expected.getMessage());
      assertEquals(0, builder.getRepeatedStringCount());
    }

    try {
      builder = TestAllTypesLite.newBuilder();
      builder.addAllRepeatedString(new OneTimeIterableList<>((String) null));
      fail();
    } catch (NullPointerException expected) {
      assertEquals("Element at index 0 is null.", expected.getMessage());
      assertEquals(0, builder.getRepeatedStringCount());
    }

    try {
      builder = TestAllTypesLite.newBuilder();
      builder.addAllRepeatedNestedMessage(new OneTimeIterableList<>((NestedMessage) null));
      fail();
    } catch (NullPointerException expected) {
      assertEquals("Element at index 0 is null.", expected.getMessage());
      assertEquals(0, builder.getRepeatedNestedMessageCount());
    }
  }

  private static final class OneTimeIterableList<T> extends ArrayList<T> {
    private boolean wasIterated = false;

    OneTimeIterableList(T... contents) {
      addAll(Arrays.asList(contents));
    }

    @Override
    public Iterator<T> iterator() {
      if (wasIterated) {
        fail();
      }
      wasIterated = true;
      return super.iterator();
    }
  }

  private static final class OneTimeIterable<T> implements Iterable<T> {
    private final List<T> list;
    private boolean wasIterated = false;

    OneTimeIterable(T... contents) {
      list = Arrays.asList(contents);
    }

    @Override
    public Iterator<T> iterator() {
      if (wasIterated) {
        fail();
      }
      wasIterated = true;
      return list.iterator();
    }
  }

  public void testNullExtensionRegistry() throws Exception {
    try {
      TestAllTypesLite.parseFrom(new byte[] {}, null);
      fail();
    } catch (NullPointerException expected) {
    }
  }

  public void testSerializeToOutputStreamThrowsIOException() {
    try {
      TestAllTypesLite.newBuilder()
          .setOptionalBytes(ByteString.copyFromUtf8("hello"))
          .build()
          .writeTo(
              new OutputStream() {

                @Override
                public void write(int b) throws IOException {
                  throw new IOException();
                }
              });
      fail();
    } catch (IOException expected) {
    }
  }

  public void testUnpairedSurrogatesReplacedByQuestionMark() throws InvalidProtocolBufferException {
    String testString = "foo \ud83d bar";
    String expectedString = "foo ? bar";

    TestAllTypesLite testMessage =
        TestAllTypesLite.newBuilder().setOptionalString(testString).build();
    ByteString serializedMessage = testMessage.toByteString();

    // Behavior is compatible with String.getBytes("UTF-8"), which replaces
    // unpaired surrogates with a question mark.
    TestAllTypesLite parsedMessage = TestAllTypesLite.parseFrom(serializedMessage);
    assertEquals(expectedString, parsedMessage.getOptionalString());

    // Conversion happens during serialization.
    ByteString expectedBytes = ByteString.copyFromUtf8(expectedString);
    assertTrue(
        String.format(
            "Expected serializedMessage (%s) to contain \"%s\" (%s).",
            encodeHex(serializedMessage), expectedString, encodeHex(expectedBytes)),
        contains(serializedMessage, expectedBytes));
  }

  private String encodeHex(ByteString bytes) {
    String hexDigits = "0123456789abcdef";
    StringBuilder stringBuilder = new StringBuilder(bytes.size() * 2);
    for (byte b : bytes) {
      stringBuilder.append(hexDigits.charAt((b & 0xf0) >> 4));
      stringBuilder.append(hexDigits.charAt(b & 0x0f));
    }
    return stringBuilder.toString();
  }

  private boolean contains(ByteString a, ByteString b) {
    for (int i = 0; i <= a.size() - b.size(); ++i) {
      if (a.substring(i, i + b.size()).equals(b)) {
        return true;
      }
    }
    return false;
  }
>>>>>>> 1ee15bae
}<|MERGE_RESOLUTION|>--- conflicted
+++ resolved
@@ -33,9 +33,9 @@
 import static java.util.Collections.emptyList;
 import static java.util.Collections.singletonList;
 
+import com.google.protobuf.FieldPresenceTestProto.TestAllTypes;
 import com.google.protobuf.UnittestImportLite.ImportEnumLite;
 import com.google.protobuf.UnittestImportPublicLite.PublicImportMessageLite;
-import com.google.protobuf.UnittestLite;
 import com.google.protobuf.UnittestLite.ForeignEnumLite;
 import com.google.protobuf.UnittestLite.ForeignMessageLite;
 import com.google.protobuf.UnittestLite.TestAllExtensionsLite;
@@ -46,6 +46,7 @@
 import com.google.protobuf.UnittestLite.TestAllTypesLite.OptionalGroup;
 import com.google.protobuf.UnittestLite.TestAllTypesLite.RepeatedGroup;
 import com.google.protobuf.UnittestLite.TestAllTypesLiteOrBuilder;
+import com.google.protobuf.UnittestLite.TestHugeFieldNumbersLite;
 import com.google.protobuf.UnittestLite.TestNestedExtensionLite;
 import map_lite_test.MapTestProto.TestMap;
 import map_lite_test.MapTestProto.TestMap.MessageValue;
@@ -54,9 +55,6 @@
 import protobuf_unittest.lite_equals_and_hash.LiteEqualsAndHash.Foo;
 import protobuf_unittest.lite_equals_and_hash.LiteEqualsAndHash.TestOneofEquals;
 import protobuf_unittest.lite_equals_and_hash.LiteEqualsAndHash.TestRecursiveOneof;
-<<<<<<< HEAD
-
-=======
 import java.io.ByteArrayInputStream;
 import java.io.ByteArrayOutputStream;
 import java.io.IOException;
@@ -67,14 +65,7 @@
 import java.util.Arrays;
 import java.util.Iterator;
 import java.util.List;
->>>>>>> 1ee15bae
 import junit.framework.TestCase;
-
-import java.io.ByteArrayInputStream;
-import java.io.ByteArrayOutputStream;
-import java.io.NotSerializableException;
-import java.io.ObjectInputStream;
-import java.io.ObjectOutputStream;
 
 /**
  * Test lite runtime.
@@ -163,12 +154,7 @@
         message2.getExtension(UnittestLite.optionalNestedEnumExtensionLite));
     assertEquals(7, message2.getExtension(UnittestLite.optionalNestedMessageExtensionLite).getBb());
   }
-<<<<<<< HEAD
-  
-  
-=======
-
->>>>>>> 1ee15bae
+
   public void testClone() {
     TestAllTypesLite.Builder expected = TestAllTypesLite.newBuilder().setOptionalInt32(123);
     assertEquals(expected.getOptionalInt32(), expected.clone().getOptionalInt32());
@@ -189,9 +175,6 @@
       // expected.
     }
   }
-<<<<<<< HEAD
-  
-=======
 
   public void testMemoization() throws Exception {
     TestAllExtensionsLite message = TestUtilLite.getAllLiteExtensionsSet();
@@ -218,7 +201,6 @@
     assertEquals(1, ((Byte) memo.get(message)).intValue());
   }
 
->>>>>>> 1ee15bae
   public void testSanityCopyOnWrite() throws InvalidProtocolBufferException {
     // Since builders are implemented as a thin wrapper around a message
     // instance, we attempt to verify that we can't cause the builder to modify
@@ -1333,19 +1315,55 @@
         11, (int) extendableMessage.getExtension(UnittestLite.optionalFixed32ExtensionLite));
   }
 
+  public void testBuilderMergeFromNull() throws Exception {
+    try {
+      TestAllTypesLite.newBuilder().mergeFrom((TestAllTypesLite) null);
+      fail("Expected exception");
+    } catch (NullPointerException e) {
+      // Pass.
+    }
+  }
+
+  // Builder.mergeFrom() should keep existing extensions.
+  public void testBuilderMergeFromWithExtensions() throws Exception {
+    TestAllExtensionsLite message =
+        TestAllExtensionsLite.newBuilder()
+            .addExtension(UnittestLite.repeatedInt32ExtensionLite, 12)
+            .build();
+
+    ExtensionRegistryLite registry = ExtensionRegistryLite.newInstance();
+    UnittestLite.registerAllExtensions(registry);
+
+    TestAllExtensionsLite.Builder builder = TestAllExtensionsLite.newBuilder();
+    builder.mergeFrom(message.toByteArray(), registry);
+    builder.mergeFrom(message.toByteArray(), registry);
+    TestAllExtensionsLite result = builder.build();
+    assertEquals(2, result.getExtensionCount(UnittestLite.repeatedInt32ExtensionLite));
+    assertEquals(12, result.getExtension(UnittestLite.repeatedInt32ExtensionLite, 0).intValue());
+    assertEquals(12, result.getExtension(UnittestLite.repeatedInt32ExtensionLite, 1).intValue());
+  }
+
+  // Builder.mergeFrom() should keep existing unknown fields.
+  public void testBuilderMergeFromWithUnknownFields() throws Exception {
+    TestAllTypesLite message = TestAllTypesLite.newBuilder().addRepeatedInt32(1).build();
+
+    NestedMessage.Builder builder = NestedMessage.newBuilder();
+    builder.mergeFrom(message.toByteArray());
+    builder.mergeFrom(message.toByteArray());
+    NestedMessage result = builder.build();
+    assertEquals(message.getSerializedSize() * 2, result.getSerializedSize());
+  }
+
   public void testToStringDefaultInstance() throws Exception {
     assertToStringEquals("", TestAllTypesLite.getDefaultInstance());
   }
 
-<<<<<<< HEAD
-=======
   public void testToStringScalarFieldsSuffixedWithList() throws Exception {
     assertToStringEquals(
         "deceptively_named_list: 7",
         TestAllTypesLite.newBuilder().setDeceptivelyNamedList(7).build());
   }
 
->>>>>>> 1ee15bae
   public void testToStringPrimitives() throws Exception {
     TestAllTypesLite proto =
         TestAllTypesLite.newBuilder()
@@ -1576,7 +1594,7 @@
     } catch (InvalidProtocolBufferException expected) {
     }
   }
-  
+
   public void testMergeFrom_sanity() throws Exception {
     TestAllTypesLite one = TestUtilLite.getAllLiteSetBuilder().build();
     byte[] bytes = one.toByteArray();
@@ -1588,9 +1606,6 @@
     assertEquals(two, one);
     assertEquals(one.hashCode(), two.hashCode());
   }
-<<<<<<< HEAD
-  
-=======
 
   public void testMergeFromNoLazyFieldSharing() throws Exception {
     TestAllTypesLite.Builder sourceBuilder =
@@ -1604,7 +1619,6 @@
     assertEquals(1, targetBuilder.getOptionalLazyMessage().getBb());
   }
 
->>>>>>> 1ee15bae
   public void testEquals_notEqual() throws Exception {
     TestAllTypesLite one = TestUtilLite.getAllLiteSetBuilder().build();
     byte[] bytes = one.toByteArray();
@@ -1991,8 +2005,6 @@
     assertFalse(bar.equals(barPrime));
   }
 
-<<<<<<< HEAD
-=======
   public void testEqualsAndHashCodeForTrickySchemaTypes() {
     Foo foo1 = Foo.getDefaultInstance();
     Foo foo2 = Foo.newBuilder().setSint64(1).build();
@@ -2004,7 +2016,6 @@
     assertEqualsAndHashCodeAreFalse(foo1, foo4);
   }
 
->>>>>>> 1ee15bae
   public void testOneofEquals() throws Exception {
     TestOneofEquals.Builder builder = TestOneofEquals.newBuilder();
     TestOneofEquals message1 = builder.build();
@@ -2041,9 +2052,6 @@
     assertEqualsAndHashCodeAreFalse(fooWithOnlyValue, fooWithValueAndUnknownFields);
     assertEqualsAndHashCodeAreFalse(fooWithValueAndExtension, fooWithValueAndUnknownFields);
   }
-<<<<<<< HEAD
-  
-=======
 
   public void testEqualsAndHashCodeWithExtensions() throws InvalidProtocolBufferException {
     Foo fooWithOnlyValue = Foo.newBuilder().setValue(1).build();
@@ -2058,7 +2066,6 @@
     assertEqualsAndHashCodeAreFalse(fooWithOnlyValue, fooWithValueAndExtension);
   }
 
->>>>>>> 1ee15bae
   // Test to ensure we avoid a class cast exception with oneofs.
   public void testEquals_oneOfMessages() {
     TestAllTypesLite mine = TestAllTypesLite.newBuilder().setOneofString("Hello").build();
@@ -2072,6 +2079,25 @@
     assertFalse(other.equals(mine));
   }
 
+  public void testHugeFieldNumbers() throws InvalidProtocolBufferException {
+    TestHugeFieldNumbersLite message =
+        TestHugeFieldNumbersLite.newBuilder()
+            .setOptionalInt32(1)
+            .addRepeatedInt32(2)
+            .setOptionalEnum(ForeignEnumLite.FOREIGN_LITE_FOO)
+            .setOptionalString("xyz")
+            .setOptionalMessage(ForeignMessageLite.newBuilder().setC(3).build())
+            .build();
+
+    TestHugeFieldNumbersLite parsedMessage =
+        TestHugeFieldNumbersLite.parseFrom(message.toByteArray());
+    assertEquals(1, parsedMessage.getOptionalInt32());
+    assertEquals(2, parsedMessage.getRepeatedInt32(0));
+    assertEquals(ForeignEnumLite.FOREIGN_LITE_FOO, parsedMessage.getOptionalEnum());
+    assertEquals("xyz", parsedMessage.getOptionalString());
+    assertEquals(3, parsedMessage.getOptionalMessage().getC());
+  }
+
   private void assertEqualsAndHashCodeAreFalse(Object o1, Object o2) {
     assertFalse(o1.equals(o2));
     assertFalse(o1.hashCode() == o2.hashCode());
@@ -2081,8 +2107,6 @@
     // This tests that we don't infinite loop.
     TestRecursiveOneof.getDefaultInstance().hashCode();
   }
-<<<<<<< HEAD
-=======
 
   public void testParseFromByteBuffer() throws Exception {
     TestAllTypesLite message =
@@ -2415,5 +2439,4 @@
     }
     return false;
   }
->>>>>>> 1ee15bae
 }
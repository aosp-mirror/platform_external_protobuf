--- conflicted
+++ resolved
@@ -34,10 +34,8 @@
 import protobuf_unittest.LazyFieldsLite.LazyInnerMessageLite;
 import protobuf_unittest.LazyFieldsLite.LazyMessageLite;
 import protobuf_unittest.LazyFieldsLite.LazyNestedInnerMessageLite;
-
+import java.util.ArrayList;
 import junit.framework.TestCase;
-
-import java.util.ArrayList;
 
 /**
  * Unit test for messages with lazy fields.
@@ -99,8 +97,6 @@
     assertEquals(119, outer.getRepeatedInner(0).getNum());
     assertEquals(122, outer.getRepeatedInner(1).getNum());
   }
-<<<<<<< HEAD
-=======
 
   public void testRepeatedMutability() throws Exception {
     LazyMessageLite outer =
@@ -116,7 +112,6 @@
     } catch (UnsupportedOperationException expected) {
     }
   }
->>>>>>> 1ee15bae
 
   public void testAddAll() {
     ArrayList<LazyInnerMessageLite> inners = new ArrayList<>();
@@ -246,8 +241,6 @@
     assertEquals(42, merged.getOneofInner().getNumWithDefault());
   }
 
-<<<<<<< HEAD
-=======
   // Regression test for b/28198805.
   public void testMergeOneofMessages() throws Exception {
     LazyInnerMessageLite inner = LazyInnerMessageLite.getDefaultInstance();
@@ -265,7 +258,6 @@
     assertEquals(0, outer.getOneofInner().getNum());
   }
 
->>>>>>> 1ee15bae
   public void testSerialize() throws InvalidProtocolBufferException {
     LazyNestedInnerMessageLite nested = LazyNestedInnerMessageLite.newBuilder().setNum(3).build();
     LazyInnerMessageLite inner =

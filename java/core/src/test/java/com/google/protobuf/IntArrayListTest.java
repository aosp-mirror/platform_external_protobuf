// Protocol Buffers - Google's data interchange format
// Copyright 2008 Google Inc.  All rights reserved.
// https://developers.google.com/protocol-buffers/
//
// Redistribution and use in source and binary forms, with or without
// modification, are permitted provided that the following conditions are
// met:
//
//     * Redistributions of source code must retain the above copyright
// notice, this list of conditions and the following disclaimer.
//     * Redistributions in binary form must reproduce the above
// copyright notice, this list of conditions and the following disclaimer
// in the documentation and/or other materials provided with the
// distribution.
//     * Neither the name of Google Inc. nor the names of its
// contributors may be used to endorse or promote products derived from
// this software without specific prior written permission.
//
// THIS SOFTWARE IS PROVIDED BY THE COPYRIGHT HOLDERS AND CONTRIBUTORS
// "AS IS" AND ANY EXPRESS OR IMPLIED WARRANTIES, INCLUDING, BUT NOT
// LIMITED TO, THE IMPLIED WARRANTIES OF MERCHANTABILITY AND FITNESS FOR
// A PARTICULAR PURPOSE ARE DISCLAIMED. IN NO EVENT SHALL THE COPYRIGHT
// OWNER OR CONTRIBUTORS BE LIABLE FOR ANY DIRECT, INDIRECT, INCIDENTAL,
// SPECIAL, EXEMPLARY, OR CONSEQUENTIAL DAMAGES (INCLUDING, BUT NOT
// LIMITED TO, PROCUREMENT OF SUBSTITUTE GOODS OR SERVICES; LOSS OF USE,
// DATA, OR PROFITS; OR BUSINESS INTERRUPTION) HOWEVER CAUSED AND ON ANY
// THEORY OF LIABILITY, WHETHER IN CONTRACT, STRICT LIABILITY, OR TORT
// (INCLUDING NEGLIGENCE OR OTHERWISE) ARISING IN ANY WAY OUT OF THE USE
// OF THIS SOFTWARE, EVEN IF ADVISED OF THE POSSIBILITY OF SUCH DAMAGE.

package com.google.protobuf;

import static java.util.Arrays.asList;

<<<<<<< HEAD
import junit.framework.TestCase;

=======
import com.google.protobuf.Internal.IntList;
>>>>>>> 1ee15bae
import java.util.Collections;
import java.util.ConcurrentModificationException;
import java.util.Iterator;

/**
 * Tests for {@link IntArrayList}.
 * 
 * @author dweis@google.com (Daniel Weis)
 */
public class IntArrayListTest extends TestCase {
<<<<<<< HEAD
  
  private static final IntArrayList UNARY_LIST = newImmutableIntArrayList(1);
  private static final IntArrayList TERTIARY_LIST =
      newImmutableIntArrayList(1, 2, 3);
  
=======

  private static final IntArrayList UNARY_LIST = newImmutableIntArrayList(1);
  private static final IntArrayList TERTIARY_LIST = newImmutableIntArrayList(1, 2, 3);

>>>>>>> 1ee15bae
  private IntArrayList list;
  
  @Override
  protected void setUp() throws Exception {
    list = new IntArrayList();
  }
  
  public void testEmptyListReturnsSameInstance() {
    assertSame(IntArrayList.emptyList(), IntArrayList.emptyList());
  }
  
  public void testEmptyListIsImmutable() {
    assertImmutable(IntArrayList.emptyList());
  }
  
  public void testMakeImmutable() {
    list.addInt(2);
    list.addInt(4);
    list.addInt(6);
    list.addInt(8);
    list.makeImmutable();
    assertImmutable(list);
  }

  public void testModificationWithIteration() {
    list.addAll(asList(1, 2, 3, 4));
    Iterator<Integer> iterator = list.iterator();
    assertEquals(4, list.size());
    assertEquals(1, (int) list.get(0));
    assertEquals(1, (int) iterator.next());
    list.set(0, 1);
    assertEquals(2, (int) iterator.next());
    
    list.remove(0);
    try {
      iterator.next();
      fail();
    } catch (ConcurrentModificationException e) {
      // expected
    }

    iterator = list.iterator();
    list.add(0, 0);
    try {
      iterator.next();
      fail();
    } catch (ConcurrentModificationException e) {
      // expected
    }
  }
  
  public void testGet() {
    assertEquals(1, (int) TERTIARY_LIST.get(0));
    assertEquals(2, (int) TERTIARY_LIST.get(1));
    assertEquals(3, (int) TERTIARY_LIST.get(2));
    
    try {
      TERTIARY_LIST.get(-1);
      fail();
    } catch (IndexOutOfBoundsException e) {
      // expected
    }
    
    try {
      TERTIARY_LIST.get(3);
      fail();
    } catch (IndexOutOfBoundsException e) {
      // expected
    }
  }
  
  public void testGetInt() {
    assertEquals(1, TERTIARY_LIST.getInt(0));
    assertEquals(2, TERTIARY_LIST.getInt(1));
    assertEquals(3, TERTIARY_LIST.getInt(2));
    
    try {
      TERTIARY_LIST.get(-1);
      fail();
    } catch (IndexOutOfBoundsException e) {
      // expected
    }
    
    try {
      TERTIARY_LIST.get(3);
      fail();
    } catch (IndexOutOfBoundsException e) {
      // expected
    }
  }
  
  public void testSize() {
    assertEquals(0, IntArrayList.emptyList().size());
    assertEquals(1, UNARY_LIST.size());
    assertEquals(3, TERTIARY_LIST.size());

    list.addInt(2);
    list.addInt(4);
    list.addInt(6);
    list.addInt(8);
    assertEquals(4, list.size());
    
    list.remove(0);
    assertEquals(3, list.size());
    
    list.add(16);
    assertEquals(4, list.size());
  }
  
  public void testSet() {
    list.addInt(2);
    list.addInt(4);
    
    assertEquals(2, (int) list.set(0, 0));
    assertEquals(0, list.getInt(0));

    assertEquals(4, (int) list.set(1, 0));
    assertEquals(0, list.getInt(1));
    
    try {
      list.set(-1, 0);
      fail();
    } catch (IndexOutOfBoundsException e) {
      // expected
    }

    try {
      list.set(2, 0);
      fail();
    } catch (IndexOutOfBoundsException e) {
      // expected
    }
  }
  
  public void testSetInt() {
    list.addInt(2);
    list.addInt(4);
    
    assertEquals(2, list.setInt(0, 0));
    assertEquals(0, list.getInt(0));

    assertEquals(4, list.setInt(1, 0));
    assertEquals(0, list.getInt(1));
    
    try {
      list.setInt(-1, 0);
      fail();
    } catch (IndexOutOfBoundsException e) {
      // expected
    }

    try {
      list.setInt(2, 0);
      fail();
    } catch (IndexOutOfBoundsException e) {
      // expected
    }
  }
  
  public void testAdd() {
    assertEquals(0, list.size());

    assertTrue(list.add(2));
    assertEquals(asList(2), list);

    assertTrue(list.add(3));
    list.add(0, 4);
    assertEquals(asList(4, 2, 3), list);
    
    list.add(0, 1);
    list.add(0, 0);
    // Force a resize by getting up to 11 elements.
    for (int i = 0; i < 6; i++) {
      list.add(5 + i);
    }
    assertEquals(asList(0, 1, 4, 2, 3, 5, 6, 7, 8, 9, 10), list);
<<<<<<< HEAD
    
=======

>>>>>>> 1ee15bae
    try {
      list.add(-1, 5);
    } catch (IndexOutOfBoundsException e) {
      // expected
    }
    
    try {
      list.add(4, 5);
    } catch (IndexOutOfBoundsException e) {
      // expected
    }
  }
  
  public void testAddInt() {
    assertEquals(0, list.size());

    list.addInt(2);
    assertEquals(asList(2), list);

    list.addInt(3);
    assertEquals(asList(2, 3), list);
  }
  
  public void testAddAll() {
    assertEquals(0, list.size());

    assertTrue(list.addAll(Collections.singleton(1)));
    assertEquals(1, list.size());
    assertEquals(1, (int) list.get(0));
    assertEquals(1, list.getInt(0));
    
    assertTrue(list.addAll(asList(2, 3, 4, 5, 6)));
    assertEquals(asList(1, 2, 3, 4, 5, 6), list);
    
    assertTrue(list.addAll(TERTIARY_LIST));
    assertEquals(asList(1, 2, 3, 4, 5, 6, 1, 2, 3), list);

    assertFalse(list.addAll(Collections.<Integer>emptyList()));
    assertFalse(list.addAll(IntArrayList.emptyList()));
  }
<<<<<<< HEAD
  
=======

  public void testEquals() {
    IntArrayList list1 = new IntArrayList();
    IntArrayList list2 = new IntArrayList();

    assertEquals(list1, list2);
  }

>>>>>>> 1ee15bae
  public void testRemove() {
    list.addAll(TERTIARY_LIST);
    assertEquals(1, (int) list.remove(0));
    assertEquals(asList(2, 3), list);

    assertTrue(list.remove(Integer.valueOf(3)));
    assertEquals(asList(2), list);

    assertFalse(list.remove(Integer.valueOf(3)));
    assertEquals(asList(2), list);

    assertEquals(2, (int) list.remove(0));
    assertEquals(asList(), list);
    
    try {
      list.remove(-1);
      fail();
    } catch (IndexOutOfBoundsException e) {
      // expected
    }
    
    try {
      list.remove(0);
    } catch (IndexOutOfBoundsException e) {
      // expected
    }
  }
<<<<<<< HEAD
  
  private void assertImmutable(IntArrayList list) {
=======

  public void testRemoveEnd_listAtCapacity() {
    IntList toRemove = IntArrayList.emptyList().mutableCopyWithCapacity(1);
    toRemove.addInt(3);
    toRemove.remove(0);
    assertEquals(0, toRemove.size());
  }

  public void testRemove_listAtCapacity() {
    IntList toRemove = IntArrayList.emptyList().mutableCopyWithCapacity(2);
    toRemove.addInt(3);
    toRemove.addInt(4);
    toRemove.remove(0);
    assertEquals(1, toRemove.size());
    assertEquals(4, (int) toRemove.get(0));
  }

  public void testSublistRemoveEndOfCapacity() {
    IntList toRemove = IntArrayList.emptyList().mutableCopyWithCapacity(1);
    toRemove.addInt(3);
    toRemove.subList(0, 1).clear();
    assertEquals(0, toRemove.size());
  }

  private void assertImmutable(IntList list) {
>>>>>>> 1ee15bae
    if (list.contains(1)) {
      throw new RuntimeException("Cannot test the immutability of lists that contain 1.");
    }
    
    try {
      list.add(1);
      fail();
    } catch (UnsupportedOperationException e) {
      // expected
    }
    
    try {
      list.add(0, 1);
      fail();
    } catch (UnsupportedOperationException e) {
      // expected
    }
    
    try {
      list.addAll(Collections.<Integer>emptyList());
      fail();
    } catch (UnsupportedOperationException e) {
      // expected
    }
    
    try {
      list.addAll(Collections.singletonList(1));
      fail();
    } catch (UnsupportedOperationException e) {
      // expected
    }
    
    try {
      list.addAll(new IntArrayList());
      fail();
    } catch (UnsupportedOperationException e) {
      // expected
    }
    
    try {
      list.addAll(UNARY_LIST);
      fail();
    } catch (UnsupportedOperationException e) {
      // expected
    }
    
    try {
      list.addAll(0, Collections.singleton(1));
      fail();
    } catch (UnsupportedOperationException e) {
      // expected
    }
    
    try {
      list.addAll(0, UNARY_LIST);
      fail();
    } catch (UnsupportedOperationException e) {
      // expected
    }
    
    try {
      list.addAll(0, Collections.<Integer>emptyList());
      fail();
    } catch (UnsupportedOperationException e) {
      // expected
    }
    
    try {
      list.addInt(0);
      fail();
    } catch (UnsupportedOperationException e) {
      // expected
    }
    
    try {
      list.clear();
      fail();
    } catch (UnsupportedOperationException e) {
      // expected
    }

    try {
      list.remove(1);
      fail();
    } catch (UnsupportedOperationException e) {
      // expected
    }
    
    try {
      list.remove(new Object());
      fail();
    } catch (UnsupportedOperationException e) {
      // expected
    }
    
    try {
      list.removeAll(Collections.<Integer>emptyList());
      fail();
    } catch (UnsupportedOperationException e) {
      // expected
    }
    
    try {
      list.removeAll(Collections.singleton(1));
      fail();
    } catch (UnsupportedOperationException e) {
      // expected
    }
    
    try {
      list.removeAll(UNARY_LIST);
      fail();
    } catch (UnsupportedOperationException e) {
      // expected
    }
    
    try {
      list.retainAll(Collections.<Integer>emptyList());
      fail();
    } catch (UnsupportedOperationException e) {
      // expected
    }
    
    try {
      list.retainAll(Collections.singleton(1));
      fail();
    } catch (UnsupportedOperationException e) {
      // expected
    }
    
    try {
      list.retainAll(UNARY_LIST);
      fail();
    } catch (UnsupportedOperationException e) {
      // expected
    }
    
    try {
      list.set(0, 0);
      fail();
    } catch (UnsupportedOperationException e) {
      // expected
    }
    
    try {
      list.setInt(0, 0);
      fail();
    } catch (UnsupportedOperationException e) {
      // expected
    }
  }
  
  private static IntArrayList newImmutableIntArrayList(int... elements) {
    IntArrayList list = new IntArrayList();
    for (int element : elements) {
      list.addInt(element);
    }
    list.makeImmutable();
    return list;
  }
}<|MERGE_RESOLUTION|>--- conflicted
+++ resolved
@@ -32,54 +32,42 @@
 
 import static java.util.Arrays.asList;
 
-<<<<<<< HEAD
-import junit.framework.TestCase;
-
-=======
 import com.google.protobuf.Internal.IntList;
->>>>>>> 1ee15bae
 import java.util.Collections;
 import java.util.ConcurrentModificationException;
 import java.util.Iterator;
+import junit.framework.TestCase;
 
 /**
  * Tests for {@link IntArrayList}.
- * 
+ *
  * @author dweis@google.com (Daniel Weis)
  */
 public class IntArrayListTest extends TestCase {
-<<<<<<< HEAD
-  
-  private static final IntArrayList UNARY_LIST = newImmutableIntArrayList(1);
-  private static final IntArrayList TERTIARY_LIST =
-      newImmutableIntArrayList(1, 2, 3);
-  
-=======
 
   private static final IntArrayList UNARY_LIST = newImmutableIntArrayList(1);
   private static final IntArrayList TERTIARY_LIST = newImmutableIntArrayList(1, 2, 3);
 
->>>>>>> 1ee15bae
   private IntArrayList list;
-  
+
   @Override
   protected void setUp() throws Exception {
     list = new IntArrayList();
   }
-  
+
   public void testEmptyListReturnsSameInstance() {
     assertSame(IntArrayList.emptyList(), IntArrayList.emptyList());
   }
-  
+
   public void testEmptyListIsImmutable() {
     assertImmutable(IntArrayList.emptyList());
   }
-  
+
   public void testMakeImmutable() {
-    list.addInt(2);
+    list.addInt(3);
     list.addInt(4);
-    list.addInt(6);
-    list.addInt(8);
+    list.addInt(5);
+    list.addInt(7);
     list.makeImmutable();
     assertImmutable(list);
   }
@@ -92,7 +80,7 @@
     assertEquals(1, (int) iterator.next());
     list.set(0, 1);
     assertEquals(2, (int) iterator.next());
-    
+
     list.remove(0);
     try {
       iterator.next();
@@ -110,19 +98,19 @@
       // expected
     }
   }
-  
+
   public void testGet() {
     assertEquals(1, (int) TERTIARY_LIST.get(0));
     assertEquals(2, (int) TERTIARY_LIST.get(1));
     assertEquals(3, (int) TERTIARY_LIST.get(2));
-    
+
     try {
       TERTIARY_LIST.get(-1);
       fail();
     } catch (IndexOutOfBoundsException e) {
       // expected
     }
-    
+
     try {
       TERTIARY_LIST.get(3);
       fail();
@@ -130,19 +118,19 @@
       // expected
     }
   }
-  
+
   public void testGetInt() {
     assertEquals(1, TERTIARY_LIST.getInt(0));
     assertEquals(2, TERTIARY_LIST.getInt(1));
     assertEquals(3, TERTIARY_LIST.getInt(2));
-    
+
     try {
       TERTIARY_LIST.get(-1);
       fail();
     } catch (IndexOutOfBoundsException e) {
       // expected
     }
-    
+
     try {
       TERTIARY_LIST.get(3);
       fail();
@@ -150,35 +138,35 @@
       // expected
     }
   }
-  
+
   public void testSize() {
     assertEquals(0, IntArrayList.emptyList().size());
     assertEquals(1, UNARY_LIST.size());
     assertEquals(3, TERTIARY_LIST.size());
 
-    list.addInt(2);
+    list.addInt(3);
     list.addInt(4);
     list.addInt(6);
     list.addInt(8);
     assertEquals(4, list.size());
-    
+
     list.remove(0);
     assertEquals(3, list.size());
-    
-    list.add(16);
+
+    list.add(17);
     assertEquals(4, list.size());
   }
-  
+
   public void testSet() {
     list.addInt(2);
     list.addInt(4);
-    
-    assertEquals(2, (int) list.set(0, 0));
-    assertEquals(0, list.getInt(0));
+
+    assertEquals(2, (int) list.set(0, 3));
+    assertEquals(3, list.getInt(0));
 
     assertEquals(4, (int) list.set(1, 0));
     assertEquals(0, list.getInt(1));
-    
+
     try {
       list.set(-1, 0);
       fail();
@@ -193,17 +181,17 @@
       // expected
     }
   }
-  
+
   public void testSetInt() {
-    list.addInt(2);
-    list.addInt(4);
-    
-    assertEquals(2, list.setInt(0, 0));
+    list.addInt(1);
+    list.addInt(3);
+
+    assertEquals(1, list.setInt(0, 0));
     assertEquals(0, list.getInt(0));
 
-    assertEquals(4, list.setInt(1, 0));
+    assertEquals(3, list.setInt(1, 0));
     assertEquals(0, list.getInt(1));
-    
+
     try {
       list.setInt(-1, 0);
       fail();
@@ -218,7 +206,7 @@
       // expected
     }
   }
-  
+
   public void testAdd() {
     assertEquals(0, list.size());
 
@@ -228,32 +216,28 @@
     assertTrue(list.add(3));
     list.add(0, 4);
     assertEquals(asList(4, 2, 3), list);
-    
+
     list.add(0, 1);
     list.add(0, 0);
     // Force a resize by getting up to 11 elements.
     for (int i = 0; i < 6; i++) {
-      list.add(5 + i);
+      list.add(Integer.valueOf(5 + i));
     }
     assertEquals(asList(0, 1, 4, 2, 3, 5, 6, 7, 8, 9, 10), list);
-<<<<<<< HEAD
-    
-=======
-
->>>>>>> 1ee15bae
+
     try {
       list.add(-1, 5);
     } catch (IndexOutOfBoundsException e) {
       // expected
     }
-    
+
     try {
       list.add(4, 5);
     } catch (IndexOutOfBoundsException e) {
       // expected
     }
   }
-  
+
   public void testAddInt() {
     assertEquals(0, list.size());
 
@@ -263,7 +247,7 @@
     list.addInt(3);
     assertEquals(asList(2, 3), list);
   }
-  
+
   public void testAddAll() {
     assertEquals(0, list.size());
 
@@ -271,19 +255,16 @@
     assertEquals(1, list.size());
     assertEquals(1, (int) list.get(0));
     assertEquals(1, list.getInt(0));
-    
+
     assertTrue(list.addAll(asList(2, 3, 4, 5, 6)));
     assertEquals(asList(1, 2, 3, 4, 5, 6), list);
-    
+
     assertTrue(list.addAll(TERTIARY_LIST));
     assertEquals(asList(1, 2, 3, 4, 5, 6, 1, 2, 3), list);
 
     assertFalse(list.addAll(Collections.<Integer>emptyList()));
     assertFalse(list.addAll(IntArrayList.emptyList()));
   }
-<<<<<<< HEAD
-  
-=======
 
   public void testEquals() {
     IntArrayList list1 = new IntArrayList();
@@ -292,7 +273,6 @@
     assertEquals(list1, list2);
   }
 
->>>>>>> 1ee15bae
   public void testRemove() {
     list.addAll(TERTIARY_LIST);
     assertEquals(1, (int) list.remove(0));
@@ -306,24 +286,20 @@
 
     assertEquals(2, (int) list.remove(0));
     assertEquals(asList(), list);
-    
+
     try {
       list.remove(-1);
       fail();
     } catch (IndexOutOfBoundsException e) {
       // expected
     }
-    
+
     try {
       list.remove(0);
     } catch (IndexOutOfBoundsException e) {
       // expected
     }
   }
-<<<<<<< HEAD
-  
-  private void assertImmutable(IntArrayList list) {
-=======
 
   public void testRemoveEnd_listAtCapacity() {
     IntList toRemove = IntArrayList.emptyList().mutableCopyWithCapacity(1);
@@ -349,81 +325,80 @@
   }
 
   private void assertImmutable(IntList list) {
->>>>>>> 1ee15bae
     if (list.contains(1)) {
       throw new RuntimeException("Cannot test the immutability of lists that contain 1.");
     }
-    
+
     try {
       list.add(1);
       fail();
     } catch (UnsupportedOperationException e) {
       // expected
     }
-    
+
     try {
       list.add(0, 1);
       fail();
     } catch (UnsupportedOperationException e) {
       // expected
     }
-    
+
     try {
       list.addAll(Collections.<Integer>emptyList());
       fail();
     } catch (UnsupportedOperationException e) {
       // expected
     }
-    
+
     try {
       list.addAll(Collections.singletonList(1));
       fail();
     } catch (UnsupportedOperationException e) {
       // expected
     }
-    
+
     try {
       list.addAll(new IntArrayList());
       fail();
     } catch (UnsupportedOperationException e) {
       // expected
     }
-    
+
     try {
       list.addAll(UNARY_LIST);
       fail();
     } catch (UnsupportedOperationException e) {
       // expected
     }
-    
+
     try {
       list.addAll(0, Collections.singleton(1));
       fail();
     } catch (UnsupportedOperationException e) {
       // expected
     }
-    
+
     try {
       list.addAll(0, UNARY_LIST);
       fail();
     } catch (UnsupportedOperationException e) {
       // expected
     }
-    
+
     try {
       list.addAll(0, Collections.<Integer>emptyList());
       fail();
     } catch (UnsupportedOperationException e) {
       // expected
     }
-    
+
     try {
       list.addInt(0);
       fail();
     } catch (UnsupportedOperationException e) {
       // expected
     }
-    
+
     try {
       list.clear();
       fail();
@@ -437,63 +412,63 @@
     } catch (UnsupportedOperationException e) {
       // expected
     }
-    
+
     try {
       list.remove(new Object());
       fail();
     } catch (UnsupportedOperationException e) {
       // expected
     }
-    
+
     try {
       list.removeAll(Collections.<Integer>emptyList());
       fail();
     } catch (UnsupportedOperationException e) {
       // expected
     }
-    
+
     try {
       list.removeAll(Collections.singleton(1));
       fail();
     } catch (UnsupportedOperationException e) {
       // expected
     }
-    
+
     try {
       list.removeAll(UNARY_LIST);
       fail();
     } catch (UnsupportedOperationException e) {
       // expected
     }
-    
+
     try {
       list.retainAll(Collections.<Integer>emptyList());
       fail();
     } catch (UnsupportedOperationException e) {
       // expected
     }
-    
+
     try {
       list.retainAll(Collections.singleton(1));
       fail();
     } catch (UnsupportedOperationException e) {
       // expected
     }
-    
+
     try {
       list.retainAll(UNARY_LIST);
       fail();
     } catch (UnsupportedOperationException e) {
       // expected
     }
-    
+
     try {
       list.set(0, 0);
       fail();
     } catch (UnsupportedOperationException e) {
       // expected
     }
-    
+
     try {
       list.setInt(0, 0);
       fail();
@@ -501,7 +476,7 @@
       // expected
     }
   }
-  
+
   private static IntArrayList newImmutableIntArrayList(int... elements) {
     IntArrayList list = new IntArrayList();
     for (int element : elements) {

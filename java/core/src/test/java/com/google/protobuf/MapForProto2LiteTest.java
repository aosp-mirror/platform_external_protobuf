--- conflicted
+++ resolved
@@ -30,50 +30,19 @@
 
 package com.google.protobuf;
 
+import map_lite_test.MapForProto2TestProto.BizarroTestMap;
 import map_lite_test.MapForProto2TestProto.TestMap;
 import map_lite_test.MapForProto2TestProto.TestMap.MessageValue;
+import map_lite_test.MapForProto2TestProto.TestMapOrBuilder;
 import map_lite_test.MapForProto2TestProto.TestUnknownEnumValue;
-
-import junit.framework.TestCase;
-
+import java.io.ByteArrayOutputStream;
+import java.io.IOException;
 import java.util.ArrayList;
 import java.util.Arrays;
 import java.util.HashMap;
 import java.util.Map;
-
-<<<<<<< HEAD
-/**
- * Unit tests for map fields.
- */
-public class MapForProto2LiteTest extends TestCase {
-  private void setMapValues(TestMap.Builder builder) {
-    builder.getMutableInt32ToInt32Field().put(1, 11);
-    builder.getMutableInt32ToInt32Field().put(2, 22);
-    builder.getMutableInt32ToInt32Field().put(3, 33);
-
-    builder.getMutableInt32ToStringField().put(1, "11");
-    builder.getMutableInt32ToStringField().put(2, "22");
-    builder.getMutableInt32ToStringField().put(3, "33");
-    
-    builder.getMutableInt32ToBytesField().put(1, TestUtil.toBytes("11"));
-    builder.getMutableInt32ToBytesField().put(2, TestUtil.toBytes("22"));
-    builder.getMutableInt32ToBytesField().put(3, TestUtil.toBytes("33"));
-    
-    builder.getMutableInt32ToEnumField().put(1, TestMap.EnumValue.FOO);
-    builder.getMutableInt32ToEnumField().put(2, TestMap.EnumValue.BAR);
-    builder.getMutableInt32ToEnumField().put(3, TestMap.EnumValue.BAZ);
-    
-    builder.getMutableInt32ToMessageField().put(
-        1, MessageValue.newBuilder().setValue(11).build());
-    builder.getMutableInt32ToMessageField().put(
-        2, MessageValue.newBuilder().setValue(22).build());
-    builder.getMutableInt32ToMessageField().put(
-        3, MessageValue.newBuilder().setValue(33).build());
-    
-    builder.getMutableStringToInt32Field().put("1", 11);
-    builder.getMutableStringToInt32Field().put("2", 22);
-    builder.getMutableStringToInt32Field().put("3", 33);
-=======
+import junit.framework.TestCase;
+
 /** Unit tests for map fields. */
 public final class MapForProto2LiteTest extends TestCase {
 
@@ -104,7 +73,6 @@
     setMapValues(mapBuilder);
     TestMap map = mapBuilder.build();
     assertMapValuesSet(map);
->>>>>>> 1ee15bae
   }
 
   private void copyMapValues(TestMap source, TestMap.Builder destination) {
@@ -127,22 +95,22 @@
     assertEquals("11", message.getInt32ToStringField().get(1));
     assertEquals("22", message.getInt32ToStringField().get(2));
     assertEquals("33", message.getInt32ToStringField().get(3));
-    
+
     assertEquals(3, message.getInt32ToBytesField().size());
     assertEquals(TestUtil.toBytes("11"), message.getInt32ToBytesField().get(1));
     assertEquals(TestUtil.toBytes("22"), message.getInt32ToBytesField().get(2));
     assertEquals(TestUtil.toBytes("33"), message.getInt32ToBytesField().get(3));
-    
+
     assertEquals(3, message.getInt32ToEnumField().size());
     assertEquals(TestMap.EnumValue.FOO, message.getInt32ToEnumField().get(1));
     assertEquals(TestMap.EnumValue.BAR, message.getInt32ToEnumField().get(2));
     assertEquals(TestMap.EnumValue.BAZ, message.getInt32ToEnumField().get(3));
-    
+
     assertEquals(3, message.getInt32ToMessageField().size());
     assertEquals(11, message.getInt32ToMessageField().get(1).getValue());
     assertEquals(22, message.getInt32ToMessageField().get(2).getValue());
     assertEquals(33, message.getInt32ToMessageField().get(3).getValue());
-    
+
     assertEquals(3, message.getStringToInt32Field().size());
     assertEquals(11, message.getStringToInt32Field().get("1").intValue());
     assertEquals(22, message.getStringToInt32Field().get("2").intValue());
@@ -150,33 +118,6 @@
   }
 
   private void updateMapValues(TestMap.Builder builder) {
-<<<<<<< HEAD
-    builder.getMutableInt32ToInt32Field().put(1, 111);
-    builder.getMutableInt32ToInt32Field().remove(2);
-    builder.getMutableInt32ToInt32Field().put(4, 44);
-
-    builder.getMutableInt32ToStringField().put(1, "111");
-    builder.getMutableInt32ToStringField().remove(2);
-    builder.getMutableInt32ToStringField().put(4, "44");
-    
-    builder.getMutableInt32ToBytesField().put(1, TestUtil.toBytes("111"));
-    builder.getMutableInt32ToBytesField().remove(2);
-    builder.getMutableInt32ToBytesField().put(4, TestUtil.toBytes("44"));
-    
-    builder.getMutableInt32ToEnumField().put(1, TestMap.EnumValue.BAR);
-    builder.getMutableInt32ToEnumField().remove(2);
-    builder.getMutableInt32ToEnumField().put(4, TestMap.EnumValue.QUX);
-    
-    builder.getMutableInt32ToMessageField().put(
-        1, MessageValue.newBuilder().setValue(111).build());
-    builder.getMutableInt32ToMessageField().remove(2);
-    builder.getMutableInt32ToMessageField().put(
-        4, MessageValue.newBuilder().setValue(44).build());
-    
-    builder.getMutableStringToInt32Field().put("1", 111);
-    builder.getMutableStringToInt32Field().remove("2");
-    builder.getMutableStringToInt32Field().put("4", 44);
-=======
     builder
         .putInt32ToInt32Field(1, 111)
         .removeInt32ToInt32Field(2)
@@ -208,7 +149,6 @@
     updateMapValues(mapBuilder);
     map = mapBuilder.build();
     assertMapValuesUpdated(map);
->>>>>>> 1ee15bae
   }
 
   private void assertMapValuesUpdated(TestMap message) {
@@ -221,74 +161,87 @@
     assertEquals("111", message.getInt32ToStringField().get(1));
     assertEquals("33", message.getInt32ToStringField().get(3));
     assertEquals("44", message.getInt32ToStringField().get(4));
-    
+
     assertEquals(3, message.getInt32ToBytesField().size());
     assertEquals(TestUtil.toBytes("111"), message.getInt32ToBytesField().get(1));
     assertEquals(TestUtil.toBytes("33"), message.getInt32ToBytesField().get(3));
     assertEquals(TestUtil.toBytes("44"), message.getInt32ToBytesField().get(4));
-    
+
     assertEquals(3, message.getInt32ToEnumField().size());
     assertEquals(TestMap.EnumValue.BAR, message.getInt32ToEnumField().get(1));
     assertEquals(TestMap.EnumValue.BAZ, message.getInt32ToEnumField().get(3));
     assertEquals(TestMap.EnumValue.QUX, message.getInt32ToEnumField().get(4));
-    
+
     assertEquals(3, message.getInt32ToMessageField().size());
     assertEquals(111, message.getInt32ToMessageField().get(1).getValue());
     assertEquals(33, message.getInt32ToMessageField().get(3).getValue());
     assertEquals(44, message.getInt32ToMessageField().get(4).getValue());
-    
+
     assertEquals(3, message.getStringToInt32Field().size());
     assertEquals(111, message.getStringToInt32Field().get("1").intValue());
     assertEquals(33, message.getStringToInt32Field().get("3").intValue());
     assertEquals(44, message.getStringToInt32Field().get("4").intValue());
   }
 
-  private void assertMapValuesCleared(TestMap message) {
-    assertEquals(0, message.getInt32ToInt32Field().size());
-    assertEquals(0, message.getInt32ToStringField().size());
-    assertEquals(0, message.getInt32ToBytesField().size());
-    assertEquals(0, message.getInt32ToEnumField().size());
-    assertEquals(0, message.getInt32ToMessageField().size());
-    assertEquals(0, message.getStringToInt32Field().size());
+  private void assertMapValuesCleared(TestMapOrBuilder testMapOrBuilder) {
+    assertEquals(0, testMapOrBuilder.getInt32ToInt32Field().size());
+    assertEquals(0, testMapOrBuilder.getInt32ToInt32FieldCount());
+    assertEquals(0, testMapOrBuilder.getInt32ToStringField().size());
+    assertEquals(0, testMapOrBuilder.getInt32ToStringFieldCount());
+    assertEquals(0, testMapOrBuilder.getInt32ToBytesField().size());
+    assertEquals(0, testMapOrBuilder.getInt32ToBytesFieldCount());
+    assertEquals(0, testMapOrBuilder.getInt32ToEnumField().size());
+    assertEquals(0, testMapOrBuilder.getInt32ToEnumFieldCount());
+    assertEquals(0, testMapOrBuilder.getInt32ToMessageField().size());
+    assertEquals(0, testMapOrBuilder.getInt32ToMessageFieldCount());
+    assertEquals(0, testMapOrBuilder.getStringToInt32Field().size());
+    assertEquals(0, testMapOrBuilder.getStringToInt32FieldCount());
   }
 
   public void testSanityCopyOnWrite() throws InvalidProtocolBufferException {
     // Since builders are implemented as a thin wrapper around a message
     // instance, we attempt to verify that we can't cause the builder to modify
     // a produced message.
-    
+
     TestMap.Builder builder = TestMap.newBuilder();
     TestMap message = builder.build();
-    Map<Integer, Integer> intMap = builder.getMutableInt32ToInt32Field();
-    intMap.put(1, 2);
+    builder.putInt32ToInt32Field(1, 2);
     assertTrue(message.getInt32ToInt32Field().isEmpty());
     message = builder.build();
-    try {
-      intMap.put(2, 3);
-      fail();
-    } catch (UnsupportedOperationException e) {
-      // expected
-    }
     assertEquals(newMap(1, 2), message.getInt32ToInt32Field());
     assertEquals(newMap(1, 2), builder.getInt32ToInt32Field());
-    builder.getMutableInt32ToInt32Field().put(2, 3);
+    builder.putInt32ToInt32Field(2, 3);
     assertEquals(newMap(1, 2), message.getInt32ToInt32Field());
     assertEquals(newMap(1, 2, 2, 3), builder.getInt32ToInt32Field());
   }
-  
-  public void testMutableMapLifecycle() {
-    TestMap.Builder builder = TestMap.newBuilder();
-    Map<Integer, Integer> intMap = builder.getMutableInt32ToInt32Field();
-    intMap.put(1, 2);
-    assertEquals(newMap(1, 2), builder.build().getInt32ToInt32Field());
-    try {
-      intMap.put(2, 3);
+
+  public void testGetMapIsImmutable() {
+    TestMap.Builder builder = TestMap.newBuilder();
+    assertMapsAreImmutable(builder);
+    assertMapsAreImmutable(builder.build());
+
+    setMapValues(builder);
+    assertMapsAreImmutable(builder);
+    assertMapsAreImmutable(builder.build());
+  }
+
+  private void assertMapsAreImmutable(TestMapOrBuilder testMapOrBuilder) {
+    assertImmutable(testMapOrBuilder.getInt32ToInt32Field(), 1, 2);
+    assertImmutable(testMapOrBuilder.getInt32ToStringField(), 1, "2");
+    assertImmutable(testMapOrBuilder.getInt32ToBytesField(), 1, TestUtil.toBytes("2"));
+    assertImmutable(testMapOrBuilder.getInt32ToEnumField(), 1, TestMap.EnumValue.FOO);
+    assertImmutable(
+        testMapOrBuilder.getInt32ToMessageField(), 1, MessageValue.getDefaultInstance());
+    assertImmutable(testMapOrBuilder.getStringToInt32Field(), "1", 2);
+  }
+
+  private <K, V> void assertImmutable(Map<K, V> map, K key, V value) {
+    try {
+      map.put(key, value);
       fail();
     } catch (UnsupportedOperationException e) {
       // expected
     }
-<<<<<<< HEAD
-=======
     if (!map.isEmpty()) {
       try {
         map.entrySet().remove(map.entrySet().iterator().next());
@@ -302,62 +255,20 @@
   public void testMutableMapLifecycle() {
     TestMap.Builder builder = TestMap.newBuilder().putInt32ToInt32Field(1, 2);
     assertEquals(newMap(1, 2), builder.build().getInt32ToInt32Field());
->>>>>>> 1ee15bae
     assertEquals(newMap(1, 2), builder.getInt32ToInt32Field());
-    builder.getMutableInt32ToInt32Field().put(2, 3);
+    builder.putInt32ToInt32Field(2, 3);
     assertEquals(newMap(1, 2, 2, 3), builder.getInt32ToInt32Field());
 
-    Map<Integer, TestMap.EnumValue> enumMap = builder.getMutableInt32ToEnumField();
-    enumMap.put(1, TestMap.EnumValue.BAR);
+    builder.putInt32ToEnumField(1, TestMap.EnumValue.BAR);
     assertEquals(newMap(1, TestMap.EnumValue.BAR), builder.build().getInt32ToEnumField());
-    try {
-      enumMap.put(2, TestMap.EnumValue.FOO);
-      fail();
-    } catch (UnsupportedOperationException e) {
-      // expected
-    }
     assertEquals(newMap(1, TestMap.EnumValue.BAR), builder.getInt32ToEnumField());
-    builder.getMutableInt32ToEnumField().put(2, TestMap.EnumValue.FOO);
+    builder.putInt32ToEnumField(2, TestMap.EnumValue.FOO);
     assertEquals(
-<<<<<<< HEAD
-        newMap(1, TestMap.EnumValue.BAR, 2, TestMap.EnumValue.FOO),
-        builder.getInt32ToEnumField());
-    
-    Map<Integer, String> stringMap = builder.getMutableInt32ToStringField();
-    stringMap.put(1, "1");
-=======
         newMap(1, TestMap.EnumValue.BAR, 2, TestMap.EnumValue.FOO), builder.getInt32ToEnumField());
 
     builder.putInt32ToStringField(1, "1");
->>>>>>> 1ee15bae
     assertEquals(newMap(1, "1"), builder.build().getInt32ToStringField());
-    try {
-      stringMap.put(2, "2");
-      fail();
-    } catch (UnsupportedOperationException e) {
-      // expected
-    }
     assertEquals(newMap(1, "1"), builder.getInt32ToStringField());
-<<<<<<< HEAD
-    builder.getMutableInt32ToStringField().put(2, "2");
-    assertEquals(
-        newMap(1, "1", 2, "2"),
-        builder.getInt32ToStringField());
-    
-    Map<Integer, TestMap.MessageValue> messageMap = builder.getMutableInt32ToMessageField();
-    messageMap.put(1, TestMap.MessageValue.getDefaultInstance());
-    assertEquals(newMap(1, TestMap.MessageValue.getDefaultInstance()),
-        builder.build().getInt32ToMessageField());
-    try {
-      messageMap.put(2, TestMap.MessageValue.getDefaultInstance());
-      fail();
-    } catch (UnsupportedOperationException e) {
-      // expected
-    }
-    assertEquals(newMap(1, TestMap.MessageValue.getDefaultInstance()),
-        builder.getInt32ToMessageField());
-    builder.getMutableInt32ToMessageField().put(2, TestMap.MessageValue.getDefaultInstance());
-=======
     builder.putInt32ToStringField(2, "2");
     assertEquals(newMap(1, "1", 2, "2"), builder.getInt32ToStringField());
 
@@ -368,7 +279,6 @@
     assertEquals(
         newMap(1, TestMap.MessageValue.getDefaultInstance()), builder.getInt32ToMessageField());
     builder.putInt32ToMessageField(2, TestMap.MessageValue.getDefaultInstance());
->>>>>>> 1ee15bae
     assertEquals(
         newMap(
             1,
@@ -378,69 +288,24 @@
         builder.getInt32ToMessageField());
   }
 
-  public void testMutableMapLifecycle_collections() {
-    TestMap.Builder builder = TestMap.newBuilder();
-    Map<Integer, Integer> intMap = builder.getMutableInt32ToInt32Field();
-    intMap.put(1, 2);
-    assertEquals(newMap(1, 2), builder.build().getInt32ToInt32Field());
-    try {
-      intMap.remove(2);
-      fail();
-    } catch (UnsupportedOperationException e) {
-      // expected
-    }
-    try {
-      intMap.entrySet().remove(new Object());
-      fail();
-    } catch (UnsupportedOperationException e) {
-      // expected
-    }
-    try {
-      intMap.entrySet().iterator().remove();
-      fail();
-    } catch (UnsupportedOperationException e) {
-      // expected
-    }
-    try {
-      intMap.keySet().remove(new Object());
-      fail();
-    } catch (UnsupportedOperationException e) {
-      // expected
-    }
-    try {
-      intMap.values().remove(new Object());
-      fail();
-    } catch (UnsupportedOperationException e) {
-      // expected
-    }
-    try {
-      intMap.values().iterator().remove();
-      fail();
-    } catch (UnsupportedOperationException e) {
-      // expected
-    }
-    assertEquals(newMap(1, 2), intMap);
-    assertEquals(newMap(1, 2), builder.getInt32ToInt32Field());
-    assertEquals(newMap(1, 2), builder.build().getInt32ToInt32Field());
-  }
-
   public void testGettersAndSetters() throws Exception {
     TestMap.Builder builder = TestMap.newBuilder();
     TestMap message = builder.build();
     assertMapValuesCleared(message);
-    
+
     builder = message.toBuilder();
     setMapValues(builder);
     message = builder.build();
     assertMapValuesSet(message);
-    
+
     builder = message.toBuilder();
     updateMapValues(builder);
     message = builder.build();
     assertMapValuesUpdated(message);
-    
+
     builder = message.toBuilder();
     builder.clear();
+    assertMapValuesCleared(builder);
     message = builder.build();
     assertMapValuesCleared(message);
   }
@@ -449,10 +314,50 @@
     TestMap.Builder sourceBuilder = TestMap.newBuilder();
     setMapValues(sourceBuilder);
     TestMap source = sourceBuilder.build();
+    assertMapValuesSet(source);
 
     TestMap.Builder destination = TestMap.newBuilder();
     copyMapValues(source, destination);
     assertMapValuesSet(destination.build());
+  }
+
+  public void testPutChecksNullKeysAndValues() throws Exception {
+    TestMap.Builder builder = TestMap.newBuilder();
+
+    try {
+      builder.putInt32ToStringField(1, null);
+      fail();
+    } catch (NullPointerException e) {
+      // expected.
+    }
+
+    try {
+      builder.putInt32ToBytesField(1, null);
+      fail();
+    } catch (NullPointerException e) {
+      // expected.
+    }
+
+    try {
+      builder.putInt32ToEnumField(1, null);
+      fail();
+    } catch (NullPointerException e) {
+      // expected.
+    }
+
+    try {
+      builder.putInt32ToMessageField(1, null);
+      fail();
+    } catch (NullPointerException e) {
+      // expected.
+    }
+
+    try {
+      builder.putStringToInt32Field(null, 1);
+      fail();
+    } catch (NullPointerException e) {
+      // expected.
+    }
   }
 
   public void testSerializeAndParse() throws Exception {
@@ -462,14 +367,14 @@
     assertEquals(message.getSerializedSize(), message.toByteString().size());
     message = TestMap.parser().parseFrom(message.toByteString());
     assertMapValuesSet(message);
-    
+
     builder = message.toBuilder();
     updateMapValues(builder);
     message = builder.build();
     assertEquals(message.getSerializedSize(), message.toByteString().size());
     message = TestMap.parser().parseFrom(message.toByteString());
     assertMapValuesUpdated(message);
-    
+
     builder = message.toBuilder();
     builder.clear();
     message = builder.build();
@@ -477,9 +382,6 @@
     message = TestMap.parser().parseFrom(message.toByteString());
     assertMapValuesCleared(message);
   }
-<<<<<<< HEAD
-  
-=======
 
   private TestMap tryParseTestMap(BizarroTestMap bizarroMap) throws IOException {
     ByteArrayOutputStream byteArrayOutputStream = new ByteArrayOutputStream();
@@ -522,12 +424,11 @@
     assertEquals(0, map.getStringToInt32FieldOrDefault(stringKey, -1));
   }
 
->>>>>>> 1ee15bae
   public void testMergeFrom() throws Exception {
     TestMap.Builder builder = TestMap.newBuilder();
     setMapValues(builder);
     TestMap message = builder.build();
-    
+
     TestMap.Builder other = TestMap.newBuilder();
     other.mergeFrom(message);
     assertMapValuesSet(other.build());
@@ -536,21 +437,9 @@
   public void testEqualsAndHashCode() throws Exception {
     // Test that generated equals() and hashCode() will disregard the order
     // of map entries when comparing/hashing map fields.
-    
+
     // We can't control the order of elements in a HashMap. The best we can do
     // here is to add elements in different order.
-<<<<<<< HEAD
-    TestMap.Builder b1 = TestMap.newBuilder();
-    b1.getMutableInt32ToInt32Field().put(1, 2);
-    b1.getMutableInt32ToInt32Field().put(3, 4);
-    b1.getMutableInt32ToInt32Field().put(5, 6);
-    TestMap m1 = b1.build();
-    
-    TestMap.Builder b2 = TestMap.newBuilder();
-    b2.getMutableInt32ToInt32Field().put(5, 6);
-    b2.getMutableInt32ToInt32Field().put(1, 2);
-    b2.getMutableInt32ToInt32Field().put(3, 4);
-=======
     TestMap m1 =
         TestMap.newBuilder()
             .putInt32ToInt32Field(1, 2)
@@ -563,14 +452,13 @@
             .putInt32ToInt32Field(5, 6)
             .putInt32ToInt32Field(1, 2)
             .putInt32ToInt32Field(3, 4);
->>>>>>> 1ee15bae
     TestMap m2 = b2.build();
-    
+
     assertEquals(m1, m2);
     assertEquals(m1.hashCode(), m2.hashCode());
-    
+
     // Make sure we did compare map fields.
-    b2.getMutableInt32ToInt32Field().put(1, 0);
+    b2.putInt32ToInt32Field(1, 0);
     m2 = b2.build();
     assertFalse(m1.equals(m2));
     // Don't check m1.hashCode() != m2.hashCode() because it's not guaranteed
@@ -578,20 +466,12 @@
   }
 
   public void testUnknownEnumValues() throws Exception {
-<<<<<<< HEAD
-    TestUnknownEnumValue.Builder builder =
-        TestUnknownEnumValue.newBuilder();
-    builder.getMutableInt32ToInt32Field().put(1, 1);
-    builder.getMutableInt32ToInt32Field().put(2, 54321);
-    ByteString data = builder.build().toByteString();
-=======
     ByteString data =
         TestUnknownEnumValue.newBuilder()
             .putInt32ToInt32Field(1, 1)
             .putInt32ToInt32Field(2, 54321)
             .build()
             .toByteString();
->>>>>>> 1ee15bae
 
     TestMap message = TestMap.parseFrom(data);
     // Entries with unknown enum values will be stored into UnknownFieldSet so
@@ -606,7 +486,6 @@
     assertEquals(54321, messageWithUnknownEnums.getInt32ToInt32Field().get(2).intValue());
   }
 
-
   public void testIterationOrder() throws Exception {
     TestMap.Builder builder = TestMap.newBuilder();
     setMapValues(builder);
@@ -616,21 +495,19 @@
         Arrays.asList("1", "2", "3"),
         new ArrayList<String>(message.getStringToInt32Field().keySet()));
   }
-  
+
   private static <K, V> Map<K, V> newMap(K key1, V value1) {
     Map<K, V> map = new HashMap<>();
     map.put(key1, value1);
     return map;
   }
-  
+
   private static <K, V> Map<K, V> newMap(K key1, V value1, K key2, V value2) {
     Map<K, V> map = new HashMap<>();
     map.put(key1, value1);
     map.put(key2, value2);
     return map;
   }
-<<<<<<< HEAD
-=======
 
   public void testGetMap() {
     TestMap.Builder builder = TestMap.newBuilder();
@@ -896,5 +773,4 @@
       // expected
     }
   }
->>>>>>> 1ee15bae
 }
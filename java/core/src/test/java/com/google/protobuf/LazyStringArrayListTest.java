// Protocol Buffers - Google's data interchange format
// Copyright 2008 Google Inc.  All rights reserved.
// https://developers.google.com/protocol-buffers/
//
// Redistribution and use in source and binary forms, with or without
// modification, are permitted provided that the following conditions are
// met:
//
//     * Redistributions of source code must retain the above copyright
// notice, this list of conditions and the following disclaimer.
//     * Redistributions in binary form must reproduce the above
// copyright notice, this list of conditions and the following disclaimer
// in the documentation and/or other materials provided with the
// distribution.
//     * Neither the name of Google Inc. nor the names of its
// contributors may be used to endorse or promote products derived from
// this software without specific prior written permission.
//
// THIS SOFTWARE IS PROVIDED BY THE COPYRIGHT HOLDERS AND CONTRIBUTORS
// "AS IS" AND ANY EXPRESS OR IMPLIED WARRANTIES, INCLUDING, BUT NOT
// LIMITED TO, THE IMPLIED WARRANTIES OF MERCHANTABILITY AND FITNESS FOR
// A PARTICULAR PURPOSE ARE DISCLAIMED. IN NO EVENT SHALL THE COPYRIGHT
// OWNER OR CONTRIBUTORS BE LIABLE FOR ANY DIRECT, INDIRECT, INCIDENTAL,
// SPECIAL, EXEMPLARY, OR CONSEQUENTIAL DAMAGES (INCLUDING, BUT NOT
// LIMITED TO, PROCUREMENT OF SUBSTITUTE GOODS OR SERVICES; LOSS OF USE,
// DATA, OR PROFITS; OR BUSINESS INTERRUPTION) HOWEVER CAUSED AND ON ANY
// THEORY OF LIABILITY, WHETHER IN CONTRACT, STRICT LIABILITY, OR TORT
// (INCLUDING NEGLIGENCE OR OTHERWISE) ARISING IN ANY WAY OUT OF THE USE
// OF THIS SOFTWARE, EVEN IF ADVISED OF THE POSSIBILITY OF SUCH DAMAGE.

package com.google.protobuf;

import static java.util.Arrays.asList;

import junit.framework.TestCase;

import java.util.ArrayList;
import java.util.ConcurrentModificationException;
import java.util.Iterator;
import java.util.List;

/**
 * Tests for {@link LazyStringArrayList}.
 *
 * @author jonp@google.com (Jon Perlow)
 */
public class LazyStringArrayListTest extends TestCase {

  private static final String STRING_A = "A";
  private static final String STRING_B = "B";
  private static final String STRING_C = "C";

  private static final ByteString BYTE_STRING_A = ByteString.copyFromUtf8("A");
  private static final ByteString BYTE_STRING_B = ByteString.copyFromUtf8("B");
  private static final ByteString BYTE_STRING_C = ByteString.copyFromUtf8("C");

  public void testJustStrings() {
    LazyStringArrayList list = new LazyStringArrayList();
    list.add(STRING_A);
    list.add(STRING_B);
    list.add(STRING_C);

    assertEquals(3, list.size());
    assertSame(STRING_A, list.get(0));
    assertSame(STRING_B, list.get(1));
    assertSame(STRING_C, list.get(2));

    list.set(1, STRING_C);
    assertSame(STRING_C, list.get(1));

    list.remove(1);
    assertSame(STRING_A, list.get(0));
    assertSame(STRING_C, list.get(1));

    List<ByteString> byteStringList = list.asByteStringList();
    assertEquals(BYTE_STRING_A, byteStringList.get(0));
    assertEquals(BYTE_STRING_C, byteStringList.get(1));

    // Underlying list should be transformed.
    assertSame(byteStringList.get(0), list.getByteString(0));
    assertSame(byteStringList.get(1), list.getByteString(1));
  }

  public void testJustByteString() {
    LazyStringArrayList list = new LazyStringArrayList();
    list.add(BYTE_STRING_A);
    list.add(BYTE_STRING_B);
    list.add(BYTE_STRING_C);

    assertEquals(3, list.size());
    assertSame(BYTE_STRING_A, list.getByteString(0));
    assertSame(BYTE_STRING_B, list.getByteString(1));
    assertSame(BYTE_STRING_C, list.getByteString(2));

    list.remove(1);
    assertSame(BYTE_STRING_A, list.getByteString(0));
    assertSame(BYTE_STRING_C, list.getByteString(1));

    List<ByteString> byteStringList = list.asByteStringList();
    assertSame(BYTE_STRING_A, byteStringList.get(0));
    assertSame(BYTE_STRING_C, byteStringList.get(1));
  }

  public void testConversionBackAndForth() {
    LazyStringArrayList list = new LazyStringArrayList();
    list.add(STRING_A);
    list.add(BYTE_STRING_B);
    list.add(BYTE_STRING_C);

    // String a should be the same because it was originally a string
    assertSame(STRING_A, list.get(0));

    // String b and c should be different because the string has to be computed
    // from the ByteString
    String bPrime = list.get(1);
    assertNotSame(STRING_B, bPrime);
    assertEquals(STRING_B, bPrime);
    String cPrime = list.get(2);
    assertNotSame(STRING_C, cPrime);
    assertEquals(STRING_C, cPrime);

    // String c and c should stay the same once cached.
    assertSame(bPrime, list.get(1));
    assertSame(cPrime, list.get(2));

    // ByteString needs to be computed from string for both a and b
    ByteString aPrimeByteString = list.getByteString(0);
    assertEquals(BYTE_STRING_A, aPrimeByteString);
    ByteString bPrimeByteString = list.getByteString(1);
    assertNotSame(BYTE_STRING_B, bPrimeByteString);
    assertEquals(BYTE_STRING_B, list.getByteString(1));

    // Once cached, ByteString should stay cached.
    assertSame(aPrimeByteString, list.getByteString(0));
    assertSame(bPrimeByteString, list.getByteString(1));
  }

  public void testCopyConstructorCopiesByReference() {
    LazyStringArrayList list1 = new LazyStringArrayList();
    list1.add(STRING_A);
    list1.add(BYTE_STRING_B);
    list1.add(BYTE_STRING_C);

    LazyStringArrayList list2 = new LazyStringArrayList(list1);
    assertEquals(3, list2.size());
    assertSame(STRING_A, list2.get(0));
    assertSame(BYTE_STRING_B, list2.getByteString(1));
    assertSame(BYTE_STRING_C, list2.getByteString(2));
  }

  public void testListCopyConstructor() {
    List<String> list1 = new ArrayList<String>();
    list1.add(STRING_A);
    list1.add(STRING_B);
    list1.add(STRING_C);

    LazyStringArrayList list2 = new LazyStringArrayList(list1);
    assertEquals(3, list2.size());
    assertSame(STRING_A, list2.get(0));
    assertSame(STRING_B, list2.get(1));
    assertSame(STRING_C, list2.get(2));
  }

  public void testAddAllCopiesByReferenceIfPossible() {
    LazyStringArrayList list1 = new LazyStringArrayList();
    list1.add(STRING_A);
    list1.add(BYTE_STRING_B);
    list1.add(BYTE_STRING_C);

    LazyStringArrayList list2 = new LazyStringArrayList();
    list2.addAll(list1);

    assertEquals(3, list2.size());
    assertSame(STRING_A, list2.get(0));
    assertSame(BYTE_STRING_B, list2.getByteString(1));
    assertSame(BYTE_STRING_C, list2.getByteString(2));
  }

  public void testModificationWithIteration() {
    LazyStringArrayList list = new LazyStringArrayList();
    list.addAll(asList(STRING_A, STRING_B, STRING_C));
    Iterator<String> iterator = list.iterator();
    assertEquals(3, list.size());
    assertEquals(STRING_A, list.get(0));
    assertEquals(STRING_A, iterator.next());

    // Does not structurally modify.
    iterator = list.iterator();
    list.set(0, STRING_B);
    iterator.next();

    list.remove(0);
    try {
      iterator.next();
      fail();
    } catch (ConcurrentModificationException e) {
      // expected
    }

    iterator = list.iterator();
    list.add(0, STRING_C);
    try {
      iterator.next();
      fail();
    } catch (ConcurrentModificationException e) {
      // expected
    }
  }

  public void testMakeImmutable() {
    LazyStringArrayList list = new LazyStringArrayList();
    list.add(STRING_A);
    list.add(STRING_B);
    list.add(STRING_C);
    list.makeImmutable();
    assertGenericListImmutable(list, STRING_A);

    // LazyStringArrayList has extra methods not covered in the generic
    // assertion.

    try {
      list.add(BYTE_STRING_A.toByteArray());
      fail();
    } catch (UnsupportedOperationException e) {
      // expected
    }

    try {
      list.add(BYTE_STRING_A);
      fail();
    } catch (UnsupportedOperationException e) {
      // expected
    }

    try {
      list.addAllByteArray(asList(BYTE_STRING_A.toByteArray()));
      fail();
    } catch (UnsupportedOperationException e) {
      // expected
    }

    try {
      list.addAllByteString(asList(BYTE_STRING_A));
      fail();
    } catch (UnsupportedOperationException e) {
      // expected
    }

    try {
      list.mergeFrom(new LazyStringArrayList());
      fail();
    } catch (UnsupportedOperationException e) {
      // expected
    }

    try {
      list.set(0, BYTE_STRING_A.toByteArray());
      fail();
    } catch (UnsupportedOperationException e) {
      // expected
    }

    try {
      list.set(0, BYTE_STRING_A);
      fail();
    } catch (UnsupportedOperationException e) {
      // expected
    }
  }

  public void testImmutabilityPropagation() {
    LazyStringArrayList list = new LazyStringArrayList();
    list.add(STRING_A);
    list.makeImmutable();

    assertGenericListImmutable(list.asByteStringList(), BYTE_STRING_A);

    // Arrays use reference equality so need to retrieve the underlying value
    // to properly test deep immutability.
    List<byte[]> byteArrayList = list.asByteArrayList();
    assertGenericListImmutable(byteArrayList, byteArrayList.get(0));
  }
<<<<<<< HEAD
  
=======

  @SuppressWarnings("unchecked")
>>>>>>> 1ee15bae
  private static <T> void assertGenericListImmutable(List<T> list, T value) {
    try {
      list.add(value);
      fail();
    } catch (UnsupportedOperationException e) {
      // expected
    }

    try {
      list.add(0, value);
      fail();
    } catch (UnsupportedOperationException e) {
      // expected
    }

    try {
      list.addAll(asList(value));
      fail();
    } catch (UnsupportedOperationException e) {
      // expected
    }

    try {
      list.addAll(0, asList(value));
      fail();
    } catch (UnsupportedOperationException e) {
      // expected
    }

    try {
      list.clear();
      fail();
    } catch (UnsupportedOperationException e) {
      // expected
    }

    try {
      list.remove(0);
      fail();
    } catch (UnsupportedOperationException e) {
      // expected
    }

    try {
      list.remove(value);
      fail();
    } catch (UnsupportedOperationException e) {
      // expected
    }

    try {
      list.removeAll(asList(value));
      fail();
    } catch (UnsupportedOperationException e) {
      // expected
    }

    try {
      list.retainAll(asList());
      fail();
    } catch (UnsupportedOperationException e) {
      // expected
    }

    try {
      list.retainAll(asList());
      fail();
    } catch (UnsupportedOperationException e) {
      // expected
    }

    try {
      list.set(0, value);
      fail();
    } catch (UnsupportedOperationException e) {
      // expected
    }
  }
}<|MERGE_RESOLUTION|>--- conflicted
+++ resolved
@@ -32,12 +32,12 @@
 
 import static java.util.Arrays.asList;
 
-import junit.framework.TestCase;
-
 import java.util.ArrayList;
+import java.util.Collections;
 import java.util.ConcurrentModificationException;
 import java.util.Iterator;
 import java.util.List;
+import junit.framework.TestCase;
 
 /**
  * Tests for {@link LazyStringArrayList}.
@@ -233,7 +233,7 @@
     }
 
     try {
-      list.addAllByteArray(asList(BYTE_STRING_A.toByteArray()));
+      list.addAllByteArray(Collections.singletonList(BYTE_STRING_A.toByteArray()));
       fail();
     } catch (UnsupportedOperationException e) {
       // expected
@@ -280,12 +280,8 @@
     List<byte[]> byteArrayList = list.asByteArrayList();
     assertGenericListImmutable(byteArrayList, byteArrayList.get(0));
   }
-<<<<<<< HEAD
-  
-=======
 
   @SuppressWarnings("unchecked")
->>>>>>> 1ee15bae
   private static <T> void assertGenericListImmutable(List<T> list, T value) {
     try {
       list.add(value);

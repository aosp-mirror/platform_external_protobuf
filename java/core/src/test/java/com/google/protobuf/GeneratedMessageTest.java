// Protocol Buffers - Google's data interchange format
// Copyright 2008 Google Inc.  All rights reserved.
// https://developers.google.com/protocol-buffers/
//
// Redistribution and use in source and binary forms, with or without
// modification, are permitted provided that the following conditions are
// met:
//
//     * Redistributions of source code must retain the above copyright
// notice, this list of conditions and the following disclaimer.
//     * Redistributions in binary form must reproduce the above
// copyright notice, this list of conditions and the following disclaimer
// in the documentation and/or other materials provided with the
// distribution.
//     * Neither the name of Google Inc. nor the names of its
// contributors may be used to endorse or promote products derived from
// this software without specific prior written permission.
//
// THIS SOFTWARE IS PROVIDED BY THE COPYRIGHT HOLDERS AND CONTRIBUTORS
// "AS IS" AND ANY EXPRESS OR IMPLIED WARRANTIES, INCLUDING, BUT NOT
// LIMITED TO, THE IMPLIED WARRANTIES OF MERCHANTABILITY AND FITNESS FOR
// A PARTICULAR PURPOSE ARE DISCLAIMED. IN NO EVENT SHALL THE COPYRIGHT
// OWNER OR CONTRIBUTORS BE LIABLE FOR ANY DIRECT, INDIRECT, INCIDENTAL,
// SPECIAL, EXEMPLARY, OR CONSEQUENTIAL DAMAGES (INCLUDING, BUT NOT
// LIMITED TO, PROCUREMENT OF SUBSTITUTE GOODS OR SERVICES; LOSS OF USE,
// DATA, OR PROFITS; OR BUSINESS INTERRUPTION) HOWEVER CAUSED AND ON ANY
// THEORY OF LIABILITY, WHETHER IN CONTRACT, STRICT LIABILITY, OR TORT
// (INCLUDING NEGLIGENCE OR OTHERWISE) ARISING IN ANY WAY OUT OF THE USE
// OF THIS SOFTWARE, EVEN IF ADVISED OF THE POSSIBILITY OF SUCH DAMAGE.

package com.google.protobuf;

import com.google.protobuf.Descriptors.Descriptor;
import com.google.protobuf.Descriptors.FieldDescriptor;
import com.google.protobuf.UnittestLite.TestAllExtensionsLite;
import com.google.protobuf.test.UnittestImport;
import protobuf_unittest.EnumWithNoOuter;
import protobuf_unittest.MessageWithNoOuter;
import protobuf_unittest.MultipleFilesTestProto;
import protobuf_unittest.NestedExtension.MyNestedExtension;
import protobuf_unittest.NestedExtensionLite.MyNestedExtensionLite;
import protobuf_unittest.NonNestedExtension;
import protobuf_unittest.NonNestedExtension.MessageToBeExtended;
import protobuf_unittest.NonNestedExtension.MyNonNestedExtension;
import protobuf_unittest.NonNestedExtensionLite;
import protobuf_unittest.NonNestedExtensionLite.MessageLiteToBeExtended;
import protobuf_unittest.NonNestedExtensionLite.MyNonNestedExtensionLite;
import protobuf_unittest.OuterClassNameTest2OuterClass;
import protobuf_unittest.OuterClassNameTest3OuterClass;
import protobuf_unittest.OuterClassNameTestOuterClass;
import protobuf_unittest.ServiceWithNoOuter;
import protobuf_unittest.UnittestOptimizeFor.TestOptimizedForSize;
import protobuf_unittest.UnittestOptimizeFor.TestOptionalOptimizedForSize;
import protobuf_unittest.UnittestOptimizeFor.TestRequiredOptimizedForSize;
import protobuf_unittest.UnittestProto;
import protobuf_unittest.UnittestProto.ForeignEnum;
import protobuf_unittest.UnittestProto.ForeignMessage;
import protobuf_unittest.UnittestProto.ForeignMessageOrBuilder;
import protobuf_unittest.UnittestProto.NestedTestAllTypes;
import protobuf_unittest.UnittestProto.TestAllExtensions;
import protobuf_unittest.UnittestProto.TestAllTypes;
import protobuf_unittest.UnittestProto.TestAllTypes.NestedMessage;
import protobuf_unittest.UnittestProto.TestAllTypesOrBuilder;
import protobuf_unittest.UnittestProto.TestExtremeDefaultValues;
import protobuf_unittest.UnittestProto.TestOneof2;
import protobuf_unittest.UnittestProto.TestPackedTypes;
import protobuf_unittest.UnittestProto.TestUnpackedTypes;

import junit.framework.TestCase;

import java.io.ByteArrayInputStream;
import java.io.ByteArrayOutputStream;
import java.io.ObjectInputStream;
import java.io.ObjectOutputStream;
import java.util.Arrays;
import java.util.Collections;
import java.util.Iterator;
import java.util.List;

/**
 * Unit test for generated messages and generated code. See also {@link MessageTest}, which tests
 * some generated message functionality.
 *
 * @author kenton@google.com Kenton Varda
 */
public class GeneratedMessageTest extends TestCase {
  TestUtil.ReflectionTester reflectionTester =
      new TestUtil.ReflectionTester(TestAllTypes.getDescriptor(), null);

  public void testDefaultInstance() throws Exception {
    assertSame(
        TestAllTypes.getDefaultInstance(),
        TestAllTypes.getDefaultInstance().getDefaultInstanceForType());
    assertSame(
        TestAllTypes.getDefaultInstance(), TestAllTypes.newBuilder().getDefaultInstanceForType());
  }

  public void testMessageOrBuilder() throws Exception {
    TestAllTypes.Builder builder = TestAllTypes.newBuilder();
    TestUtil.setAllFields(builder);
    TestAllTypes message = builder.build();
    TestUtil.assertAllFieldsSet(message);
  }

  public void testUsingBuilderMultipleTimes() throws Exception {
    TestAllTypes.Builder builder = TestAllTypes.newBuilder();
    // primitive field scalar and repeated
    builder.setOptionalSfixed64(100);
    builder.addRepeatedInt32(100);
    // enum field scalar and repeated
    builder.setOptionalImportEnum(UnittestImport.ImportEnum.IMPORT_BAR);
    builder.addRepeatedImportEnum(UnittestImport.ImportEnum.IMPORT_BAR);
    // proto field scalar and repeated
    builder.setOptionalForeignMessage(ForeignMessage.newBuilder().setC(1));
    builder.addRepeatedForeignMessage(ForeignMessage.newBuilder().setC(1));

    TestAllTypes value1 = builder.build();

    assertEquals(100, value1.getOptionalSfixed64());
    assertEquals(100, value1.getRepeatedInt32(0));
    assertEquals(UnittestImport.ImportEnum.IMPORT_BAR, value1.getOptionalImportEnum());
    assertEquals(UnittestImport.ImportEnum.IMPORT_BAR, value1.getRepeatedImportEnum(0));
    assertEquals(1, value1.getOptionalForeignMessage().getC());
    assertEquals(1, value1.getRepeatedForeignMessage(0).getC());

    // Make sure that builder didn't update previously created values
    builder.setOptionalSfixed64(200);
    builder.setRepeatedInt32(0, 200);
    builder.setOptionalImportEnum(UnittestImport.ImportEnum.IMPORT_FOO);
    builder.setRepeatedImportEnum(0, UnittestImport.ImportEnum.IMPORT_FOO);
    builder.setOptionalForeignMessage(ForeignMessage.newBuilder().setC(2));
    builder.setRepeatedForeignMessage(0, ForeignMessage.newBuilder().setC(2));

    TestAllTypes value2 = builder.build();

    // Make sure value1 didn't change.
    assertEquals(100, value1.getOptionalSfixed64());
    assertEquals(100, value1.getRepeatedInt32(0));
    assertEquals(UnittestImport.ImportEnum.IMPORT_BAR, value1.getOptionalImportEnum());
    assertEquals(UnittestImport.ImportEnum.IMPORT_BAR, value1.getRepeatedImportEnum(0));
    assertEquals(1, value1.getOptionalForeignMessage().getC());
    assertEquals(1, value1.getRepeatedForeignMessage(0).getC());

    // Make sure value2 is correct
    assertEquals(200, value2.getOptionalSfixed64());
    assertEquals(200, value2.getRepeatedInt32(0));
    assertEquals(UnittestImport.ImportEnum.IMPORT_FOO, value2.getOptionalImportEnum());
    assertEquals(UnittestImport.ImportEnum.IMPORT_FOO, value2.getRepeatedImportEnum(0));
    assertEquals(2, value2.getOptionalForeignMessage().getC());
    assertEquals(2, value2.getRepeatedForeignMessage(0).getC());
  }

  public void testProtosShareRepeatedArraysIfDidntChange() throws Exception {
    TestAllTypes.Builder builder = TestAllTypes.newBuilder();
    builder.addRepeatedInt32(100);
    builder.addRepeatedForeignMessage(ForeignMessage.getDefaultInstance());

    TestAllTypes value1 = builder.build();
    TestAllTypes value2 = value1.toBuilder().build();

    assertSame(value1.getRepeatedInt32List(), value2.getRepeatedInt32List());
    assertSame(value1.getRepeatedForeignMessageList(), value2.getRepeatedForeignMessageList());
  }

  public void testRepeatedArraysAreImmutable() throws Exception {
    TestAllTypes.Builder builder = TestAllTypes.newBuilder();
    builder.addRepeatedInt32(100);
    builder.addRepeatedImportEnum(UnittestImport.ImportEnum.IMPORT_BAR);
    builder.addRepeatedForeignMessage(ForeignMessage.getDefaultInstance());
    assertIsUnmodifiable(builder.getRepeatedInt32List());
    assertIsUnmodifiable(builder.getRepeatedImportEnumList());
    assertIsUnmodifiable(builder.getRepeatedForeignMessageList());
    assertIsUnmodifiable(builder.getRepeatedFloatList());

    TestAllTypes value = builder.build();
    assertIsUnmodifiable(value.getRepeatedInt32List());
    assertIsUnmodifiable(value.getRepeatedImportEnumList());
    assertIsUnmodifiable(value.getRepeatedForeignMessageList());
    assertIsUnmodifiable(value.getRepeatedFloatList());
  }

  public void testParsedMessagesAreImmutable() throws Exception {
    TestAllTypes value = TestAllTypes.parser().parseFrom(TestUtil.getAllSet().toByteString());
    assertIsUnmodifiable(value.getRepeatedInt32List());
    assertIsUnmodifiable(value.getRepeatedInt64List());
    assertIsUnmodifiable(value.getRepeatedUint32List());
    assertIsUnmodifiable(value.getRepeatedUint64List());
    assertIsUnmodifiable(value.getRepeatedSint32List());
    assertIsUnmodifiable(value.getRepeatedSint64List());
    assertIsUnmodifiable(value.getRepeatedFixed32List());
    assertIsUnmodifiable(value.getRepeatedFixed64List());
    assertIsUnmodifiable(value.getRepeatedSfixed32List());
    assertIsUnmodifiable(value.getRepeatedSfixed64List());
    assertIsUnmodifiable(value.getRepeatedFloatList());
    assertIsUnmodifiable(value.getRepeatedDoubleList());
    assertIsUnmodifiable(value.getRepeatedBoolList());
    assertIsUnmodifiable(value.getRepeatedStringList());
    assertIsUnmodifiable(value.getRepeatedBytesList());
    assertIsUnmodifiable(value.getRepeatedGroupList());
    assertIsUnmodifiable(value.getRepeatedNestedMessageList());
    assertIsUnmodifiable(value.getRepeatedForeignMessageList());
    assertIsUnmodifiable(value.getRepeatedImportMessageList());
    assertIsUnmodifiable(value.getRepeatedNestedEnumList());
    assertIsUnmodifiable(value.getRepeatedForeignEnumList());
    assertIsUnmodifiable(value.getRepeatedImportEnumList());
  }

  private void assertIsUnmodifiable(List<?> list) {
    if (list == Collections.emptyList()) {
      // OKAY -- Need to check this b/c EmptyList allows you to call clear.
    } else {
      try {
        list.clear();
        fail("List wasn't immutable");
      } catch (UnsupportedOperationException e) {
        // good
      }
    }
  }

  public void testSettersRejectNull() throws Exception {
    TestAllTypes.Builder builder = TestAllTypes.newBuilder();
    try {
      builder.setOptionalString(null);
      fail("Exception was not thrown");
    } catch (NullPointerException e) {
      // We expect this exception.
    }
    try {
      builder.setOptionalBytes(null);
      fail("Exception was not thrown");
    } catch (NullPointerException e) {
      // We expect this exception.
    }
    try {
      builder.setOptionalNestedMessage((TestAllTypes.NestedMessage) null);
      fail("Exception was not thrown");
    } catch (NullPointerException e) {
      // We expect this exception.
    }
    try {
      builder.setOptionalNestedMessage((TestAllTypes.NestedMessage.Builder) null);
      fail("Exception was not thrown");
    } catch (NullPointerException e) {
      // We expect this exception.
    }
    try {
      builder.setOptionalNestedEnum(null);
      fail("Exception was not thrown");
    } catch (NullPointerException e) {
      // We expect this exception.
    }
    try {
      builder.addRepeatedString(null);
      fail("Exception was not thrown");
    } catch (NullPointerException e) {
      // We expect this exception.
    }
    try {
      builder.addRepeatedBytes(null);
      fail("Exception was not thrown");
    } catch (NullPointerException e) {
      // We expect this exception.
    }
    try {
      builder.addRepeatedNestedMessage((TestAllTypes.NestedMessage) null);
      fail("Exception was not thrown");
    } catch (NullPointerException e) {
      // We expect this exception.
    }
    try {
      builder.addRepeatedNestedMessage((TestAllTypes.NestedMessage.Builder) null);
      fail("Exception was not thrown");
    } catch (NullPointerException e) {
      // We expect this exception.
    }
    try {
      builder.addRepeatedNestedEnum(null);
      fail("Exception was not thrown");
    } catch (NullPointerException e) {
      // We expect this exception.
    }
  }

  public void testRepeatedSetters() throws Exception {
    TestAllTypes.Builder builder = TestAllTypes.newBuilder();
    TestUtil.setAllFields(builder);
    TestUtil.modifyRepeatedFields(builder);
    TestAllTypes message = builder.build();
    TestUtil.assertRepeatedFieldsModified(message);
  }

  public void testRepeatedSettersRejectNull() throws Exception {
    TestAllTypes.Builder builder = TestAllTypes.newBuilder();

    builder.addRepeatedString("one");
    builder.addRepeatedString("two");
    try {
      builder.setRepeatedString(1, null);
      fail("Exception was not thrown");
    } catch (NullPointerException e) {
      // We expect this exception.
    }

    builder.addRepeatedBytes(TestUtil.toBytes("one"));
    builder.addRepeatedBytes(TestUtil.toBytes("two"));
    try {
      builder.setRepeatedBytes(1, null);
      fail("Exception was not thrown");
    } catch (NullPointerException e) {
      // We expect this exception.
    }

    builder.addRepeatedNestedMessage(TestAllTypes.NestedMessage.newBuilder().setBb(218).build());
    builder.addRepeatedNestedMessage(TestAllTypes.NestedMessage.newBuilder().setBb(456).build());
    try {
      builder.setRepeatedNestedMessage(1, (TestAllTypes.NestedMessage) null);
      fail("Exception was not thrown");
    } catch (NullPointerException e) {
      // We expect this exception.
    }
    try {
      builder.setRepeatedNestedMessage(1, (TestAllTypes.NestedMessage.Builder) null);
      fail("Exception was not thrown");
    } catch (NullPointerException e) {
      // We expect this exception.
    }

    builder.addRepeatedNestedEnum(TestAllTypes.NestedEnum.FOO);
    builder.addRepeatedNestedEnum(TestAllTypes.NestedEnum.BAR);
    try {
      builder.setRepeatedNestedEnum(1, null);
      fail("Exception was not thrown");
    } catch (NullPointerException e) {
      // We expect this exception.
    }
  }

  public void testRepeatedAppend() throws Exception {
    TestAllTypes.Builder builder = TestAllTypes.newBuilder();

    builder.addAllRepeatedInt32(Arrays.asList(1, 2, 3, 4));
    builder.addAllRepeatedForeignEnum(Arrays.asList(ForeignEnum.FOREIGN_BAZ));

    ForeignMessage foreignMessage = ForeignMessage.newBuilder().setC(12).build();
    builder.addAllRepeatedForeignMessage(Arrays.asList(foreignMessage));

    TestAllTypes message = builder.build();
    assertEquals(message.getRepeatedInt32List(), Arrays.asList(1, 2, 3, 4));
    assertEquals(message.getRepeatedForeignEnumList(), Arrays.asList(ForeignEnum.FOREIGN_BAZ));
    assertEquals(1, message.getRepeatedForeignMessageCount());
    assertEquals(12, message.getRepeatedForeignMessage(0).getC());
  }

  public void testRepeatedAppendRejectsNull() throws Exception {
    TestAllTypes.Builder builder = TestAllTypes.newBuilder();

    ForeignMessage foreignMessage = ForeignMessage.newBuilder().setC(12).build();
    try {
      builder.addAllRepeatedForeignMessage(Arrays.asList(foreignMessage, (ForeignMessage) null));
      fail("Exception was not thrown");
    } catch (NullPointerException e) {
      // We expect this exception.
    }

    try {
      builder.addAllRepeatedForeignEnum(Arrays.asList(ForeignEnum.FOREIGN_BAZ, null));
      fail("Exception was not thrown");
    } catch (NullPointerException e) {
      // We expect this exception.
    }

    try {
      builder.addAllRepeatedString(Arrays.asList("one", null));
      fail("Exception was not thrown");
    } catch (NullPointerException e) {
      // We expect this exception.
    }

    try {
      builder.addAllRepeatedBytes(Arrays.asList(TestUtil.toBytes("one"), null));
      fail("Exception was not thrown");
    } catch (NullPointerException e) {
      // We expect this exception.
    }
  }

  public void testRepeatedAppendIterateOnlyOnce() throws Exception {
    // Create a Iterable that can only be iterated once.
    Iterable<String> stringIterable =
        new Iterable<String>() {
          private boolean called = false;

          @Override
          public Iterator<String> iterator() {
            if (called) {
              throw new IllegalStateException();
            }
            called = true;
            return Arrays.asList("one", "two", "three").iterator();
          }
        };
    TestAllTypes.Builder builder = TestAllTypes.newBuilder();
    builder.addAllRepeatedString(stringIterable);
    assertEquals(3, builder.getRepeatedStringCount());
    assertEquals("one", builder.getRepeatedString(0));
    assertEquals("two", builder.getRepeatedString(1));
    assertEquals("three", builder.getRepeatedString(2));

    try {
      builder.addAllRepeatedString(stringIterable);
      fail("Exception was not thrown");
    } catch (IllegalStateException e) {
      // We expect this exception.
    }
  }

  public void testMergeFromOtherRejectsNull() throws Exception {
    try {
      TestAllTypes.Builder builder = TestAllTypes.newBuilder();
      builder.mergeFrom((TestAllTypes) null);
      fail("Exception was not thrown");
    } catch (NullPointerException e) {
      // We expect this exception.
    }
  }

  public void testSettingForeignMessageUsingBuilder() throws Exception {
    TestAllTypes message =
        TestAllTypes.newBuilder()
            // Pass builder for foreign message instance.
            .setOptionalForeignMessage(ForeignMessage.newBuilder().setC(123))
            .build();
    TestAllTypes expectedMessage =
        TestAllTypes.newBuilder()
            // Create expected version passing foreign message instance explicitly.
            .setOptionalForeignMessage(ForeignMessage.newBuilder().setC(123).build())
            .build();
    // TODO(ngd): Upgrade to using real #equals method once implemented
    assertEquals(expectedMessage.toString(), message.toString());
  }

  public void testSettingRepeatedForeignMessageUsingBuilder() throws Exception {
    TestAllTypes message =
        TestAllTypes.newBuilder()
            // Pass builder for foreign message instance.
            .addRepeatedForeignMessage(ForeignMessage.newBuilder().setC(456))
            .build();
    TestAllTypes expectedMessage =
        TestAllTypes.newBuilder()
            // Create expected version passing foreign message instance explicitly.
            .addRepeatedForeignMessage(ForeignMessage.newBuilder().setC(456).build())
            .build();
    assertEquals(expectedMessage.toString(), message.toString());
  }

  public void testDefaults() throws Exception {
    TestUtil.assertClear(TestAllTypes.getDefaultInstance());
    TestUtil.assertClear(TestAllTypes.newBuilder().build());

    TestExtremeDefaultValues message = TestExtremeDefaultValues.getDefaultInstance();
    assertEquals("\u1234", message.getUtf8String());
    assertEquals(Double.POSITIVE_INFINITY, message.getInfDouble(), 0.0);
    assertEquals(Double.NEGATIVE_INFINITY, message.getNegInfDouble(), 0.0);
    assertTrue(Double.isNaN(message.getNanDouble()));
    assertEquals(Float.POSITIVE_INFINITY, message.getInfFloat(), 0.0f);
    assertEquals(Float.NEGATIVE_INFINITY, message.getNegInfFloat(), 0.0f);
    assertTrue(Float.isNaN(message.getNanFloat()));
    assertEquals("? ? ?? ?? ??? ??/ ??-", message.getCppTrigraph());
  }

  public void testClear() throws Exception {
    TestAllTypes.Builder builder = TestAllTypes.newBuilder();
    TestUtil.assertClear(builder);
    TestUtil.setAllFields(builder);
    builder.clear();
    TestUtil.assertClear(builder);
  }

  public void testReflectionGetters() throws Exception {
    TestAllTypes.Builder builder = TestAllTypes.newBuilder();
    TestUtil.setAllFields(builder);
    reflectionTester.assertAllFieldsSetViaReflection(builder);

    TestAllTypes message = builder.build();
    reflectionTester.assertAllFieldsSetViaReflection(message);
  }

  public void testReflectionSetters() throws Exception {
    TestAllTypes.Builder builder = TestAllTypes.newBuilder();
    reflectionTester.setAllFieldsViaReflection(builder);
    TestUtil.assertAllFieldsSet(builder);

    TestAllTypes message = builder.build();
    TestUtil.assertAllFieldsSet(message);
  }

  public void testReflectionSettersRejectNull() throws Exception {
    TestAllTypes.Builder builder = TestAllTypes.newBuilder();
    reflectionTester.assertReflectionSettersRejectNull(builder);
  }

  public void testReflectionRepeatedSetters() throws Exception {
    TestAllTypes.Builder builder = TestAllTypes.newBuilder();
    reflectionTester.setAllFieldsViaReflection(builder);
    reflectionTester.modifyRepeatedFieldsViaReflection(builder);
    TestUtil.assertRepeatedFieldsModified(builder);

    TestAllTypes message = builder.build();
    TestUtil.assertRepeatedFieldsModified(message);
  }

  public void testReflectionRepeatedSettersRejectNull() throws Exception {
    TestAllTypes.Builder builder = TestAllTypes.newBuilder();
    reflectionTester.assertReflectionRepeatedSettersRejectNull(builder);
  }

  public void testReflectionDefaults() throws Exception {
    reflectionTester.assertClearViaReflection(TestAllTypes.getDefaultInstance());
    reflectionTester.assertClearViaReflection(TestAllTypes.newBuilder().build());
  }

  public void testReflectionGetOneof() throws Exception {
    TestAllTypes.Builder builder = TestAllTypes.newBuilder();
    reflectionTester.setAllFieldsViaReflection(builder);
    Descriptors.OneofDescriptor oneof = TestAllTypes.getDescriptor().getOneofs().get(0);
    Descriptors.FieldDescriptor field = TestAllTypes.getDescriptor().findFieldByName("oneof_bytes");
    assertSame(field, builder.getOneofFieldDescriptor(oneof));

    TestAllTypes message = builder.build();
    assertSame(field, message.getOneofFieldDescriptor(oneof));
  }

  public void testReflectionClearOneof() throws Exception {
    TestAllTypes.Builder builder = TestAllTypes.newBuilder();
    reflectionTester.setAllFieldsViaReflection(builder);
    Descriptors.OneofDescriptor oneof = TestAllTypes.getDescriptor().getOneofs().get(0);
    Descriptors.FieldDescriptor field = TestAllTypes.getDescriptor().findFieldByName("oneof_bytes");

    assertTrue(builder.hasOneof(oneof));
    assertTrue(builder.hasField(field));
    builder.clearOneof(oneof);
    assertFalse(builder.hasOneof(oneof));
    assertFalse(builder.hasField(field));
  }

  public void testEnumInterface() throws Exception {
    assertTrue(
        TestAllTypes.getDefaultInstance().getDefaultNestedEnum() instanceof ProtocolMessageEnum);
  }

  public void testEnumMap() throws Exception {
    Internal.EnumLiteMap<ForeignEnum> map = ForeignEnum.internalGetValueMap();

    for (ForeignEnum value : ForeignEnum.values()) {
      assertEquals(value, map.findValueByNumber(value.getNumber()));
    }

    assertTrue(map.findValueByNumber(12345) == null);
  }

  public void testParsePackedToUnpacked() throws Exception {
    TestUnpackedTypes.Builder builder = TestUnpackedTypes.newBuilder();
    TestUnpackedTypes message = builder.mergeFrom(TestUtil.getPackedSet().toByteString()).build();
    TestUtil.assertUnpackedFieldsSet(message);
  }

  public void testParseUnpackedToPacked() throws Exception {
    TestPackedTypes.Builder builder = TestPackedTypes.newBuilder();
    TestPackedTypes message = builder.mergeFrom(TestUtil.getUnpackedSet().toByteString()).build();
    TestUtil.assertPackedFieldsSet(message);
  }

  // =================================================================
  // Extensions.

  TestUtil.ReflectionTester extensionsReflectionTester =
      new TestUtil.ReflectionTester(
          TestAllExtensions.getDescriptor(), TestUtil.getFullExtensionRegistry());

  public void testExtensionMessageOrBuilder() throws Exception {
    TestAllExtensions.Builder builder = TestAllExtensions.newBuilder();
    TestUtil.setAllExtensions(builder);
    TestAllExtensions message = builder.build();
    TestUtil.assertAllExtensionsSet(message);
  }

  public void testGetBuilderForExtensionField() {
    TestAllExtensions.Builder builder = TestAllExtensions.newBuilder();
    Message.Builder fieldBuilder =
        builder.newBuilderForField(UnittestProto.optionalNestedMessageExtension.getDescriptor());
    final int expected = 7432;
    FieldDescriptor field =
        NestedMessage.getDescriptor().findFieldByNumber(NestedMessage.BB_FIELD_NUMBER);
    fieldBuilder.setField(field, expected);
    assertEquals(expected, fieldBuilder.build().getField(field));
  }


  public void testGetBuilderForNonMessageExtensionField() {
    TestAllExtensions.Builder builder = TestAllExtensions.newBuilder();
    try {
      // This should throw an exception because the extension field is not a message.
      builder.newBuilderForField(UnittestProto.optionalInt32Extension.getDescriptor());
      fail("Exception was not thrown");
    } catch (UnsupportedOperationException e) {
      // This exception is expected.
    }
  }

  public void testExtensionRepeatedSetters() throws Exception {
    TestAllExtensions.Builder builder = TestAllExtensions.newBuilder();
    TestUtil.setAllExtensions(builder);
    TestUtil.modifyRepeatedExtensions(builder);
    TestAllExtensions message = builder.build();
    TestUtil.assertRepeatedExtensionsModified(message);
  }

  public void testExtensionDefaults() throws Exception {
    TestUtil.assertExtensionsClear(TestAllExtensions.getDefaultInstance());
    TestUtil.assertExtensionsClear(TestAllExtensions.newBuilder().build());
  }

  public void testUnsetRepeatedExtensionGetField() {
    TestAllExtensions message = TestAllExtensions.getDefaultInstance();
    Object value;

    value = message.getField(UnittestProto.repeatedStringExtension.getDescriptor());
    assertTrue(value instanceof List);
    assertTrue(((List<?>) value).isEmpty());
    assertIsUnmodifiable((List<?>) value);

    value = message.getField(UnittestProto.repeatedNestedMessageExtension.getDescriptor());
    assertTrue(value instanceof List);
    assertTrue(((List<?>) value).isEmpty());
    assertIsUnmodifiable((List<?>) value);
  }

  public void testExtensionReflectionGetters() throws Exception {
    TestAllExtensions.Builder builder = TestAllExtensions.newBuilder();
    TestUtil.setAllExtensions(builder);
    extensionsReflectionTester.assertAllFieldsSetViaReflection(builder);

    TestAllExtensions message = builder.build();
    extensionsReflectionTester.assertAllFieldsSetViaReflection(message);
  }

  public void testExtensionReflectionSetters() throws Exception {
    TestAllExtensions.Builder builder = TestAllExtensions.newBuilder();
    extensionsReflectionTester.setAllFieldsViaReflection(builder);
    TestUtil.assertAllExtensionsSet(builder);

    TestAllExtensions message = builder.build();
    TestUtil.assertAllExtensionsSet(message);
  }

  public void testExtensionReflectionSettersRejectNull() throws Exception {
    TestAllExtensions.Builder builder = TestAllExtensions.newBuilder();
    extensionsReflectionTester.assertReflectionSettersRejectNull(builder);
  }

  public void testExtensionReflectionRepeatedSetters() throws Exception {
    TestAllExtensions.Builder builder = TestAllExtensions.newBuilder();
    extensionsReflectionTester.setAllFieldsViaReflection(builder);
    extensionsReflectionTester.modifyRepeatedFieldsViaReflection(builder);
    TestUtil.assertRepeatedExtensionsModified(builder);

    TestAllExtensions message = builder.build();
    TestUtil.assertRepeatedExtensionsModified(message);
  }

  public void testExtensionReflectionRepeatedSettersRejectNull() throws Exception {
    TestAllExtensions.Builder builder = TestAllExtensions.newBuilder();
    extensionsReflectionTester.assertReflectionRepeatedSettersRejectNull(builder);
  }

  public void testExtensionReflectionDefaults() throws Exception {
    extensionsReflectionTester.assertClearViaReflection(TestAllExtensions.getDefaultInstance());
    extensionsReflectionTester.assertClearViaReflection(TestAllExtensions.newBuilder().build());
  }

  public void testClearExtension() throws Exception {
    // clearExtension() is not actually used in TestUtil, so try it manually.
    assertFalse(
        TestAllExtensions.newBuilder()
            .setExtension(UnittestProto.optionalInt32Extension, 1)
            .clearExtension(UnittestProto.optionalInt32Extension)
            .hasExtension(UnittestProto.optionalInt32Extension));
    assertEquals(
        0,
        TestAllExtensions.newBuilder()
            .addExtension(UnittestProto.repeatedInt32Extension, 1)
            .clearExtension(UnittestProto.repeatedInt32Extension)
            .getExtensionCount(UnittestProto.repeatedInt32Extension));
  }

  public void testExtensionCopy() throws Exception {
    TestAllExtensions original = TestUtil.getAllExtensionsSet();
    TestAllExtensions copy = TestAllExtensions.newBuilder(original).build();
    TestUtil.assertAllExtensionsSet(copy);
  }

  public void testExtensionMergeFrom() throws Exception {
    TestAllExtensions original =
        TestAllExtensions.newBuilder()
            .setExtension(UnittestProto.optionalInt32Extension, 1)
            .build();
    TestAllExtensions merged = TestAllExtensions.newBuilder().mergeFrom(original).build();
    assertTrue(merged.hasExtension(UnittestProto.optionalInt32Extension));
    assertEquals(1, (int) merged.getExtension(UnittestProto.optionalInt32Extension));
  }

  // =================================================================
  // Lite Extensions.

  // We test lite extensions directly because they have a separate
  // implementation from full extensions.  In contrast, we do not test
  // lite fields directly since they are implemented exactly the same as
  // regular fields.

  public void testLiteExtensionMessageOrBuilder() throws Exception {
    TestAllExtensionsLite.Builder builder = TestAllExtensionsLite.newBuilder();
    TestUtilLite.setAllExtensions(builder);
    TestUtil.assertAllExtensionsSet(builder);

    TestAllExtensionsLite message = builder.build();
    TestUtil.assertAllExtensionsSet(message);
  }

  public void testLiteExtensionRepeatedSetters() throws Exception {
    TestAllExtensionsLite.Builder builder = TestAllExtensionsLite.newBuilder();
    TestUtilLite.setAllExtensions(builder);
    TestUtilLite.modifyRepeatedExtensions(builder);
    TestUtil.assertRepeatedExtensionsModified(builder);

    TestAllExtensionsLite message = builder.build();
    TestUtil.assertRepeatedExtensionsModified(message);
  }

  public void testLiteExtensionDefaults() throws Exception {
    TestUtil.assertExtensionsClear(TestAllExtensionsLite.getDefaultInstance());
    TestUtil.assertExtensionsClear(TestAllExtensionsLite.newBuilder().build());
  }

  public void testClearLiteExtension() throws Exception {
    // clearExtension() is not actually used in TestUtil, so try it manually.
    assertFalse(
      TestAllExtensionsLite.newBuilder()
        .setExtension(UnittestLite.optionalInt32ExtensionLite, 1)
        .clearExtension(UnittestLite.optionalInt32ExtensionLite)
        .hasExtension(UnittestLite.optionalInt32ExtensionLite));
    assertEquals(0,
      TestAllExtensionsLite.newBuilder()
        .addExtension(UnittestLite.repeatedInt32ExtensionLite, 1)
        .clearExtension(UnittestLite.repeatedInt32ExtensionLite)
        .getExtensionCount(UnittestLite.repeatedInt32ExtensionLite));
  }

  public void testLiteExtensionCopy() throws Exception {
    TestAllExtensionsLite original = TestUtilLite.getAllLiteExtensionsSet();
    TestAllExtensionsLite copy =
        TestAllExtensionsLite.newBuilder(original).build();
    TestUtil.assertAllExtensionsSet(copy);
  }

  public void testLiteExtensionMergeFrom() throws Exception {
    TestAllExtensionsLite original =
      TestAllExtensionsLite.newBuilder()
        .setExtension(UnittestLite.optionalInt32ExtensionLite, 1).build();
    TestAllExtensionsLite merged =
        TestAllExtensionsLite.newBuilder().mergeFrom(original).build();
    assertTrue(merged.hasExtension(UnittestLite.optionalInt32ExtensionLite));
    assertEquals(
        1, (int) merged.getExtension(UnittestLite.optionalInt32ExtensionLite));
  }

  // =================================================================
  // multiple_files_test

  // Test that custom options of an file level enum are properly initialized.
  // This test needs to be put before any other access to MultipleFilesTestProto
  // or messages defined in multiple_files_test.proto because the class loading
  // order affects initialization process of custom options.
  public void testEnumValueOptionsInMultipleFilesMode() throws Exception {
    assertEquals(
        12345,
        EnumWithNoOuter.FOO
            .getValueDescriptor()
            .getOptions()
            .getExtension(MultipleFilesTestProto.enumValueOption)
            .intValue());
  }

  public void testMultipleFilesOption() throws Exception {
    // We mostly just want to check that things compile.
    MessageWithNoOuter message =
        MessageWithNoOuter.newBuilder()
            .setNested(MessageWithNoOuter.NestedMessage.newBuilder().setI(1))
            .addForeign(TestAllTypes.newBuilder().setOptionalInt32(1))
            .setNestedEnum(MessageWithNoOuter.NestedEnum.BAZ)
            .setForeignEnum(EnumWithNoOuter.BAR)
            .build();
    assertEquals(message, MessageWithNoOuter.parseFrom(message.toByteString()));

    assertEquals(
        MultipleFilesTestProto.getDescriptor(), MessageWithNoOuter.getDescriptor().getFile());

    Descriptors.FieldDescriptor field =
        MessageWithNoOuter.getDescriptor().findFieldByName("foreign_enum");
    assertEquals(EnumWithNoOuter.BAR.getValueDescriptor(), message.getField(field));

    assertEquals(
        MultipleFilesTestProto.getDescriptor(), ServiceWithNoOuter.getDescriptor().getFile());

    assertFalse(
        TestAllExtensions.getDefaultInstance()
            .hasExtension(MultipleFilesTestProto.extensionWithOuter));
  }

  public void testOptionalFieldWithRequiredSubfieldsOptimizedForSize() throws Exception {
    TestOptionalOptimizedForSize message = TestOptionalOptimizedForSize.getDefaultInstance();
    assertTrue(message.isInitialized());

    message =
        TestOptionalOptimizedForSize.newBuilder()
            .setO(TestRequiredOptimizedForSize.newBuilder().buildPartial())
            .buildPartial();
    assertFalse(message.isInitialized());

    message =
        TestOptionalOptimizedForSize.newBuilder()
            .setO(TestRequiredOptimizedForSize.newBuilder().setX(5).buildPartial())
            .buildPartial();
    assertTrue(message.isInitialized());
  }

  public void testUninitializedExtensionInOptimizedForSize() throws Exception {
    TestOptimizedForSize.Builder builder = TestOptimizedForSize.newBuilder();
    builder.setExtension(
        TestOptimizedForSize.testExtension2,
        TestRequiredOptimizedForSize.newBuilder().buildPartial());
    assertFalse(builder.isInitialized());
    assertFalse(builder.buildPartial().isInitialized());

    builder = TestOptimizedForSize.newBuilder();
    builder.setExtension(
        TestOptimizedForSize.testExtension2,
        TestRequiredOptimizedForSize.newBuilder().setX(10).buildPartial());
    assertTrue(builder.isInitialized());
    assertTrue(builder.buildPartial().isInitialized());
  }

  public void testToBuilder() throws Exception {
    TestAllTypes.Builder builder = TestAllTypes.newBuilder();
    TestUtil.setAllFields(builder);
    TestAllTypes message = builder.build();
    TestUtil.assertAllFieldsSet(message);
    TestUtil.assertAllFieldsSet(message.toBuilder().build());
  }

  public void testFieldConstantValues() throws Exception {
    assertEquals(TestAllTypes.NestedMessage.BB_FIELD_NUMBER, 1);
    assertEquals(TestAllTypes.OPTIONAL_INT32_FIELD_NUMBER, 1);
    assertEquals(TestAllTypes.OPTIONALGROUP_FIELD_NUMBER, 16);
    assertEquals(TestAllTypes.OPTIONAL_NESTED_MESSAGE_FIELD_NUMBER, 18);
    assertEquals(TestAllTypes.OPTIONAL_NESTED_ENUM_FIELD_NUMBER, 21);
    assertEquals(TestAllTypes.REPEATED_INT32_FIELD_NUMBER, 31);
    assertEquals(TestAllTypes.REPEATEDGROUP_FIELD_NUMBER, 46);
    assertEquals(TestAllTypes.REPEATED_NESTED_MESSAGE_FIELD_NUMBER, 48);
    assertEquals(TestAllTypes.REPEATED_NESTED_ENUM_FIELD_NUMBER, 51);
  }

  public void testExtensionConstantValues() throws Exception {
    assertEquals(UnittestProto.TestRequired.SINGLE_FIELD_NUMBER, 1000);
    assertEquals(UnittestProto.TestRequired.MULTI_FIELD_NUMBER, 1001);
    assertEquals(UnittestProto.OPTIONAL_INT32_EXTENSION_FIELD_NUMBER, 1);
    assertEquals(UnittestProto.OPTIONALGROUP_EXTENSION_FIELD_NUMBER, 16);
    assertEquals(UnittestProto.OPTIONAL_NESTED_MESSAGE_EXTENSION_FIELD_NUMBER, 18);
    assertEquals(UnittestProto.OPTIONAL_NESTED_ENUM_EXTENSION_FIELD_NUMBER, 21);
    assertEquals(UnittestProto.REPEATED_INT32_EXTENSION_FIELD_NUMBER, 31);
    assertEquals(UnittestProto.REPEATEDGROUP_EXTENSION_FIELD_NUMBER, 46);
    assertEquals(UnittestProto.REPEATED_NESTED_MESSAGE_EXTENSION_FIELD_NUMBER, 48);
    assertEquals(UnittestProto.REPEATED_NESTED_ENUM_EXTENSION_FIELD_NUMBER, 51);
  }

  public void testRecursiveMessageDefaultInstance() throws Exception {
    UnittestProto.TestRecursiveMessage message =
        UnittestProto.TestRecursiveMessage.getDefaultInstance();
    assertTrue(message != null);
    assertNotNull(message.getA());
    assertTrue(message.getA().equals(message));
  }

  public void testSerialize() throws Exception {
    ByteArrayOutputStream baos = new ByteArrayOutputStream();
    TestAllTypes.Builder builder = TestAllTypes.newBuilder();
    TestUtil.setAllFields(builder);
    TestAllTypes expected = builder.build();
    ObjectOutputStream out = new ObjectOutputStream(baos);
    try {
      out.writeObject(expected);
    } finally {
      out.close();
    }
    ByteArrayInputStream bais = new ByteArrayInputStream(baos.toByteArray());
    ObjectInputStream in = new ObjectInputStream(bais);
    TestAllTypes actual = (TestAllTypes) in.readObject();
    assertEquals(expected, actual);
  }

  public void testSerializePartial() throws Exception {
    ByteArrayOutputStream baos = new ByteArrayOutputStream();
    TestAllTypes.Builder builder = TestAllTypes.newBuilder();
    TestAllTypes expected = builder.buildPartial();
    ObjectOutputStream out = new ObjectOutputStream(baos);
    try {
      out.writeObject(expected);
    } finally {
      out.close();
    }
    ByteArrayInputStream bais = new ByteArrayInputStream(baos.toByteArray());
    ObjectInputStream in = new ObjectInputStream(bais);
    TestAllTypes actual = (TestAllTypes) in.readObject();
    assertEquals(expected, actual);
  }

  public void testDeserializeWithoutClassField() throws Exception {
    // serialized form for version <=3.6.0
    // just includes messageClassName and asBytes

    // Int32Value.newBuilder().setValue(123).build()
    byte[] int32ValueBytes =
        new byte[] {
          -84, -19, 0, 5, 115, 114, 0, 55, 99, 111, 109, 46, 103, 111, 111, 103, 108, 101, 46, 112,
          114, 111, 116, 111, 98, 117, 102, 46, 71, 101, 110, 101, 114, 97, 116, 101, 100, 77, 101,
          115, 115, 97, 103, 101, 76, 105, 116, 101, 36, 83, 101, 114, 105, 97, 108, 105, 122, 101,
          100, 70, 111, 114, 109, 0, 0, 0, 0, 0, 0, 0, 0, 2, 0, 2, 91, 0, 7, 97, 115, 66, 121, 116,
          101, 115, 116, 0, 2, 91, 66, 76, 0, 16, 109, 101, 115, 115, 97, 103, 101, 67, 108, 97,
          115, 115, 78, 97, 109, 101, 116, 0, 18, 76, 106, 97, 118, 97, 47, 108, 97, 110, 103, 47,
          83, 116, 114, 105, 110, 103, 59, 120, 112, 117, 114, 0, 2, 91, 66, -84, -13, 23, -8, 6, 8,
          84, -32, 2, 0, 0, 120, 112, 0, 0, 0, 2, 8, 123, 116, 0, 30, 99, 111, 109, 46, 103, 111,
          111, 103, 108, 101, 46, 112, 114, 111, 116, 111, 98, 117, 102, 46, 73, 110, 116, 51, 50,
          86, 97, 108, 117, 101
        };

    ByteArrayInputStream bais = new ByteArrayInputStream(int32ValueBytes);
    ObjectInputStream in = new ObjectInputStream(bais);
    Int32Value int32Value = (Int32Value) in.readObject();
    assertEquals(123, int32Value.getValue());
  }

  public void testDeserializeWithClassField() throws Exception {
    // serialized form for version > 3.6.0
    // includes messageClass, messageClassName (for compatibility), and asBytes

    // Int32Value.newBuilder().setValue(123).build()
    byte[] int32ValueBytes =
        new byte[] {
          -84, -19, 0, 5, 115, 114, 0, 55, 99, 111, 109, 46, 103, 111, 111, 103, 108, 101, 46, 112,
          114, 111, 116, 111, 98, 117, 102, 46, 71, 101, 110, 101, 114, 97, 116, 101, 100, 77, 101,
          115, 115, 97, 103, 101, 76, 105, 116, 101, 36, 83, 101, 114, 105, 97, 108, 105, 122, 101,
          100, 70, 111, 114, 109, 0, 0, 0, 0, 0, 0, 0, 0, 2, 0, 3, 91, 0, 7, 97, 115, 66, 121, 116,
          101, 115, 116, 0, 2, 91, 66, 76, 0, 12, 109, 101, 115, 115, 97, 103, 101, 67, 108, 97,
          115, 115, 116, 0, 17, 76, 106, 97, 118, 97, 47, 108, 97, 110, 103, 47, 67, 108, 97, 115,
          115, 59, 76, 0, 16, 109, 101, 115, 115, 97, 103, 101, 67, 108, 97, 115, 115, 78, 97, 109,
          101, 116, 0, 18, 76, 106, 97, 118, 97, 47, 108, 97, 110, 103, 47, 83, 116, 114, 105, 110,
          103, 59, 120, 112, 117, 114, 0, 2, 91, 66, -84, -13, 23, -8, 6, 8, 84, -32, 2, 0, 0, 120,
          112, 0, 0, 0, 2, 8, 123, 118, 114, 0, 30, 99, 111, 109, 46, 103, 111, 111, 103, 108, 101,
          46, 112, 114, 111, 116, 111, 98, 117, 102, 46, 73, 110, 116, 51, 50, 86, 97, 108, 117,
          101, 0, 0, 0, 0, 0, 0, 0, 0, 2, 0, 2, 66, 0, 21, 109, 101, 109, 111, 105, 122, 101, 100,
          73, 115, 73, 110, 105, 116, 105, 97, 108, 105, 122, 101, 100, 73, 0, 6, 118, 97, 108, 117,
          101, 95, 120, 114, 0, 38, 99, 111, 109, 46, 103, 111, 111, 103, 108, 101, 46, 112, 114,
          111, 116, 111, 98, 117, 102, 46, 71, 101, 110, 101, 114, 97, 116, 101, 100, 77, 101, 115,
          115, 97, 103, 101, 86, 51, 0, 0, 0, 0, 0, 0, 0, 1, 2, 0, 1, 76, 0, 13, 117, 110, 107, 110,
          111, 119, 110, 70, 105, 101, 108, 100, 115, 116, 0, 37, 76, 99, 111, 109, 47, 103, 111,
          111, 103, 108, 101, 47, 112, 114, 111, 116, 111, 98, 117, 102, 47, 85, 110, 107, 110, 111,
          119, 110, 70, 105, 101, 108, 100, 83, 101, 116, 59, 120, 112, 116, 0, 30, 99, 111, 109,
          46, 103, 111, 111, 103, 108, 101, 46, 112, 114, 111, 116, 111, 98, 117, 102, 46, 73, 110,
          116, 51, 50, 86, 97, 108, 117, 101
        };

    ByteArrayInputStream bais = new ByteArrayInputStream(int32ValueBytes);
    ObjectInputStream in = new ObjectInputStream(bais);
    Int32Value int32Value = (Int32Value) in.readObject();
    assertEquals(123, int32Value.getValue());
  }

  public void testEnumValues() {
     assertEquals(
         TestAllTypes.NestedEnum.BAR.getNumber(),
         TestAllTypes.NestedEnum.BAR_VALUE);
    assertEquals(
        TestAllTypes.NestedEnum.BAZ.getNumber(),
        TestAllTypes.NestedEnum.BAZ_VALUE);
    assertEquals(
        TestAllTypes.NestedEnum.FOO.getNumber(),
        TestAllTypes.NestedEnum.FOO_VALUE);
  }

  public void testNonNestedExtensionInitialization() {
    assertTrue(
        NonNestedExtension.nonNestedExtension.getMessageDefaultInstance()
            instanceof MyNonNestedExtension);
    assertEquals(
        "nonNestedExtension", NonNestedExtension.nonNestedExtension.getDescriptor().getName());
  }

  public void testNestedExtensionInitialization() {
    assertTrue(
        MyNestedExtension.recursiveExtension.getMessageDefaultInstance()
            instanceof MessageToBeExtended);
    assertEquals(
        "recursiveExtension", MyNestedExtension.recursiveExtension.getDescriptor().getName());
  }

  public void testNonNestedExtensionLiteInitialization() {
    assertTrue(NonNestedExtensionLite.nonNestedExtensionLite
               .getMessageDefaultInstance() instanceof MyNonNestedExtensionLite);
  }

  public void testNestedExtensionLiteInitialization() {
    assertTrue(MyNestedExtensionLite.recursiveExtensionLite
               .getMessageDefaultInstance() instanceof MessageLiteToBeExtended);
  }

  public void testInvalidations() throws Exception {
    GeneratedMessage.enableAlwaysUseFieldBuildersForTesting();
    TestAllTypes.NestedMessage nestedMessage1 = TestAllTypes.NestedMessage.newBuilder().build();
    TestAllTypes.NestedMessage nestedMessage2 = TestAllTypes.NestedMessage.newBuilder().build();

    // Set all three flavors (enum, primitive, message and singular/repeated)
    // and verify no invalidations fired
    TestUtil.MockBuilderParent mockParent = new TestUtil.MockBuilderParent();

<<<<<<< HEAD
    TestAllTypes.Builder builder = (TestAllTypes.Builder)
        ((GeneratedMessage) TestAllTypes.getDefaultInstance()).
            newBuilderForType(mockParent);
=======
    TestAllTypes.Builder builder =
        (TestAllTypes.Builder)
            ((AbstractMessage) TestAllTypes.getDefaultInstance()).newBuilderForType(mockParent);
>>>>>>> 1ee15bae
    builder.setOptionalInt32(1);
    builder.setOptionalNestedEnum(TestAllTypes.NestedEnum.BAR);
    builder.setOptionalNestedMessage(nestedMessage1);
    builder.addRepeatedInt32(1);
    builder.addRepeatedNestedEnum(TestAllTypes.NestedEnum.BAR);
    builder.addRepeatedNestedMessage(nestedMessage1);
    assertEquals(0, mockParent.getInvalidationCount());

    // Now tell it we want changes and make sure it's only fired once
    // And do this for each flavor

    // primitive single
    builder.buildPartial();
    builder.setOptionalInt32(2);
    builder.setOptionalInt32(3);
    assertEquals(1, mockParent.getInvalidationCount());

    // enum single
    builder.buildPartial();
    builder.setOptionalNestedEnum(TestAllTypes.NestedEnum.BAZ);
    builder.setOptionalNestedEnum(TestAllTypes.NestedEnum.BAR);
    assertEquals(2, mockParent.getInvalidationCount());

    // message single
    builder.buildPartial();
    builder.setOptionalNestedMessage(nestedMessage2);
    builder.setOptionalNestedMessage(nestedMessage1);
    assertEquals(3, mockParent.getInvalidationCount());

    // primitive repeated
    builder.buildPartial();
    builder.addRepeatedInt32(2);
    builder.addRepeatedInt32(3);
    assertEquals(4, mockParent.getInvalidationCount());

    // enum repeated
    builder.buildPartial();
    builder.addRepeatedNestedEnum(TestAllTypes.NestedEnum.BAZ);
    builder.addRepeatedNestedEnum(TestAllTypes.NestedEnum.BAZ);
    assertEquals(5, mockParent.getInvalidationCount());

    // message repeated
    builder.buildPartial();
    builder.addRepeatedNestedMessage(nestedMessage2);
    builder.addRepeatedNestedMessage(nestedMessage1);
    assertEquals(6, mockParent.getInvalidationCount());
  }

  public void testInvalidations_Extensions() throws Exception {
    TestUtil.MockBuilderParent mockParent = new TestUtil.MockBuilderParent();

<<<<<<< HEAD
    TestAllExtensions.Builder builder = (TestAllExtensions.Builder)
        ((GeneratedMessage) TestAllExtensions.getDefaultInstance()).
            newBuilderForType(mockParent);
=======
    TestAllExtensions.Builder builder =
        (TestAllExtensions.Builder)
            ((AbstractMessage) TestAllExtensions.getDefaultInstance())
                .newBuilderForType(mockParent);
>>>>>>> 1ee15bae

    builder.addExtension(UnittestProto.repeatedInt32Extension, 1);
    builder.setExtension(UnittestProto.repeatedInt32Extension, 0, 2);
    builder.clearExtension(UnittestProto.repeatedInt32Extension);
    assertEquals(0, mockParent.getInvalidationCount());

    // Now tell it we want changes and make sure it's only fired once
    builder.buildPartial();
    builder.addExtension(UnittestProto.repeatedInt32Extension, 2);
    builder.addExtension(UnittestProto.repeatedInt32Extension, 3);
    assertEquals(1, mockParent.getInvalidationCount());

    builder.buildPartial();
    builder.setExtension(UnittestProto.repeatedInt32Extension, 0, 4);
    builder.setExtension(UnittestProto.repeatedInt32Extension, 1, 5);
    assertEquals(2, mockParent.getInvalidationCount());

    builder.buildPartial();
    builder.clearExtension(UnittestProto.repeatedInt32Extension);
    builder.clearExtension(UnittestProto.repeatedInt32Extension);
    assertEquals(3, mockParent.getInvalidationCount());
  }

  public void testBaseMessageOrBuilder() {
    // Mostly just makes sure the base interface exists and has some methods.
    TestAllTypes.Builder builder = TestAllTypes.newBuilder();
    TestAllTypes message = builder.buildPartial();
    TestAllTypesOrBuilder messageAsInterface = (TestAllTypesOrBuilder) message;

    assertEquals(messageAsInterface.getDefaultBool(), messageAsInterface.getDefaultBool());
    assertEquals(
        messageAsInterface.getOptionalDouble(), messageAsInterface.getOptionalDouble(), 0.0);
  }

  public void testMessageOrBuilderGetters() {
    TestAllTypes.Builder builder = TestAllTypes.newBuilder();

    // single fields
    assertSame(ForeignMessage.getDefaultInstance(), builder.getOptionalForeignMessageOrBuilder());
    ForeignMessage.Builder subBuilder = builder.getOptionalForeignMessageBuilder();
    assertSame(subBuilder, builder.getOptionalForeignMessageOrBuilder());

    // repeated fields
    ForeignMessage m0 = ForeignMessage.newBuilder().buildPartial();
    ForeignMessage m1 = ForeignMessage.newBuilder().buildPartial();
    ForeignMessage m2 = ForeignMessage.newBuilder().buildPartial();
    builder.addRepeatedForeignMessage(m0);
    builder.addRepeatedForeignMessage(m1);
    builder.addRepeatedForeignMessage(m2);
    assertSame(m0, builder.getRepeatedForeignMessageOrBuilder(0));
    assertSame(m1, builder.getRepeatedForeignMessageOrBuilder(1));
    assertSame(m2, builder.getRepeatedForeignMessageOrBuilder(2));
    ForeignMessage.Builder b0 = builder.getRepeatedForeignMessageBuilder(0);
    ForeignMessage.Builder b1 = builder.getRepeatedForeignMessageBuilder(1);
    assertSame(b0, builder.getRepeatedForeignMessageOrBuilder(0));
    assertSame(b1, builder.getRepeatedForeignMessageOrBuilder(1));
    assertSame(m2, builder.getRepeatedForeignMessageOrBuilder(2));

    List<? extends ForeignMessageOrBuilder> messageOrBuilderList =
        builder.getRepeatedForeignMessageOrBuilderList();
    assertSame(b0, messageOrBuilderList.get(0));
    assertSame(b1, messageOrBuilderList.get(1));
    assertSame(m2, messageOrBuilderList.get(2));
  }

  public void testGetFieldBuilder() {
    Descriptor descriptor = TestAllTypes.getDescriptor();

    FieldDescriptor fieldDescriptor = descriptor.findFieldByName("optional_nested_message");
    FieldDescriptor foreignFieldDescriptor = descriptor.findFieldByName("optional_foreign_message");
    FieldDescriptor importFieldDescriptor = descriptor.findFieldByName("optional_import_message");

    // Mutate the message with new field builder
    // Mutate nested message
    TestAllTypes.Builder builder1 = TestAllTypes.newBuilder();
    Message.Builder fieldBuilder1 =
        builder1
            .newBuilderForField(fieldDescriptor)
            .mergeFrom((Message) builder1.getField(fieldDescriptor));
    FieldDescriptor subFieldDescriptor1 =
        fieldBuilder1.getDescriptorForType().findFieldByName("bb");
    fieldBuilder1.setField(subFieldDescriptor1, 1);
    builder1.setField(fieldDescriptor, fieldBuilder1.build());

    // Mutate foreign message
    Message.Builder foreignFieldBuilder1 =
        builder1
            .newBuilderForField(foreignFieldDescriptor)
            .mergeFrom((Message) builder1.getField(foreignFieldDescriptor));
    FieldDescriptor subForeignFieldDescriptor1 =
        foreignFieldBuilder1.getDescriptorForType().findFieldByName("c");
    foreignFieldBuilder1.setField(subForeignFieldDescriptor1, 2);
    builder1.setField(foreignFieldDescriptor, foreignFieldBuilder1.build());

    // Mutate import message
    Message.Builder importFieldBuilder1 =
        builder1
            .newBuilderForField(importFieldDescriptor)
            .mergeFrom((Message) builder1.getField(importFieldDescriptor));
    FieldDescriptor subImportFieldDescriptor1 =
        importFieldBuilder1.getDescriptorForType().findFieldByName("d");
    importFieldBuilder1.setField(subImportFieldDescriptor1, 3);
    builder1.setField(importFieldDescriptor, importFieldBuilder1.build());

    Message newMessage1 = builder1.build();

    // Mutate the message with existing field builder
    // Mutate nested message
    TestAllTypes.Builder builder2 = TestAllTypes.newBuilder();
    Message.Builder fieldBuilder2 = builder2.getFieldBuilder(fieldDescriptor);
    FieldDescriptor subFieldDescriptor2 =
        fieldBuilder2.getDescriptorForType().findFieldByName("bb");
    fieldBuilder2.setField(subFieldDescriptor2, 1);
    builder2.setField(fieldDescriptor, fieldBuilder2.build());

    // Mutate foreign message
    Message.Builder foreignFieldBuilder2 =
        builder2
            .newBuilderForField(foreignFieldDescriptor)
            .mergeFrom((Message) builder2.getField(foreignFieldDescriptor));
    FieldDescriptor subForeignFieldDescriptor2 =
        foreignFieldBuilder2.getDescriptorForType().findFieldByName("c");
    foreignFieldBuilder2.setField(subForeignFieldDescriptor2, 2);
    builder2.setField(foreignFieldDescriptor, foreignFieldBuilder2.build());

    // Mutate import message
    Message.Builder importFieldBuilder2 =
        builder2
            .newBuilderForField(importFieldDescriptor)
            .mergeFrom((Message) builder2.getField(importFieldDescriptor));
    FieldDescriptor subImportFieldDescriptor2 =
        importFieldBuilder2.getDescriptorForType().findFieldByName("d");
    importFieldBuilder2.setField(subImportFieldDescriptor2, 3);
    builder2.setField(importFieldDescriptor, importFieldBuilder2.build());

    Message newMessage2 = builder2.build();

    // These two messages should be equal.
    assertEquals(newMessage1, newMessage2);
  }

  public void testGetFieldBuilderWithInitializedValue() {
    Descriptor descriptor = TestAllTypes.getDescriptor();
    FieldDescriptor fieldDescriptor = descriptor.findFieldByName("optional_nested_message");

    // Before setting field, builder is initialized by default value.
    TestAllTypes.Builder builder = TestAllTypes.newBuilder();
    NestedMessage.Builder fieldBuilder =
        (NestedMessage.Builder) builder.getFieldBuilder(fieldDescriptor);
    assertEquals(0, fieldBuilder.getBb());

    // Setting field value with new field builder instance.
    builder = TestAllTypes.newBuilder();
    NestedMessage.Builder newFieldBuilder = builder.getOptionalNestedMessageBuilder();
    newFieldBuilder.setBb(2);
    // Then get the field builder instance by getFieldBuilder().
    fieldBuilder = (NestedMessage.Builder) builder.getFieldBuilder(fieldDescriptor);
    // It should contain new value.
    assertEquals(2, fieldBuilder.getBb());
    // These two builder should be equal.
    assertSame(fieldBuilder, newFieldBuilder);
  }

  public void testGetFieldBuilderNotSupportedException() {
    Descriptor descriptor = TestAllTypes.getDescriptor();
    TestAllTypes.Builder builder = TestAllTypes.newBuilder();
    try {
      builder.getFieldBuilder(descriptor.findFieldByName("optional_int32"));
      fail("Exception was not thrown");
    } catch (UnsupportedOperationException e) {
      // We expect this exception.
    }
    try {
      builder.getFieldBuilder(descriptor.findFieldByName("optional_nested_enum"));
      fail("Exception was not thrown");
    } catch (UnsupportedOperationException e) {
      // We expect this exception.
    }
    try {
      builder.getFieldBuilder(descriptor.findFieldByName("repeated_int32"));
      fail("Exception was not thrown");
    } catch (UnsupportedOperationException e) {
      // We expect this exception.
    }
    try {
      builder.getFieldBuilder(descriptor.findFieldByName("repeated_nested_enum"));
      fail("Exception was not thrown");
    } catch (UnsupportedOperationException e) {
      // We expect this exception.
    }
    try {
      builder.getFieldBuilder(descriptor.findFieldByName("repeated_nested_message"));
      fail("Exception was not thrown");
    } catch (UnsupportedOperationException e) {
      // We expect this exception.
    }
  }

  // Test that when the default outer class name conflicts with another type
  // defined in the proto the compiler will append a suffix to avoid the
  // conflict.
  public void testConflictingOuterClassName() {
    // We just need to make sure we can refer to the outer class with the
    // expected name. There is nothing else to test.
    OuterClassNameTestOuterClass.OuterClassNameTest message =
        OuterClassNameTestOuterClass.OuterClassNameTest.newBuilder().build();
    assertTrue(
        message.getDescriptorForType()
            == OuterClassNameTestOuterClass.OuterClassNameTest.getDescriptor());

    OuterClassNameTest2OuterClass.TestMessage2.NestedMessage.OuterClassNameTest2 message2 =
        OuterClassNameTest2OuterClass.TestMessage2.NestedMessage.OuterClassNameTest2.newBuilder()
            .build();
    assertEquals(0, message2.getSerializedSize());

    OuterClassNameTest3OuterClass.TestMessage3.NestedMessage.OuterClassNameTest3 enumValue =
        OuterClassNameTest3OuterClass.TestMessage3.NestedMessage.OuterClassNameTest3.DUMMY_VALUE;
    assertEquals(1, enumValue.getNumber());
  }

  // =================================================================
  // oneof generated code test
  public void testOneofEnumCase() throws Exception {
    TestOneof2 message =
        TestOneof2.newBuilder().setFooInt(123).setFooString("foo").setFooCord("bar").build();
    TestUtil.assertAtMostOneFieldSetOneof(message);
  }

  public void testClearOneof() throws Exception {
    TestOneof2.Builder builder = TestOneof2.newBuilder().setFooInt(123);
    assertEquals(TestOneof2.FooCase.FOO_INT, builder.getFooCase());
    builder.clearFoo();
    assertEquals(TestOneof2.FooCase.FOO_NOT_SET, builder.getFooCase());
  }

  public void testSetOneofClearsOthers() throws Exception {
    TestOneof2.Builder builder = TestOneof2.newBuilder();
    TestOneof2 message = builder.setFooInt(123).setFooString("foo").buildPartial();
    assertTrue(message.hasFooString());
    TestUtil.assertAtMostOneFieldSetOneof(message);

    message = builder.setFooCord("bar").buildPartial();
    assertTrue(message.hasFooCord());
    TestUtil.assertAtMostOneFieldSetOneof(message);

    message = builder.setFooStringPiece("baz").buildPartial();
    assertTrue(message.hasFooStringPiece());
    TestUtil.assertAtMostOneFieldSetOneof(message);

    message = builder.setFooBytes(TestUtil.toBytes("qux")).buildPartial();
    assertTrue(message.hasFooBytes());
    TestUtil.assertAtMostOneFieldSetOneof(message);

    message = builder.setFooEnum(TestOneof2.NestedEnum.FOO).buildPartial();
    assertTrue(message.hasFooEnum());
    TestUtil.assertAtMostOneFieldSetOneof(message);

    message =
        builder
            .setFooMessage(TestOneof2.NestedMessage.newBuilder().setQuxInt(234).build())
            .buildPartial();
    assertTrue(message.hasFooMessage());
    TestUtil.assertAtMostOneFieldSetOneof(message);

    message = builder.setFooInt(123).buildPartial();
    assertTrue(message.hasFooInt());
    TestUtil.assertAtMostOneFieldSetOneof(message);
  }

  public void testOneofTypes() throws Exception {
    // Primitive
    {
      TestOneof2.Builder builder = TestOneof2.newBuilder();
      assertEquals(builder.getFooInt(), 0);
      assertFalse(builder.hasFooInt());
      assertTrue(builder.setFooInt(123).hasFooInt());
      assertEquals(builder.getFooInt(), 123);
      TestOneof2 message = builder.buildPartial();
      assertTrue(message.hasFooInt());
      assertEquals(message.getFooInt(), 123);

      assertFalse(builder.clearFooInt().hasFooInt());
      TestOneof2 message2 = builder.build();
      assertFalse(message2.hasFooInt());
      assertEquals(message2.getFooInt(), 0);
    }

    // Enum
    {
      TestOneof2.Builder builder = TestOneof2.newBuilder();
      assertEquals(builder.getFooEnum(), TestOneof2.NestedEnum.FOO);
      assertTrue(builder.setFooEnum(TestOneof2.NestedEnum.BAR).hasFooEnum());
      assertEquals(builder.getFooEnum(), TestOneof2.NestedEnum.BAR);
      TestOneof2 message = builder.buildPartial();
      assertTrue(message.hasFooEnum());
      assertEquals(message.getFooEnum(), TestOneof2.NestedEnum.BAR);

      assertFalse(builder.clearFooEnum().hasFooEnum());
      TestOneof2 message2 = builder.build();
      assertFalse(message2.hasFooEnum());
      assertEquals(message2.getFooEnum(), TestOneof2.NestedEnum.FOO);
    }

    // String
    {
      TestOneof2.Builder builder = TestOneof2.newBuilder();
      assertEquals(builder.getFooString(), "");
      builder.setFooString("foo");
      assertTrue(builder.hasFooString());
      assertEquals(builder.getFooString(), "foo");
      TestOneof2 message = builder.buildPartial();
      assertTrue(message.hasFooString());
      assertEquals(message.getFooString(), "foo");
      assertEquals(message.getFooStringBytes(), TestUtil.toBytes("foo"));

      assertFalse(builder.clearFooString().hasFooString());
      TestOneof2 message2 = builder.buildPartial();
      assertFalse(message2.hasFooString());
      assertEquals(message2.getFooString(), "");
      assertEquals(message2.getFooStringBytes(), TestUtil.toBytes(""));

      // Get method should not change the oneof value.
      builder.setFooInt(123);
      assertEquals(builder.getFooString(), "");
      assertEquals(builder.getFooStringBytes(), TestUtil.toBytes(""));
      assertEquals(123, builder.getFooInt());

      message = builder.build();
      assertEquals(message.getFooString(), "");
      assertEquals(message.getFooStringBytes(), TestUtil.toBytes(""));
      assertEquals(123, message.getFooInt());
    }

    // Cord
    {
      TestOneof2.Builder builder = TestOneof2.newBuilder();
      assertEquals(builder.getFooCord(), "");
      builder.setFooCord("foo");
      assertTrue(builder.hasFooCord());
      assertEquals(builder.getFooCord(), "foo");
      TestOneof2 message = builder.buildPartial();
      assertTrue(message.hasFooCord());
      assertEquals(message.getFooCord(), "foo");
      assertEquals(message.getFooCordBytes(), TestUtil.toBytes("foo"));

      assertFalse(builder.clearFooCord().hasFooCord());
      TestOneof2 message2 = builder.build();
      assertFalse(message2.hasFooCord());
      assertEquals(message2.getFooCord(), "");
      assertEquals(message2.getFooCordBytes(), TestUtil.toBytes(""));
    }

    // StringPiece
    {
      TestOneof2.Builder builder = TestOneof2.newBuilder();
      assertEquals(builder.getFooStringPiece(), "");
      builder.setFooStringPiece("foo");
      assertTrue(builder.hasFooStringPiece());
      assertEquals(builder.getFooStringPiece(), "foo");
      TestOneof2 message = builder.buildPartial();
      assertTrue(message.hasFooStringPiece());
      assertEquals(message.getFooStringPiece(), "foo");
      assertEquals(message.getFooStringPieceBytes(), TestUtil.toBytes("foo"));

      assertFalse(builder.clearFooStringPiece().hasFooStringPiece());
      TestOneof2 message2 = builder.build();
      assertFalse(message2.hasFooStringPiece());
      assertEquals(message2.getFooStringPiece(), "");
      assertEquals(message2.getFooStringPieceBytes(), TestUtil.toBytes(""));
    }

    // Message
    {
      // set
      TestOneof2.Builder builder = TestOneof2.newBuilder();
<<<<<<< HEAD
      assertEquals(builder.getFooMessage().getQuxInt(), 0);
      builder.setFooMessage(
          TestOneof2.NestedMessage.newBuilder().setQuxInt(234).build());
=======
      assertEquals(0, builder.getFooMessage().getQuxInt());
      builder.setFooMessage(TestOneof2.NestedMessage.newBuilder().setQuxInt(234).build());
>>>>>>> 1ee15bae
      assertTrue(builder.hasFooMessage());
      assertEquals(builder.getFooMessage().getQuxInt(), 234);
      TestOneof2 message = builder.buildPartial();
      assertTrue(message.hasFooMessage());
      assertEquals(message.getFooMessage().getQuxInt(), 234);

      // clear
      assertFalse(builder.clearFooMessage().hasFooString());
      message = builder.build();
      assertFalse(message.hasFooMessage());
      assertEquals(message.getFooMessage().getQuxInt(), 0);

      // nested builder
      builder = TestOneof2.newBuilder();
      assertSame(builder.getFooMessageOrBuilder(), TestOneof2.NestedMessage.getDefaultInstance());
      assertFalse(builder.hasFooMessage());
      builder.getFooMessageBuilder().setQuxInt(123);
      assertTrue(builder.hasFooMessage());
      assertEquals(builder.getFooMessage().getQuxInt(), 123);
      message = builder.build();
      assertTrue(message.hasFooMessage());
      assertEquals(message.getFooMessage().getQuxInt(), 123);
    }

    // LazyMessage is tested in LazyMessageLiteTest.java
  }

  public void testOneofMerge() throws Exception {
    // Primitive Type
    {
      TestOneof2.Builder builder = TestOneof2.newBuilder();
      TestOneof2 message = builder.setFooInt(123).build();
      TestOneof2 message2 = TestOneof2.newBuilder().mergeFrom(message).build();
      assertTrue(message2.hasFooInt());
      assertEquals(message2.getFooInt(), 123);
    }

    // String
    {
      TestOneof2.Builder builder = TestOneof2.newBuilder();
      TestOneof2 message = builder.setFooString("foo").build();
      TestOneof2 message2 = TestOneof2.newBuilder().mergeFrom(message).build();
      assertTrue(message2.hasFooString());
      assertEquals(message2.getFooString(), "foo");
    }

    // Enum
    {
      TestOneof2.Builder builder = TestOneof2.newBuilder();
      TestOneof2 message = builder.setFooEnum(TestOneof2.NestedEnum.BAR).build();
      TestOneof2 message2 = TestOneof2.newBuilder().mergeFrom(message).build();
      assertTrue(message2.hasFooEnum());
      assertEquals(message2.getFooEnum(), TestOneof2.NestedEnum.BAR);
    }

    // Message
    {
      TestOneof2.Builder builder = TestOneof2.newBuilder();
      TestOneof2 message =
          builder
              .setFooMessage(TestOneof2.NestedMessage.newBuilder().setQuxInt(234).build())
              .build();
      TestOneof2 message2 = TestOneof2.newBuilder().mergeFrom(message).build();
      assertTrue(message2.hasFooMessage());
      assertEquals(message2.getFooMessage().getQuxInt(), 234);
    }
  }

  public void testOneofSerialization() throws Exception {
    // Primitive Type
    {
      TestOneof2.Builder builder = TestOneof2.newBuilder();
      TestOneof2 message = builder.setFooInt(123).build();
      ByteString serialized = message.toByteString();
      TestOneof2 message2 = TestOneof2.parseFrom(serialized);
      assertTrue(message2.hasFooInt());
      assertEquals(message2.getFooInt(), 123);
    }

    // String
    {
      TestOneof2.Builder builder = TestOneof2.newBuilder();
      TestOneof2 message = builder.setFooString("foo").build();
      ByteString serialized = message.toByteString();
      TestOneof2 message2 = TestOneof2.parseFrom(serialized);
      assertTrue(message2.hasFooString());
      assertEquals(message2.getFooString(), "foo");
    }

    // Enum
    {
      TestOneof2.Builder builder = TestOneof2.newBuilder();
      TestOneof2 message = builder.setFooEnum(TestOneof2.NestedEnum.BAR).build();
      ByteString serialized = message.toByteString();
      TestOneof2 message2 = TestOneof2.parseFrom(serialized);
      assertTrue(message2.hasFooEnum());
      assertEquals(message2.getFooEnum(), TestOneof2.NestedEnum.BAR);
    }

    // Message
    {
      TestOneof2.Builder builder = TestOneof2.newBuilder();
      TestOneof2 message =
          builder
              .setFooMessage(TestOneof2.NestedMessage.newBuilder().setQuxInt(234).build())
              .build();
      ByteString serialized = message.toByteString();
      TestOneof2 message2 = TestOneof2.parseFrom(serialized);
      assertTrue(message2.hasFooMessage());
      assertEquals(message2.getFooMessage().getQuxInt(), 234);
    }
  }

  public void testOneofNestedBuilderOnChangePropagation() {
    NestedTestAllTypes.Builder parentBuilder = NestedTestAllTypes.newBuilder();
    TestAllTypes.Builder builder = parentBuilder.getPayloadBuilder();
    builder.getOneofNestedMessageBuilder();
    assertTrue(builder.hasOneofNestedMessage());
    assertTrue(parentBuilder.hasPayload());
    NestedTestAllTypes message = parentBuilder.build();
    assertTrue(message.hasPayload());
    assertTrue(message.getPayload().hasOneofNestedMessage());
  }

  public void testGetRepeatedFieldBuilder() {
    Descriptor descriptor = TestAllTypes.getDescriptor();

    FieldDescriptor fieldDescriptor = descriptor.findFieldByName("repeated_nested_message");
    FieldDescriptor foreignFieldDescriptor = descriptor.findFieldByName("repeated_foreign_message");
    FieldDescriptor importFieldDescriptor = descriptor.findFieldByName("repeated_import_message");

    // Mutate the message with new field builder
    // Mutate nested message
    TestAllTypes.Builder builder1 = TestAllTypes.newBuilder();
    Message.Builder fieldBuilder1 = builder1.newBuilderForField(fieldDescriptor);
    FieldDescriptor subFieldDescriptor1 =
        fieldBuilder1.getDescriptorForType().findFieldByName("bb");
    fieldBuilder1.setField(subFieldDescriptor1, 1);
    builder1.addRepeatedField(fieldDescriptor, fieldBuilder1.build());

    // Mutate foreign message
    Message.Builder foreignFieldBuilder1 = builder1.newBuilderForField(foreignFieldDescriptor);
    FieldDescriptor subForeignFieldDescriptor1 =
        foreignFieldBuilder1.getDescriptorForType().findFieldByName("c");
    foreignFieldBuilder1.setField(subForeignFieldDescriptor1, 2);
    builder1.addRepeatedField(foreignFieldDescriptor, foreignFieldBuilder1.build());

    // Mutate import message
    Message.Builder importFieldBuilder1 = builder1.newBuilderForField(importFieldDescriptor);
    FieldDescriptor subImportFieldDescriptor1 =
        importFieldBuilder1.getDescriptorForType().findFieldByName("d");
    importFieldBuilder1.setField(subImportFieldDescriptor1, 3);
    builder1.addRepeatedField(importFieldDescriptor, importFieldBuilder1.build());

    Message newMessage1 = builder1.build();

    // Mutate the message with existing field builder
    // Mutate nested message
    TestAllTypes.Builder builder2 = TestAllTypes.newBuilder();
    builder2.addRepeatedNestedMessageBuilder();
    Message.Builder fieldBuilder2 = builder2.getRepeatedFieldBuilder(fieldDescriptor, 0);
    FieldDescriptor subFieldDescriptor2 =
        fieldBuilder2.getDescriptorForType().findFieldByName("bb");
    fieldBuilder2.setField(subFieldDescriptor2, 1);

    // Mutate foreign message
    Message.Builder foreignFieldBuilder2 = builder2.newBuilderForField(foreignFieldDescriptor);
    FieldDescriptor subForeignFieldDescriptor2 =
        foreignFieldBuilder2.getDescriptorForType().findFieldByName("c");
    foreignFieldBuilder2.setField(subForeignFieldDescriptor2, 2);
    builder2.addRepeatedField(foreignFieldDescriptor, foreignFieldBuilder2.build());

    // Mutate import message
    Message.Builder importFieldBuilder2 = builder2.newBuilderForField(importFieldDescriptor);
    FieldDescriptor subImportFieldDescriptor2 =
        importFieldBuilder2.getDescriptorForType().findFieldByName("d");
    importFieldBuilder2.setField(subImportFieldDescriptor2, 3);
    builder2.addRepeatedField(importFieldDescriptor, importFieldBuilder2.build());

    Message newMessage2 = builder2.build();

    // These two messages should be equal.
    assertEquals(newMessage1, newMessage2);
  }

  public void testGetRepeatedFieldBuilderWithInitializedValue() {
    Descriptor descriptor = TestAllTypes.getDescriptor();
    FieldDescriptor fieldDescriptor = descriptor.findFieldByName("repeated_nested_message");

    // Before setting field, builder is initialized by default value.
    TestAllTypes.Builder builder = TestAllTypes.newBuilder();
    builder.addRepeatedNestedMessageBuilder();
    NestedMessage.Builder fieldBuilder =
        (NestedMessage.Builder) builder.getRepeatedFieldBuilder(fieldDescriptor, 0);
    assertEquals(0, fieldBuilder.getBb());

    // Setting field value with new field builder instance.
    builder = TestAllTypes.newBuilder();
    NestedMessage.Builder newFieldBuilder = builder.addRepeatedNestedMessageBuilder();
    newFieldBuilder.setBb(2);
    // Then get the field builder instance by getRepeatedFieldBuilder().
    fieldBuilder = (NestedMessage.Builder) builder.getRepeatedFieldBuilder(fieldDescriptor, 0);
    // It should contain new value.
    assertEquals(2, fieldBuilder.getBb());
    // These two builder should be equal.
    assertSame(fieldBuilder, newFieldBuilder);
  }

  public void testGetRepeatedFieldBuilderNotSupportedException() {
    Descriptor descriptor = TestAllTypes.getDescriptor();
    TestAllTypes.Builder builder = TestAllTypes.newBuilder();
    try {
      builder.getRepeatedFieldBuilder(descriptor.findFieldByName("repeated_int32"), 0);
      fail("Exception was not thrown");
    } catch (UnsupportedOperationException e) {
      // We expect this exception.
    }
    try {
      builder.getRepeatedFieldBuilder(descriptor.findFieldByName("repeated_nested_enum"), 0);
      fail("Exception was not thrown");
    } catch (UnsupportedOperationException e) {
      // We expect this exception.
    }
    try {
      builder.getRepeatedFieldBuilder(descriptor.findFieldByName("optional_int32"), 0);
      fail("Exception was not thrown");
    } catch (UnsupportedOperationException e) {
      // We expect this exception.
    }
    try {
      builder.getRepeatedFieldBuilder(descriptor.findFieldByName("optional_nested_enum"), 0);
      fail("Exception was not thrown");
    } catch (UnsupportedOperationException e) {
      // We expect this exception.
    }
    try {
      builder.getRepeatedFieldBuilder(descriptor.findFieldByName("optional_nested_message"), 0);
      fail("Exception was not thrown");
    } catch (UnsupportedOperationException e) {
      // We expect this exception.
    }
  }
}<|MERGE_RESOLUTION|>--- conflicted
+++ resolved
@@ -32,19 +32,14 @@
 
 import com.google.protobuf.Descriptors.Descriptor;
 import com.google.protobuf.Descriptors.FieldDescriptor;
-import com.google.protobuf.UnittestLite.TestAllExtensionsLite;
 import com.google.protobuf.test.UnittestImport;
 import protobuf_unittest.EnumWithNoOuter;
 import protobuf_unittest.MessageWithNoOuter;
 import protobuf_unittest.MultipleFilesTestProto;
 import protobuf_unittest.NestedExtension.MyNestedExtension;
-import protobuf_unittest.NestedExtensionLite.MyNestedExtensionLite;
 import protobuf_unittest.NonNestedExtension;
 import protobuf_unittest.NonNestedExtension.MessageToBeExtended;
 import protobuf_unittest.NonNestedExtension.MyNonNestedExtension;
-import protobuf_unittest.NonNestedExtensionLite;
-import protobuf_unittest.NonNestedExtensionLite.MessageLiteToBeExtended;
-import protobuf_unittest.NonNestedExtensionLite.MyNonNestedExtensionLite;
 import protobuf_unittest.OuterClassNameTest2OuterClass;
 import protobuf_unittest.OuterClassNameTest3OuterClass;
 import protobuf_unittest.OuterClassNameTestOuterClass;
@@ -65,9 +60,6 @@
 import protobuf_unittest.UnittestProto.TestOneof2;
 import protobuf_unittest.UnittestProto.TestPackedTypes;
 import protobuf_unittest.UnittestProto.TestUnpackedTypes;
-
-import junit.framework.TestCase;
-
 import java.io.ByteArrayInputStream;
 import java.io.ByteArrayOutputStream;
 import java.io.ObjectInputStream;
@@ -76,6 +68,7 @@
 import java.util.Collections;
 import java.util.Iterator;
 import java.util.List;
+import junit.framework.TestCase;
 
 /**
  * Unit test for generated messages and generated code. See also {@link MessageTest}, which tests
@@ -708,70 +701,6 @@
     TestAllExtensions merged = TestAllExtensions.newBuilder().mergeFrom(original).build();
     assertTrue(merged.hasExtension(UnittestProto.optionalInt32Extension));
     assertEquals(1, (int) merged.getExtension(UnittestProto.optionalInt32Extension));
-  }
-
-  // =================================================================
-  // Lite Extensions.
-
-  // We test lite extensions directly because they have a separate
-  // implementation from full extensions.  In contrast, we do not test
-  // lite fields directly since they are implemented exactly the same as
-  // regular fields.
-
-  public void testLiteExtensionMessageOrBuilder() throws Exception {
-    TestAllExtensionsLite.Builder builder = TestAllExtensionsLite.newBuilder();
-    TestUtilLite.setAllExtensions(builder);
-    TestUtil.assertAllExtensionsSet(builder);
-
-    TestAllExtensionsLite message = builder.build();
-    TestUtil.assertAllExtensionsSet(message);
-  }
-
-  public void testLiteExtensionRepeatedSetters() throws Exception {
-    TestAllExtensionsLite.Builder builder = TestAllExtensionsLite.newBuilder();
-    TestUtilLite.setAllExtensions(builder);
-    TestUtilLite.modifyRepeatedExtensions(builder);
-    TestUtil.assertRepeatedExtensionsModified(builder);
-
-    TestAllExtensionsLite message = builder.build();
-    TestUtil.assertRepeatedExtensionsModified(message);
-  }
-
-  public void testLiteExtensionDefaults() throws Exception {
-    TestUtil.assertExtensionsClear(TestAllExtensionsLite.getDefaultInstance());
-    TestUtil.assertExtensionsClear(TestAllExtensionsLite.newBuilder().build());
-  }
-
-  public void testClearLiteExtension() throws Exception {
-    // clearExtension() is not actually used in TestUtil, so try it manually.
-    assertFalse(
-      TestAllExtensionsLite.newBuilder()
-        .setExtension(UnittestLite.optionalInt32ExtensionLite, 1)
-        .clearExtension(UnittestLite.optionalInt32ExtensionLite)
-        .hasExtension(UnittestLite.optionalInt32ExtensionLite));
-    assertEquals(0,
-      TestAllExtensionsLite.newBuilder()
-        .addExtension(UnittestLite.repeatedInt32ExtensionLite, 1)
-        .clearExtension(UnittestLite.repeatedInt32ExtensionLite)
-        .getExtensionCount(UnittestLite.repeatedInt32ExtensionLite));
-  }
-
-  public void testLiteExtensionCopy() throws Exception {
-    TestAllExtensionsLite original = TestUtilLite.getAllLiteExtensionsSet();
-    TestAllExtensionsLite copy =
-        TestAllExtensionsLite.newBuilder(original).build();
-    TestUtil.assertAllExtensionsSet(copy);
-  }
-
-  public void testLiteExtensionMergeFrom() throws Exception {
-    TestAllExtensionsLite original =
-      TestAllExtensionsLite.newBuilder()
-        .setExtension(UnittestLite.optionalInt32ExtensionLite, 1).build();
-    TestAllExtensionsLite merged =
-        TestAllExtensionsLite.newBuilder().mergeFrom(original).build();
-    assertTrue(merged.hasExtension(UnittestLite.optionalInt32ExtensionLite));
-    assertEquals(
-        1, (int) merged.getExtension(UnittestLite.optionalInt32ExtensionLite));
   }
 
   // =================================================================
@@ -986,15 +915,9 @@
   }
 
   public void testEnumValues() {
-     assertEquals(
-         TestAllTypes.NestedEnum.BAR.getNumber(),
-         TestAllTypes.NestedEnum.BAR_VALUE);
-    assertEquals(
-        TestAllTypes.NestedEnum.BAZ.getNumber(),
-        TestAllTypes.NestedEnum.BAZ_VALUE);
-    assertEquals(
-        TestAllTypes.NestedEnum.FOO.getNumber(),
-        TestAllTypes.NestedEnum.FOO_VALUE);
+    assertEquals(TestAllTypes.NestedEnum.BAR_VALUE, TestAllTypes.NestedEnum.BAR.getNumber());
+    assertEquals(TestAllTypes.NestedEnum.BAZ_VALUE, TestAllTypes.NestedEnum.BAZ.getNumber());
+    assertEquals(TestAllTypes.NestedEnum.FOO_VALUE, TestAllTypes.NestedEnum.FOO.getNumber());
   }
 
   public void testNonNestedExtensionInitialization() {
@@ -1013,16 +936,6 @@
         "recursiveExtension", MyNestedExtension.recursiveExtension.getDescriptor().getName());
   }
 
-  public void testNonNestedExtensionLiteInitialization() {
-    assertTrue(NonNestedExtensionLite.nonNestedExtensionLite
-               .getMessageDefaultInstance() instanceof MyNonNestedExtensionLite);
-  }
-
-  public void testNestedExtensionLiteInitialization() {
-    assertTrue(MyNestedExtensionLite.recursiveExtensionLite
-               .getMessageDefaultInstance() instanceof MessageLiteToBeExtended);
-  }
-
   public void testInvalidations() throws Exception {
     GeneratedMessage.enableAlwaysUseFieldBuildersForTesting();
     TestAllTypes.NestedMessage nestedMessage1 = TestAllTypes.NestedMessage.newBuilder().build();
@@ -1032,15 +945,9 @@
     // and verify no invalidations fired
     TestUtil.MockBuilderParent mockParent = new TestUtil.MockBuilderParent();
 
-<<<<<<< HEAD
-    TestAllTypes.Builder builder = (TestAllTypes.Builder)
-        ((GeneratedMessage) TestAllTypes.getDefaultInstance()).
-            newBuilderForType(mockParent);
-=======
     TestAllTypes.Builder builder =
         (TestAllTypes.Builder)
             ((AbstractMessage) TestAllTypes.getDefaultInstance()).newBuilderForType(mockParent);
->>>>>>> 1ee15bae
     builder.setOptionalInt32(1);
     builder.setOptionalNestedEnum(TestAllTypes.NestedEnum.BAR);
     builder.setOptionalNestedMessage(nestedMessage1);
@@ -1092,16 +999,10 @@
   public void testInvalidations_Extensions() throws Exception {
     TestUtil.MockBuilderParent mockParent = new TestUtil.MockBuilderParent();
 
-<<<<<<< HEAD
-    TestAllExtensions.Builder builder = (TestAllExtensions.Builder)
-        ((GeneratedMessage) TestAllExtensions.getDefaultInstance()).
-            newBuilderForType(mockParent);
-=======
     TestAllExtensions.Builder builder =
         (TestAllExtensions.Builder)
             ((AbstractMessage) TestAllExtensions.getDefaultInstance())
                 .newBuilderForType(mockParent);
->>>>>>> 1ee15bae
 
     builder.addExtension(UnittestProto.repeatedInt32Extension, 1);
     builder.setExtension(UnittestProto.repeatedInt32Extension, 0, 2);
@@ -1386,51 +1287,51 @@
       assertFalse(builder.clearFooInt().hasFooInt());
       TestOneof2 message2 = builder.build();
       assertFalse(message2.hasFooInt());
-      assertEquals(message2.getFooInt(), 0);
+      assertEquals(0, message2.getFooInt());
     }
 
     // Enum
     {
       TestOneof2.Builder builder = TestOneof2.newBuilder();
-      assertEquals(builder.getFooEnum(), TestOneof2.NestedEnum.FOO);
+      assertEquals(TestOneof2.NestedEnum.FOO, builder.getFooEnum());
       assertTrue(builder.setFooEnum(TestOneof2.NestedEnum.BAR).hasFooEnum());
-      assertEquals(builder.getFooEnum(), TestOneof2.NestedEnum.BAR);
+      assertEquals(TestOneof2.NestedEnum.BAR, builder.getFooEnum());
       TestOneof2 message = builder.buildPartial();
       assertTrue(message.hasFooEnum());
-      assertEquals(message.getFooEnum(), TestOneof2.NestedEnum.BAR);
+      assertEquals(TestOneof2.NestedEnum.BAR, message.getFooEnum());
 
       assertFalse(builder.clearFooEnum().hasFooEnum());
       TestOneof2 message2 = builder.build();
       assertFalse(message2.hasFooEnum());
-      assertEquals(message2.getFooEnum(), TestOneof2.NestedEnum.FOO);
+      assertEquals(TestOneof2.NestedEnum.FOO, message2.getFooEnum());
     }
 
     // String
     {
       TestOneof2.Builder builder = TestOneof2.newBuilder();
-      assertEquals(builder.getFooString(), "");
+      assertEquals("", builder.getFooString());
       builder.setFooString("foo");
       assertTrue(builder.hasFooString());
-      assertEquals(builder.getFooString(), "foo");
+      assertEquals("foo", builder.getFooString());
       TestOneof2 message = builder.buildPartial();
       assertTrue(message.hasFooString());
-      assertEquals(message.getFooString(), "foo");
+      assertEquals("foo", message.getFooString());
       assertEquals(message.getFooStringBytes(), TestUtil.toBytes("foo"));
 
       assertFalse(builder.clearFooString().hasFooString());
       TestOneof2 message2 = builder.buildPartial();
       assertFalse(message2.hasFooString());
-      assertEquals(message2.getFooString(), "");
+      assertEquals("", message2.getFooString());
       assertEquals(message2.getFooStringBytes(), TestUtil.toBytes(""));
 
       // Get method should not change the oneof value.
       builder.setFooInt(123);
-      assertEquals(builder.getFooString(), "");
+      assertEquals("", builder.getFooString());
       assertEquals(builder.getFooStringBytes(), TestUtil.toBytes(""));
       assertEquals(123, builder.getFooInt());
 
       message = builder.build();
-      assertEquals(message.getFooString(), "");
+      assertEquals("", message.getFooString());
       assertEquals(message.getFooStringBytes(), TestUtil.toBytes(""));
       assertEquals(123, message.getFooInt());
     }
@@ -1438,38 +1339,38 @@
     // Cord
     {
       TestOneof2.Builder builder = TestOneof2.newBuilder();
-      assertEquals(builder.getFooCord(), "");
+      assertEquals("", builder.getFooCord());
       builder.setFooCord("foo");
       assertTrue(builder.hasFooCord());
-      assertEquals(builder.getFooCord(), "foo");
+      assertEquals("foo", builder.getFooCord());
       TestOneof2 message = builder.buildPartial();
       assertTrue(message.hasFooCord());
-      assertEquals(message.getFooCord(), "foo");
+      assertEquals("foo", message.getFooCord());
       assertEquals(message.getFooCordBytes(), TestUtil.toBytes("foo"));
 
       assertFalse(builder.clearFooCord().hasFooCord());
       TestOneof2 message2 = builder.build();
       assertFalse(message2.hasFooCord());
-      assertEquals(message2.getFooCord(), "");
+      assertEquals("", message2.getFooCord());
       assertEquals(message2.getFooCordBytes(), TestUtil.toBytes(""));
     }
 
     // StringPiece
     {
       TestOneof2.Builder builder = TestOneof2.newBuilder();
-      assertEquals(builder.getFooStringPiece(), "");
+      assertEquals("", builder.getFooStringPiece());
       builder.setFooStringPiece("foo");
       assertTrue(builder.hasFooStringPiece());
-      assertEquals(builder.getFooStringPiece(), "foo");
+      assertEquals("foo", builder.getFooStringPiece());
       TestOneof2 message = builder.buildPartial();
       assertTrue(message.hasFooStringPiece());
-      assertEquals(message.getFooStringPiece(), "foo");
+      assertEquals("foo", message.getFooStringPiece());
       assertEquals(message.getFooStringPieceBytes(), TestUtil.toBytes("foo"));
 
       assertFalse(builder.clearFooStringPiece().hasFooStringPiece());
       TestOneof2 message2 = builder.build();
       assertFalse(message2.hasFooStringPiece());
-      assertEquals(message2.getFooStringPiece(), "");
+      assertEquals("", message2.getFooStringPiece());
       assertEquals(message2.getFooStringPieceBytes(), TestUtil.toBytes(""));
     }
 
@@ -1477,25 +1378,19 @@
     {
       // set
       TestOneof2.Builder builder = TestOneof2.newBuilder();
-<<<<<<< HEAD
-      assertEquals(builder.getFooMessage().getQuxInt(), 0);
-      builder.setFooMessage(
-          TestOneof2.NestedMessage.newBuilder().setQuxInt(234).build());
-=======
       assertEquals(0, builder.getFooMessage().getQuxInt());
       builder.setFooMessage(TestOneof2.NestedMessage.newBuilder().setQuxInt(234).build());
->>>>>>> 1ee15bae
       assertTrue(builder.hasFooMessage());
-      assertEquals(builder.getFooMessage().getQuxInt(), 234);
+      assertEquals(234, builder.getFooMessage().getQuxInt());
       TestOneof2 message = builder.buildPartial();
       assertTrue(message.hasFooMessage());
-      assertEquals(message.getFooMessage().getQuxInt(), 234);
+      assertEquals(234, message.getFooMessage().getQuxInt());
 
       // clear
       assertFalse(builder.clearFooMessage().hasFooString());
       message = builder.build();
       assertFalse(message.hasFooMessage());
-      assertEquals(message.getFooMessage().getQuxInt(), 0);
+      assertEquals(0, message.getFooMessage().getQuxInt());
 
       // nested builder
       builder = TestOneof2.newBuilder();
@@ -1503,10 +1398,10 @@
       assertFalse(builder.hasFooMessage());
       builder.getFooMessageBuilder().setQuxInt(123);
       assertTrue(builder.hasFooMessage());
-      assertEquals(builder.getFooMessage().getQuxInt(), 123);
+      assertEquals(123, builder.getFooMessage().getQuxInt());
       message = builder.build();
       assertTrue(message.hasFooMessage());
-      assertEquals(message.getFooMessage().getQuxInt(), 123);
+      assertEquals(123, message.getFooMessage().getQuxInt());
     }
 
     // LazyMessage is tested in LazyMessageLiteTest.java
@@ -1519,7 +1414,7 @@
       TestOneof2 message = builder.setFooInt(123).build();
       TestOneof2 message2 = TestOneof2.newBuilder().mergeFrom(message).build();
       assertTrue(message2.hasFooInt());
-      assertEquals(message2.getFooInt(), 123);
+      assertEquals(123, message2.getFooInt());
     }
 
     // String
@@ -1528,7 +1423,7 @@
       TestOneof2 message = builder.setFooString("foo").build();
       TestOneof2 message2 = TestOneof2.newBuilder().mergeFrom(message).build();
       assertTrue(message2.hasFooString());
-      assertEquals(message2.getFooString(), "foo");
+      assertEquals("foo", message2.getFooString());
     }
 
     // Enum
@@ -1537,7 +1432,7 @@
       TestOneof2 message = builder.setFooEnum(TestOneof2.NestedEnum.BAR).build();
       TestOneof2 message2 = TestOneof2.newBuilder().mergeFrom(message).build();
       assertTrue(message2.hasFooEnum());
-      assertEquals(message2.getFooEnum(), TestOneof2.NestedEnum.BAR);
+      assertEquals(TestOneof2.NestedEnum.BAR, message2.getFooEnum());
     }
 
     // Message
@@ -1549,7 +1444,7 @@
               .build();
       TestOneof2 message2 = TestOneof2.newBuilder().mergeFrom(message).build();
       assertTrue(message2.hasFooMessage());
-      assertEquals(message2.getFooMessage().getQuxInt(), 234);
+      assertEquals(234, message2.getFooMessage().getQuxInt());
     }
   }
 
@@ -1561,7 +1456,7 @@
       ByteString serialized = message.toByteString();
       TestOneof2 message2 = TestOneof2.parseFrom(serialized);
       assertTrue(message2.hasFooInt());
-      assertEquals(message2.getFooInt(), 123);
+      assertEquals(123, message2.getFooInt());
     }
 
     // String
@@ -1571,7 +1466,7 @@
       ByteString serialized = message.toByteString();
       TestOneof2 message2 = TestOneof2.parseFrom(serialized);
       assertTrue(message2.hasFooString());
-      assertEquals(message2.getFooString(), "foo");
+      assertEquals("foo", message2.getFooString());
     }
 
     // Enum
@@ -1581,7 +1476,7 @@
       ByteString serialized = message.toByteString();
       TestOneof2 message2 = TestOneof2.parseFrom(serialized);
       assertTrue(message2.hasFooEnum());
-      assertEquals(message2.getFooEnum(), TestOneof2.NestedEnum.BAR);
+      assertEquals(TestOneof2.NestedEnum.BAR, message2.getFooEnum());
     }
 
     // Message
@@ -1594,7 +1489,7 @@
       ByteString serialized = message.toByteString();
       TestOneof2 message2 = TestOneof2.parseFrom(serialized);
       assertTrue(message2.hasFooMessage());
-      assertEquals(message2.getFooMessage().getQuxInt(), 234);
+      assertEquals(234, message2.getFooMessage().getQuxInt());
     }
   }
 

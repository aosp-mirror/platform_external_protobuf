--- conflicted
+++ resolved
@@ -30,47 +30,34 @@
 
 package com.google.protobuf;
 
+import static com.google.protobuf.Internal.checkNotNull;
+
 import com.google.protobuf.Internal.DoubleList;
-
 import java.util.Arrays;
 import java.util.Collection;
 import java.util.RandomAccess;
 
 /**
  * An implementation of {@link DoubleList} on top of a primitive array.
- * 
+ *
  * @author dweis@google.com (Daniel Weis)
  */
-<<<<<<< HEAD
-final class DoubleArrayList
-    extends AbstractProtobufList<Double> implements DoubleList, RandomAccess {
-  
-  private static final DoubleArrayList EMPTY_LIST = new DoubleArrayList();
-=======
 final class DoubleArrayList extends AbstractProtobufList<Double>
     implements DoubleList, RandomAccess, PrimitiveNonBoxingCollection {
 
   private static final DoubleArrayList EMPTY_LIST = new DoubleArrayList(new double[0], 0);
 
->>>>>>> 1ee15bae
   static {
     EMPTY_LIST.makeImmutable();
   }
-  
+
   public static DoubleArrayList emptyList() {
     return EMPTY_LIST;
   }
-<<<<<<< HEAD
-  
-  /**
-   * The backing store for the list.
-   */
-=======
 
   /** The backing store for the list. */
->>>>>>> 1ee15bae
   private double[] array;
-  
+
   /**
    * The size of the list distinct from the length of the array. That is, it is the number of
    * elements set in the list.
@@ -85,11 +72,11 @@
   /**
    * Constructs a new mutable {@code DoubleArrayList} containing the same elements as {@code other}.
    */
-  private DoubleArrayList(double[] array, int size) {
-    this.array = array;
+  private DoubleArrayList(double[] other, int size) {
+    array = other;
     this.size = size;
   }
-  
+
   @Override
   protected void removeRange(int fromIndex, int toIndex) {
     ensureIsMutable();
@@ -114,14 +101,14 @@
     if (size != other.size) {
       return false;
     }
-    
+
     final double[] arr = other.array;
     for (int i = 0; i < size; i++) {
       if (Double.doubleToLongBits(array[i]) != Double.doubleToLongBits(arr[i])) {
         return false;
       }
     }
-    
+
     return true;
   }
 
@@ -142,7 +129,7 @@
     }
     return new DoubleArrayList(Arrays.copyOf(array, capacity), size);
   }
-  
+
   @Override
   public Double get(int index) {
     return getDouble(index);
@@ -190,7 +177,7 @@
     if (index < 0 || index > size) {
       throw new IndexOutOfBoundsException(makeOutOfBoundsExceptionMessage(index));
     }
-    
+
     if (size < array.length) {
       // Shift everything over to make room
       System.arraycopy(array, index, array, index + 1, size - index);
@@ -198,10 +185,10 @@
       // Resize to 1.5x the size
       int length = ((size * 3) / 2) + 1;
       double[] newArray = new double[length];
-      
+
       // Copy the first part directly
       System.arraycopy(array, 0, newArray, 0, index);
-      
+
       // Copy the rest shifted over by one to make room
       System.arraycopy(array, index, newArray, index + 1, size - index);
       array = newArray;
@@ -215,38 +202,36 @@
   @Override
   public boolean addAll(Collection<? extends Double> collection) {
     ensureIsMutable();
-    
-    if (collection == null) {
-      throw new NullPointerException();
-    }
-    
+
+    checkNotNull(collection);
+
     // We specialize when adding another DoubleArrayList to avoid boxing elements.
     if (!(collection instanceof DoubleArrayList)) {
       return super.addAll(collection);
     }
-    
+
     DoubleArrayList list = (DoubleArrayList) collection;
     if (list.size == 0) {
       return false;
     }
-    
+
     int overflow = Integer.MAX_VALUE - size;
     if (overflow < list.size) {
       // We can't actually represent a list this large.
       throw new OutOfMemoryError();
     }
-    
+
     int newSize = size + list.size;
     if (newSize > array.length) {
       array = Arrays.copyOf(array, newSize);
     }
-    
+
     System.arraycopy(list.array, 0, array, size, list.size);
     size = newSize;
     modCount++;
     return true;
   }
-  
+
   @Override
   public boolean remove(Object o) {
     ensureIsMutable();
@@ -277,7 +262,7 @@
   /**
    * Ensures that the provided {@code index} is within the range of {@code [0, size]}. Throws an
    * {@link IndexOutOfBoundsException} if it is not.
-   * 
+   *
    * @param index the index to verify is in range
    */
   private void ensureIndexInRange(int index) {

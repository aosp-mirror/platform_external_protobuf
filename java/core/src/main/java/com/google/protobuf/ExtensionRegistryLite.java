--- conflicted
+++ resolved
@@ -76,6 +76,22 @@
   // applications. Need to support this feature on smaller granularity.
   private static volatile boolean eagerlyParseMessageSets = false;
 
+  // Visible for testing.
+  static final String EXTENSION_CLASS_NAME = "com.google.protobuf.Extension";
+
+  /* @Nullable */
+  static Class<?> resolveExtensionClass() {
+    try {
+      return Class.forName(EXTENSION_CLASS_NAME);
+    } catch (ClassNotFoundException e) {
+      // See comment in ExtensionRegistryFactory on the potential expense of this.
+      return null;
+    }
+  }
+
+  /* @Nullable */
+  private static final Class<?> extensionClass = resolveExtensionClass();
+
   public static boolean isEagerlyParseMessageSets() {
     return eagerlyParseMessageSets;
   }
@@ -84,22 +100,24 @@
     eagerlyParseMessageSets = isEagerlyParse;
   }
 
-  /** Construct a new, empty instance. */
+  /**
+   * Construct a new, empty instance.
+   *
+   * <p>This may be an {@code ExtensionRegistry} if the full (non-Lite) proto libraries are
+   * available.
+   */
   public static ExtensionRegistryLite newInstance() {
-    return new ExtensionRegistryLite();
-  }
-
-<<<<<<< HEAD
-  /** Get the unmodifiable singleton empty instance. */
-=======
+    return ExtensionRegistryFactory.create();
+  }
+
   /**
    * Get the unmodifiable singleton empty instance of either ExtensionRegistryLite or {@code
    * ExtensionRegistry} (if the full (non-Lite) proto libraries are available).
    */
->>>>>>> 1ee15bae
   public static ExtensionRegistryLite getEmptyRegistry() {
-    return EMPTY;
-  }
+    return ExtensionRegistryFactory.createEmpty();
+  }
+
 
   /** Returns an unmodifiable view of the registry. */
   public ExtensionRegistryLite getUnmodifiable() {
@@ -126,8 +144,6 @@
         extension);
   }
 
-<<<<<<< HEAD
-=======
   /**
    * Add an extension from a lite generated file to the registry only if it is a non-lite extension
    * i.e. {@link GeneratedMessageLite.GeneratedExtension}.
@@ -146,7 +162,6 @@
     }
   }
 
->>>>>>> 1ee15bae
   // =================================================================
   // Private stuff.
 
@@ -157,14 +172,11 @@
     this.extensionsByNumber =
         new HashMap<ObjectIntPair, GeneratedMessageLite.GeneratedExtension<?, ?>>();
   }
-<<<<<<< HEAD
-=======
 
   static final ExtensionRegistryLite EMPTY_REGISTRY_LITE = new ExtensionRegistryLite(true);
->>>>>>> 1ee15bae
 
   ExtensionRegistryLite(ExtensionRegistryLite other) {
-    if (other == EMPTY) {
+    if (other == EMPTY_REGISTRY_LITE) {
       this.extensionsByNumber = Collections.emptyMap();
     } else {
       this.extensionsByNumber = Collections.unmodifiableMap(other.extensionsByNumber);
@@ -174,11 +186,9 @@
   private final Map<ObjectIntPair, GeneratedMessageLite.GeneratedExtension<?, ?>>
       extensionsByNumber;
 
-  private ExtensionRegistryLite(boolean empty) {
+  ExtensionRegistryLite(boolean empty) {
     this.extensionsByNumber = Collections.emptyMap();
   }
-  private static final ExtensionRegistryLite EMPTY =
-    new ExtensionRegistryLite(true);
 
   /** A (Object, int) pair, used as a map key. */
   private static final class ObjectIntPair {

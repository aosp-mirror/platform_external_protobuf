// Protocol Buffers - Google's data interchange format
// Copyright 2008 Google Inc.  All rights reserved.
// https://developers.google.com/protocol-buffers/
//
// Redistribution and use in source and binary forms, with or without
// modification, are permitted provided that the following conditions are
// met:
//
//     * Redistributions of source code must retain the above copyright
// notice, this list of conditions and the following disclaimer.
//     * Redistributions in binary form must reproduce the above
// copyright notice, this list of conditions and the following disclaimer
// in the documentation and/or other materials provided with the
// distribution.
//     * Neither the name of Google Inc. nor the names of its
// contributors may be used to endorse or promote products derived from
// this software without specific prior written permission.
//
// THIS SOFTWARE IS PROVIDED BY THE COPYRIGHT HOLDERS AND CONTRIBUTORS
// "AS IS" AND ANY EXPRESS OR IMPLIED WARRANTIES, INCLUDING, BUT NOT
// LIMITED TO, THE IMPLIED WARRANTIES OF MERCHANTABILITY AND FITNESS FOR
// A PARTICULAR PURPOSE ARE DISCLAIMED. IN NO EVENT SHALL THE COPYRIGHT
// OWNER OR CONTRIBUTORS BE LIABLE FOR ANY DIRECT, INDIRECT, INCIDENTAL,
// SPECIAL, EXEMPLARY, OR CONSEQUENTIAL DAMAGES (INCLUDING, BUT NOT
// LIMITED TO, PROCUREMENT OF SUBSTITUTE GOODS OR SERVICES; LOSS OF USE,
// DATA, OR PROFITS; OR BUSINESS INTERRUPTION) HOWEVER CAUSED AND ON ANY
// THEORY OF LIABILITY, WHETHER IN CONTRACT, STRICT LIABILITY, OR TORT
// (INCLUDING NEGLIGENCE OR OTHERWISE) ARISING IN ANY WAY OUT OF THE USE
// OF THIS SOFTWARE, EVEN IF ADVISED OF THE POSSIBILITY OF SUCH DAMAGE.

package com.google.protobuf;

import java.io.ByteArrayOutputStream;
import java.io.IOException;
import java.io.InputStream;
import java.nio.ByteBuffer;
import java.util.ArrayList;
import java.util.Arrays;
import java.util.List;

/**
 * Reads and decodes protocol message fields.
 *
 * This class contains two kinds of methods:  methods that read specific
 * protocol message constructs and field types (e.g. {@link #readTag()} and
 * {@link #readInt32()}) and methods that read low-level values (e.g.
 * {@link #readRawVarint32()} and {@link #readRawBytes}).  If you are reading
 * encoded protocol messages, you should use the former methods, but if you are
 * reading some other format of your own design, use the latter.
 *
 * @author kenton@google.com Kenton Varda
 */
public final class CodedInputStream {
  /**
   * Create a new CodedInputStream wrapping the given InputStream.
   */
  public static CodedInputStream newInstance(final InputStream input) {
    return new CodedInputStream(input, BUFFER_SIZE);
  }
<<<<<<< HEAD
  
  /**
   * Create a new CodedInputStream wrapping the given InputStream.
   */
  static CodedInputStream newInstance(final InputStream input, int bufferSize) {
    return new CodedInputStream(input, bufferSize);
=======

  /** Create a new CodedInputStream wrapping the given InputStream, with a specified buffer size. */
  public static CodedInputStream newInstance(final InputStream input, int bufferSize) {
    if (bufferSize <= 0) {
      throw new IllegalArgumentException("bufferSize must be > 0");
    }
    if (input == null) {
      // TODO(nathanmittler): Ideally we should throw here. This is done for backward compatibility.
      return newInstance(EMPTY_BYTE_ARRAY);
    }
    return new StreamDecoder(input, bufferSize);
  }

  /** Create a new CodedInputStream wrapping the given {@code Iterable <ByteBuffer>}. */
  public static CodedInputStream newInstance(final Iterable<ByteBuffer> input) {
    if (!UnsafeDirectNioDecoder.isSupported()) {
      return newInstance(new IterableByteBufferInputStream(input));
    }
    return newInstance(input, false);
>>>>>>> 1ee15bae
  }

  /**
   * Create a new CodedInputStream wrapping the given byte array.
   */
  public static CodedInputStream newInstance(final byte[] buf) {
    return newInstance(buf, 0, buf.length);
  }

<<<<<<< HEAD
  /**
   * Create a new CodedInputStream wrapping the given byte array slice.
   */
  public static CodedInputStream newInstance(final byte[] buf, final int off,
                                             final int len) {
    return newInstance(buf, off, len, false /* bufferIsImmutable */);
=======
  /** Create a new CodedInputStream wrapping the given byte array slice. */
  public static CodedInputStream newInstance(final byte[] buf, final int off, final int len) {
    return newInstance(buf, off, len, /* bufferIsImmutable= */ false);
>>>>>>> 1ee15bae
  }
  
  /**
   * Create a new CodedInputStream wrapping the given byte array slice.
   */
  static CodedInputStream newInstance(
      final byte[] buf, final int off, final int len, final boolean bufferIsImmutable) {
    CodedInputStream result = new CodedInputStream(buf, off, len, bufferIsImmutable);
    try {
      // Some uses of CodedInputStream can be more efficient if they know
      // exactly how many bytes are available.  By pushing the end point of the
      // buffer as a limit, we allow them to get this information via
      // getBytesUntilLimit().  Pushing a limit that we know is at the end of
      // the stream can never hurt, since we can never past that point anyway.
      result.pushLimit(len);
    } catch (InvalidProtocolBufferException ex) {
      // The only reason pushLimit() might throw an exception here is if len
      // is negative. Normally pushLimit()'s parameter comes directly off the
      // wire, so it's important to catch exceptions in case of corrupt or
      // malicious data. However, in this case, we expect that len is not a
      // user-supplied value, so we can assume that it being negative indicates
      // a programming error. Therefore, throwing an unchecked exception is
      // appropriate.
      throw new IllegalArgumentException(ex);
    }
    return result;
  }

  /**
   * Create a new CodedInputStream wrapping the given ByteBuffer. The data
   * starting from the ByteBuffer's current position to its limit will be read.
   * The returned CodedInputStream may or may not share the underlying data
   * in the ByteBuffer, therefore the ByteBuffer cannot be changed while the
   * CodedInputStream is in use.
   * Note that the ByteBuffer's position won't be changed by this function.
   * Concurrent calls with the same ByteBuffer object are safe if no other
   * thread is trying to alter the ByteBuffer's status.
   */
  public static CodedInputStream newInstance(ByteBuffer buf) {
<<<<<<< HEAD
=======
    return newInstance(buf, /* bufferIsImmutable= */ false);
  }

  /** Create a new CodedInputStream wrapping the given buffer. */
  static CodedInputStream newInstance(ByteBuffer buf, boolean bufferIsImmutable) {
>>>>>>> 1ee15bae
    if (buf.hasArray()) {
      return newInstance(buf.array(), buf.arrayOffset() + buf.position(),
          buf.remaining());
    } else {
      ByteBuffer temp = buf.duplicate();
      byte[] buffer = new byte[temp.remaining()];
      temp.get(buffer);
      return newInstance(buffer);
    }
  }

  // -----------------------------------------------------------------

  /**
   * Attempt to read a field tag, returning zero if we have reached EOF.
   * Protocol message parsers use this to read tags, since a protocol message
   * may legally end wherever a tag occurs, and zero is not a valid tag number.
   */
  public int readTag() throws IOException {
    if (isAtEnd()) {
      lastTag = 0;
      return 0;
    }

    lastTag = readRawVarint32();
    if (WireFormat.getTagFieldNumber(lastTag) == 0) {
      // If we actually read zero (or any tag number corresponding to field
      // number zero), that's not a valid tag.
      throw InvalidProtocolBufferException.invalidTag();
    }
    return lastTag;
  }

  /**
   * Verifies that the last call to readTag() returned the given tag value.
   * This is used to verify that a nested group ended with the correct
   * end tag.
   *
   * @throws InvalidProtocolBufferException {@code value} does not match the
   *                                        last tag.
   */
  public void checkLastTagWas(final int value)
                              throws InvalidProtocolBufferException {
    if (lastTag != value) {
      throw InvalidProtocolBufferException.invalidEndTag();
    }
  }

  public int getLastTag() {
    return lastTag;
  }

  /**
   * Reads and discards a single field, given its tag value.
   *
   * @return {@code false} if the tag is an endgroup tag, in which case
   *         nothing is skipped.  Otherwise, returns {@code true}.
   */
  public boolean skipField(final int tag) throws IOException {
    switch (WireFormat.getTagWireType(tag)) {
      case WireFormat.WIRETYPE_VARINT:
        skipRawVarint();
        return true;
      case WireFormat.WIRETYPE_FIXED64:
        skipRawBytes(8);
        return true;
      case WireFormat.WIRETYPE_LENGTH_DELIMITED:
        skipRawBytes(readRawVarint32());
        return true;
      case WireFormat.WIRETYPE_START_GROUP:
        skipMessage();
        checkLastTagWas(
          WireFormat.makeTag(WireFormat.getTagFieldNumber(tag),
                             WireFormat.WIRETYPE_END_GROUP));
        return true;
      case WireFormat.WIRETYPE_END_GROUP:
        return false;
      case WireFormat.WIRETYPE_FIXED32:
        skipRawBytes(4);
        return true;
      default:
        throw InvalidProtocolBufferException.invalidWireType();
    }
  }

  /**
   * Reads a single field and writes it to output in wire format,
   * given its tag value.
   *
   * @return {@code false} if the tag is an endgroup tag, in which case
   *         nothing is skipped.  Otherwise, returns {@code true}.
   */
  public boolean skipField(final int tag, final CodedOutputStream output)
      throws IOException {
    switch (WireFormat.getTagWireType(tag)) {
      case WireFormat.WIRETYPE_VARINT: {
        long value = readInt64();
        output.writeRawVarint32(tag);
        output.writeUInt64NoTag(value);
        return true;
      }
      case WireFormat.WIRETYPE_FIXED64: {
        long value = readRawLittleEndian64();
        output.writeRawVarint32(tag);
        output.writeFixed64NoTag(value);
        return true;
      }
      case WireFormat.WIRETYPE_LENGTH_DELIMITED: {
        ByteString value = readBytes();
        output.writeRawVarint32(tag);
        output.writeBytesNoTag(value);
        return true;
      }
      case WireFormat.WIRETYPE_START_GROUP: {
        output.writeRawVarint32(tag);
        skipMessage(output);
        int endtag = WireFormat.makeTag(WireFormat.getTagFieldNumber(tag),
                                        WireFormat.WIRETYPE_END_GROUP);
        checkLastTagWas(endtag);
        output.writeRawVarint32(endtag);
        return true;
      }
      case WireFormat.WIRETYPE_END_GROUP: {
        return false;
      }
      case WireFormat.WIRETYPE_FIXED32: {
        int value = readRawLittleEndian32();
        output.writeRawVarint32(tag);
        output.writeFixed32NoTag(value);
        return true;
      }
      default:
        throw InvalidProtocolBufferException.invalidWireType();
    }
  }

  /**
   * Reads and discards an entire message.  This will read either until EOF
   * or until an endgroup tag, whichever comes first.
   */
  public void skipMessage() throws IOException {
    while (true) {
      final int tag = readTag();
      if (tag == 0 || !skipField(tag)) {
        return;
      }
    }
  }

  /**
   * Reads an entire message and writes it to output in wire format.
   * This will read either until EOF or until an endgroup tag,
   * whichever comes first.
   */
  public void skipMessage(CodedOutputStream output) throws IOException {
    while (true) {
      final int tag = readTag();
      if (tag == 0 || !skipField(tag, output)) {
        return;
      }
    }
  }

  /**
   * Collects the bytes skipped and returns the data in a ByteBuffer.
   */
  private class SkippedDataSink implements RefillCallback {
    private int lastPos = bufferPos;
    private ByteArrayOutputStream byteArrayStream;

    @Override
    public void onRefill() {
      if (byteArrayStream == null) {
        byteArrayStream = new ByteArrayOutputStream();
      }
      byteArrayStream.write(buffer, lastPos, bufferPos - lastPos);
      lastPos = 0;
    }

    /**
     * Gets skipped data in a ByteBuffer. This method should only be
     * called once.
     */
    ByteBuffer getSkippedData() {
      if (byteArrayStream == null) {
        return ByteBuffer.wrap(buffer, lastPos, bufferPos - lastPos);
      } else {
        byteArrayStream.write(buffer, lastPos, bufferPos);
        return ByteBuffer.wrap(byteArrayStream.toByteArray());
      }
    }
  }


  // -----------------------------------------------------------------

  /** Read a {@code double} field value from the stream. */
  public double readDouble() throws IOException {
    return Double.longBitsToDouble(readRawLittleEndian64());
  }

  /** Read a {@code float} field value from the stream. */
  public float readFloat() throws IOException {
    return Float.intBitsToFloat(readRawLittleEndian32());
  }

  /** Read a {@code uint64} field value from the stream. */
  public long readUInt64() throws IOException {
    return readRawVarint64();
  }

  /** Read an {@code int64} field value from the stream. */
  public long readInt64() throws IOException {
    return readRawVarint64();
  }

  /** Read an {@code int32} field value from the stream. */
  public int readInt32() throws IOException {
    return readRawVarint32();
  }

  /** Read a {@code fixed64} field value from the stream. */
  public long readFixed64() throws IOException {
    return readRawLittleEndian64();
  }

  /** Read a {@code fixed32} field value from the stream. */
  public int readFixed32() throws IOException {
    return readRawLittleEndian32();
  }

  /** Read a {@code bool} field value from the stream. */
  public boolean readBool() throws IOException {
    return readRawVarint64() != 0;
  }

  /**
   * Read a {@code string} field value from the stream.
   * If the stream contains malformed UTF-8,
   * replace the offending bytes with the standard UTF-8 replacement character.
   */
  public String readString() throws IOException {
    final int size = readRawVarint32();
    if (size <= (bufferSize - bufferPos) && size > 0) {
      // Fast path:  We already have the bytes in a contiguous buffer, so
      //   just copy directly from it.
      final String result = new String(buffer, bufferPos, size, Internal.UTF_8);
      bufferPos += size;
      return result;
    } else if (size == 0) {
      return "";
    } else if (size <= bufferSize) {
      refillBuffer(size);
      String result = new String(buffer, bufferPos, size, Internal.UTF_8);
      bufferPos += size;
      return result;
    } else {
      // Slow path:  Build a byte array first then copy it.
      return new String(readRawBytesSlowPath(size), Internal.UTF_8);
    }
  }

  /**
   * Read a {@code string} field value from the stream.
   * If the stream contains malformed UTF-8,
   * throw exception {@link InvalidProtocolBufferException}.
   */
  public String readStringRequireUtf8() throws IOException {
    final int size = readRawVarint32();
    final byte[] bytes;
    final int oldPos = bufferPos;
    final int pos;
    if (size <= (bufferSize - oldPos) && size > 0) {
      // Fast path:  We already have the bytes in a contiguous buffer, so
      //   just copy directly from it.
      bytes = buffer;
      bufferPos = oldPos + size;
      pos = oldPos;
    } else if (size == 0) {
      return "";
    } else if (size <= bufferSize) {
      refillBuffer(size);
      bytes = buffer;
      pos = 0;
      bufferPos = pos + size;
    } else {
      // Slow path:  Build a byte array first then copy it.
      bytes = readRawBytesSlowPath(size);
      pos = 0;
    }
    // TODO(martinrb): We could save a pass by validating while decoding.
    if (!Utf8.isValidUtf8(bytes, pos, pos + size)) {
      throw InvalidProtocolBufferException.invalidUtf8();
    }
    return new String(bytes, pos, size, Internal.UTF_8);
  }

  /** Read a {@code group} field value from the stream. */
  public void readGroup(final int fieldNumber,
                        final MessageLite.Builder builder,
                        final ExtensionRegistryLite extensionRegistry)
      throws IOException {
    if (recursionDepth >= recursionLimit) {
      throw InvalidProtocolBufferException.recursionLimitExceeded();
    }
    ++recursionDepth;
    builder.mergeFrom(this, extensionRegistry);
    checkLastTagWas(
      WireFormat.makeTag(fieldNumber, WireFormat.WIRETYPE_END_GROUP));
    --recursionDepth;
  }


  /** Read a {@code group} field value from the stream. */
  public <T extends MessageLite> T readGroup(
      final int fieldNumber,
      final Parser<T> parser,
      final ExtensionRegistryLite extensionRegistry)
      throws IOException {
    if (recursionDepth >= recursionLimit) {
      throw InvalidProtocolBufferException.recursionLimitExceeded();
    }
    ++recursionDepth;
    T result = parser.parsePartialFrom(this, extensionRegistry);
    checkLastTagWas(
      WireFormat.makeTag(fieldNumber, WireFormat.WIRETYPE_END_GROUP));
    --recursionDepth;
    return result;
  }

  /**
   * Reads a {@code group} field value from the stream and merges it into the
   * given {@link UnknownFieldSet}.
   *
   * @deprecated UnknownFieldSet.Builder now implements MessageLite.Builder, so
   *             you can just call {@link #readGroup}.
   */
  @Deprecated
  public void readUnknownGroup(final int fieldNumber,
                               final MessageLite.Builder builder)
      throws IOException {
    // We know that UnknownFieldSet will ignore any ExtensionRegistry so it
    // is safe to pass null here.  (We can't call
    // ExtensionRegistry.getEmptyRegistry() because that would make this
    // class depend on ExtensionRegistry, which is not part of the lite
    // library.)
    readGroup(fieldNumber, builder, null);
  }

  /** Read an embedded message field value from the stream. */
  public void readMessage(final MessageLite.Builder builder,
                          final ExtensionRegistryLite extensionRegistry)
      throws IOException {
    final int length = readRawVarint32();
    if (recursionDepth >= recursionLimit) {
      throw InvalidProtocolBufferException.recursionLimitExceeded();
    }
    final int oldLimit = pushLimit(length);
    ++recursionDepth;
    builder.mergeFrom(this, extensionRegistry);
    checkLastTagWas(0);
    --recursionDepth;
    popLimit(oldLimit);
  }


  /** Read an embedded message field value from the stream. */
  public <T extends MessageLite> T readMessage(
      final Parser<T> parser,
      final ExtensionRegistryLite extensionRegistry)
      throws IOException {
    int length = readRawVarint32();
    if (recursionDepth >= recursionLimit) {
      throw InvalidProtocolBufferException.recursionLimitExceeded();
    }
    final int oldLimit = pushLimit(length);
    ++recursionDepth;
    T result = parser.parsePartialFrom(this, extensionRegistry);
    checkLastTagWas(0);
    --recursionDepth;
    popLimit(oldLimit);
    return result;
  }

  /** Read a {@code bytes} field value from the stream. */
  public ByteString readBytes() throws IOException {
    final int size = readRawVarint32();
    if (size <= (bufferSize - bufferPos) && size > 0) {
      // Fast path:  We already have the bytes in a contiguous buffer, so
      //   just copy directly from it.
      final ByteString result = bufferIsImmutable && enableAliasing
          ? ByteString.wrap(buffer, bufferPos, size)
          : ByteString.copyFrom(buffer, bufferPos, size);
      bufferPos += size;
      return result;
    } else if (size == 0) {
      return ByteString.EMPTY;
    } else {
      // Slow path:  Build a byte array first then copy it.
      return ByteString.wrap(readRawBytesSlowPath(size));
    }
  }

  /** Read a {@code bytes} field value from the stream. */
  public byte[] readByteArray() throws IOException {
    final int size = readRawVarint32();
    if (size <= (bufferSize - bufferPos) && size > 0) {
      // Fast path: We already have the bytes in a contiguous buffer, so
      // just copy directly from it.
      final byte[] result =
          Arrays.copyOfRange(buffer, bufferPos, bufferPos + size);
      bufferPos += size;
      return result;
    } else {
      // Slow path: Build a byte array first then copy it.
      return readRawBytesSlowPath(size);
    }
  }

  /** Read a {@code bytes} field value from the stream. */
  public ByteBuffer readByteBuffer() throws IOException {
    final int size = readRawVarint32();
    if (size <= (bufferSize - bufferPos) && size > 0) {
      // Fast path: We already have the bytes in a contiguous buffer.
      // When aliasing is enabled, we can return a ByteBuffer pointing directly
      // into the underlying byte array without copy if the CodedInputStream is
      // constructed from a byte array. If aliasing is disabled or the input is
      // from an InputStream or ByteString, we have to make a copy of the bytes.
      ByteBuffer result = input == null && !bufferIsImmutable && enableAliasing
          ? ByteBuffer.wrap(buffer, bufferPos, size).slice()
          : ByteBuffer.wrap(Arrays.copyOfRange(
              buffer, bufferPos, bufferPos + size));
      bufferPos += size;
      return result;
    } else if (size == 0) {
      return Internal.EMPTY_BYTE_BUFFER;
    } else {
      // Slow path: Build a byte array first then copy it.
      return ByteBuffer.wrap(readRawBytesSlowPath(size));
    }
  }

  /** Read a {@code uint32} field value from the stream. */
  public int readUInt32() throws IOException {
    return readRawVarint32();
  }

  /**
   * Read an enum field value from the stream.  Caller is responsible
   * for converting the numeric value to an actual enum.
   */
  public int readEnum() throws IOException {
    return readRawVarint32();
  }

  /** Read an {@code sfixed32} field value from the stream. */
  public int readSFixed32() throws IOException {
    return readRawLittleEndian32();
  }

  /** Read an {@code sfixed64} field value from the stream. */
  public long readSFixed64() throws IOException {
    return readRawLittleEndian64();
  }

  /** Read an {@code sint32} field value from the stream. */
  public int readSInt32() throws IOException {
    return decodeZigZag32(readRawVarint32());
  }

  /** Read an {@code sint64} field value from the stream. */
  public long readSInt64() throws IOException {
    return decodeZigZag64(readRawVarint64());
  }

  // =================================================================

  /**
   * Read a raw Varint from the stream.  If larger than 32 bits, discard the
   * upper bits.
   */
  public int readRawVarint32() throws IOException {
    // See implementation notes for readRawVarint64
 fastpath: {
      int pos = bufferPos;

      if (bufferSize == pos) {
        break fastpath;
      }

      final byte[] buffer = this.buffer;
      int x;
      if ((x = buffer[pos++]) >= 0) {
        bufferPos = pos;
        return x;
      } else if (bufferSize - pos < 9) {
        break fastpath;
      } else if ((x ^= (buffer[pos++] << 7)) < 0) {
        x ^= (~0 << 7);
      } else if ((x ^= (buffer[pos++] << 14)) >= 0) {
        x ^= (~0 << 7) ^ (~0 << 14);
      } else if ((x ^= (buffer[pos++] << 21)) < 0) {
        x ^= (~0 << 7) ^ (~0 << 14) ^ (~0 << 21);
      } else {
        int y = buffer[pos++];
        x ^= y << 28;
        x ^= (~0 << 7) ^ (~0 << 14) ^ (~0 << 21) ^ (~0 << 28);
        if (y < 0 &&
            buffer[pos++] < 0 &&
            buffer[pos++] < 0 &&
            buffer[pos++] < 0 &&
            buffer[pos++] < 0 &&
            buffer[pos++] < 0) {
          break fastpath;  // Will throw malformedVarint()
        }
      }
      bufferPos = pos;
      return x;
    }
    return (int) readRawVarint64SlowPath();
  }

  private void skipRawVarint() throws IOException {
    if (bufferSize - bufferPos >= 10) {
      final byte[] buffer = this.buffer;
      int pos = bufferPos;
      for (int i = 0; i < 10; i++) {
        if (buffer[pos++] >= 0) {
          bufferPos = pos;
          return;
        }
      }
    }
    skipRawVarintSlowPath();
  }

  private void skipRawVarintSlowPath() throws IOException {
    for (int i = 0; i < 10; i++) {
      if (readRawByte() >= 0) {
        return;
      }
    }
    throw InvalidProtocolBufferException.malformedVarint();
  }

  /**
<<<<<<< HEAD
   * Reads a varint from the input one byte at a time, so that it does not
   * read any bytes after the end of the varint.  If you simply wrapped the
   * stream in a CodedInputStream and used {@link #readRawVarint32(InputStream)}
   * then you would probably end up reading past the end of the varint since
   * CodedInputStream buffers its input.
=======
   * Set the maximum message recursion depth. In order to prevent malicious messages from causing
   * stack overflows, {@code CodedInputStream} limits how deeply messages may be nested. The default
   * limit is 100.
   *
   * @return the old limit.
>>>>>>> 1ee15bae
   */
  static int readRawVarint32(final InputStream input) throws IOException {
    final int firstByte = input.read();
    if (firstByte == -1) {
      throw InvalidProtocolBufferException.truncatedMessage();
    }
    return readRawVarint32(firstByte, input);
  }

  /**
   * Like {@link #readRawVarint32(InputStream)}, but expects that the caller
   * has already read one byte.  This allows the caller to determine if EOF
   * has been reached before attempting to read.
   */
  public static int readRawVarint32(
      final int firstByte, final InputStream input) throws IOException {
    if ((firstByte & 0x80) == 0) {
      return firstByte;
    }

<<<<<<< HEAD
    int result = firstByte & 0x7f;
    int offset = 7;
    for (; offset < 32; offset += 7) {
      final int b = input.read();
      if (b == -1) {
        throw InvalidProtocolBufferException.truncatedMessage();
      }
      result |= (b & 0x7f) << offset;
      if ((b & 0x80) == 0) {
        return result;
      }
    }
    // Keep reading up to 64 bits.
    for (; offset < 64; offset += 7) {
      final int b = input.read();
      if (b == -1) {
        throw InvalidProtocolBufferException.truncatedMessage();
      }
      if ((b & 0x80) == 0) {
        return result;
      }
    }
    throw InvalidProtocolBufferException.malformedVarint();
  }

  /** Read a raw Varint from the stream. */
  public long readRawVarint64() throws IOException {
    // Implementation notes:
    //
    // Optimized for one-byte values, expected to be common.
    // The particular code below was selected from various candidates
    // empirically, by winning VarintBenchmark.
    //
    // Sign extension of (signed) Java bytes is usually a nuisance, but
    // we exploit it here to more easily obtain the sign of bytes read.
    // Instead of cleaning up the sign extension bits by masking eagerly,
    // we delay until we find the final (positive) byte, when we clear all
    // accumulated bits with one xor.  We depend on javac to constant fold.
 fastpath: {
      int pos = bufferPos;

      if (bufferSize == pos) {
        break fastpath;
      }

      final byte[] buffer = this.buffer;
      long x;
      int y;
      if ((y = buffer[pos++]) >= 0) {
        bufferPos = pos;
        return y;
      } else if (bufferSize - pos < 9) {
        break fastpath;
      } else if ((y ^= (buffer[pos++] << 7)) < 0) {
        x = y ^ (~0 << 7);
      } else if ((y ^= (buffer[pos++] << 14)) >= 0) {
        x = y ^ ((~0 << 7) ^ (~0 << 14));
      } else if ((y ^= (buffer[pos++] << 21)) < 0) {
        x = y ^ ((~0 << 7) ^ (~0 << 14) ^ (~0 << 21));
      } else if ((x = ((long) y) ^ ((long) buffer[pos++] << 28)) >= 0L) {
        x ^= (~0L << 7) ^ (~0L << 14) ^ (~0L << 21) ^ (~0L << 28);
      } else if ((x ^= ((long) buffer[pos++] << 35)) < 0L) {
        x ^= (~0L << 7) ^ (~0L << 14) ^ (~0L << 21) ^ (~0L << 28) ^ (~0L << 35);
      } else if ((x ^= ((long) buffer[pos++] << 42)) >= 0L) {
        x ^= (~0L << 7) ^ (~0L << 14) ^ (~0L << 21) ^ (~0L << 28) ^ (~0L << 35) ^ (~0L << 42);
      } else if ((x ^= ((long) buffer[pos++] << 49)) < 0L) {
        x ^= (~0L << 7) ^ (~0L << 14) ^ (~0L << 21) ^ (~0L << 28) ^ (~0L << 35) ^ (~0L << 42)
            ^ (~0L << 49);
      } else {
        x ^= ((long) buffer[pos++] << 56);
        x ^= (~0L << 7) ^ (~0L << 14) ^ (~0L << 21) ^ (~0L << 28) ^ (~0L << 35) ^ (~0L << 42)
            ^ (~0L << 49) ^ (~0L << 56);
        if (x < 0L) {
          if (buffer[pos++] < 0L) {
            break fastpath;  // Will throw malformedVarint()
          }
        }
      }
      bufferPos = pos;
      return x;
    }
    return readRawVarint64SlowPath();
  }

  /** Variant of readRawVarint64 for when uncomfortably close to the limit. */
  /* Visible for testing */
  long readRawVarint64SlowPath() throws IOException {
    long result = 0;
    for (int shift = 0; shift < 64; shift += 7) {
      final byte b = readRawByte();
      result |= (long) (b & 0x7F) << shift;
      if ((b & 0x80) == 0) {
        return result;
      }
    }
    throw InvalidProtocolBufferException.malformedVarint();
  }

  /** Read a 32-bit little-endian integer from the stream. */
  public int readRawLittleEndian32() throws IOException {
    int pos = bufferPos;

    // hand-inlined ensureAvailable(4);
    if (bufferSize - pos < 4) {
      refillBuffer(4);
      pos = bufferPos;
    }

    final byte[] buffer = this.buffer;
    bufferPos = pos + 4;
    return (((buffer[pos]     & 0xff))       |
            ((buffer[pos + 1] & 0xff) <<  8) |
            ((buffer[pos + 2] & 0xff) << 16) |
            ((buffer[pos + 3] & 0xff) << 24));
  }

  /** Read a 64-bit little-endian integer from the stream. */
  public long readRawLittleEndian64() throws IOException {
    int pos = bufferPos;

    // hand-inlined ensureAvailable(8);
    if (bufferSize - pos < 8) {
      refillBuffer(8);
      pos = bufferPos;
    }

    final byte[] buffer = this.buffer;
    bufferPos = pos + 8;
    return ((((long) buffer[pos]     & 0xffL))       |
            (((long) buffer[pos + 1] & 0xffL) <<  8) |
            (((long) buffer[pos + 2] & 0xffL) << 16) |
            (((long) buffer[pos + 3] & 0xffL) << 24) |
            (((long) buffer[pos + 4] & 0xffL) << 32) |
            (((long) buffer[pos + 5] & 0xffL) << 40) |
            (((long) buffer[pos + 6] & 0xffL) << 48) |
            (((long) buffer[pos + 7] & 0xffL) << 56));
  }
=======
  private boolean shouldDiscardUnknownFields = false;
>>>>>>> 1ee15bae

  /**
   * Decode a ZigZag-encoded 32-bit value.  ZigZag encodes signed integers
   * into values that can be efficiently encoded with varint.  (Otherwise,
   * negative values must be sign-extended to 64 bits to be varint encoded,
   * thus always taking 10 bytes on the wire.)
   *
   * @param n An unsigned 32-bit integer, stored in a signed int because
   *          Java has no explicit unsigned support.
   * @return A signed 32-bit integer.
   */
<<<<<<< HEAD
  public static int decodeZigZag32(final int n) {
    return (n >>> 1) ^ -(n & 1);
=======
  final void discardUnknownFields() {
    shouldDiscardUnknownFields = true;
>>>>>>> 1ee15bae
  }

  /**
   * Decode a ZigZag-encoded 64-bit value.  ZigZag encodes signed integers
   * into values that can be efficiently encoded with varint.  (Otherwise,
   * negative values must be sign-extended to 64 bits to be varint encoded,
   * thus always taking 10 bytes on the wire.)
   *
   * @param n An unsigned 64-bit integer, stored in a signed int because
   *          Java has no explicit unsigned support.
   * @return A signed 64-bit integer.
   */
<<<<<<< HEAD
  public static long decodeZigZag64(final long n) {
    return (n >>> 1) ^ -(n & 1);
=======
  final void unsetDiscardUnknownFields() {
    shouldDiscardUnknownFields = false;
>>>>>>> 1ee15bae
  }

  // -----------------------------------------------------------------

  private final byte[] buffer;
  private final boolean bufferIsImmutable;
  private int bufferSize;
  private int bufferSizeAfterLimit;
  private int bufferPos;
  private final InputStream input;
  private int lastTag;
  private boolean enableAliasing = false;

  /**
   * The total number of bytes read before the current buffer.  The total
   * bytes read up to the current position can be computed as
   * {@code totalBytesRetired + bufferPos}.  This value may be negative if
   * reading started in the middle of the current buffer (e.g. if the
   * constructor that takes a byte array and an offset was used).
   */
<<<<<<< HEAD
  private int totalBytesRetired;

  /** The absolute position of the end of the current message. */
  private int currentLimit = Integer.MAX_VALUE;

  /** See setRecursionLimit() */
  private int recursionDepth;
  private int recursionLimit = DEFAULT_RECURSION_LIMIT;

  /** See setSizeLimit() */
  private int sizeLimit = DEFAULT_SIZE_LIMIT;

  private static final int DEFAULT_RECURSION_LIMIT = 100;
  private static final int DEFAULT_SIZE_LIMIT = 64 << 20;  // 64MB
  private static final int BUFFER_SIZE = 4096;

  private CodedInputStream(
      final byte[] buffer, final int off, final int len, boolean bufferIsImmutable) {
    this.buffer = buffer;
    bufferSize = off + len;
    bufferPos = off;
    totalBytesRetired = -off;
    input = null;
    this.bufferIsImmutable = bufferIsImmutable;
  }

  private CodedInputStream(final InputStream input, int bufferSize) {
    buffer = new byte[bufferSize];
    bufferSize = 0;
    bufferPos = 0;
    totalBytesRetired = 0;
    this.input = input;
    bufferIsImmutable = false;
=======
  final boolean shouldDiscardUnknownFields() {
    return shouldDiscardUnknownFields;
>>>>>>> 1ee15bae
  }

  public void enableAliasing(boolean enabled) {
    this.enableAliasing = enabled;
  }

  /**
   * Set the maximum message recursion depth.  In order to prevent malicious
   * messages from causing stack overflows, {@code CodedInputStream} limits
   * how deeply messages may be nested.  The default limit is 64.
   *
   * @return the old limit.
   */
  public int setRecursionLimit(final int limit) {
    if (limit < 0) {
      throw new IllegalArgumentException(
        "Recursion limit cannot be negative: " + limit);
    }
    final int oldLimit = recursionLimit;
    recursionLimit = limit;
    return oldLimit;
  }

  /**
   * Set the maximum message size.  In order to prevent malicious
   * messages from exhausting memory or causing integer overflows,
   * {@code CodedInputStream} limits how large a message may be.
   * The default limit is 64MB.  You should set this limit as small
   * as you can without harming your app's functionality.  Note that
   * size limits only apply when reading from an {@code InputStream}, not
   * when constructed around a raw byte array (nor with
   * {@link ByteString#newCodedInput}).
   * <p>
   * If you want to read several messages from a single CodedInputStream, you
   * could call {@link #resetSizeCounter()} after each one to avoid hitting the
   * size limit.
   *
   * @return the old limit.
   */
  public int setSizeLimit(final int limit) {
    if (limit < 0) {
      throw new IllegalArgumentException(
        "Size limit cannot be negative: " + limit);
    }
    final int oldLimit = sizeLimit;
    sizeLimit = limit;
    return oldLimit;
  }

  /**
   * Resets the current size counter to zero (see {@link #setSizeLimit(int)}).
   */
  public void resetSizeCounter() {
    totalBytesRetired = -bufferPos;
  }

  /**
   * Sets {@code currentLimit} to (current position) + {@code byteLimit}.  This
   * is called when descending into a length-delimited embedded message.
   *
   * <p>Note that {@code pushLimit()} does NOT affect how many bytes the
   * {@code CodedInputStream} reads from an underlying {@code InputStream} when
   * refreshing its buffer.  If you need to prevent reading past a certain
   * point in the underlying {@code InputStream} (e.g. because you expect it to
   * contain more data after the end of the message which you need to handle
   * differently) then you must place a wrapper around your {@code InputStream}
   * which limits the amount of data that can be read from it.
   *
   * @return the old limit.
   */
  public int pushLimit(int byteLimit) throws InvalidProtocolBufferException {
    if (byteLimit < 0) {
      throw InvalidProtocolBufferException.negativeSize();
    }
    byteLimit += totalBytesRetired + bufferPos;
    final int oldLimit = currentLimit;
    if (byteLimit > oldLimit) {
      throw InvalidProtocolBufferException.truncatedMessage();
    }
    currentLimit = byteLimit;

    recomputeBufferSizeAfterLimit();

    return oldLimit;
  }

  private void recomputeBufferSizeAfterLimit() {
    bufferSize += bufferSizeAfterLimit;
    final int bufferEnd = totalBytesRetired + bufferSize;
    if (bufferEnd > currentLimit) {
      // Limit is in current buffer.
      bufferSizeAfterLimit = bufferEnd - currentLimit;
      bufferSize -= bufferSizeAfterLimit;
    } else {
      bufferSizeAfterLimit = 0;
    }
  }

  /**
   * Discards the current limit, returning to the previous limit.
   *
   * @param oldLimit The old limit, as returned by {@code pushLimit}.
   */
  public void popLimit(final int oldLimit) {
    currentLimit = oldLimit;
    recomputeBufferSizeAfterLimit();
  }

  /**
   * Returns the number of bytes to be read before the current limit.
   * If no limit is set, returns -1.
   */
  public int getBytesUntilLimit() {
    if (currentLimit == Integer.MAX_VALUE) {
      return -1;
    }

    final int currentAbsolutePosition = totalBytesRetired + bufferPos;
    return currentLimit - currentAbsolutePosition;
  }

  /**
   * Returns true if the stream has reached the end of the input.  This is the
   * case if either the end of the underlying input source has been reached or
   * if the stream has reached a limit created using {@link #pushLimit(int)}.
   */
  public boolean isAtEnd() throws IOException {
    return bufferPos == bufferSize && !tryRefillBuffer(1);
  }

  /**
   * The total bytes read up to the current position. Calling
   * {@link #resetSizeCounter()} resets this value to zero.
   */
  public int getTotalBytesRead() {
      return totalBytesRetired + bufferPos;
  }

  private interface RefillCallback {
    void onRefill();
  }

  private RefillCallback refillCallback = null;

  /**
   * Reads more bytes from the input, making at least {@code n} bytes available
   * in the buffer.  Caller must ensure that the requested space is not yet
   * available, and that the requested space is less than BUFFER_SIZE.
   *
   * @throws InvalidProtocolBufferException The end of the stream or the current
   *                                        limit was reached.
   */
  private void refillBuffer(int n) throws IOException {
    if (!tryRefillBuffer(n)) {
      throw InvalidProtocolBufferException.truncatedMessage();
    }
  }

  /**
   * Tries to read more bytes from the input, making at least {@code n} bytes
   * available in the buffer.  Caller must ensure that the requested space is
   * not yet available, and that the requested space is less than BUFFER_SIZE.
   *
   * @return {@code true} if the bytes could be made available; {@code false}
   *         if the end of the stream or the current limit was reached.
   */
  private boolean tryRefillBuffer(int n) throws IOException {
    if (bufferPos + n <= bufferSize) {
      throw new IllegalStateException(
          "refillBuffer() called when " + n +
          " bytes were already available in buffer");
    }

    if (totalBytesRetired + bufferPos + n > currentLimit) {
      // Oops, we hit a limit.
      return false;
    }

    if (refillCallback != null) {
      refillCallback.onRefill();
    }

    if (input != null) {
      int pos = bufferPos;
      if (pos > 0) {
        if (bufferSize > pos) {
          System.arraycopy(buffer, pos, buffer, 0, bufferSize - pos);
        }
        totalBytesRetired += pos;
        bufferSize -= pos;
        bufferPos = 0;
      }

      int bytesRead = input.read(buffer, bufferSize, buffer.length - bufferSize);
      if (bytesRead == 0 || bytesRead < -1 || bytesRead > buffer.length) {
        throw new IllegalStateException(
            "InputStream#read(byte[]) returned invalid result: " + bytesRead +
            "\nThe InputStream implementation is buggy.");
      }
      if (bytesRead > 0) {
        bufferSize += bytesRead;
        // Integer-overflow-conscious check against sizeLimit
        if (totalBytesRetired + n - sizeLimit > 0) {
          throw InvalidProtocolBufferException.sizeLimitExceeded();
        }
        recomputeBufferSizeAfterLimit();
        return (bufferSize >= n) ? true : tryRefillBuffer(n);
      }
    }

    return false;
  }

  /**
   * Read one byte from the input.
   *
   * @throws InvalidProtocolBufferException The end of the stream or the current
   *                                        limit was reached.
   */
  public byte readRawByte() throws IOException {
    if (bufferPos == bufferSize) {
      refillBuffer(1);
    }
    return buffer[bufferPos++];
  }

  /**
   * Read a fixed size of bytes from the input.
   *
   * @throws InvalidProtocolBufferException The end of the stream or the current
   *                                        limit was reached.
   */
  public byte[] readRawBytes(final int size) throws IOException {
    final int pos = bufferPos;
    if (size <= (bufferSize - pos) && size > 0) {
      bufferPos = pos + size;
      return Arrays.copyOfRange(buffer, pos, pos + size);
    } else {
      return readRawBytesSlowPath(size);
    }
  }

  /**
   * Exactly like readRawBytes, but caller must have already checked the fast
   * path: (size <= (bufferSize - pos) && size > 0)
   */
  private byte[] readRawBytesSlowPath(final int size) throws IOException {
    if (size <= 0) {
      if (size == 0) {
        return Internal.EMPTY_BYTE_ARRAY;
      } else {
        throw InvalidProtocolBufferException.negativeSize();
      }
    }

<<<<<<< HEAD
    // Verify that the message size so far has not exceeded sizeLimit.
    int currentMessageSize = totalBytesRetired + bufferPos + size;
    if (currentMessageSize > sizeLimit) {
      throw InvalidProtocolBufferException.sizeLimitExceeded();
=======
    @Override
    public String readStringRequireUtf8() throws IOException {
      final int size = readRawVarint32();
      if (size > 0 && size <= (limit - pos)) {
        String result = Utf8.decodeUtf8(buffer, pos, size);
        pos += size;
        return result;
      }

      if (size == 0) {
        return "";
      }
      if (size <= 0) {
        throw InvalidProtocolBufferException.negativeSize();
      }
      throw InvalidProtocolBufferException.truncatedMessage();
>>>>>>> 1ee15bae
    }

    // Verify that the message size so far has not exceeded currentLimit.
    if (currentMessageSize > currentLimit) {
      // Read to the end of the stream anyway.
      skipRawBytes(currentLimit - totalBytesRetired - bufferPos);
      throw InvalidProtocolBufferException.truncatedMessage();
    }

    // We need the input stream to proceed.
    if (input == null) {
      throw InvalidProtocolBufferException.truncatedMessage();
    }

    final int originalBufferPos = bufferPos;
    final int bufferedBytes = bufferSize - bufferPos;

    // Mark the current buffer consumed.
    totalBytesRetired += bufferSize;
    bufferPos = 0;
    bufferSize = 0;

    // Determine the number of bytes we need to read from the input stream.
    int sizeLeft = size - bufferedBytes;
    // TODO(nathanmittler): Consider using a value larger than BUFFER_SIZE.
    if (sizeLeft < BUFFER_SIZE || sizeLeft <= input.available()) {
      // Either the bytes we need are known to be available, or the required buffer is
      // within an allowed threshold - go ahead and allocate the buffer now.
      final byte[] bytes = new byte[size];

      // Copy all of the buffered bytes to the result buffer.
      System.arraycopy(buffer, originalBufferPos, bytes, 0, bufferedBytes);

      // Fill the remaining bytes from the input stream.
      int pos = bufferedBytes;
      while (pos < bytes.length) {
        int n = input.read(bytes, pos, size - pos);
        if (n == -1) {
          throw InvalidProtocolBufferException.truncatedMessage();
        }
        totalBytesRetired += n;
        pos += n;
      }

      return bytes;
    }

    // The size is very large.  For security reasons, we can't allocate the
    // entire byte array yet.  The size comes directly from the input, so a
    // maliciously-crafted message could provide a bogus very large size in
    // order to trick the app into allocating a lot of memory.  We avoid this
    // by allocating and reading only a small chunk at a time, so that the
    // malicious message must actually *be* extremely large to cause
    // problems.  Meanwhile, we limit the allowed size of a message elsewhere.
    final List<byte[]> chunks = new ArrayList<byte[]>();

    while (sizeLeft > 0) {
      // TODO(nathanmittler): Consider using a value larger than BUFFER_SIZE.
      final byte[] chunk = new byte[Math.min(sizeLeft, BUFFER_SIZE)];
      int pos = 0;
      while (pos < chunk.length) {
        final int n = input.read(chunk, pos, chunk.length - pos);
        if (n == -1) {
          throw InvalidProtocolBufferException.truncatedMessage();
        }
        totalBytesRetired += n;
        pos += n;
      }
      sizeLeft -= chunk.length;
      chunks.add(chunk);
    }

    // OK, got everything.  Now concatenate it all into one buffer.
    final byte[] bytes = new byte[size];

    // Start by copying the leftover bytes from this.buffer.
    System.arraycopy(buffer, originalBufferPos, bytes, 0, bufferedBytes);

    // And now all the chunks.
    int pos = bufferedBytes;
    for (final byte[] chunk : chunks) {
      System.arraycopy(chunk, 0, bytes, pos, chunk.length);
      pos += chunk.length;
    }

    // Done.
    return bytes;
  }

  /**
   * Reads and discards {@code size} bytes.
   *
   * @throws InvalidProtocolBufferException The end of the stream or the current
   *                                        limit was reached.
   */
  public void skipRawBytes(final int size) throws IOException {
    if (size <= (bufferSize - bufferPos) && size >= 0) {
      // We have all the bytes we need already.
      bufferPos += size;
    } else {
      skipRawBytesSlowPath(size);
    }
  }

  /**
   * Exactly like skipRawBytes, but caller must have already checked the fast
   * path: (size <= (bufferSize - pos) && size >= 0)
   */
  private void skipRawBytesSlowPath(final int size) throws IOException {
    if (size < 0) {
      throw InvalidProtocolBufferException.negativeSize();
    }

    if (totalBytesRetired + bufferPos + size > currentLimit) {
      // Read to the end of the stream anyway.
      skipRawBytes(currentLimit - totalBytesRetired - bufferPos);
      // Then fail.
      throw InvalidProtocolBufferException.truncatedMessage();
    }

    // Skipping more bytes than are in the buffer.  First skip what we have.
    int pos = bufferSize - bufferPos;
    bufferPos = bufferSize;

    // Keep refilling the buffer until we get to the point we wanted to skip to.
    // This has the side effect of ensuring the limits are updated correctly.
    refillBuffer(1);
    while (size - pos > bufferSize) {
      pos += bufferSize;
      bufferPos = bufferSize;
      refillBuffer(1);
    }

<<<<<<< HEAD
    bufferPos = size - pos;
=======
    private void skipRawVarintFastPath() throws IOException {
      for (int i = 0; i < MAX_VARINT_SIZE; i++) {
        if (buffer[pos++] >= 0) {
          return;
        }
      }
      throw InvalidProtocolBufferException.malformedVarint();
    }

    private void skipRawVarintSlowPath() throws IOException {
      for (int i = 0; i < MAX_VARINT_SIZE; i++) {
        if (readRawByte() >= 0) {
          return;
        }
      }
      throw InvalidProtocolBufferException.malformedVarint();
    }

    @Override
    public long readRawVarint64() throws IOException {
      // Implementation notes:
      //
      // Optimized for one-byte values, expected to be common.
      // The particular code below was selected from various candidates
      // empirically, by winning VarintBenchmark.
      //
      // Sign extension of (signed) Java bytes is usually a nuisance, but
      // we exploit it here to more easily obtain the sign of bytes read.
      // Instead of cleaning up the sign extension bits by masking eagerly,
      // we delay until we find the final (positive) byte, when we clear all
      // accumulated bits with one xor.  We depend on javac to constant fold.
      fastpath:
      {
        int tempPos = pos;

        if (limit == tempPos) {
          break fastpath;
        }

        final byte[] buffer = this.buffer;
        long x;
        int y;
        if ((y = buffer[tempPos++]) >= 0) {
          pos = tempPos;
          return y;
        } else if (limit - tempPos < 9) {
          break fastpath;
        } else if ((y ^= (buffer[tempPos++] << 7)) < 0) {
          x = y ^ (~0 << 7);
        } else if ((y ^= (buffer[tempPos++] << 14)) >= 0) {
          x = y ^ ((~0 << 7) ^ (~0 << 14));
        } else if ((y ^= (buffer[tempPos++] << 21)) < 0) {
          x = y ^ ((~0 << 7) ^ (~0 << 14) ^ (~0 << 21));
        } else if ((x = y ^ ((long) buffer[tempPos++] << 28)) >= 0L) {
          x ^= (~0L << 7) ^ (~0L << 14) ^ (~0L << 21) ^ (~0L << 28);
        } else if ((x ^= ((long) buffer[tempPos++] << 35)) < 0L) {
          x ^= (~0L << 7) ^ (~0L << 14) ^ (~0L << 21) ^ (~0L << 28) ^ (~0L << 35);
        } else if ((x ^= ((long) buffer[tempPos++] << 42)) >= 0L) {
          x ^= (~0L << 7) ^ (~0L << 14) ^ (~0L << 21) ^ (~0L << 28) ^ (~0L << 35) ^ (~0L << 42);
        } else if ((x ^= ((long) buffer[tempPos++] << 49)) < 0L) {
          x ^=
              (~0L << 7)
                  ^ (~0L << 14)
                  ^ (~0L << 21)
                  ^ (~0L << 28)
                  ^ (~0L << 35)
                  ^ (~0L << 42)
                  ^ (~0L << 49);
        } else {
          x ^= ((long) buffer[tempPos++] << 56);
          x ^=
              (~0L << 7)
                  ^ (~0L << 14)
                  ^ (~0L << 21)
                  ^ (~0L << 28)
                  ^ (~0L << 35)
                  ^ (~0L << 42)
                  ^ (~0L << 49)
                  ^ (~0L << 56);
          if (x < 0L) {
            if (buffer[tempPos++] < 0L) {
              break fastpath; // Will throw malformedVarint()
            }
          }
        }
        pos = tempPos;
        return x;
      }
      return readRawVarint64SlowPath();
    }

    @Override
    long readRawVarint64SlowPath() throws IOException {
      long result = 0;
      for (int shift = 0; shift < 64; shift += 7) {
        final byte b = readRawByte();
        result |= (long) (b & 0x7F) << shift;
        if ((b & 0x80) == 0) {
          return result;
        }
      }
      throw InvalidProtocolBufferException.malformedVarint();
    }

    @Override
    public int readRawLittleEndian32() throws IOException {
      int tempPos = pos;

      if (limit - tempPos < FIXED32_SIZE) {
        throw InvalidProtocolBufferException.truncatedMessage();
      }

      final byte[] buffer = this.buffer;
      pos = tempPos + FIXED32_SIZE;
      return (((buffer[tempPos] & 0xff))
          | ((buffer[tempPos + 1] & 0xff) << 8)
          | ((buffer[tempPos + 2] & 0xff) << 16)
          | ((buffer[tempPos + 3] & 0xff) << 24));
    }

    @Override
    public long readRawLittleEndian64() throws IOException {
      int tempPos = pos;

      if (limit - tempPos < FIXED64_SIZE) {
        throw InvalidProtocolBufferException.truncatedMessage();
      }

      final byte[] buffer = this.buffer;
      pos = tempPos + FIXED64_SIZE;
      return (((buffer[tempPos] & 0xffL))
          | ((buffer[tempPos + 1] & 0xffL) << 8)
          | ((buffer[tempPos + 2] & 0xffL) << 16)
          | ((buffer[tempPos + 3] & 0xffL) << 24)
          | ((buffer[tempPos + 4] & 0xffL) << 32)
          | ((buffer[tempPos + 5] & 0xffL) << 40)
          | ((buffer[tempPos + 6] & 0xffL) << 48)
          | ((buffer[tempPos + 7] & 0xffL) << 56));
    }

    @Override
    public void enableAliasing(boolean enabled) {
      this.enableAliasing = enabled;
    }

    @Override
    public void resetSizeCounter() {
      startPos = pos;
    }

    @Override
    public int pushLimit(int byteLimit) throws InvalidProtocolBufferException {
      if (byteLimit < 0) {
        throw InvalidProtocolBufferException.negativeSize();
      }
      byteLimit += getTotalBytesRead();
      final int oldLimit = currentLimit;
      if (byteLimit > oldLimit) {
        throw InvalidProtocolBufferException.truncatedMessage();
      }
      currentLimit = byteLimit;

      recomputeBufferSizeAfterLimit();

      return oldLimit;
    }

    private void recomputeBufferSizeAfterLimit() {
      limit += bufferSizeAfterLimit;
      final int bufferEnd = limit - startPos;
      if (bufferEnd > currentLimit) {
        // Limit is in current buffer.
        bufferSizeAfterLimit = bufferEnd - currentLimit;
        limit -= bufferSizeAfterLimit;
      } else {
        bufferSizeAfterLimit = 0;
      }
    }

    @Override
    public void popLimit(final int oldLimit) {
      currentLimit = oldLimit;
      recomputeBufferSizeAfterLimit();
    }

    @Override
    public int getBytesUntilLimit() {
      if (currentLimit == Integer.MAX_VALUE) {
        return -1;
      }

      return currentLimit - getTotalBytesRead();
    }

    @Override
    public boolean isAtEnd() throws IOException {
      return pos == limit;
    }

    @Override
    public int getTotalBytesRead() {
      return pos - startPos;
    }

    @Override
    public byte readRawByte() throws IOException {
      if (pos == limit) {
        throw InvalidProtocolBufferException.truncatedMessage();
      }
      return buffer[pos++];
    }

    @Override
    public byte[] readRawBytes(final int length) throws IOException {
      if (length > 0 && length <= (limit - pos)) {
        final int tempPos = pos;
        pos += length;
        return Arrays.copyOfRange(buffer, tempPos, pos);
      }

      if (length <= 0) {
        if (length == 0) {
          return Internal.EMPTY_BYTE_ARRAY;
        } else {
          throw InvalidProtocolBufferException.negativeSize();
        }
      }
      throw InvalidProtocolBufferException.truncatedMessage();
    }

    @Override
    public void skipRawBytes(final int length) throws IOException {
      if (length >= 0 && length <= (limit - pos)) {
        // We have all the bytes we need already.
        pos += length;
        return;
      }

      if (length < 0) {
        throw InvalidProtocolBufferException.negativeSize();
      }
      throw InvalidProtocolBufferException.truncatedMessage();
    }
  }

  /**
   * A {@link CodedInputStream} implementation that uses a backing direct ByteBuffer as the input.
   * Requires the use of {@code sun.misc.Unsafe} to perform fast reads on the buffer.
   */
  private static final class UnsafeDirectNioDecoder extends CodedInputStream {
    /** The direct buffer that is backing this stream. */
    private final ByteBuffer buffer;

    /**
     * If {@code true}, indicates that the buffer is backing a {@link ByteString} and is therefore
     * considered to be an immutable input source.
     */
    private final boolean immutable;

    /** The unsafe address of the content of {@link #buffer}. */
    private final long address;

    /** The unsafe address of the current read limit of the buffer. */
    private long limit;

    /** The unsafe address of the current read position of the buffer. */
    private long pos;

    /** The unsafe address of the starting read position. */
    private long startPos;

    /** The amount of available data in the buffer beyond {@link #limit}. */
    private int bufferSizeAfterLimit;

    /** The last tag that was read from this stream. */
    private int lastTag;

    /**
     * If {@code true}, indicates that calls to read {@link ByteString} or {@code byte[]}
     * <strong>may</strong> return slices of the underlying buffer, rather than copies.
     */
    private boolean enableAliasing;

    /** The absolute position of the end of the current message. */
    private int currentLimit = Integer.MAX_VALUE;

    static boolean isSupported() {
      return UnsafeUtil.hasUnsafeByteBufferOperations();
    }

    private UnsafeDirectNioDecoder(ByteBuffer buffer, boolean immutable) {
      this.buffer = buffer;
      address = UnsafeUtil.addressOffset(buffer);
      limit = address + buffer.limit();
      pos = address + buffer.position();
      startPos = pos;
      this.immutable = immutable;
    }

    @Override
    public int readTag() throws IOException {
      if (isAtEnd()) {
        lastTag = 0;
        return 0;
      }

      lastTag = readRawVarint32();
      if (WireFormat.getTagFieldNumber(lastTag) == 0) {
        // If we actually read zero (or any tag number corresponding to field
        // number zero), that's not a valid tag.
        throw InvalidProtocolBufferException.invalidTag();
      }
      return lastTag;
    }

    @Override
    public void checkLastTagWas(final int value) throws InvalidProtocolBufferException {
      if (lastTag != value) {
        throw InvalidProtocolBufferException.invalidEndTag();
      }
    }

    @Override
    public int getLastTag() {
      return lastTag;
    }

    @Override
    public boolean skipField(final int tag) throws IOException {
      switch (WireFormat.getTagWireType(tag)) {
        case WireFormat.WIRETYPE_VARINT:
          skipRawVarint();
          return true;
        case WireFormat.WIRETYPE_FIXED64:
          skipRawBytes(FIXED64_SIZE);
          return true;
        case WireFormat.WIRETYPE_LENGTH_DELIMITED:
          skipRawBytes(readRawVarint32());
          return true;
        case WireFormat.WIRETYPE_START_GROUP:
          skipMessage();
          checkLastTagWas(
              WireFormat.makeTag(WireFormat.getTagFieldNumber(tag), WireFormat.WIRETYPE_END_GROUP));
          return true;
        case WireFormat.WIRETYPE_END_GROUP:
          return false;
        case WireFormat.WIRETYPE_FIXED32:
          skipRawBytes(FIXED32_SIZE);
          return true;
        default:
          throw InvalidProtocolBufferException.invalidWireType();
      }
    }

    @Override
    public boolean skipField(final int tag, final CodedOutputStream output) throws IOException {
      switch (WireFormat.getTagWireType(tag)) {
        case WireFormat.WIRETYPE_VARINT:
          {
            long value = readInt64();
            output.writeRawVarint32(tag);
            output.writeUInt64NoTag(value);
            return true;
          }
        case WireFormat.WIRETYPE_FIXED64:
          {
            long value = readRawLittleEndian64();
            output.writeRawVarint32(tag);
            output.writeFixed64NoTag(value);
            return true;
          }
        case WireFormat.WIRETYPE_LENGTH_DELIMITED:
          {
            ByteString value = readBytes();
            output.writeRawVarint32(tag);
            output.writeBytesNoTag(value);
            return true;
          }
        case WireFormat.WIRETYPE_START_GROUP:
          {
            output.writeRawVarint32(tag);
            skipMessage(output);
            int endtag =
                WireFormat.makeTag(
                    WireFormat.getTagFieldNumber(tag), WireFormat.WIRETYPE_END_GROUP);
            checkLastTagWas(endtag);
            output.writeRawVarint32(endtag);
            return true;
          }
        case WireFormat.WIRETYPE_END_GROUP:
          {
            return false;
          }
        case WireFormat.WIRETYPE_FIXED32:
          {
            int value = readRawLittleEndian32();
            output.writeRawVarint32(tag);
            output.writeFixed32NoTag(value);
            return true;
          }
        default:
          throw InvalidProtocolBufferException.invalidWireType();
      }
    }

    @Override
    public void skipMessage() throws IOException {
      while (true) {
        final int tag = readTag();
        if (tag == 0 || !skipField(tag)) {
          return;
        }
      }
    }

    @Override
    public void skipMessage(CodedOutputStream output) throws IOException {
      while (true) {
        final int tag = readTag();
        if (tag == 0 || !skipField(tag, output)) {
          return;
        }
      }
    }


    // -----------------------------------------------------------------

    @Override
    public double readDouble() throws IOException {
      return Double.longBitsToDouble(readRawLittleEndian64());
    }

    @Override
    public float readFloat() throws IOException {
      return Float.intBitsToFloat(readRawLittleEndian32());
    }

    @Override
    public long readUInt64() throws IOException {
      return readRawVarint64();
    }

    @Override
    public long readInt64() throws IOException {
      return readRawVarint64();
    }

    @Override
    public int readInt32() throws IOException {
      return readRawVarint32();
    }

    @Override
    public long readFixed64() throws IOException {
      return readRawLittleEndian64();
    }

    @Override
    public int readFixed32() throws IOException {
      return readRawLittleEndian32();
    }

    @Override
    public boolean readBool() throws IOException {
      return readRawVarint64() != 0;
    }

    @Override
    public String readString() throws IOException {
      final int size = readRawVarint32();
      if (size > 0 && size <= remaining()) {
        // TODO(nathanmittler): Is there a way to avoid this copy?
        // TODO(anuraaga): It might be possible to share the optimized loop with
        // readStringRequireUtf8 by implementing Java replacement logic there.
        // The same as readBytes' logic
        byte[] bytes = new byte[size];
        UnsafeUtil.copyMemory(pos, bytes, 0, size);
        String result = new String(bytes, UTF_8);
        pos += size;
        return result;
      }

      if (size == 0) {
        return "";
      }
      if (size < 0) {
        throw InvalidProtocolBufferException.negativeSize();
      }
      throw InvalidProtocolBufferException.truncatedMessage();
    }

    @Override
    public String readStringRequireUtf8() throws IOException {
      final int size = readRawVarint32();
      if (size > 0 && size <= remaining()) {
        final int bufferPos = bufferPos(pos);
        String result = Utf8.decodeUtf8(buffer, bufferPos, size);
        pos += size;
        return result;
      }

      if (size == 0) {
        return "";
      }
      if (size <= 0) {
        throw InvalidProtocolBufferException.negativeSize();
      }
      throw InvalidProtocolBufferException.truncatedMessage();
    }

    @Override
    public void readGroup(
        final int fieldNumber,
        final MessageLite.Builder builder,
        final ExtensionRegistryLite extensionRegistry)
        throws IOException {
      if (recursionDepth >= recursionLimit) {
        throw InvalidProtocolBufferException.recursionLimitExceeded();
      }
      ++recursionDepth;
      builder.mergeFrom(this, extensionRegistry);
      checkLastTagWas(WireFormat.makeTag(fieldNumber, WireFormat.WIRETYPE_END_GROUP));
      --recursionDepth;
    }


    @Override
    public <T extends MessageLite> T readGroup(
        final int fieldNumber,
        final Parser<T> parser,
        final ExtensionRegistryLite extensionRegistry)
        throws IOException {
      if (recursionDepth >= recursionLimit) {
        throw InvalidProtocolBufferException.recursionLimitExceeded();
      }
      ++recursionDepth;
      T result = parser.parsePartialFrom(this, extensionRegistry);
      checkLastTagWas(WireFormat.makeTag(fieldNumber, WireFormat.WIRETYPE_END_GROUP));
      --recursionDepth;
      return result;
    }

    @Deprecated
    @Override
    public void readUnknownGroup(final int fieldNumber, final MessageLite.Builder builder)
        throws IOException {
      readGroup(fieldNumber, builder, ExtensionRegistryLite.getEmptyRegistry());
    }

    @Override
    public void readMessage(
        final MessageLite.Builder builder, final ExtensionRegistryLite extensionRegistry)
        throws IOException {
      final int length = readRawVarint32();
      if (recursionDepth >= recursionLimit) {
        throw InvalidProtocolBufferException.recursionLimitExceeded();
      }
      final int oldLimit = pushLimit(length);
      ++recursionDepth;
      builder.mergeFrom(this, extensionRegistry);
      checkLastTagWas(0);
      --recursionDepth;
      popLimit(oldLimit);
    }


    @Override
    public <T extends MessageLite> T readMessage(
        final Parser<T> parser, final ExtensionRegistryLite extensionRegistry) throws IOException {
      int length = readRawVarint32();
      if (recursionDepth >= recursionLimit) {
        throw InvalidProtocolBufferException.recursionLimitExceeded();
      }
      final int oldLimit = pushLimit(length);
      ++recursionDepth;
      T result = parser.parsePartialFrom(this, extensionRegistry);
      checkLastTagWas(0);
      --recursionDepth;
      popLimit(oldLimit);
      return result;
    }

    @Override
    public ByteString readBytes() throws IOException {
      final int size = readRawVarint32();
      if (size > 0 && size <= remaining()) {
        if (immutable && enableAliasing) {
          final ByteBuffer result = slice(pos, pos + size);
          pos += size;
          return ByteString.wrap(result);
        } else {
          // Use UnsafeUtil to copy the memory to bytes instead of using ByteBuffer ways.
          byte[] bytes = new byte[size];
          UnsafeUtil.copyMemory(pos, bytes, 0, size);
          pos += size;
          return ByteString.wrap(bytes);
        }
      }

      if (size == 0) {
        return ByteString.EMPTY;
      }
      if (size < 0) {
        throw InvalidProtocolBufferException.negativeSize();
      }
      throw InvalidProtocolBufferException.truncatedMessage();
    }

    @Override
    public byte[] readByteArray() throws IOException {
      return readRawBytes(readRawVarint32());
    }

    @Override
    public ByteBuffer readByteBuffer() throws IOException {
      final int size = readRawVarint32();
      if (size > 0 && size <= remaining()) {
        // "Immutable" implies that buffer is backing a ByteString.
        // Disallow slicing in this case to prevent the caller from modifying the contents
        // of the ByteString.
        if (!immutable && enableAliasing) {
          final ByteBuffer result = slice(pos, pos + size);
          pos += size;
          return result;
        } else {
          // The same as readBytes' logic
          byte[] bytes = new byte[size];
          UnsafeUtil.copyMemory(pos, bytes, 0, size);
          pos += size;
          return ByteBuffer.wrap(bytes);
        }
        // TODO(nathanmittler): Investigate making the ByteBuffer be made read-only
      }

      if (size == 0) {
        return EMPTY_BYTE_BUFFER;
      }
      if (size < 0) {
        throw InvalidProtocolBufferException.negativeSize();
      }
      throw InvalidProtocolBufferException.truncatedMessage();
    }

    @Override
    public int readUInt32() throws IOException {
      return readRawVarint32();
    }

    @Override
    public int readEnum() throws IOException {
      return readRawVarint32();
    }

    @Override
    public int readSFixed32() throws IOException {
      return readRawLittleEndian32();
    }

    @Override
    public long readSFixed64() throws IOException {
      return readRawLittleEndian64();
    }

    @Override
    public int readSInt32() throws IOException {
      return decodeZigZag32(readRawVarint32());
    }

    @Override
    public long readSInt64() throws IOException {
      return decodeZigZag64(readRawVarint64());
    }

    // =================================================================

    @Override
    public int readRawVarint32() throws IOException {
      // See implementation notes for readRawVarint64
      fastpath:
      {
        long tempPos = pos;

        if (limit == tempPos) {
          break fastpath;
        }

        int x;
        if ((x = UnsafeUtil.getByte(tempPos++)) >= 0) {
          pos = tempPos;
          return x;
        } else if (limit - tempPos < 9) {
          break fastpath;
        } else if ((x ^= (UnsafeUtil.getByte(tempPos++) << 7)) < 0) {
          x ^= (~0 << 7);
        } else if ((x ^= (UnsafeUtil.getByte(tempPos++) << 14)) >= 0) {
          x ^= (~0 << 7) ^ (~0 << 14);
        } else if ((x ^= (UnsafeUtil.getByte(tempPos++) << 21)) < 0) {
          x ^= (~0 << 7) ^ (~0 << 14) ^ (~0 << 21);
        } else {
          int y = UnsafeUtil.getByte(tempPos++);
          x ^= y << 28;
          x ^= (~0 << 7) ^ (~0 << 14) ^ (~0 << 21) ^ (~0 << 28);
          if (y < 0
              && UnsafeUtil.getByte(tempPos++) < 0
              && UnsafeUtil.getByte(tempPos++) < 0
              && UnsafeUtil.getByte(tempPos++) < 0
              && UnsafeUtil.getByte(tempPos++) < 0
              && UnsafeUtil.getByte(tempPos++) < 0) {
            break fastpath; // Will throw malformedVarint()
          }
        }
        pos = tempPos;
        return x;
      }
      return (int) readRawVarint64SlowPath();
    }

    private void skipRawVarint() throws IOException {
      if (remaining() >= MAX_VARINT_SIZE) {
        skipRawVarintFastPath();
      } else {
        skipRawVarintSlowPath();
      }
    }

    private void skipRawVarintFastPath() throws IOException {
      for (int i = 0; i < MAX_VARINT_SIZE; i++) {
        if (UnsafeUtil.getByte(pos++) >= 0) {
          return;
        }
      }
      throw InvalidProtocolBufferException.malformedVarint();
    }

    private void skipRawVarintSlowPath() throws IOException {
      for (int i = 0; i < MAX_VARINT_SIZE; i++) {
        if (readRawByte() >= 0) {
          return;
        }
      }
      throw InvalidProtocolBufferException.malformedVarint();
    }

    @Override
    public long readRawVarint64() throws IOException {
      // Implementation notes:
      //
      // Optimized for one-byte values, expected to be common.
      // The particular code below was selected from various candidates
      // empirically, by winning VarintBenchmark.
      //
      // Sign extension of (signed) Java bytes is usually a nuisance, but
      // we exploit it here to more easily obtain the sign of bytes read.
      // Instead of cleaning up the sign extension bits by masking eagerly,
      // we delay until we find the final (positive) byte, when we clear all
      // accumulated bits with one xor.  We depend on javac to constant fold.
      fastpath:
      {
        long tempPos = pos;

        if (limit == tempPos) {
          break fastpath;
        }

        long x;
        int y;
        if ((y = UnsafeUtil.getByte(tempPos++)) >= 0) {
          pos = tempPos;
          return y;
        } else if (limit - tempPos < 9) {
          break fastpath;
        } else if ((y ^= (UnsafeUtil.getByte(tempPos++) << 7)) < 0) {
          x = y ^ (~0 << 7);
        } else if ((y ^= (UnsafeUtil.getByte(tempPos++) << 14)) >= 0) {
          x = y ^ ((~0 << 7) ^ (~0 << 14));
        } else if ((y ^= (UnsafeUtil.getByte(tempPos++) << 21)) < 0) {
          x = y ^ ((~0 << 7) ^ (~0 << 14) ^ (~0 << 21));
        } else if ((x = y ^ ((long) UnsafeUtil.getByte(tempPos++) << 28)) >= 0L) {
          x ^= (~0L << 7) ^ (~0L << 14) ^ (~0L << 21) ^ (~0L << 28);
        } else if ((x ^= ((long) UnsafeUtil.getByte(tempPos++) << 35)) < 0L) {
          x ^= (~0L << 7) ^ (~0L << 14) ^ (~0L << 21) ^ (~0L << 28) ^ (~0L << 35);
        } else if ((x ^= ((long) UnsafeUtil.getByte(tempPos++) << 42)) >= 0L) {
          x ^= (~0L << 7) ^ (~0L << 14) ^ (~0L << 21) ^ (~0L << 28) ^ (~0L << 35) ^ (~0L << 42);
        } else if ((x ^= ((long) UnsafeUtil.getByte(tempPos++) << 49)) < 0L) {
          x ^=
              (~0L << 7)
                  ^ (~0L << 14)
                  ^ (~0L << 21)
                  ^ (~0L << 28)
                  ^ (~0L << 35)
                  ^ (~0L << 42)
                  ^ (~0L << 49);
        } else {
          x ^= ((long) UnsafeUtil.getByte(tempPos++) << 56);
          x ^=
              (~0L << 7)
                  ^ (~0L << 14)
                  ^ (~0L << 21)
                  ^ (~0L << 28)
                  ^ (~0L << 35)
                  ^ (~0L << 42)
                  ^ (~0L << 49)
                  ^ (~0L << 56);
          if (x < 0L) {
            if (UnsafeUtil.getByte(tempPos++) < 0L) {
              break fastpath; // Will throw malformedVarint()
            }
          }
        }
        pos = tempPos;
        return x;
      }
      return readRawVarint64SlowPath();
    }

    @Override
    long readRawVarint64SlowPath() throws IOException {
      long result = 0;
      for (int shift = 0; shift < 64; shift += 7) {
        final byte b = readRawByte();
        result |= (long) (b & 0x7F) << shift;
        if ((b & 0x80) == 0) {
          return result;
        }
      }
      throw InvalidProtocolBufferException.malformedVarint();
    }

    @Override
    public int readRawLittleEndian32() throws IOException {
      long tempPos = pos;

      if (limit - tempPos < FIXED32_SIZE) {
        throw InvalidProtocolBufferException.truncatedMessage();
      }

      pos = tempPos + FIXED32_SIZE;
      return (((UnsafeUtil.getByte(tempPos) & 0xff))
          | ((UnsafeUtil.getByte(tempPos + 1) & 0xff) << 8)
          | ((UnsafeUtil.getByte(tempPos + 2) & 0xff) << 16)
          | ((UnsafeUtil.getByte(tempPos + 3) & 0xff) << 24));
    }

    @Override
    public long readRawLittleEndian64() throws IOException {
      long tempPos = pos;

      if (limit - tempPos < FIXED64_SIZE) {
        throw InvalidProtocolBufferException.truncatedMessage();
      }

      pos = tempPos + FIXED64_SIZE;
      return (((UnsafeUtil.getByte(tempPos) & 0xffL))
          | ((UnsafeUtil.getByte(tempPos + 1) & 0xffL) << 8)
          | ((UnsafeUtil.getByte(tempPos + 2) & 0xffL) << 16)
          | ((UnsafeUtil.getByte(tempPos + 3) & 0xffL) << 24)
          | ((UnsafeUtil.getByte(tempPos + 4) & 0xffL) << 32)
          | ((UnsafeUtil.getByte(tempPos + 5) & 0xffL) << 40)
          | ((UnsafeUtil.getByte(tempPos + 6) & 0xffL) << 48)
          | ((UnsafeUtil.getByte(tempPos + 7) & 0xffL) << 56));
    }

    @Override
    public void enableAliasing(boolean enabled) {
      this.enableAliasing = enabled;
    }

    @Override
    public void resetSizeCounter() {
      startPos = pos;
    }

    @Override
    public int pushLimit(int byteLimit) throws InvalidProtocolBufferException {
      if (byteLimit < 0) {
        throw InvalidProtocolBufferException.negativeSize();
      }
      byteLimit += getTotalBytesRead();
      final int oldLimit = currentLimit;
      if (byteLimit > oldLimit) {
        throw InvalidProtocolBufferException.truncatedMessage();
      }
      currentLimit = byteLimit;

      recomputeBufferSizeAfterLimit();

      return oldLimit;
    }

    @Override
    public void popLimit(final int oldLimit) {
      currentLimit = oldLimit;
      recomputeBufferSizeAfterLimit();
    }

    @Override
    public int getBytesUntilLimit() {
      if (currentLimit == Integer.MAX_VALUE) {
        return -1;
      }

      return currentLimit - getTotalBytesRead();
    }

    @Override
    public boolean isAtEnd() throws IOException {
      return pos == limit;
    }

    @Override
    public int getTotalBytesRead() {
      return (int) (pos - startPos);
    }

    @Override
    public byte readRawByte() throws IOException {
      if (pos == limit) {
        throw InvalidProtocolBufferException.truncatedMessage();
      }
      return UnsafeUtil.getByte(pos++);
    }

    @Override
    public byte[] readRawBytes(final int length) throws IOException {
      if (length >= 0 && length <= remaining()) {
        byte[] bytes = new byte[length];
        slice(pos, pos + length).get(bytes);
        pos += length;
        return bytes;
      }

      if (length <= 0) {
        if (length == 0) {
          return EMPTY_BYTE_ARRAY;
        } else {
          throw InvalidProtocolBufferException.negativeSize();
        }
      }

      throw InvalidProtocolBufferException.truncatedMessage();
    }

    @Override
    public void skipRawBytes(final int length) throws IOException {
      if (length >= 0 && length <= remaining()) {
        // We have all the bytes we need already.
        pos += length;
        return;
      }

      if (length < 0) {
        throw InvalidProtocolBufferException.negativeSize();
      }
      throw InvalidProtocolBufferException.truncatedMessage();
    }

    private void recomputeBufferSizeAfterLimit() {
      limit += bufferSizeAfterLimit;
      final int bufferEnd = (int) (limit - startPos);
      if (bufferEnd > currentLimit) {
        // Limit is in current buffer.
        bufferSizeAfterLimit = bufferEnd - currentLimit;
        limit -= bufferSizeAfterLimit;
      } else {
        bufferSizeAfterLimit = 0;
      }
    }

    private int remaining() {
      return (int) (limit - pos);
    }

    private int bufferPos(long pos) {
      return (int) (pos - address);
    }

    private ByteBuffer slice(long begin, long end) throws IOException {
      int prevPos = buffer.position();
      int prevLimit = buffer.limit();
      try {
        buffer.position(bufferPos(begin));
        buffer.limit(bufferPos(end));
        return buffer.slice();
      } catch (IllegalArgumentException e) {
        throw InvalidProtocolBufferException.truncatedMessage();
      } finally {
        buffer.position(prevPos);
        buffer.limit(prevLimit);
      }
    }
  }

  /**
   * Implementation of {@link CodedInputStream} that uses an {@link InputStream} as the data source.
   */
  private static final class StreamDecoder extends CodedInputStream {
    private final InputStream input;
    private final byte[] buffer;
    /** bufferSize represents how many bytes are currently filled in the buffer */
    private int bufferSize;

    private int bufferSizeAfterLimit;
    private int pos;
    private int lastTag;

    /**
     * The total number of bytes read before the current buffer. The total bytes read up to the
     * current position can be computed as {@code totalBytesRetired + pos}. This value may be
     * negative if reading started in the middle of the current buffer (e.g. if the constructor that
     * takes a byte array and an offset was used).
     */
    private int totalBytesRetired;

    /** The absolute position of the end of the current message. */
    private int currentLimit = Integer.MAX_VALUE;

    private StreamDecoder(final InputStream input, int bufferSize) {
      checkNotNull(input, "input");
      this.input = input;
      this.buffer = new byte[bufferSize];
      this.bufferSize = 0;
      pos = 0;
      totalBytesRetired = 0;
    }

    @Override
    public int readTag() throws IOException {
      if (isAtEnd()) {
        lastTag = 0;
        return 0;
      }

      lastTag = readRawVarint32();
      if (WireFormat.getTagFieldNumber(lastTag) == 0) {
        // If we actually read zero (or any tag number corresponding to field
        // number zero), that's not a valid tag.
        throw InvalidProtocolBufferException.invalidTag();
      }
      return lastTag;
    }

    @Override
    public void checkLastTagWas(final int value) throws InvalidProtocolBufferException {
      if (lastTag != value) {
        throw InvalidProtocolBufferException.invalidEndTag();
      }
    }

    @Override
    public int getLastTag() {
      return lastTag;
    }

    @Override
    public boolean skipField(final int tag) throws IOException {
      switch (WireFormat.getTagWireType(tag)) {
        case WireFormat.WIRETYPE_VARINT:
          skipRawVarint();
          return true;
        case WireFormat.WIRETYPE_FIXED64:
          skipRawBytes(FIXED64_SIZE);
          return true;
        case WireFormat.WIRETYPE_LENGTH_DELIMITED:
          skipRawBytes(readRawVarint32());
          return true;
        case WireFormat.WIRETYPE_START_GROUP:
          skipMessage();
          checkLastTagWas(
              WireFormat.makeTag(WireFormat.getTagFieldNumber(tag), WireFormat.WIRETYPE_END_GROUP));
          return true;
        case WireFormat.WIRETYPE_END_GROUP:
          return false;
        case WireFormat.WIRETYPE_FIXED32:
          skipRawBytes(FIXED32_SIZE);
          return true;
        default:
          throw InvalidProtocolBufferException.invalidWireType();
      }
    }

    @Override
    public boolean skipField(final int tag, final CodedOutputStream output) throws IOException {
      switch (WireFormat.getTagWireType(tag)) {
        case WireFormat.WIRETYPE_VARINT:
          {
            long value = readInt64();
            output.writeRawVarint32(tag);
            output.writeUInt64NoTag(value);
            return true;
          }
        case WireFormat.WIRETYPE_FIXED64:
          {
            long value = readRawLittleEndian64();
            output.writeRawVarint32(tag);
            output.writeFixed64NoTag(value);
            return true;
          }
        case WireFormat.WIRETYPE_LENGTH_DELIMITED:
          {
            ByteString value = readBytes();
            output.writeRawVarint32(tag);
            output.writeBytesNoTag(value);
            return true;
          }
        case WireFormat.WIRETYPE_START_GROUP:
          {
            output.writeRawVarint32(tag);
            skipMessage(output);
            int endtag =
                WireFormat.makeTag(
                    WireFormat.getTagFieldNumber(tag), WireFormat.WIRETYPE_END_GROUP);
            checkLastTagWas(endtag);
            output.writeRawVarint32(endtag);
            return true;
          }
        case WireFormat.WIRETYPE_END_GROUP:
          {
            return false;
          }
        case WireFormat.WIRETYPE_FIXED32:
          {
            int value = readRawLittleEndian32();
            output.writeRawVarint32(tag);
            output.writeFixed32NoTag(value);
            return true;
          }
        default:
          throw InvalidProtocolBufferException.invalidWireType();
      }
    }

    @Override
    public void skipMessage() throws IOException {
      while (true) {
        final int tag = readTag();
        if (tag == 0 || !skipField(tag)) {
          return;
        }
      }
    }

    @Override
    public void skipMessage(CodedOutputStream output) throws IOException {
      while (true) {
        final int tag = readTag();
        if (tag == 0 || !skipField(tag, output)) {
          return;
        }
      }
    }

    /** Collects the bytes skipped and returns the data in a ByteBuffer. */
    private class SkippedDataSink implements RefillCallback {
      private int lastPos = pos;
      private ByteArrayOutputStream byteArrayStream;

      @Override
      public void onRefill() {
        if (byteArrayStream == null) {
          byteArrayStream = new ByteArrayOutputStream();
        }
        byteArrayStream.write(buffer, lastPos, pos - lastPos);
        lastPos = 0;
      }

      /** Gets skipped data in a ByteBuffer. This method should only be called once. */
      ByteBuffer getSkippedData() {
        if (byteArrayStream == null) {
          return ByteBuffer.wrap(buffer, lastPos, pos - lastPos);
        } else {
          byteArrayStream.write(buffer, lastPos, pos);
          return ByteBuffer.wrap(byteArrayStream.toByteArray());
        }
      }
    }


    // -----------------------------------------------------------------

    @Override
    public double readDouble() throws IOException {
      return Double.longBitsToDouble(readRawLittleEndian64());
    }

    @Override
    public float readFloat() throws IOException {
      return Float.intBitsToFloat(readRawLittleEndian32());
    }

    @Override
    public long readUInt64() throws IOException {
      return readRawVarint64();
    }

    @Override
    public long readInt64() throws IOException {
      return readRawVarint64();
    }

    @Override
    public int readInt32() throws IOException {
      return readRawVarint32();
    }

    @Override
    public long readFixed64() throws IOException {
      return readRawLittleEndian64();
    }

    @Override
    public int readFixed32() throws IOException {
      return readRawLittleEndian32();
    }

    @Override
    public boolean readBool() throws IOException {
      return readRawVarint64() != 0;
    }

    @Override
    public String readString() throws IOException {
      final int size = readRawVarint32();
      if (size > 0 && size <= (bufferSize - pos)) {
        // Fast path:  We already have the bytes in a contiguous buffer, so
        //   just copy directly from it.
        final String result = new String(buffer, pos, size, UTF_8);
        pos += size;
        return result;
      }
      if (size == 0) {
        return "";
      }
      if (size <= bufferSize) {
        refillBuffer(size);
        String result = new String(buffer, pos, size, UTF_8);
        pos += size;
        return result;
      }
      // Slow path:  Build a byte array first then copy it.
      return new String(readRawBytesSlowPath(size), UTF_8);
    }

    @Override
    public String readStringRequireUtf8() throws IOException {
      final int size = readRawVarint32();
      final byte[] bytes;
      final int oldPos = pos;
      final int tempPos;
      if (size <= (bufferSize - oldPos) && size > 0) {
        // Fast path:  We already have the bytes in a contiguous buffer, so
        //   just copy directly from it.
        bytes = buffer;
        pos = oldPos + size;
        tempPos = oldPos;
      } else if (size == 0) {
        return "";
      } else if (size <= bufferSize) {
        refillBuffer(size);
        bytes = buffer;
        tempPos = 0;
        pos = tempPos + size;
      } else {
        // Slow path:  Build a byte array first then copy it.
        bytes = readRawBytesSlowPath(size);
        tempPos = 0;
      }
      return Utf8.decodeUtf8(bytes, tempPos, size);
    }

    @Override
    public void readGroup(
        final int fieldNumber,
        final MessageLite.Builder builder,
        final ExtensionRegistryLite extensionRegistry)
        throws IOException {
      if (recursionDepth >= recursionLimit) {
        throw InvalidProtocolBufferException.recursionLimitExceeded();
      }
      ++recursionDepth;
      builder.mergeFrom(this, extensionRegistry);
      checkLastTagWas(WireFormat.makeTag(fieldNumber, WireFormat.WIRETYPE_END_GROUP));
      --recursionDepth;
    }


    @Override
    public <T extends MessageLite> T readGroup(
        final int fieldNumber,
        final Parser<T> parser,
        final ExtensionRegistryLite extensionRegistry)
        throws IOException {
      if (recursionDepth >= recursionLimit) {
        throw InvalidProtocolBufferException.recursionLimitExceeded();
      }
      ++recursionDepth;
      T result = parser.parsePartialFrom(this, extensionRegistry);
      checkLastTagWas(WireFormat.makeTag(fieldNumber, WireFormat.WIRETYPE_END_GROUP));
      --recursionDepth;
      return result;
    }

    @Deprecated
    @Override
    public void readUnknownGroup(final int fieldNumber, final MessageLite.Builder builder)
        throws IOException {
      readGroup(fieldNumber, builder, ExtensionRegistryLite.getEmptyRegistry());
    }

    @Override
    public void readMessage(
        final MessageLite.Builder builder, final ExtensionRegistryLite extensionRegistry)
        throws IOException {
      final int length = readRawVarint32();
      if (recursionDepth >= recursionLimit) {
        throw InvalidProtocolBufferException.recursionLimitExceeded();
      }
      final int oldLimit = pushLimit(length);
      ++recursionDepth;
      builder.mergeFrom(this, extensionRegistry);
      checkLastTagWas(0);
      --recursionDepth;
      popLimit(oldLimit);
    }


    @Override
    public <T extends MessageLite> T readMessage(
        final Parser<T> parser, final ExtensionRegistryLite extensionRegistry) throws IOException {
      int length = readRawVarint32();
      if (recursionDepth >= recursionLimit) {
        throw InvalidProtocolBufferException.recursionLimitExceeded();
      }
      final int oldLimit = pushLimit(length);
      ++recursionDepth;
      T result = parser.parsePartialFrom(this, extensionRegistry);
      checkLastTagWas(0);
      --recursionDepth;
      popLimit(oldLimit);
      return result;
    }

    @Override
    public ByteString readBytes() throws IOException {
      final int size = readRawVarint32();
      if (size <= (bufferSize - pos) && size > 0) {
        // Fast path:  We already have the bytes in a contiguous buffer, so
        //   just copy directly from it.
        final ByteString result = ByteString.copyFrom(buffer, pos, size);
        pos += size;
        return result;
      }
      if (size == 0) {
        return ByteString.EMPTY;
      }
      return readBytesSlowPath(size);
    }

    @Override
    public byte[] readByteArray() throws IOException {
      final int size = readRawVarint32();
      if (size <= (bufferSize - pos) && size > 0) {
        // Fast path: We already have the bytes in a contiguous buffer, so
        // just copy directly from it.
        final byte[] result = Arrays.copyOfRange(buffer, pos, pos + size);
        pos += size;
        return result;
      } else {
        // Slow path: Build a byte array first then copy it.
        return readRawBytesSlowPath(size);
      }
    }

    @Override
    public ByteBuffer readByteBuffer() throws IOException {
      final int size = readRawVarint32();
      if (size <= (bufferSize - pos) && size > 0) {
        // Fast path: We already have the bytes in a contiguous buffer.
        ByteBuffer result = ByteBuffer.wrap(Arrays.copyOfRange(buffer, pos, pos + size));
        pos += size;
        return result;
      }
      if (size == 0) {
        return Internal.EMPTY_BYTE_BUFFER;
      }
      // Slow path: Build a byte array first then copy it.
      return ByteBuffer.wrap(readRawBytesSlowPath(size));
    }

    @Override
    public int readUInt32() throws IOException {
      return readRawVarint32();
    }

    @Override
    public int readEnum() throws IOException {
      return readRawVarint32();
    }

    @Override
    public int readSFixed32() throws IOException {
      return readRawLittleEndian32();
    }

    @Override
    public long readSFixed64() throws IOException {
      return readRawLittleEndian64();
    }

    @Override
    public int readSInt32() throws IOException {
      return decodeZigZag32(readRawVarint32());
    }

    @Override
    public long readSInt64() throws IOException {
      return decodeZigZag64(readRawVarint64());
    }

    // =================================================================

    @Override
    public int readRawVarint32() throws IOException {
      // See implementation notes for readRawVarint64
      fastpath:
      {
        int tempPos = pos;

        if (bufferSize == tempPos) {
          break fastpath;
        }

        final byte[] buffer = this.buffer;
        int x;
        if ((x = buffer[tempPos++]) >= 0) {
          pos = tempPos;
          return x;
        } else if (bufferSize - tempPos < 9) {
          break fastpath;
        } else if ((x ^= (buffer[tempPos++] << 7)) < 0) {
          x ^= (~0 << 7);
        } else if ((x ^= (buffer[tempPos++] << 14)) >= 0) {
          x ^= (~0 << 7) ^ (~0 << 14);
        } else if ((x ^= (buffer[tempPos++] << 21)) < 0) {
          x ^= (~0 << 7) ^ (~0 << 14) ^ (~0 << 21);
        } else {
          int y = buffer[tempPos++];
          x ^= y << 28;
          x ^= (~0 << 7) ^ (~0 << 14) ^ (~0 << 21) ^ (~0 << 28);
          if (y < 0
              && buffer[tempPos++] < 0
              && buffer[tempPos++] < 0
              && buffer[tempPos++] < 0
              && buffer[tempPos++] < 0
              && buffer[tempPos++] < 0) {
            break fastpath; // Will throw malformedVarint()
          }
        }
        pos = tempPos;
        return x;
      }
      return (int) readRawVarint64SlowPath();
    }

    private void skipRawVarint() throws IOException {
      if (bufferSize - pos >= MAX_VARINT_SIZE) {
        skipRawVarintFastPath();
      } else {
        skipRawVarintSlowPath();
      }
    }

    private void skipRawVarintFastPath() throws IOException {
      for (int i = 0; i < MAX_VARINT_SIZE; i++) {
        if (buffer[pos++] >= 0) {
          return;
        }
      }
      throw InvalidProtocolBufferException.malformedVarint();
    }

    private void skipRawVarintSlowPath() throws IOException {
      for (int i = 0; i < MAX_VARINT_SIZE; i++) {
        if (readRawByte() >= 0) {
          return;
        }
      }
      throw InvalidProtocolBufferException.malformedVarint();
    }

    @Override
    public long readRawVarint64() throws IOException {
      // Implementation notes:
      //
      // Optimized for one-byte values, expected to be common.
      // The particular code below was selected from various candidates
      // empirically, by winning VarintBenchmark.
      //
      // Sign extension of (signed) Java bytes is usually a nuisance, but
      // we exploit it here to more easily obtain the sign of bytes read.
      // Instead of cleaning up the sign extension bits by masking eagerly,
      // we delay until we find the final (positive) byte, when we clear all
      // accumulated bits with one xor.  We depend on javac to constant fold.
      fastpath:
      {
        int tempPos = pos;

        if (bufferSize == tempPos) {
          break fastpath;
        }

        final byte[] buffer = this.buffer;
        long x;
        int y;
        if ((y = buffer[tempPos++]) >= 0) {
          pos = tempPos;
          return y;
        } else if (bufferSize - tempPos < 9) {
          break fastpath;
        } else if ((y ^= (buffer[tempPos++] << 7)) < 0) {
          x = y ^ (~0 << 7);
        } else if ((y ^= (buffer[tempPos++] << 14)) >= 0) {
          x = y ^ ((~0 << 7) ^ (~0 << 14));
        } else if ((y ^= (buffer[tempPos++] << 21)) < 0) {
          x = y ^ ((~0 << 7) ^ (~0 << 14) ^ (~0 << 21));
        } else if ((x = y ^ ((long) buffer[tempPos++] << 28)) >= 0L) {
          x ^= (~0L << 7) ^ (~0L << 14) ^ (~0L << 21) ^ (~0L << 28);
        } else if ((x ^= ((long) buffer[tempPos++] << 35)) < 0L) {
          x ^= (~0L << 7) ^ (~0L << 14) ^ (~0L << 21) ^ (~0L << 28) ^ (~0L << 35);
        } else if ((x ^= ((long) buffer[tempPos++] << 42)) >= 0L) {
          x ^= (~0L << 7) ^ (~0L << 14) ^ (~0L << 21) ^ (~0L << 28) ^ (~0L << 35) ^ (~0L << 42);
        } else if ((x ^= ((long) buffer[tempPos++] << 49)) < 0L) {
          x ^=
              (~0L << 7)
                  ^ (~0L << 14)
                  ^ (~0L << 21)
                  ^ (~0L << 28)
                  ^ (~0L << 35)
                  ^ (~0L << 42)
                  ^ (~0L << 49);
        } else {
          x ^= ((long) buffer[tempPos++] << 56);
          x ^=
              (~0L << 7)
                  ^ (~0L << 14)
                  ^ (~0L << 21)
                  ^ (~0L << 28)
                  ^ (~0L << 35)
                  ^ (~0L << 42)
                  ^ (~0L << 49)
                  ^ (~0L << 56);
          if (x < 0L) {
            if (buffer[tempPos++] < 0L) {
              break fastpath; // Will throw malformedVarint()
            }
          }
        }
        pos = tempPos;
        return x;
      }
      return readRawVarint64SlowPath();
    }

    @Override
    long readRawVarint64SlowPath() throws IOException {
      long result = 0;
      for (int shift = 0; shift < 64; shift += 7) {
        final byte b = readRawByte();
        result |= (long) (b & 0x7F) << shift;
        if ((b & 0x80) == 0) {
          return result;
        }
      }
      throw InvalidProtocolBufferException.malformedVarint();
    }

    @Override
    public int readRawLittleEndian32() throws IOException {
      int tempPos = pos;

      if (bufferSize - tempPos < FIXED32_SIZE) {
        refillBuffer(FIXED32_SIZE);
        tempPos = pos;
      }

      final byte[] buffer = this.buffer;
      pos = tempPos + FIXED32_SIZE;
      return (((buffer[tempPos] & 0xff))
          | ((buffer[tempPos + 1] & 0xff) << 8)
          | ((buffer[tempPos + 2] & 0xff) << 16)
          | ((buffer[tempPos + 3] & 0xff) << 24));
    }

    @Override
    public long readRawLittleEndian64() throws IOException {
      int tempPos = pos;

      if (bufferSize - tempPos < FIXED64_SIZE) {
        refillBuffer(FIXED64_SIZE);
        tempPos = pos;
      }

      final byte[] buffer = this.buffer;
      pos = tempPos + FIXED64_SIZE;
      return (((buffer[tempPos] & 0xffL))
          | ((buffer[tempPos + 1] & 0xffL) << 8)
          | ((buffer[tempPos + 2] & 0xffL) << 16)
          | ((buffer[tempPos + 3] & 0xffL) << 24)
          | ((buffer[tempPos + 4] & 0xffL) << 32)
          | ((buffer[tempPos + 5] & 0xffL) << 40)
          | ((buffer[tempPos + 6] & 0xffL) << 48)
          | ((buffer[tempPos + 7] & 0xffL) << 56));
    }

    // -----------------------------------------------------------------

    @Override
    public void enableAliasing(boolean enabled) {
      // TODO(nathanmittler): Ideally we should throw here. Do nothing for backward compatibility.
    }

    @Override
    public void resetSizeCounter() {
      totalBytesRetired = -pos;
    }

    @Override
    public int pushLimit(int byteLimit) throws InvalidProtocolBufferException {
      if (byteLimit < 0) {
        throw InvalidProtocolBufferException.negativeSize();
      }
      byteLimit += totalBytesRetired + pos;
      final int oldLimit = currentLimit;
      if (byteLimit > oldLimit) {
        throw InvalidProtocolBufferException.truncatedMessage();
      }
      currentLimit = byteLimit;

      recomputeBufferSizeAfterLimit();

      return oldLimit;
    }

    private void recomputeBufferSizeAfterLimit() {
      bufferSize += bufferSizeAfterLimit;
      final int bufferEnd = totalBytesRetired + bufferSize;
      if (bufferEnd > currentLimit) {
        // Limit is in current buffer.
        bufferSizeAfterLimit = bufferEnd - currentLimit;
        bufferSize -= bufferSizeAfterLimit;
      } else {
        bufferSizeAfterLimit = 0;
      }
    }

    @Override
    public void popLimit(final int oldLimit) {
      currentLimit = oldLimit;
      recomputeBufferSizeAfterLimit();
    }

    @Override
    public int getBytesUntilLimit() {
      if (currentLimit == Integer.MAX_VALUE) {
        return -1;
      }

      final int currentAbsolutePosition = totalBytesRetired + pos;
      return currentLimit - currentAbsolutePosition;
    }

    @Override
    public boolean isAtEnd() throws IOException {
      return pos == bufferSize && !tryRefillBuffer(1);
    }

    @Override
    public int getTotalBytesRead() {
      return totalBytesRetired + pos;
    }

    private interface RefillCallback {
      void onRefill();
    }

    private RefillCallback refillCallback = null;

    /**
     * Reads more bytes from the input, making at least {@code n} bytes available in the buffer.
     * Caller must ensure that the requested space is not yet available, and that the requested
     * space is less than BUFFER_SIZE.
     *
     * @throws InvalidProtocolBufferException The end of the stream or the current limit was
     *     reached.
     */
    private void refillBuffer(int n) throws IOException {
      if (!tryRefillBuffer(n)) {
        // We have to distinguish the exception between sizeLimitExceeded and truncatedMessage. So
        // we just throw an sizeLimitExceeded exception here if it exceeds the sizeLimit
        if (n > sizeLimit - totalBytesRetired - pos) {
          throw InvalidProtocolBufferException.sizeLimitExceeded();
        } else {
          throw InvalidProtocolBufferException.truncatedMessage();
        }
      }
    }

    /**
     * Tries to read more bytes from the input, making at least {@code n} bytes available in the
     * buffer. Caller must ensure that the requested space is not yet available, and that the
     * requested space is less than BUFFER_SIZE.
     *
     * @return {@code true} If the bytes could be made available; {@code false} 1. Current at the
     *     end of the stream 2. The current limit was reached 3. The total size limit was reached
     */
    private boolean tryRefillBuffer(int n) throws IOException {
      if (pos + n <= bufferSize) {
        throw new IllegalStateException(
            "refillBuffer() called when " + n + " bytes were already available in buffer");
      }

      // Check whether the size of total message needs to read is bigger than the size limit.
      // We shouldn't throw an exception here as isAtEnd() function needs to get this function's
      // return as the result.
      if (n > sizeLimit - totalBytesRetired - pos) {
        return false;
      }

      // Shouldn't throw the exception here either.
      if (totalBytesRetired + pos + n > currentLimit) {
        // Oops, we hit a limit.
        return false;
      }

      if (refillCallback != null) {
        refillCallback.onRefill();
      }

      int tempPos = pos;
      if (tempPos > 0) {
        if (bufferSize > tempPos) {
          System.arraycopy(buffer, tempPos, buffer, 0, bufferSize - tempPos);
        }
        totalBytesRetired += tempPos;
        bufferSize -= tempPos;
        pos = 0;
      }

      // Here we should refill the buffer as many bytes as possible.
      int bytesRead =
          input.read(
              buffer,
              bufferSize,
              Math.min(
                  //  the size of allocated but unused bytes in the buffer
                  buffer.length - bufferSize,
                  //  do not exceed the total bytes limit
                  sizeLimit - totalBytesRetired - bufferSize));
      if (bytesRead == 0 || bytesRead < -1 || bytesRead > buffer.length) {
        throw new IllegalStateException(
            input.getClass()
                + "#read(byte[]) returned invalid result: "
                + bytesRead
                + "\nThe InputStream implementation is buggy.");
      }
      if (bytesRead > 0) {
        bufferSize += bytesRead;
        recomputeBufferSizeAfterLimit();
        return (bufferSize >= n) ? true : tryRefillBuffer(n);
      }

      return false;
    }

    @Override
    public byte readRawByte() throws IOException {
      if (pos == bufferSize) {
        refillBuffer(1);
      }
      return buffer[pos++];
    }

    @Override
    public byte[] readRawBytes(final int size) throws IOException {
      final int tempPos = pos;
      if (size <= (bufferSize - tempPos) && size > 0) {
        pos = tempPos + size;
        return Arrays.copyOfRange(buffer, tempPos, tempPos + size);
      } else {
        return readRawBytesSlowPath(size);
      }
    }

    /**
     * Exactly like readRawBytes, but caller must have already checked the fast path: (size <=
     * (bufferSize - pos) && size > 0)
     */
    private byte[] readRawBytesSlowPath(final int size) throws IOException {
      // Attempt to read the data in one byte array when it's safe to do.
      byte[] result = readRawBytesSlowPathOneChunk(size);
      if (result != null) {
        return result;
      }

      final int originalBufferPos = pos;
      final int bufferedBytes = bufferSize - pos;

      // Mark the current buffer consumed.
      totalBytesRetired += bufferSize;
      pos = 0;
      bufferSize = 0;

      // Determine the number of bytes we need to read from the input stream.
      int sizeLeft = size - bufferedBytes;

      // The size is very large. For security reasons we read them in small
      // chunks.
      List<byte[]> chunks = readRawBytesSlowPathRemainingChunks(sizeLeft);

      // OK, got everything.  Now concatenate it all into one buffer.
      final byte[] bytes = new byte[size];

      // Start by copying the leftover bytes from this.buffer.
      System.arraycopy(buffer, originalBufferPos, bytes, 0, bufferedBytes);

      // And now all the chunks.
      int tempPos = bufferedBytes;
      for (final byte[] chunk : chunks) {
        System.arraycopy(chunk, 0, bytes, tempPos, chunk.length);
        tempPos += chunk.length;
      }

      // Done.
      return bytes;
    }

    /**
     * Attempts to read the data in one byte array when it's safe to do. Returns null if the size to
     * read is too large and needs to be allocated in smaller chunks for security reasons.
     */
    private byte[] readRawBytesSlowPathOneChunk(final int size) throws IOException {
      if (size == 0) {
        return Internal.EMPTY_BYTE_ARRAY;
      }
      if (size < 0) {
        throw InvalidProtocolBufferException.negativeSize();
      }

      // Integer-overflow-conscious check that the message size so far has not exceeded sizeLimit.
      int currentMessageSize = totalBytesRetired + pos + size;
      if (currentMessageSize - sizeLimit > 0) {
        throw InvalidProtocolBufferException.sizeLimitExceeded();
      }

      // Verify that the message size so far has not exceeded currentLimit.
      if (currentMessageSize > currentLimit) {
        // Read to the end of the stream anyway.
        skipRawBytes(currentLimit - totalBytesRetired - pos);
        throw InvalidProtocolBufferException.truncatedMessage();
      }

      final int bufferedBytes = bufferSize - pos;
      // Determine the number of bytes we need to read from the input stream.
      int sizeLeft = size - bufferedBytes;
      // TODO(nathanmittler): Consider using a value larger than DEFAULT_BUFFER_SIZE.
      if (sizeLeft < DEFAULT_BUFFER_SIZE || sizeLeft <= input.available()) {
        // Either the bytes we need are known to be available, or the required buffer is
        // within an allowed threshold - go ahead and allocate the buffer now.
        final byte[] bytes = new byte[size];

        // Copy all of the buffered bytes to the result buffer.
        System.arraycopy(buffer, pos, bytes, 0, bufferedBytes);
        totalBytesRetired += bufferSize;
        pos = 0;
        bufferSize = 0;

        // Fill the remaining bytes from the input stream.
        int tempPos = bufferedBytes;
        while (tempPos < bytes.length) {
          int n = input.read(bytes, tempPos, size - tempPos);
          if (n == -1) {
            throw InvalidProtocolBufferException.truncatedMessage();
          }
          totalBytesRetired += n;
          tempPos += n;
        }

        return bytes;
      }

      return null;
    }

    /** Reads the remaining data in small chunks from the input stream. */
    private List<byte[]> readRawBytesSlowPathRemainingChunks(int sizeLeft) throws IOException {
      // The size is very large.  For security reasons, we can't allocate the
      // entire byte array yet.  The size comes directly from the input, so a
      // maliciously-crafted message could provide a bogus very large size in
      // order to trick the app into allocating a lot of memory.  We avoid this
      // by allocating and reading only a small chunk at a time, so that the
      // malicious message must actually *be* extremely large to cause
      // problems.  Meanwhile, we limit the allowed size of a message elsewhere.
      final List<byte[]> chunks = new ArrayList<byte[]>();

      while (sizeLeft > 0) {
        // TODO(nathanmittler): Consider using a value larger than DEFAULT_BUFFER_SIZE.
        final byte[] chunk = new byte[Math.min(sizeLeft, DEFAULT_BUFFER_SIZE)];
        int tempPos = 0;
        while (tempPos < chunk.length) {
          final int n = input.read(chunk, tempPos, chunk.length - tempPos);
          if (n == -1) {
            throw InvalidProtocolBufferException.truncatedMessage();
          }
          totalBytesRetired += n;
          tempPos += n;
        }
        sizeLeft -= chunk.length;
        chunks.add(chunk);
      }

      return chunks;
    }

    /**
     * Like readBytes, but caller must have already checked the fast path: (size <= (bufferSize -
     * pos) && size > 0 || size == 0)
     */
    private ByteString readBytesSlowPath(final int size) throws IOException {
      final byte[] result = readRawBytesSlowPathOneChunk(size);
      if (result != null) {
        return ByteString.wrap(result);
      }

      final int originalBufferPos = pos;
      final int bufferedBytes = bufferSize - pos;

      // Mark the current buffer consumed.
      totalBytesRetired += bufferSize;
      pos = 0;
      bufferSize = 0;

      // Determine the number of bytes we need to read from the input stream.
      int sizeLeft = size - bufferedBytes;

      // The size is very large. For security reasons we read them in small
      // chunks.
      List<byte[]> chunks = readRawBytesSlowPathRemainingChunks(sizeLeft);

      // Wrap the byte arrays into a single ByteString.
      List<ByteString> byteStrings = new ArrayList<ByteString>(1 + chunks.size());
      byteStrings.add(ByteString.copyFrom(buffer, originalBufferPos, bufferedBytes));
      for (byte[] chunk : chunks) {
        byteStrings.add(ByteString.wrap(chunk));
      }
      return ByteString.copyFrom(byteStrings);
    }

    @Override
    public void skipRawBytes(final int size) throws IOException {
      if (size <= (bufferSize - pos) && size >= 0) {
        // We have all the bytes we need already.
        pos += size;
      } else {
        skipRawBytesSlowPath(size);
      }
    }

    /**
     * Exactly like skipRawBytes, but caller must have already checked the fast path: (size <=
     * (bufferSize - pos) && size >= 0)
     */
    private void skipRawBytesSlowPath(final int size) throws IOException {
      if (size < 0) {
        throw InvalidProtocolBufferException.negativeSize();
      }

      if (totalBytesRetired + pos + size > currentLimit) {
        // Read to the end of the stream anyway.
        skipRawBytes(currentLimit - totalBytesRetired - pos);
        // Then fail.
        throw InvalidProtocolBufferException.truncatedMessage();
      }

      if (refillCallback != null) {
        // Skipping more bytes than are in the buffer.  First skip what we have.
        int tempPos = bufferSize - pos;
        pos = bufferSize;

        // Keep refilling the buffer until we get to the point we wanted to skip to.
        // This has the side effect of ensuring the limits are updated correctly.
        refillBuffer(1);
        while (size - tempPos > bufferSize) {
          tempPos += bufferSize;
          pos = bufferSize;
          refillBuffer(1);
        }

        pos = size - tempPos;
      } else {
        // Skipping more bytes than are in the buffer.  First skip what we have.
        totalBytesRetired += pos;
        int totalSkipped = bufferSize - pos;
        bufferSize = 0;
        pos = 0;

        try {
          while (totalSkipped < size) {
            int toSkip = size - totalSkipped;
            long skipped = input.skip(toSkip);
            if (skipped < 0 || skipped > toSkip) {
              throw new IllegalStateException(
                  input.getClass()
                      + "#skip returned invalid result: "
                      + skipped
                      + "\nThe InputStream implementation is buggy.");
            }
            totalSkipped += (int) skipped;
          }
        } finally {
          totalBytesRetired += totalSkipped;
          recomputeBufferSizeAfterLimit();
        }
      }
    }
  }

  /**
   * Implementation of {@link CodedInputStream} that uses an {@link Iterable <ByteBuffer>} as the
   * data source. Requires the use of {@code sun.misc.Unsafe} to perform fast reads on the buffer.
   */
  private static final class IterableDirectByteBufferDecoder extends CodedInputStream {
    /** The object that need to decode. */
    private Iterable<ByteBuffer> input;
    /** The {@link Iterator} with type {@link ByteBuffer} of {@code input} */
    private Iterator<ByteBuffer> iterator;
    /** The current ByteBuffer; */
    private ByteBuffer currentByteBuffer;
    /**
     * If {@code true}, indicates that all the buffer are backing a {@link ByteString} and are
     * therefore considered to be an immutable input source.
     */
    private boolean immutable;
    /**
     * If {@code true}, indicates that calls to read {@link ByteString} or {@code byte[]}
     * <strong>may</strong> return slices of the underlying buffer, rather than copies.
     */
    private boolean enableAliasing;
    /** The global total message length limit */
    private int totalBufferSize;
    /** The amount of available data in the input beyond {@link #currentLimit}. */
    private int bufferSizeAfterCurrentLimit;
    /** The absolute position of the end of the current message. */
    private int currentLimit = Integer.MAX_VALUE;
    /** The last tag that was read from this stream. */
    private int lastTag;
    /** Total Bytes have been Read from the {@link Iterable} {@link ByteBuffer} */
    private int totalBytesRead;
    /** The start position offset of the whole message, used as to reset the totalBytesRead */
    private int startOffset;
    /** The current position for current ByteBuffer */
    private long currentByteBufferPos;

    private long currentByteBufferStartPos;
    /**
     * If the current ByteBuffer is unsafe-direct based, currentAddress is the start address of this
     * ByteBuffer; otherwise should be zero.
     */
    private long currentAddress;
    /** The limit position for current ByteBuffer */
    private long currentByteBufferLimit;

    /**
     * The constructor of {@code Iterable<ByteBuffer>} decoder.
     *
     * @param inputBufs The input data.
     * @param size The total size of the input data.
     * @param immutableFlag whether the input data is immutable.
     */
    private IterableDirectByteBufferDecoder(
        Iterable<ByteBuffer> inputBufs, int size, boolean immutableFlag) {
      totalBufferSize = size;
      input = inputBufs;
      iterator = input.iterator();
      immutable = immutableFlag;
      startOffset = totalBytesRead = 0;
      if (size == 0) {
        currentByteBuffer = EMPTY_BYTE_BUFFER;
        currentByteBufferPos = 0;
        currentByteBufferStartPos = 0;
        currentByteBufferLimit = 0;
        currentAddress = 0;
      } else {
        tryGetNextByteBuffer();
      }
    }

    /** To get the next ByteBuffer from {@code input}, and then update the parameters */
    private void getNextByteBuffer() throws InvalidProtocolBufferException {
      if (!iterator.hasNext()) {
        throw InvalidProtocolBufferException.truncatedMessage();
      }
      tryGetNextByteBuffer();
    }

    private void tryGetNextByteBuffer() {
      currentByteBuffer = iterator.next();
      totalBytesRead += (int) (currentByteBufferPos - currentByteBufferStartPos);
      currentByteBufferPos = currentByteBuffer.position();
      currentByteBufferStartPos = currentByteBufferPos;
      currentByteBufferLimit = currentByteBuffer.limit();
      currentAddress = UnsafeUtil.addressOffset(currentByteBuffer);
      currentByteBufferPos += currentAddress;
      currentByteBufferStartPos += currentAddress;
      currentByteBufferLimit += currentAddress;
    }

    @Override
    public int readTag() throws IOException {
      if (isAtEnd()) {
        lastTag = 0;
        return 0;
      }

      lastTag = readRawVarint32();
      if (WireFormat.getTagFieldNumber(lastTag) == 0) {
        // If we actually read zero (or any tag number corresponding to field
        // number zero), that's not a valid tag.
        throw InvalidProtocolBufferException.invalidTag();
      }
      return lastTag;
    }

    @Override
    public void checkLastTagWas(final int value) throws InvalidProtocolBufferException {
      if (lastTag != value) {
        throw InvalidProtocolBufferException.invalidEndTag();
      }
    }

    @Override
    public int getLastTag() {
      return lastTag;
    }

    @Override
    public boolean skipField(final int tag) throws IOException {
      switch (WireFormat.getTagWireType(tag)) {
        case WireFormat.WIRETYPE_VARINT:
          skipRawVarint();
          return true;
        case WireFormat.WIRETYPE_FIXED64:
          skipRawBytes(FIXED64_SIZE);
          return true;
        case WireFormat.WIRETYPE_LENGTH_DELIMITED:
          skipRawBytes(readRawVarint32());
          return true;
        case WireFormat.WIRETYPE_START_GROUP:
          skipMessage();
          checkLastTagWas(
              WireFormat.makeTag(WireFormat.getTagFieldNumber(tag), WireFormat.WIRETYPE_END_GROUP));
          return true;
        case WireFormat.WIRETYPE_END_GROUP:
          return false;
        case WireFormat.WIRETYPE_FIXED32:
          skipRawBytes(FIXED32_SIZE);
          return true;
        default:
          throw InvalidProtocolBufferException.invalidWireType();
      }
    }

    @Override
    public boolean skipField(final int tag, final CodedOutputStream output) throws IOException {
      switch (WireFormat.getTagWireType(tag)) {
        case WireFormat.WIRETYPE_VARINT:
          {
            long value = readInt64();
            output.writeRawVarint32(tag);
            output.writeUInt64NoTag(value);
            return true;
          }
        case WireFormat.WIRETYPE_FIXED64:
          {
            long value = readRawLittleEndian64();
            output.writeRawVarint32(tag);
            output.writeFixed64NoTag(value);
            return true;
          }
        case WireFormat.WIRETYPE_LENGTH_DELIMITED:
          {
            ByteString value = readBytes();
            output.writeRawVarint32(tag);
            output.writeBytesNoTag(value);
            return true;
          }
        case WireFormat.WIRETYPE_START_GROUP:
          {
            output.writeRawVarint32(tag);
            skipMessage(output);
            int endtag =
                WireFormat.makeTag(
                    WireFormat.getTagFieldNumber(tag), WireFormat.WIRETYPE_END_GROUP);
            checkLastTagWas(endtag);
            output.writeRawVarint32(endtag);
            return true;
          }
        case WireFormat.WIRETYPE_END_GROUP:
          {
            return false;
          }
        case WireFormat.WIRETYPE_FIXED32:
          {
            int value = readRawLittleEndian32();
            output.writeRawVarint32(tag);
            output.writeFixed32NoTag(value);
            return true;
          }
        default:
          throw InvalidProtocolBufferException.invalidWireType();
      }
    }

    @Override
    public void skipMessage() throws IOException {
      while (true) {
        final int tag = readTag();
        if (tag == 0 || !skipField(tag)) {
          return;
        }
      }
    }

    @Override
    public void skipMessage(CodedOutputStream output) throws IOException {
      while (true) {
        final int tag = readTag();
        if (tag == 0 || !skipField(tag, output)) {
          return;
        }
      }
    }

    // -----------------------------------------------------------------

    @Override
    public double readDouble() throws IOException {
      return Double.longBitsToDouble(readRawLittleEndian64());
    }

    @Override
    public float readFloat() throws IOException {
      return Float.intBitsToFloat(readRawLittleEndian32());
    }

    @Override
    public long readUInt64() throws IOException {
      return readRawVarint64();
    }

    @Override
    public long readInt64() throws IOException {
      return readRawVarint64();
    }

    @Override
    public int readInt32() throws IOException {
      return readRawVarint32();
    }

    @Override
    public long readFixed64() throws IOException {
      return readRawLittleEndian64();
    }

    @Override
    public int readFixed32() throws IOException {
      return readRawLittleEndian32();
    }

    @Override
    public boolean readBool() throws IOException {
      return readRawVarint64() != 0;
    }

    @Override
    public String readString() throws IOException {
      final int size = readRawVarint32();
      if (size > 0 && size <= currentByteBufferLimit - currentByteBufferPos) {
        byte[] bytes = new byte[size];
        UnsafeUtil.copyMemory(currentByteBufferPos, bytes, 0, size);
        String result = new String(bytes, UTF_8);
        currentByteBufferPos += size;
        return result;
      } else if (size > 0 && size <= remaining()) {
        // TODO(yilunchong): To use an underlying bytes[] instead of allocating a new bytes[]
        byte[] bytes = new byte[size];
        readRawBytesTo(bytes, 0, size);
        String result = new String(bytes, UTF_8);
        return result;
      }

      if (size == 0) {
        return "";
      }
      if (size < 0) {
        throw InvalidProtocolBufferException.negativeSize();
      }
      throw InvalidProtocolBufferException.truncatedMessage();
    }

    @Override
    public String readStringRequireUtf8() throws IOException {
      final int size = readRawVarint32();
      if (size > 0 && size <= currentByteBufferLimit - currentByteBufferPos) {
        final int bufferPos = (int) (currentByteBufferPos - currentByteBufferStartPos);
        String result = Utf8.decodeUtf8(currentByteBuffer, bufferPos, size);
        currentByteBufferPos += size;
        return result;
      }
      if (size >= 0 && size <= remaining()) {
        byte[] bytes = new byte[size];
        readRawBytesTo(bytes, 0, size);
        return Utf8.decodeUtf8(bytes, 0, size);
      }

      if (size == 0) {
        return "";
      }
      if (size <= 0) {
        throw InvalidProtocolBufferException.negativeSize();
      }
      throw InvalidProtocolBufferException.truncatedMessage();
    }

    @Override
    public void readGroup(
        final int fieldNumber,
        final MessageLite.Builder builder,
        final ExtensionRegistryLite extensionRegistry)
        throws IOException {
      if (recursionDepth >= recursionLimit) {
        throw InvalidProtocolBufferException.recursionLimitExceeded();
      }
      ++recursionDepth;
      builder.mergeFrom(this, extensionRegistry);
      checkLastTagWas(WireFormat.makeTag(fieldNumber, WireFormat.WIRETYPE_END_GROUP));
      --recursionDepth;
    }


    @Override
    public <T extends MessageLite> T readGroup(
        final int fieldNumber,
        final Parser<T> parser,
        final ExtensionRegistryLite extensionRegistry)
        throws IOException {
      if (recursionDepth >= recursionLimit) {
        throw InvalidProtocolBufferException.recursionLimitExceeded();
      }
      ++recursionDepth;
      T result = parser.parsePartialFrom(this, extensionRegistry);
      checkLastTagWas(WireFormat.makeTag(fieldNumber, WireFormat.WIRETYPE_END_GROUP));
      --recursionDepth;
      return result;
    }

    @Deprecated
    @Override
    public void readUnknownGroup(final int fieldNumber, final MessageLite.Builder builder)
        throws IOException {
      readGroup(fieldNumber, builder, ExtensionRegistryLite.getEmptyRegistry());
    }

    @Override
    public void readMessage(
        final MessageLite.Builder builder, final ExtensionRegistryLite extensionRegistry)
        throws IOException {
      final int length = readRawVarint32();
      if (recursionDepth >= recursionLimit) {
        throw InvalidProtocolBufferException.recursionLimitExceeded();
      }
      final int oldLimit = pushLimit(length);
      ++recursionDepth;
      builder.mergeFrom(this, extensionRegistry);
      checkLastTagWas(0);
      --recursionDepth;
      popLimit(oldLimit);
    }


    @Override
    public <T extends MessageLite> T readMessage(
        final Parser<T> parser, final ExtensionRegistryLite extensionRegistry) throws IOException {
      int length = readRawVarint32();
      if (recursionDepth >= recursionLimit) {
        throw InvalidProtocolBufferException.recursionLimitExceeded();
      }
      final int oldLimit = pushLimit(length);
      ++recursionDepth;
      T result = parser.parsePartialFrom(this, extensionRegistry);
      checkLastTagWas(0);
      --recursionDepth;
      popLimit(oldLimit);
      return result;
    }

    @Override
    public ByteString readBytes() throws IOException {
      final int size = readRawVarint32();
      if (size > 0 && size <= currentByteBufferLimit - currentByteBufferPos) {
        if (immutable && enableAliasing) {
          final int idx = (int) (currentByteBufferPos - currentAddress);
          final ByteString result = ByteString.wrap(slice(idx, idx + size));
          currentByteBufferPos += size;
          return result;
        } else {
          byte[] bytes;
          bytes = new byte[size];
          UnsafeUtil.copyMemory(currentByteBufferPos, bytes, 0, size);
          currentByteBufferPos += size;
          return ByteString.wrap(bytes);
        }
      } else if (size > 0 && size <= remaining()) {
        byte[] temp = new byte[size];
        readRawBytesTo(temp, 0, size);
        return ByteString.wrap(temp);
      }

      if (size == 0) {
        return ByteString.EMPTY;
      }
      if (size < 0) {
        throw InvalidProtocolBufferException.negativeSize();
      }
      throw InvalidProtocolBufferException.truncatedMessage();
    }

    @Override
    public byte[] readByteArray() throws IOException {
      return readRawBytes(readRawVarint32());
    }

    @Override
    public ByteBuffer readByteBuffer() throws IOException {
      final int size = readRawVarint32();
      if (size > 0 && size <= currentRemaining()) {
        if (!immutable && enableAliasing) {
          currentByteBufferPos += size;
          return slice(
              (int) (currentByteBufferPos - currentAddress - size),
              (int) (currentByteBufferPos - currentAddress));
        } else {
          byte[] bytes = new byte[size];
          UnsafeUtil.copyMemory(currentByteBufferPos, bytes, 0, size);
          currentByteBufferPos += size;
          return ByteBuffer.wrap(bytes);
        }
      } else if (size > 0 && size <= remaining()) {
        byte[] temp = new byte[size];
        readRawBytesTo(temp, 0, size);
        return ByteBuffer.wrap(temp);
      }

      if (size == 0) {
        return EMPTY_BYTE_BUFFER;
      }
      if (size < 0) {
        throw InvalidProtocolBufferException.negativeSize();
      }
      throw InvalidProtocolBufferException.truncatedMessage();
    }

    @Override
    public int readUInt32() throws IOException {
      return readRawVarint32();
    }

    @Override
    public int readEnum() throws IOException {
      return readRawVarint32();
    }

    @Override
    public int readSFixed32() throws IOException {
      return readRawLittleEndian32();
    }

    @Override
    public long readSFixed64() throws IOException {
      return readRawLittleEndian64();
    }

    @Override
    public int readSInt32() throws IOException {
      return decodeZigZag32(readRawVarint32());
    }

    @Override
    public long readSInt64() throws IOException {
      return decodeZigZag64(readRawVarint64());
    }

    @Override
    public int readRawVarint32() throws IOException {
      fastpath:
      {
        long tempPos = currentByteBufferPos;

        if (currentByteBufferLimit == currentByteBufferPos) {
          break fastpath;
        }

        int x;
        if ((x = UnsafeUtil.getByte(tempPos++)) >= 0) {
          currentByteBufferPos++;
          return x;
        } else if (currentByteBufferLimit - currentByteBufferPos < 10) {
          break fastpath;
        } else if ((x ^= (UnsafeUtil.getByte(tempPos++) << 7)) < 0) {
          x ^= (~0 << 7);
        } else if ((x ^= (UnsafeUtil.getByte(tempPos++) << 14)) >= 0) {
          x ^= (~0 << 7) ^ (~0 << 14);
        } else if ((x ^= (UnsafeUtil.getByte(tempPos++) << 21)) < 0) {
          x ^= (~0 << 7) ^ (~0 << 14) ^ (~0 << 21);
        } else {
          int y = UnsafeUtil.getByte(tempPos++);
          x ^= y << 28;
          x ^= (~0 << 7) ^ (~0 << 14) ^ (~0 << 21) ^ (~0 << 28);
          if (y < 0
              && UnsafeUtil.getByte(tempPos++) < 0
              && UnsafeUtil.getByte(tempPos++) < 0
              && UnsafeUtil.getByte(tempPos++) < 0
              && UnsafeUtil.getByte(tempPos++) < 0
              && UnsafeUtil.getByte(tempPos++) < 0) {
            break fastpath; // Will throw malformedVarint()
          }
        }
        currentByteBufferPos = tempPos;
        return x;
      }
      return (int) readRawVarint64SlowPath();
    }

    @Override
    public long readRawVarint64() throws IOException {
      fastpath:
      {
        long tempPos = currentByteBufferPos;

        if (currentByteBufferLimit == currentByteBufferPos) {
          break fastpath;
        }

        long x;
        int y;
        if ((y = UnsafeUtil.getByte(tempPos++)) >= 0) {
          currentByteBufferPos++;
          return y;
        } else if (currentByteBufferLimit - currentByteBufferPos < 10) {
          break fastpath;
        } else if ((y ^= (UnsafeUtil.getByte(tempPos++) << 7)) < 0) {
          x = y ^ (~0 << 7);
        } else if ((y ^= (UnsafeUtil.getByte(tempPos++) << 14)) >= 0) {
          x = y ^ ((~0 << 7) ^ (~0 << 14));
        } else if ((y ^= (UnsafeUtil.getByte(tempPos++) << 21)) < 0) {
          x = y ^ ((~0 << 7) ^ (~0 << 14) ^ (~0 << 21));
        } else if ((x = y ^ ((long) UnsafeUtil.getByte(tempPos++) << 28)) >= 0L) {
          x ^= (~0L << 7) ^ (~0L << 14) ^ (~0L << 21) ^ (~0L << 28);
        } else if ((x ^= ((long) UnsafeUtil.getByte(tempPos++) << 35)) < 0L) {
          x ^= (~0L << 7) ^ (~0L << 14) ^ (~0L << 21) ^ (~0L << 28) ^ (~0L << 35);
        } else if ((x ^= ((long) UnsafeUtil.getByte(tempPos++) << 42)) >= 0L) {
          x ^= (~0L << 7) ^ (~0L << 14) ^ (~0L << 21) ^ (~0L << 28) ^ (~0L << 35) ^ (~0L << 42);
        } else if ((x ^= ((long) UnsafeUtil.getByte(tempPos++) << 49)) < 0L) {
          x ^=
              (~0L << 7)
                  ^ (~0L << 14)
                  ^ (~0L << 21)
                  ^ (~0L << 28)
                  ^ (~0L << 35)
                  ^ (~0L << 42)
                  ^ (~0L << 49);
        } else {
          x ^= ((long) UnsafeUtil.getByte(tempPos++) << 56);
          x ^=
              (~0L << 7)
                  ^ (~0L << 14)
                  ^ (~0L << 21)
                  ^ (~0L << 28)
                  ^ (~0L << 35)
                  ^ (~0L << 42)
                  ^ (~0L << 49)
                  ^ (~0L << 56);
          if (x < 0L) {
            if (UnsafeUtil.getByte(tempPos++) < 0L) {
              break fastpath; // Will throw malformedVarint()
            }
          }
        }
        currentByteBufferPos = tempPos;
        return x;
      }
      return readRawVarint64SlowPath();
    }

    @Override
    long readRawVarint64SlowPath() throws IOException {
      long result = 0;
      for (int shift = 0; shift < 64; shift += 7) {
        final byte b = readRawByte();
        result |= (long) (b & 0x7F) << shift;
        if ((b & 0x80) == 0) {
          return result;
        }
      }
      throw InvalidProtocolBufferException.malformedVarint();
    }

    @Override
    public int readRawLittleEndian32() throws IOException {
      if (currentRemaining() >= FIXED32_SIZE) {
        long tempPos = currentByteBufferPos;
        currentByteBufferPos += FIXED32_SIZE;
        return (((UnsafeUtil.getByte(tempPos) & 0xff))
            | ((UnsafeUtil.getByte(tempPos + 1) & 0xff) << 8)
            | ((UnsafeUtil.getByte(tempPos + 2) & 0xff) << 16)
            | ((UnsafeUtil.getByte(tempPos + 3) & 0xff) << 24));
      }
      return ((readRawByte() & 0xff)
          | ((readRawByte() & 0xff) << 8)
          | ((readRawByte() & 0xff) << 16)
          | ((readRawByte() & 0xff) << 24));
    }

    @Override
    public long readRawLittleEndian64() throws IOException {
      if (currentRemaining() >= FIXED64_SIZE) {
        long tempPos = currentByteBufferPos;
        currentByteBufferPos += FIXED64_SIZE;
        return (((UnsafeUtil.getByte(tempPos) & 0xffL))
            | ((UnsafeUtil.getByte(tempPos + 1) & 0xffL) << 8)
            | ((UnsafeUtil.getByte(tempPos + 2) & 0xffL) << 16)
            | ((UnsafeUtil.getByte(tempPos + 3) & 0xffL) << 24)
            | ((UnsafeUtil.getByte(tempPos + 4) & 0xffL) << 32)
            | ((UnsafeUtil.getByte(tempPos + 5) & 0xffL) << 40)
            | ((UnsafeUtil.getByte(tempPos + 6) & 0xffL) << 48)
            | ((UnsafeUtil.getByte(tempPos + 7) & 0xffL) << 56));
      }
      return ((readRawByte() & 0xffL)
          | ((readRawByte() & 0xffL) << 8)
          | ((readRawByte() & 0xffL) << 16)
          | ((readRawByte() & 0xffL) << 24)
          | ((readRawByte() & 0xffL) << 32)
          | ((readRawByte() & 0xffL) << 40)
          | ((readRawByte() & 0xffL) << 48)
          | ((readRawByte() & 0xffL) << 56));
    }

    @Override
    public void enableAliasing(boolean enabled) {
      this.enableAliasing = enabled;
    }

    @Override
    public void resetSizeCounter() {
      startOffset = (int) (totalBytesRead + currentByteBufferPos - currentByteBufferStartPos);
    }

    @Override
    public int pushLimit(int byteLimit) throws InvalidProtocolBufferException {
      if (byteLimit < 0) {
        throw InvalidProtocolBufferException.negativeSize();
      }
      byteLimit += getTotalBytesRead();
      final int oldLimit = currentLimit;
      if (byteLimit > oldLimit) {
        throw InvalidProtocolBufferException.truncatedMessage();
      }
      currentLimit = byteLimit;

      recomputeBufferSizeAfterLimit();

      return oldLimit;
    }

    private void recomputeBufferSizeAfterLimit() {
      totalBufferSize += bufferSizeAfterCurrentLimit;
      final int bufferEnd = totalBufferSize - startOffset;
      if (bufferEnd > currentLimit) {
        // Limit is in current buffer.
        bufferSizeAfterCurrentLimit = bufferEnd - currentLimit;
        totalBufferSize -= bufferSizeAfterCurrentLimit;
      } else {
        bufferSizeAfterCurrentLimit = 0;
      }
    }

    @Override
    public void popLimit(final int oldLimit) {
      currentLimit = oldLimit;
      recomputeBufferSizeAfterLimit();
    }

    @Override
    public int getBytesUntilLimit() {
      if (currentLimit == Integer.MAX_VALUE) {
        return -1;
      }

      return currentLimit - getTotalBytesRead();
    }

    @Override
    public boolean isAtEnd() throws IOException {
      return totalBytesRead + currentByteBufferPos - currentByteBufferStartPos == totalBufferSize;
    }

    @Override
    public int getTotalBytesRead() {
      return (int)
          (totalBytesRead - startOffset + currentByteBufferPos - currentByteBufferStartPos);
    }

    @Override
    public byte readRawByte() throws IOException {
      if (currentRemaining() == 0) {
        getNextByteBuffer();
      }
      return UnsafeUtil.getByte(currentByteBufferPos++);
    }

    @Override
    public byte[] readRawBytes(final int length) throws IOException {
      if (length >= 0 && length <= currentRemaining()) {
        byte[] bytes = new byte[length];
        UnsafeUtil.copyMemory(currentByteBufferPos, bytes, 0, length);
        currentByteBufferPos += length;
        return bytes;
      }
      if (length >= 0 && length <= remaining()) {
        byte[] bytes = new byte[length];
        readRawBytesTo(bytes, 0, length);
        return bytes;
      }

      if (length <= 0) {
        if (length == 0) {
          return EMPTY_BYTE_ARRAY;
        } else {
          throw InvalidProtocolBufferException.negativeSize();
        }
      }

      throw InvalidProtocolBufferException.truncatedMessage();
    }

    /**
     * Try to get raw bytes from {@code input} with the size of {@code length} and copy to {@code
     * bytes} array. If the size is bigger than the number of remaining bytes in the input, then
     * throw {@code truncatedMessage} exception.
     *
     * @param bytes
     * @param offset
     * @param length
     * @throws IOException
     */
    private void readRawBytesTo(byte[] bytes, int offset, final int length) throws IOException {
      if (length >= 0 && length <= remaining()) {
        int l = length;
        while (l > 0) {
          if (currentRemaining() == 0) {
            getNextByteBuffer();
          }
          int bytesToCopy = Math.min(l, (int) currentRemaining());
          UnsafeUtil.copyMemory(currentByteBufferPos, bytes, length - l + offset, bytesToCopy);
          l -= bytesToCopy;
          currentByteBufferPos += bytesToCopy;
        }
        return;
      }

      if (length <= 0) {
        if (length == 0) {
          return;
        } else {
          throw InvalidProtocolBufferException.negativeSize();
        }
      }
      throw InvalidProtocolBufferException.truncatedMessage();
    }

    @Override
    public void skipRawBytes(final int length) throws IOException {
      if (length >= 0
          && length
              <= (totalBufferSize
                  - totalBytesRead
                  - currentByteBufferPos
                  + currentByteBufferStartPos)) {
        // We have all the bytes we need already.
        int l = length;
        while (l > 0) {
          if (currentRemaining() == 0) {
            getNextByteBuffer();
          }
          int rl = Math.min(l, (int) currentRemaining());
          l -= rl;
          currentByteBufferPos += rl;
        }
        return;
      }

      if (length < 0) {
        throw InvalidProtocolBufferException.negativeSize();
      }
      throw InvalidProtocolBufferException.truncatedMessage();
    }

    // TODO: optimize to fastpath
    private void skipRawVarint() throws IOException {
      for (int i = 0; i < MAX_VARINT_SIZE; i++) {
        if (readRawByte() >= 0) {
          return;
        }
      }
      throw InvalidProtocolBufferException.malformedVarint();
    }

    /**
     * Try to get the number of remaining bytes in {@code input}.
     *
     * @return the number of remaining bytes in {@code input}.
     */
    private int remaining() {
      return (int)
          (totalBufferSize - totalBytesRead - currentByteBufferPos + currentByteBufferStartPos);
    }

    /**
     * Try to get the number of remaining bytes in {@code currentByteBuffer}.
     *
     * @return the number of remaining bytes in {@code currentByteBuffer}
     */
    private long currentRemaining() {
      return (currentByteBufferLimit - currentByteBufferPos);
    }

    private ByteBuffer slice(int begin, int end) throws IOException {
      int prevPos = currentByteBuffer.position();
      int prevLimit = currentByteBuffer.limit();
      try {
        currentByteBuffer.position(begin);
        currentByteBuffer.limit(end);
        return currentByteBuffer.slice();
      } catch (IllegalArgumentException e) {
        throw InvalidProtocolBufferException.truncatedMessage();
      } finally {
        currentByteBuffer.position(prevPos);
        currentByteBuffer.limit(prevLimit);
      }
    }
>>>>>>> 1ee15bae
  }
}<|MERGE_RESOLUTION|>--- conflicted
+++ resolved
@@ -30,41 +30,52 @@
 
 package com.google.protobuf;
 
+import static com.google.protobuf.Internal.EMPTY_BYTE_ARRAY;
+import static com.google.protobuf.Internal.EMPTY_BYTE_BUFFER;
+import static com.google.protobuf.Internal.UTF_8;
+import static com.google.protobuf.Internal.checkNotNull;
+import static com.google.protobuf.WireFormat.FIXED32_SIZE;
+import static com.google.protobuf.WireFormat.FIXED64_SIZE;
+import static com.google.protobuf.WireFormat.MAX_VARINT_SIZE;
+
 import java.io.ByteArrayOutputStream;
 import java.io.IOException;
 import java.io.InputStream;
 import java.nio.ByteBuffer;
 import java.util.ArrayList;
 import java.util.Arrays;
+import java.util.Iterator;
 import java.util.List;
 
 /**
  * Reads and decodes protocol message fields.
  *
- * This class contains two kinds of methods:  methods that read specific
- * protocol message constructs and field types (e.g. {@link #readTag()} and
- * {@link #readInt32()}) and methods that read low-level values (e.g.
- * {@link #readRawVarint32()} and {@link #readRawBytes}).  If you are reading
- * encoded protocol messages, you should use the former methods, but if you are
- * reading some other format of your own design, use the latter.
+ * <p>This class contains two kinds of methods: methods that read specific protocol message
+ * constructs and field types (e.g. {@link #readTag()} and {@link #readInt32()}) and methods that
+ * read low-level values (e.g. {@link #readRawVarint32()} and {@link #readRawBytes}). If you are
+ * reading encoded protocol messages, you should use the former methods, but if you are reading some
+ * other format of your own design, use the latter.
  *
  * @author kenton@google.com Kenton Varda
  */
-public final class CodedInputStream {
-  /**
-   * Create a new CodedInputStream wrapping the given InputStream.
-   */
+public abstract class CodedInputStream {
+  private static final int DEFAULT_BUFFER_SIZE = 4096;
+  private static final int DEFAULT_RECURSION_LIMIT = 100;
+  // Integer.MAX_VALUE == 0x7FFFFFF == INT_MAX from limits.h
+  private static final int DEFAULT_SIZE_LIMIT = Integer.MAX_VALUE;
+
+  /** Visible for subclasses. See setRecursionLimit() */
+  int recursionDepth;
+
+  int recursionLimit = DEFAULT_RECURSION_LIMIT;
+
+  /** Visible for subclasses. See setSizeLimit() */
+  int sizeLimit = DEFAULT_SIZE_LIMIT;
+
+  /** Create a new CodedInputStream wrapping the given InputStream. */
   public static CodedInputStream newInstance(final InputStream input) {
-    return new CodedInputStream(input, BUFFER_SIZE);
+    return newInstance(input, DEFAULT_BUFFER_SIZE);
   }
-<<<<<<< HEAD
-  
-  /**
-   * Create a new CodedInputStream wrapping the given InputStream.
-   */
-  static CodedInputStream newInstance(final InputStream input, int bufferSize) {
-    return new CodedInputStream(input, bufferSize);
-=======
 
   /** Create a new CodedInputStream wrapping the given InputStream, with a specified buffer size. */
   public static CodedInputStream newInstance(final InputStream input, int bufferSize) {
@@ -84,36 +95,51 @@
       return newInstance(new IterableByteBufferInputStream(input));
     }
     return newInstance(input, false);
->>>>>>> 1ee15bae
   }
 
-  /**
-   * Create a new CodedInputStream wrapping the given byte array.
-   */
+  /** Create a new CodedInputStream wrapping the given {@code Iterable <ByteBuffer>}. */
+  static CodedInputStream newInstance(
+      final Iterable<ByteBuffer> bufs, final boolean bufferIsImmutable) {
+    // flag is to check the type of input's ByteBuffers.
+    // flag equals 1: all ByteBuffers have array.
+    // flag equals 2: all ByteBuffers are direct ByteBuffers.
+    // flag equals 3: some ByteBuffers are direct and some have array.
+    // flag greater than 3: other cases.
+    int flag = 0;
+    // Total size of the input
+    int totalSize = 0;
+    for (ByteBuffer buf : bufs) {
+      totalSize += buf.remaining();
+      if (buf.hasArray()) {
+        flag |= 1;
+      } else if (buf.isDirect()) {
+        flag |= 2;
+      } else {
+        flag |= 4;
+      }
+    }
+    if (flag == 2) {
+      return new IterableDirectByteBufferDecoder(bufs, totalSize, bufferIsImmutable);
+    } else {
+      // TODO(yilunchong): add another decoders to deal case 1 and 3.
+      return newInstance(new IterableByteBufferInputStream(bufs));
+    }
+  }
+
+  /** Create a new CodedInputStream wrapping the given byte array. */
   public static CodedInputStream newInstance(final byte[] buf) {
     return newInstance(buf, 0, buf.length);
   }
 
-<<<<<<< HEAD
-  /**
-   * Create a new CodedInputStream wrapping the given byte array slice.
-   */
-  public static CodedInputStream newInstance(final byte[] buf, final int off,
-                                             final int len) {
-    return newInstance(buf, off, len, false /* bufferIsImmutable */);
-=======
   /** Create a new CodedInputStream wrapping the given byte array slice. */
   public static CodedInputStream newInstance(final byte[] buf, final int off, final int len) {
     return newInstance(buf, off, len, /* bufferIsImmutable= */ false);
->>>>>>> 1ee15bae
   }
-  
-  /**
-   * Create a new CodedInputStream wrapping the given byte array slice.
-   */
+
+  /** Create a new CodedInputStream wrapping the given byte array slice. */
   static CodedInputStream newInstance(
       final byte[] buf, final int off, final int len, final boolean bufferIsImmutable) {
-    CodedInputStream result = new CodedInputStream(buf, off, len, bufferIsImmutable);
+    ArrayDecoder result = new ArrayDecoder(buf, off, len, bufferIsImmutable);
     try {
       // Some uses of CodedInputStream can be more efficient if they know
       // exactly how many bytes are available.  By pushing the end point of the
@@ -135,604 +161,392 @@
   }
 
   /**
-   * Create a new CodedInputStream wrapping the given ByteBuffer. The data
-   * starting from the ByteBuffer's current position to its limit will be read.
-   * The returned CodedInputStream may or may not share the underlying data
-   * in the ByteBuffer, therefore the ByteBuffer cannot be changed while the
-   * CodedInputStream is in use.
-   * Note that the ByteBuffer's position won't be changed by this function.
-   * Concurrent calls with the same ByteBuffer object are safe if no other
-   * thread is trying to alter the ByteBuffer's status.
+   * Create a new CodedInputStream wrapping the given ByteBuffer. The data starting from the
+   * ByteBuffer's current position to its limit will be read. The returned CodedInputStream may or
+   * may not share the underlying data in the ByteBuffer, therefore the ByteBuffer cannot be changed
+   * while the CodedInputStream is in use. Note that the ByteBuffer's position won't be changed by
+   * this function. Concurrent calls with the same ByteBuffer object are safe if no other thread is
+   * trying to alter the ByteBuffer's status.
    */
   public static CodedInputStream newInstance(ByteBuffer buf) {
-<<<<<<< HEAD
-=======
     return newInstance(buf, /* bufferIsImmutable= */ false);
   }
 
   /** Create a new CodedInputStream wrapping the given buffer. */
   static CodedInputStream newInstance(ByteBuffer buf, boolean bufferIsImmutable) {
->>>>>>> 1ee15bae
     if (buf.hasArray()) {
-      return newInstance(buf.array(), buf.arrayOffset() + buf.position(),
-          buf.remaining());
-    } else {
-      ByteBuffer temp = buf.duplicate();
-      byte[] buffer = new byte[temp.remaining()];
-      temp.get(buffer);
-      return newInstance(buffer);
-    }
+      return newInstance(
+          buf.array(), buf.arrayOffset() + buf.position(), buf.remaining(), bufferIsImmutable);
+    }
+
+    if (buf.isDirect() && UnsafeDirectNioDecoder.isSupported()) {
+      return new UnsafeDirectNioDecoder(buf, bufferIsImmutable);
+    }
+
+    // The buffer is non-direct and does not expose the underlying array. Using the ByteBuffer API
+    // to access individual bytes is very slow, so just copy the buffer to an array.
+    // TODO(nathanmittler): Re-evaluate with Java 9
+    byte[] buffer = new byte[buf.remaining()];
+    buf.duplicate().get(buffer);
+    return newInstance(buffer, 0, buffer.length, true);
   }
 
+  /** Disable construction/inheritance outside of this class. */
+  private CodedInputStream() {}
+
   // -----------------------------------------------------------------
 
   /**
-   * Attempt to read a field tag, returning zero if we have reached EOF.
-   * Protocol message parsers use this to read tags, since a protocol message
-   * may legally end wherever a tag occurs, and zero is not a valid tag number.
+   * Attempt to read a field tag, returning zero if we have reached EOF. Protocol message parsers
+   * use this to read tags, since a protocol message may legally end wherever a tag occurs, and zero
+   * is not a valid tag number.
    */
-  public int readTag() throws IOException {
-    if (isAtEnd()) {
-      lastTag = 0;
-      return 0;
-    }
-
-    lastTag = readRawVarint32();
-    if (WireFormat.getTagFieldNumber(lastTag) == 0) {
-      // If we actually read zero (or any tag number corresponding to field
-      // number zero), that's not a valid tag.
-      throw InvalidProtocolBufferException.invalidTag();
-    }
-    return lastTag;
-  }
+  public abstract int readTag() throws IOException;
 
   /**
-   * Verifies that the last call to readTag() returned the given tag value.
-   * This is used to verify that a nested group ended with the correct
-   * end tag.
+   * Verifies that the last call to readTag() returned the given tag value. This is used to verify
+   * that a nested group ended with the correct end tag.
    *
-   * @throws InvalidProtocolBufferException {@code value} does not match the
-   *                                        last tag.
+   * @throws InvalidProtocolBufferException {@code value} does not match the last tag.
    */
-  public void checkLastTagWas(final int value)
-                              throws InvalidProtocolBufferException {
-    if (lastTag != value) {
-      throw InvalidProtocolBufferException.invalidEndTag();
-    }
-  }
-
-  public int getLastTag() {
-    return lastTag;
-  }
+  public abstract void checkLastTagWas(final int value) throws InvalidProtocolBufferException;
+
+  public abstract int getLastTag();
 
   /**
    * Reads and discards a single field, given its tag value.
    *
-   * @return {@code false} if the tag is an endgroup tag, in which case
-   *         nothing is skipped.  Otherwise, returns {@code true}.
+   * @return {@code false} if the tag is an endgroup tag, in which case nothing is skipped.
+   *     Otherwise, returns {@code true}.
    */
-  public boolean skipField(final int tag) throws IOException {
-    switch (WireFormat.getTagWireType(tag)) {
-      case WireFormat.WIRETYPE_VARINT:
-        skipRawVarint();
-        return true;
-      case WireFormat.WIRETYPE_FIXED64:
-        skipRawBytes(8);
-        return true;
-      case WireFormat.WIRETYPE_LENGTH_DELIMITED:
-        skipRawBytes(readRawVarint32());
-        return true;
-      case WireFormat.WIRETYPE_START_GROUP:
-        skipMessage();
-        checkLastTagWas(
-          WireFormat.makeTag(WireFormat.getTagFieldNumber(tag),
-                             WireFormat.WIRETYPE_END_GROUP));
-        return true;
-      case WireFormat.WIRETYPE_END_GROUP:
-        return false;
-      case WireFormat.WIRETYPE_FIXED32:
-        skipRawBytes(4);
-        return true;
-      default:
-        throw InvalidProtocolBufferException.invalidWireType();
-    }
-  }
+  public abstract boolean skipField(final int tag) throws IOException;
 
   /**
-   * Reads a single field and writes it to output in wire format,
-   * given its tag value.
+   * Reads a single field and writes it to output in wire format, given its tag value.
    *
-   * @return {@code false} if the tag is an endgroup tag, in which case
-   *         nothing is skipped.  Otherwise, returns {@code true}.
+   * @return {@code false} if the tag is an endgroup tag, in which case nothing is skipped.
+   *     Otherwise, returns {@code true}.
+   * @deprecated use {@code UnknownFieldSet} or {@code UnknownFieldSetLite} to skip to an output
+   *     stream.
    */
-  public boolean skipField(final int tag, final CodedOutputStream output)
-      throws IOException {
-    switch (WireFormat.getTagWireType(tag)) {
-      case WireFormat.WIRETYPE_VARINT: {
-        long value = readInt64();
-        output.writeRawVarint32(tag);
-        output.writeUInt64NoTag(value);
-        return true;
-      }
-      case WireFormat.WIRETYPE_FIXED64: {
-        long value = readRawLittleEndian64();
-        output.writeRawVarint32(tag);
-        output.writeFixed64NoTag(value);
-        return true;
-      }
-      case WireFormat.WIRETYPE_LENGTH_DELIMITED: {
-        ByteString value = readBytes();
-        output.writeRawVarint32(tag);
-        output.writeBytesNoTag(value);
-        return true;
-      }
-      case WireFormat.WIRETYPE_START_GROUP: {
-        output.writeRawVarint32(tag);
-        skipMessage(output);
-        int endtag = WireFormat.makeTag(WireFormat.getTagFieldNumber(tag),
-                                        WireFormat.WIRETYPE_END_GROUP);
-        checkLastTagWas(endtag);
-        output.writeRawVarint32(endtag);
-        return true;
-      }
-      case WireFormat.WIRETYPE_END_GROUP: {
-        return false;
-      }
-      case WireFormat.WIRETYPE_FIXED32: {
-        int value = readRawLittleEndian32();
-        output.writeRawVarint32(tag);
-        output.writeFixed32NoTag(value);
-        return true;
-      }
-      default:
-        throw InvalidProtocolBufferException.invalidWireType();
-    }
-  }
+  @Deprecated
+  public abstract boolean skipField(final int tag, final CodedOutputStream output)
+      throws IOException;
 
   /**
-   * Reads and discards an entire message.  This will read either until EOF
+   * Reads and discards an entire message. This will read either until EOF or until an endgroup tag,
+   * whichever comes first.
+   */
+  public abstract void skipMessage() throws IOException;
+
+  /**
+   * Reads an entire message and writes it to output in wire format. This will read either until EOF
    * or until an endgroup tag, whichever comes first.
    */
-  public void skipMessage() throws IOException {
-    while (true) {
-      final int tag = readTag();
-      if (tag == 0 || !skipField(tag)) {
-        return;
-      }
-    }
-  }
+  public abstract void skipMessage(CodedOutputStream output) throws IOException;
+
+
+  // -----------------------------------------------------------------
+
+  /** Read a {@code double} field value from the stream. */
+  public abstract double readDouble() throws IOException;
+
+  /** Read a {@code float} field value from the stream. */
+  public abstract float readFloat() throws IOException;
+
+  /** Read a {@code uint64} field value from the stream. */
+  public abstract long readUInt64() throws IOException;
+
+  /** Read an {@code int64} field value from the stream. */
+  public abstract long readInt64() throws IOException;
+
+  /** Read an {@code int32} field value from the stream. */
+  public abstract int readInt32() throws IOException;
+
+  /** Read a {@code fixed64} field value from the stream. */
+  public abstract long readFixed64() throws IOException;
+
+  /** Read a {@code fixed32} field value from the stream. */
+  public abstract int readFixed32() throws IOException;
+
+  /** Read a {@code bool} field value from the stream. */
+  public abstract boolean readBool() throws IOException;
 
   /**
-   * Reads an entire message and writes it to output in wire format.
-   * This will read either until EOF or until an endgroup tag,
-   * whichever comes first.
-   */
-  public void skipMessage(CodedOutputStream output) throws IOException {
-    while (true) {
-      final int tag = readTag();
-      if (tag == 0 || !skipField(tag, output)) {
-        return;
-      }
-    }
-  }
-
-  /**
-   * Collects the bytes skipped and returns the data in a ByteBuffer.
-   */
-  private class SkippedDataSink implements RefillCallback {
-    private int lastPos = bufferPos;
-    private ByteArrayOutputStream byteArrayStream;
-
-    @Override
-    public void onRefill() {
-      if (byteArrayStream == null) {
-        byteArrayStream = new ByteArrayOutputStream();
-      }
-      byteArrayStream.write(buffer, lastPos, bufferPos - lastPos);
-      lastPos = 0;
-    }
-
-    /**
-     * Gets skipped data in a ByteBuffer. This method should only be
-     * called once.
-     */
-    ByteBuffer getSkippedData() {
-      if (byteArrayStream == null) {
-        return ByteBuffer.wrap(buffer, lastPos, bufferPos - lastPos);
-      } else {
-        byteArrayStream.write(buffer, lastPos, bufferPos);
-        return ByteBuffer.wrap(byteArrayStream.toByteArray());
-      }
-    }
-  }
-
-
-  // -----------------------------------------------------------------
-
-  /** Read a {@code double} field value from the stream. */
-  public double readDouble() throws IOException {
-    return Double.longBitsToDouble(readRawLittleEndian64());
-  }
-
-  /** Read a {@code float} field value from the stream. */
-  public float readFloat() throws IOException {
-    return Float.intBitsToFloat(readRawLittleEndian32());
-  }
-
-  /** Read a {@code uint64} field value from the stream. */
-  public long readUInt64() throws IOException {
-    return readRawVarint64();
-  }
-
-  /** Read an {@code int64} field value from the stream. */
-  public long readInt64() throws IOException {
-    return readRawVarint64();
-  }
-
-  /** Read an {@code int32} field value from the stream. */
-  public int readInt32() throws IOException {
-    return readRawVarint32();
-  }
-
-  /** Read a {@code fixed64} field value from the stream. */
-  public long readFixed64() throws IOException {
-    return readRawLittleEndian64();
-  }
-
-  /** Read a {@code fixed32} field value from the stream. */
-  public int readFixed32() throws IOException {
-    return readRawLittleEndian32();
-  }
-
-  /** Read a {@code bool} field value from the stream. */
-  public boolean readBool() throws IOException {
-    return readRawVarint64() != 0;
-  }
-
-  /**
-   * Read a {@code string} field value from the stream.
-   * If the stream contains malformed UTF-8,
+   * Read a {@code string} field value from the stream. If the stream contains malformed UTF-8,
    * replace the offending bytes with the standard UTF-8 replacement character.
    */
-  public String readString() throws IOException {
-    final int size = readRawVarint32();
-    if (size <= (bufferSize - bufferPos) && size > 0) {
-      // Fast path:  We already have the bytes in a contiguous buffer, so
-      //   just copy directly from it.
-      final String result = new String(buffer, bufferPos, size, Internal.UTF_8);
-      bufferPos += size;
-      return result;
-    } else if (size == 0) {
-      return "";
-    } else if (size <= bufferSize) {
-      refillBuffer(size);
-      String result = new String(buffer, bufferPos, size, Internal.UTF_8);
-      bufferPos += size;
-      return result;
-    } else {
-      // Slow path:  Build a byte array first then copy it.
-      return new String(readRawBytesSlowPath(size), Internal.UTF_8);
-    }
-  }
+  public abstract String readString() throws IOException;
 
   /**
-   * Read a {@code string} field value from the stream.
-   * If the stream contains malformed UTF-8,
+   * Read a {@code string} field value from the stream. If the stream contains malformed UTF-8,
    * throw exception {@link InvalidProtocolBufferException}.
    */
-  public String readStringRequireUtf8() throws IOException {
-    final int size = readRawVarint32();
-    final byte[] bytes;
-    final int oldPos = bufferPos;
-    final int pos;
-    if (size <= (bufferSize - oldPos) && size > 0) {
-      // Fast path:  We already have the bytes in a contiguous buffer, so
-      //   just copy directly from it.
-      bytes = buffer;
-      bufferPos = oldPos + size;
-      pos = oldPos;
-    } else if (size == 0) {
-      return "";
-    } else if (size <= bufferSize) {
-      refillBuffer(size);
-      bytes = buffer;
-      pos = 0;
-      bufferPos = pos + size;
-    } else {
-      // Slow path:  Build a byte array first then copy it.
-      bytes = readRawBytesSlowPath(size);
-      pos = 0;
-    }
-    // TODO(martinrb): We could save a pass by validating while decoding.
-    if (!Utf8.isValidUtf8(bytes, pos, pos + size)) {
-      throw InvalidProtocolBufferException.invalidUtf8();
-    }
-    return new String(bytes, pos, size, Internal.UTF_8);
-  }
+  public abstract String readStringRequireUtf8() throws IOException;
 
   /** Read a {@code group} field value from the stream. */
-  public void readGroup(final int fieldNumber,
-                        final MessageLite.Builder builder,
-                        final ExtensionRegistryLite extensionRegistry)
-      throws IOException {
-    if (recursionDepth >= recursionLimit) {
-      throw InvalidProtocolBufferException.recursionLimitExceeded();
-    }
-    ++recursionDepth;
-    builder.mergeFrom(this, extensionRegistry);
-    checkLastTagWas(
-      WireFormat.makeTag(fieldNumber, WireFormat.WIRETYPE_END_GROUP));
-    --recursionDepth;
-  }
+  public abstract void readGroup(
+      final int fieldNumber,
+      final MessageLite.Builder builder,
+      final ExtensionRegistryLite extensionRegistry)
+      throws IOException;
 
 
   /** Read a {@code group} field value from the stream. */
-  public <T extends MessageLite> T readGroup(
-      final int fieldNumber,
-      final Parser<T> parser,
-      final ExtensionRegistryLite extensionRegistry)
-      throws IOException {
-    if (recursionDepth >= recursionLimit) {
-      throw InvalidProtocolBufferException.recursionLimitExceeded();
-    }
-    ++recursionDepth;
-    T result = parser.parsePartialFrom(this, extensionRegistry);
-    checkLastTagWas(
-      WireFormat.makeTag(fieldNumber, WireFormat.WIRETYPE_END_GROUP));
-    --recursionDepth;
-    return result;
-  }
+  public abstract <T extends MessageLite> T readGroup(
+      final int fieldNumber, final Parser<T> parser, final ExtensionRegistryLite extensionRegistry)
+      throws IOException;
 
   /**
-   * Reads a {@code group} field value from the stream and merges it into the
-   * given {@link UnknownFieldSet}.
+   * Reads a {@code group} field value from the stream and merges it into the given {@link
+   * UnknownFieldSet}.
    *
-   * @deprecated UnknownFieldSet.Builder now implements MessageLite.Builder, so
-   *             you can just call {@link #readGroup}.
+   * @deprecated UnknownFieldSet.Builder now implements MessageLite.Builder, so you can just call
+   *     {@link #readGroup}.
    */
   @Deprecated
-  public void readUnknownGroup(final int fieldNumber,
-                               final MessageLite.Builder builder)
-      throws IOException {
-    // We know that UnknownFieldSet will ignore any ExtensionRegistry so it
-    // is safe to pass null here.  (We can't call
-    // ExtensionRegistry.getEmptyRegistry() because that would make this
-    // class depend on ExtensionRegistry, which is not part of the lite
-    // library.)
-    readGroup(fieldNumber, builder, null);
-  }
+  public abstract void readUnknownGroup(final int fieldNumber, final MessageLite.Builder builder)
+      throws IOException;
 
   /** Read an embedded message field value from the stream. */
-  public void readMessage(final MessageLite.Builder builder,
-                          final ExtensionRegistryLite extensionRegistry)
-      throws IOException {
-    final int length = readRawVarint32();
-    if (recursionDepth >= recursionLimit) {
-      throw InvalidProtocolBufferException.recursionLimitExceeded();
-    }
-    final int oldLimit = pushLimit(length);
-    ++recursionDepth;
-    builder.mergeFrom(this, extensionRegistry);
-    checkLastTagWas(0);
-    --recursionDepth;
-    popLimit(oldLimit);
-  }
+  public abstract void readMessage(
+      final MessageLite.Builder builder, final ExtensionRegistryLite extensionRegistry)
+      throws IOException;
 
 
   /** Read an embedded message field value from the stream. */
-  public <T extends MessageLite> T readMessage(
-      final Parser<T> parser,
-      final ExtensionRegistryLite extensionRegistry)
-      throws IOException {
-    int length = readRawVarint32();
-    if (recursionDepth >= recursionLimit) {
-      throw InvalidProtocolBufferException.recursionLimitExceeded();
-    }
-    final int oldLimit = pushLimit(length);
-    ++recursionDepth;
-    T result = parser.parsePartialFrom(this, extensionRegistry);
-    checkLastTagWas(0);
-    --recursionDepth;
-    popLimit(oldLimit);
-    return result;
-  }
+  public abstract <T extends MessageLite> T readMessage(
+      final Parser<T> parser, final ExtensionRegistryLite extensionRegistry) throws IOException;
 
   /** Read a {@code bytes} field value from the stream. */
-  public ByteString readBytes() throws IOException {
-    final int size = readRawVarint32();
-    if (size <= (bufferSize - bufferPos) && size > 0) {
-      // Fast path:  We already have the bytes in a contiguous buffer, so
-      //   just copy directly from it.
-      final ByteString result = bufferIsImmutable && enableAliasing
-          ? ByteString.wrap(buffer, bufferPos, size)
-          : ByteString.copyFrom(buffer, bufferPos, size);
-      bufferPos += size;
-      return result;
-    } else if (size == 0) {
-      return ByteString.EMPTY;
-    } else {
-      // Slow path:  Build a byte array first then copy it.
-      return ByteString.wrap(readRawBytesSlowPath(size));
-    }
-  }
+  public abstract ByteString readBytes() throws IOException;
 
   /** Read a {@code bytes} field value from the stream. */
-  public byte[] readByteArray() throws IOException {
-    final int size = readRawVarint32();
-    if (size <= (bufferSize - bufferPos) && size > 0) {
-      // Fast path: We already have the bytes in a contiguous buffer, so
-      // just copy directly from it.
-      final byte[] result =
-          Arrays.copyOfRange(buffer, bufferPos, bufferPos + size);
-      bufferPos += size;
-      return result;
-    } else {
-      // Slow path: Build a byte array first then copy it.
-      return readRawBytesSlowPath(size);
-    }
-  }
+  public abstract byte[] readByteArray() throws IOException;
 
   /** Read a {@code bytes} field value from the stream. */
-  public ByteBuffer readByteBuffer() throws IOException {
-    final int size = readRawVarint32();
-    if (size <= (bufferSize - bufferPos) && size > 0) {
-      // Fast path: We already have the bytes in a contiguous buffer.
-      // When aliasing is enabled, we can return a ByteBuffer pointing directly
-      // into the underlying byte array without copy if the CodedInputStream is
-      // constructed from a byte array. If aliasing is disabled or the input is
-      // from an InputStream or ByteString, we have to make a copy of the bytes.
-      ByteBuffer result = input == null && !bufferIsImmutable && enableAliasing
-          ? ByteBuffer.wrap(buffer, bufferPos, size).slice()
-          : ByteBuffer.wrap(Arrays.copyOfRange(
-              buffer, bufferPos, bufferPos + size));
-      bufferPos += size;
-      return result;
-    } else if (size == 0) {
-      return Internal.EMPTY_BYTE_BUFFER;
-    } else {
-      // Slow path: Build a byte array first then copy it.
-      return ByteBuffer.wrap(readRawBytesSlowPath(size));
-    }
-  }
+  public abstract ByteBuffer readByteBuffer() throws IOException;
 
   /** Read a {@code uint32} field value from the stream. */
-  public int readUInt32() throws IOException {
-    return readRawVarint32();
-  }
+  public abstract int readUInt32() throws IOException;
 
   /**
-   * Read an enum field value from the stream.  Caller is responsible
-   * for converting the numeric value to an actual enum.
+   * Read an enum field value from the stream. Caller is responsible for converting the numeric
+   * value to an actual enum.
    */
-  public int readEnum() throws IOException {
-    return readRawVarint32();
-  }
+  public abstract int readEnum() throws IOException;
 
   /** Read an {@code sfixed32} field value from the stream. */
-  public int readSFixed32() throws IOException {
-    return readRawLittleEndian32();
-  }
+  public abstract int readSFixed32() throws IOException;
 
   /** Read an {@code sfixed64} field value from the stream. */
-  public long readSFixed64() throws IOException {
-    return readRawLittleEndian64();
-  }
+  public abstract long readSFixed64() throws IOException;
 
   /** Read an {@code sint32} field value from the stream. */
-  public int readSInt32() throws IOException {
-    return decodeZigZag32(readRawVarint32());
-  }
+  public abstract int readSInt32() throws IOException;
 
   /** Read an {@code sint64} field value from the stream. */
-  public long readSInt64() throws IOException {
-    return decodeZigZag64(readRawVarint64());
-  }
+  public abstract long readSInt64() throws IOException;
 
   // =================================================================
 
+  /** Read a raw Varint from the stream. If larger than 32 bits, discard the upper bits. */
+  public abstract int readRawVarint32() throws IOException;
+
+  /** Read a raw Varint from the stream. */
+  public abstract long readRawVarint64() throws IOException;
+
+  /** Variant of readRawVarint64 for when uncomfortably close to the limit. */
+  /* Visible for testing */
+  abstract long readRawVarint64SlowPath() throws IOException;
+
+  /** Read a 32-bit little-endian integer from the stream. */
+  public abstract int readRawLittleEndian32() throws IOException;
+
+  /** Read a 64-bit little-endian integer from the stream. */
+  public abstract long readRawLittleEndian64() throws IOException;
+
+  // -----------------------------------------------------------------
+
   /**
-   * Read a raw Varint from the stream.  If larger than 32 bits, discard the
-   * upper bits.
+   * Enables {@link ByteString} aliasing of the underlying buffer, trading off on buffer pinning for
+   * data copies. Only valid for buffer-backed streams.
    */
-  public int readRawVarint32() throws IOException {
-    // See implementation notes for readRawVarint64
- fastpath: {
-      int pos = bufferPos;
-
-      if (bufferSize == pos) {
-        break fastpath;
-      }
-
-      final byte[] buffer = this.buffer;
-      int x;
-      if ((x = buffer[pos++]) >= 0) {
-        bufferPos = pos;
-        return x;
-      } else if (bufferSize - pos < 9) {
-        break fastpath;
-      } else if ((x ^= (buffer[pos++] << 7)) < 0) {
-        x ^= (~0 << 7);
-      } else if ((x ^= (buffer[pos++] << 14)) >= 0) {
-        x ^= (~0 << 7) ^ (~0 << 14);
-      } else if ((x ^= (buffer[pos++] << 21)) < 0) {
-        x ^= (~0 << 7) ^ (~0 << 14) ^ (~0 << 21);
-      } else {
-        int y = buffer[pos++];
-        x ^= y << 28;
-        x ^= (~0 << 7) ^ (~0 << 14) ^ (~0 << 21) ^ (~0 << 28);
-        if (y < 0 &&
-            buffer[pos++] < 0 &&
-            buffer[pos++] < 0 &&
-            buffer[pos++] < 0 &&
-            buffer[pos++] < 0 &&
-            buffer[pos++] < 0) {
-          break fastpath;  // Will throw malformedVarint()
-        }
-      }
-      bufferPos = pos;
-      return x;
-    }
-    return (int) readRawVarint64SlowPath();
-  }
-
-  private void skipRawVarint() throws IOException {
-    if (bufferSize - bufferPos >= 10) {
-      final byte[] buffer = this.buffer;
-      int pos = bufferPos;
-      for (int i = 0; i < 10; i++) {
-        if (buffer[pos++] >= 0) {
-          bufferPos = pos;
-          return;
-        }
-      }
-    }
-    skipRawVarintSlowPath();
-  }
-
-  private void skipRawVarintSlowPath() throws IOException {
-    for (int i = 0; i < 10; i++) {
-      if (readRawByte() >= 0) {
-        return;
-      }
-    }
-    throw InvalidProtocolBufferException.malformedVarint();
-  }
+  public abstract void enableAliasing(boolean enabled);
 
   /**
-<<<<<<< HEAD
-   * Reads a varint from the input one byte at a time, so that it does not
-   * read any bytes after the end of the varint.  If you simply wrapped the
-   * stream in a CodedInputStream and used {@link #readRawVarint32(InputStream)}
-   * then you would probably end up reading past the end of the varint since
-   * CodedInputStream buffers its input.
-=======
    * Set the maximum message recursion depth. In order to prevent malicious messages from causing
    * stack overflows, {@code CodedInputStream} limits how deeply messages may be nested. The default
    * limit is 100.
    *
    * @return the old limit.
->>>>>>> 1ee15bae
    */
-  static int readRawVarint32(final InputStream input) throws IOException {
-    final int firstByte = input.read();
-    if (firstByte == -1) {
-      throw InvalidProtocolBufferException.truncatedMessage();
-    }
-    return readRawVarint32(firstByte, input);
+  public final int setRecursionLimit(final int limit) {
+    if (limit < 0) {
+      throw new IllegalArgumentException("Recursion limit cannot be negative: " + limit);
+    }
+    final int oldLimit = recursionLimit;
+    recursionLimit = limit;
+    return oldLimit;
   }
 
   /**
-   * Like {@link #readRawVarint32(InputStream)}, but expects that the caller
-   * has already read one byte.  This allows the caller to determine if EOF
-   * has been reached before attempting to read.
+   * Only valid for {@link InputStream}-backed streams.
+   *
+   * <p>Set the maximum message size. In order to prevent malicious messages from exhausting memory
+   * or causing integer overflows, {@code CodedInputStream} limits how large a message may be. The
+   * default limit is {@code Integer.MAX_INT}. You should set this limit as small as you can without
+   * harming your app's functionality. Note that size limits only apply when reading from an {@code
+   * InputStream}, not when constructed around a raw byte array.
+   *
+   * <p>If you want to read several messages from a single CodedInputStream, you could call {@link
+   * #resetSizeCounter()} after each one to avoid hitting the size limit.
+   *
+   * @return the old limit.
    */
-  public static int readRawVarint32(
-      final int firstByte, final InputStream input) throws IOException {
+  public final int setSizeLimit(final int limit) {
+    if (limit < 0) {
+      throw new IllegalArgumentException("Size limit cannot be negative: " + limit);
+    }
+    final int oldLimit = sizeLimit;
+    sizeLimit = limit;
+    return oldLimit;
+  }
+
+  private boolean shouldDiscardUnknownFields = false;
+
+  /**
+   * Sets this {@code CodedInputStream} to discard unknown fields. Only applies to full runtime
+   * messages; lite messages will always preserve unknowns.
+   *
+   * <p>Note calling this function alone will have NO immediate effect on the underlying input data.
+   * The unknown fields will be discarded during parsing. This affects both Proto2 and Proto3 full
+   * runtime.
+   */
+  final void discardUnknownFields() {
+    shouldDiscardUnknownFields = true;
+  }
+
+  /**
+   * Reverts the unknown fields preservation behavior for Proto2 and Proto3 full runtime to their
+   * default.
+   */
+  final void unsetDiscardUnknownFields() {
+    shouldDiscardUnknownFields = false;
+  }
+
+  /**
+   * Whether unknown fields in this input stream should be discarded during parsing into full
+   * runtime messages.
+   */
+  final boolean shouldDiscardUnknownFields() {
+    return shouldDiscardUnknownFields;
+  }
+
+  /**
+   * Resets the current size counter to zero (see {@link #setSizeLimit(int)}). Only valid for {@link
+   * InputStream}-backed streams.
+   */
+  public abstract void resetSizeCounter();
+
+  /**
+   * Sets {@code currentLimit} to (current position) + {@code byteLimit}. This is called when
+   * descending into a length-delimited embedded message.
+   *
+   * <p>Note that {@code pushLimit()} does NOT affect how many bytes the {@code CodedInputStream}
+   * reads from an underlying {@code InputStream} when refreshing its buffer. If you need to prevent
+   * reading past a certain point in the underlying {@code InputStream} (e.g. because you expect it
+   * to contain more data after the end of the message which you need to handle differently) then
+   * you must place a wrapper around your {@code InputStream} which limits the amount of data that
+   * can be read from it.
+   *
+   * @return the old limit.
+   */
+  public abstract int pushLimit(int byteLimit) throws InvalidProtocolBufferException;
+
+  /**
+   * Discards the current limit, returning to the previous limit.
+   *
+   * @param oldLimit The old limit, as returned by {@code pushLimit}.
+   */
+  public abstract void popLimit(final int oldLimit);
+
+  /**
+   * Returns the number of bytes to be read before the current limit. If no limit is set, returns
+   * -1.
+   */
+  public abstract int getBytesUntilLimit();
+
+  /**
+   * Returns true if the stream has reached the end of the input. This is the case if either the end
+   * of the underlying input source has been reached or if the stream has reached a limit created
+   * using {@link #pushLimit(int)}.
+   */
+  public abstract boolean isAtEnd() throws IOException;
+
+  /**
+   * The total bytes read up to the current position. Calling {@link #resetSizeCounter()} resets
+   * this value to zero.
+   */
+  public abstract int getTotalBytesRead();
+
+  /**
+   * Read one byte from the input.
+   *
+   * @throws InvalidProtocolBufferException The end of the stream or the current limit was reached.
+   */
+  public abstract byte readRawByte() throws IOException;
+
+  /**
+   * Read a fixed size of bytes from the input.
+   *
+   * @throws InvalidProtocolBufferException The end of the stream or the current limit was reached.
+   */
+  public abstract byte[] readRawBytes(final int size) throws IOException;
+
+  /**
+   * Reads and discards {@code size} bytes.
+   *
+   * @throws InvalidProtocolBufferException The end of the stream or the current limit was reached.
+   */
+  public abstract void skipRawBytes(final int size) throws IOException;
+
+  /**
+   * Decode a ZigZag-encoded 32-bit value. ZigZag encodes signed integers into values that can be
+   * efficiently encoded with varint. (Otherwise, negative values must be sign-extended to 64 bits
+   * to be varint encoded, thus always taking 10 bytes on the wire.)
+   *
+   * @param n An unsigned 32-bit integer, stored in a signed int because Java has no explicit
+   *     unsigned support.
+   * @return A signed 32-bit integer.
+   */
+  public static int decodeZigZag32(final int n) {
+    return (n >>> 1) ^ -(n & 1);
+  }
+
+  /**
+   * Decode a ZigZag-encoded 64-bit value. ZigZag encodes signed integers into values that can be
+   * efficiently encoded with varint. (Otherwise, negative values must be sign-extended to 64 bits
+   * to be varint encoded, thus always taking 10 bytes on the wire.)
+   *
+   * @param n An unsigned 64-bit integer, stored in a signed int because Java has no explicit
+   *     unsigned support.
+   * @return A signed 64-bit integer.
+   */
+  public static long decodeZigZag64(final long n) {
+    return (n >>> 1) ^ -(n & 1);
+  }
+
+  /**
+   * Like {@link #readRawVarint32(InputStream)}, but expects that the caller has already read one
+   * byte. This allows the caller to determine if EOF has been reached before attempting to read.
+   */
+  public static int readRawVarint32(final int firstByte, final InputStream input)
+      throws IOException {
     if ((firstByte & 0x80) == 0) {
       return firstByte;
     }
 
-<<<<<<< HEAD
     int result = firstByte & 0x7f;
     int offset = 7;
     for (; offset < 32; offset += 7) {
@@ -758,925 +572,38 @@
     throw InvalidProtocolBufferException.malformedVarint();
   }
 
-  /** Read a raw Varint from the stream. */
-  public long readRawVarint64() throws IOException {
-    // Implementation notes:
-    //
-    // Optimized for one-byte values, expected to be common.
-    // The particular code below was selected from various candidates
-    // empirically, by winning VarintBenchmark.
-    //
-    // Sign extension of (signed) Java bytes is usually a nuisance, but
-    // we exploit it here to more easily obtain the sign of bytes read.
-    // Instead of cleaning up the sign extension bits by masking eagerly,
-    // we delay until we find the final (positive) byte, when we clear all
-    // accumulated bits with one xor.  We depend on javac to constant fold.
- fastpath: {
-      int pos = bufferPos;
-
-      if (bufferSize == pos) {
-        break fastpath;
-      }
-
-      final byte[] buffer = this.buffer;
-      long x;
-      int y;
-      if ((y = buffer[pos++]) >= 0) {
-        bufferPos = pos;
-        return y;
-      } else if (bufferSize - pos < 9) {
-        break fastpath;
-      } else if ((y ^= (buffer[pos++] << 7)) < 0) {
-        x = y ^ (~0 << 7);
-      } else if ((y ^= (buffer[pos++] << 14)) >= 0) {
-        x = y ^ ((~0 << 7) ^ (~0 << 14));
-      } else if ((y ^= (buffer[pos++] << 21)) < 0) {
-        x = y ^ ((~0 << 7) ^ (~0 << 14) ^ (~0 << 21));
-      } else if ((x = ((long) y) ^ ((long) buffer[pos++] << 28)) >= 0L) {
-        x ^= (~0L << 7) ^ (~0L << 14) ^ (~0L << 21) ^ (~0L << 28);
-      } else if ((x ^= ((long) buffer[pos++] << 35)) < 0L) {
-        x ^= (~0L << 7) ^ (~0L << 14) ^ (~0L << 21) ^ (~0L << 28) ^ (~0L << 35);
-      } else if ((x ^= ((long) buffer[pos++] << 42)) >= 0L) {
-        x ^= (~0L << 7) ^ (~0L << 14) ^ (~0L << 21) ^ (~0L << 28) ^ (~0L << 35) ^ (~0L << 42);
-      } else if ((x ^= ((long) buffer[pos++] << 49)) < 0L) {
-        x ^= (~0L << 7) ^ (~0L << 14) ^ (~0L << 21) ^ (~0L << 28) ^ (~0L << 35) ^ (~0L << 42)
-            ^ (~0L << 49);
-      } else {
-        x ^= ((long) buffer[pos++] << 56);
-        x ^= (~0L << 7) ^ (~0L << 14) ^ (~0L << 21) ^ (~0L << 28) ^ (~0L << 35) ^ (~0L << 42)
-            ^ (~0L << 49) ^ (~0L << 56);
-        if (x < 0L) {
-          if (buffer[pos++] < 0L) {
-            break fastpath;  // Will throw malformedVarint()
-          }
-        }
-      }
-      bufferPos = pos;
-      return x;
-    }
-    return readRawVarint64SlowPath();
+  /**
+   * Reads a varint from the input one byte at a time, so that it does not read any bytes after the
+   * end of the varint. If you simply wrapped the stream in a CodedInputStream and used {@link
+   * #readRawVarint32(InputStream)} then you would probably end up reading past the end of the
+   * varint since CodedInputStream buffers its input.
+   */
+  static int readRawVarint32(final InputStream input) throws IOException {
+    final int firstByte = input.read();
+    if (firstByte == -1) {
+      throw InvalidProtocolBufferException.truncatedMessage();
+    }
+    return readRawVarint32(firstByte, input);
   }
 
-  /** Variant of readRawVarint64 for when uncomfortably close to the limit. */
-  /* Visible for testing */
-  long readRawVarint64SlowPath() throws IOException {
-    long result = 0;
-    for (int shift = 0; shift < 64; shift += 7) {
-      final byte b = readRawByte();
-      result |= (long) (b & 0x7F) << shift;
-      if ((b & 0x80) == 0) {
-        return result;
-      }
-    }
-    throw InvalidProtocolBufferException.malformedVarint();
-  }
-
-  /** Read a 32-bit little-endian integer from the stream. */
-  public int readRawLittleEndian32() throws IOException {
-    int pos = bufferPos;
-
-    // hand-inlined ensureAvailable(4);
-    if (bufferSize - pos < 4) {
-      refillBuffer(4);
-      pos = bufferPos;
-    }
-
-    final byte[] buffer = this.buffer;
-    bufferPos = pos + 4;
-    return (((buffer[pos]     & 0xff))       |
-            ((buffer[pos + 1] & 0xff) <<  8) |
-            ((buffer[pos + 2] & 0xff) << 16) |
-            ((buffer[pos + 3] & 0xff) << 24));
-  }
-
-  /** Read a 64-bit little-endian integer from the stream. */
-  public long readRawLittleEndian64() throws IOException {
-    int pos = bufferPos;
-
-    // hand-inlined ensureAvailable(8);
-    if (bufferSize - pos < 8) {
-      refillBuffer(8);
-      pos = bufferPos;
-    }
-
-    final byte[] buffer = this.buffer;
-    bufferPos = pos + 8;
-    return ((((long) buffer[pos]     & 0xffL))       |
-            (((long) buffer[pos + 1] & 0xffL) <<  8) |
-            (((long) buffer[pos + 2] & 0xffL) << 16) |
-            (((long) buffer[pos + 3] & 0xffL) << 24) |
-            (((long) buffer[pos + 4] & 0xffL) << 32) |
-            (((long) buffer[pos + 5] & 0xffL) << 40) |
-            (((long) buffer[pos + 6] & 0xffL) << 48) |
-            (((long) buffer[pos + 7] & 0xffL) << 56));
-  }
-=======
-  private boolean shouldDiscardUnknownFields = false;
->>>>>>> 1ee15bae
-
-  /**
-   * Decode a ZigZag-encoded 32-bit value.  ZigZag encodes signed integers
-   * into values that can be efficiently encoded with varint.  (Otherwise,
-   * negative values must be sign-extended to 64 bits to be varint encoded,
-   * thus always taking 10 bytes on the wire.)
-   *
-   * @param n An unsigned 32-bit integer, stored in a signed int because
-   *          Java has no explicit unsigned support.
-   * @return A signed 32-bit integer.
-   */
-<<<<<<< HEAD
-  public static int decodeZigZag32(final int n) {
-    return (n >>> 1) ^ -(n & 1);
-=======
-  final void discardUnknownFields() {
-    shouldDiscardUnknownFields = true;
->>>>>>> 1ee15bae
-  }
-
-  /**
-   * Decode a ZigZag-encoded 64-bit value.  ZigZag encodes signed integers
-   * into values that can be efficiently encoded with varint.  (Otherwise,
-   * negative values must be sign-extended to 64 bits to be varint encoded,
-   * thus always taking 10 bytes on the wire.)
-   *
-   * @param n An unsigned 64-bit integer, stored in a signed int because
-   *          Java has no explicit unsigned support.
-   * @return A signed 64-bit integer.
-   */
-<<<<<<< HEAD
-  public static long decodeZigZag64(final long n) {
-    return (n >>> 1) ^ -(n & 1);
-=======
-  final void unsetDiscardUnknownFields() {
-    shouldDiscardUnknownFields = false;
->>>>>>> 1ee15bae
-  }
-
-  // -----------------------------------------------------------------
-
-  private final byte[] buffer;
-  private final boolean bufferIsImmutable;
-  private int bufferSize;
-  private int bufferSizeAfterLimit;
-  private int bufferPos;
-  private final InputStream input;
-  private int lastTag;
-  private boolean enableAliasing = false;
-
-  /**
-   * The total number of bytes read before the current buffer.  The total
-   * bytes read up to the current position can be computed as
-   * {@code totalBytesRetired + bufferPos}.  This value may be negative if
-   * reading started in the middle of the current buffer (e.g. if the
-   * constructor that takes a byte array and an offset was used).
-   */
-<<<<<<< HEAD
-  private int totalBytesRetired;
-
-  /** The absolute position of the end of the current message. */
-  private int currentLimit = Integer.MAX_VALUE;
-
-  /** See setRecursionLimit() */
-  private int recursionDepth;
-  private int recursionLimit = DEFAULT_RECURSION_LIMIT;
-
-  /** See setSizeLimit() */
-  private int sizeLimit = DEFAULT_SIZE_LIMIT;
-
-  private static final int DEFAULT_RECURSION_LIMIT = 100;
-  private static final int DEFAULT_SIZE_LIMIT = 64 << 20;  // 64MB
-  private static final int BUFFER_SIZE = 4096;
-
-  private CodedInputStream(
-      final byte[] buffer, final int off, final int len, boolean bufferIsImmutable) {
-    this.buffer = buffer;
-    bufferSize = off + len;
-    bufferPos = off;
-    totalBytesRetired = -off;
-    input = null;
-    this.bufferIsImmutable = bufferIsImmutable;
-  }
-
-  private CodedInputStream(final InputStream input, int bufferSize) {
-    buffer = new byte[bufferSize];
-    bufferSize = 0;
-    bufferPos = 0;
-    totalBytesRetired = 0;
-    this.input = input;
-    bufferIsImmutable = false;
-=======
-  final boolean shouldDiscardUnknownFields() {
-    return shouldDiscardUnknownFields;
->>>>>>> 1ee15bae
-  }
-
-  public void enableAliasing(boolean enabled) {
-    this.enableAliasing = enabled;
-  }
-
-  /**
-   * Set the maximum message recursion depth.  In order to prevent malicious
-   * messages from causing stack overflows, {@code CodedInputStream} limits
-   * how deeply messages may be nested.  The default limit is 64.
-   *
-   * @return the old limit.
-   */
-  public int setRecursionLimit(final int limit) {
-    if (limit < 0) {
-      throw new IllegalArgumentException(
-        "Recursion limit cannot be negative: " + limit);
-    }
-    final int oldLimit = recursionLimit;
-    recursionLimit = limit;
-    return oldLimit;
-  }
-
-  /**
-   * Set the maximum message size.  In order to prevent malicious
-   * messages from exhausting memory or causing integer overflows,
-   * {@code CodedInputStream} limits how large a message may be.
-   * The default limit is 64MB.  You should set this limit as small
-   * as you can without harming your app's functionality.  Note that
-   * size limits only apply when reading from an {@code InputStream}, not
-   * when constructed around a raw byte array (nor with
-   * {@link ByteString#newCodedInput}).
-   * <p>
-   * If you want to read several messages from a single CodedInputStream, you
-   * could call {@link #resetSizeCounter()} after each one to avoid hitting the
-   * size limit.
-   *
-   * @return the old limit.
-   */
-  public int setSizeLimit(final int limit) {
-    if (limit < 0) {
-      throw new IllegalArgumentException(
-        "Size limit cannot be negative: " + limit);
-    }
-    final int oldLimit = sizeLimit;
-    sizeLimit = limit;
-    return oldLimit;
-  }
-
-  /**
-   * Resets the current size counter to zero (see {@link #setSizeLimit(int)}).
-   */
-  public void resetSizeCounter() {
-    totalBytesRetired = -bufferPos;
-  }
-
-  /**
-   * Sets {@code currentLimit} to (current position) + {@code byteLimit}.  This
-   * is called when descending into a length-delimited embedded message.
-   *
-   * <p>Note that {@code pushLimit()} does NOT affect how many bytes the
-   * {@code CodedInputStream} reads from an underlying {@code InputStream} when
-   * refreshing its buffer.  If you need to prevent reading past a certain
-   * point in the underlying {@code InputStream} (e.g. because you expect it to
-   * contain more data after the end of the message which you need to handle
-   * differently) then you must place a wrapper around your {@code InputStream}
-   * which limits the amount of data that can be read from it.
-   *
-   * @return the old limit.
-   */
-  public int pushLimit(int byteLimit) throws InvalidProtocolBufferException {
-    if (byteLimit < 0) {
-      throw InvalidProtocolBufferException.negativeSize();
-    }
-    byteLimit += totalBytesRetired + bufferPos;
-    final int oldLimit = currentLimit;
-    if (byteLimit > oldLimit) {
-      throw InvalidProtocolBufferException.truncatedMessage();
-    }
-    currentLimit = byteLimit;
-
-    recomputeBufferSizeAfterLimit();
-
-    return oldLimit;
-  }
-
-  private void recomputeBufferSizeAfterLimit() {
-    bufferSize += bufferSizeAfterLimit;
-    final int bufferEnd = totalBytesRetired + bufferSize;
-    if (bufferEnd > currentLimit) {
-      // Limit is in current buffer.
-      bufferSizeAfterLimit = bufferEnd - currentLimit;
-      bufferSize -= bufferSizeAfterLimit;
-    } else {
-      bufferSizeAfterLimit = 0;
-    }
-  }
-
-  /**
-   * Discards the current limit, returning to the previous limit.
-   *
-   * @param oldLimit The old limit, as returned by {@code pushLimit}.
-   */
-  public void popLimit(final int oldLimit) {
-    currentLimit = oldLimit;
-    recomputeBufferSizeAfterLimit();
-  }
-
-  /**
-   * Returns the number of bytes to be read before the current limit.
-   * If no limit is set, returns -1.
-   */
-  public int getBytesUntilLimit() {
-    if (currentLimit == Integer.MAX_VALUE) {
-      return -1;
-    }
-
-    final int currentAbsolutePosition = totalBytesRetired + bufferPos;
-    return currentLimit - currentAbsolutePosition;
-  }
-
-  /**
-   * Returns true if the stream has reached the end of the input.  This is the
-   * case if either the end of the underlying input source has been reached or
-   * if the stream has reached a limit created using {@link #pushLimit(int)}.
-   */
-  public boolean isAtEnd() throws IOException {
-    return bufferPos == bufferSize && !tryRefillBuffer(1);
-  }
-
-  /**
-   * The total bytes read up to the current position. Calling
-   * {@link #resetSizeCounter()} resets this value to zero.
-   */
-  public int getTotalBytesRead() {
-      return totalBytesRetired + bufferPos;
-  }
-
-  private interface RefillCallback {
-    void onRefill();
-  }
-
-  private RefillCallback refillCallback = null;
-
-  /**
-   * Reads more bytes from the input, making at least {@code n} bytes available
-   * in the buffer.  Caller must ensure that the requested space is not yet
-   * available, and that the requested space is less than BUFFER_SIZE.
-   *
-   * @throws InvalidProtocolBufferException The end of the stream or the current
-   *                                        limit was reached.
-   */
-  private void refillBuffer(int n) throws IOException {
-    if (!tryRefillBuffer(n)) {
-      throw InvalidProtocolBufferException.truncatedMessage();
-    }
-  }
-
-  /**
-   * Tries to read more bytes from the input, making at least {@code n} bytes
-   * available in the buffer.  Caller must ensure that the requested space is
-   * not yet available, and that the requested space is less than BUFFER_SIZE.
-   *
-   * @return {@code true} if the bytes could be made available; {@code false}
-   *         if the end of the stream or the current limit was reached.
-   */
-  private boolean tryRefillBuffer(int n) throws IOException {
-    if (bufferPos + n <= bufferSize) {
-      throw new IllegalStateException(
-          "refillBuffer() called when " + n +
-          " bytes were already available in buffer");
-    }
-
-    if (totalBytesRetired + bufferPos + n > currentLimit) {
-      // Oops, we hit a limit.
-      return false;
-    }
-
-    if (refillCallback != null) {
-      refillCallback.onRefill();
-    }
-
-    if (input != null) {
-      int pos = bufferPos;
-      if (pos > 0) {
-        if (bufferSize > pos) {
-          System.arraycopy(buffer, pos, buffer, 0, bufferSize - pos);
-        }
-        totalBytesRetired += pos;
-        bufferSize -= pos;
-        bufferPos = 0;
-      }
-
-      int bytesRead = input.read(buffer, bufferSize, buffer.length - bufferSize);
-      if (bytesRead == 0 || bytesRead < -1 || bytesRead > buffer.length) {
-        throw new IllegalStateException(
-            "InputStream#read(byte[]) returned invalid result: " + bytesRead +
-            "\nThe InputStream implementation is buggy.");
-      }
-      if (bytesRead > 0) {
-        bufferSize += bytesRead;
-        // Integer-overflow-conscious check against sizeLimit
-        if (totalBytesRetired + n - sizeLimit > 0) {
-          throw InvalidProtocolBufferException.sizeLimitExceeded();
-        }
-        recomputeBufferSizeAfterLimit();
-        return (bufferSize >= n) ? true : tryRefillBuffer(n);
-      }
-    }
-
-    return false;
-  }
-
-  /**
-   * Read one byte from the input.
-   *
-   * @throws InvalidProtocolBufferException The end of the stream or the current
-   *                                        limit was reached.
-   */
-  public byte readRawByte() throws IOException {
-    if (bufferPos == bufferSize) {
-      refillBuffer(1);
-    }
-    return buffer[bufferPos++];
-  }
-
-  /**
-   * Read a fixed size of bytes from the input.
-   *
-   * @throws InvalidProtocolBufferException The end of the stream or the current
-   *                                        limit was reached.
-   */
-  public byte[] readRawBytes(final int size) throws IOException {
-    final int pos = bufferPos;
-    if (size <= (bufferSize - pos) && size > 0) {
-      bufferPos = pos + size;
-      return Arrays.copyOfRange(buffer, pos, pos + size);
-    } else {
-      return readRawBytesSlowPath(size);
-    }
-  }
-
-  /**
-   * Exactly like readRawBytes, but caller must have already checked the fast
-   * path: (size <= (bufferSize - pos) && size > 0)
-   */
-  private byte[] readRawBytesSlowPath(final int size) throws IOException {
-    if (size <= 0) {
-      if (size == 0) {
-        return Internal.EMPTY_BYTE_ARRAY;
-      } else {
-        throw InvalidProtocolBufferException.negativeSize();
-      }
-    }
-
-<<<<<<< HEAD
-    // Verify that the message size so far has not exceeded sizeLimit.
-    int currentMessageSize = totalBytesRetired + bufferPos + size;
-    if (currentMessageSize > sizeLimit) {
-      throw InvalidProtocolBufferException.sizeLimitExceeded();
-=======
-    @Override
-    public String readStringRequireUtf8() throws IOException {
-      final int size = readRawVarint32();
-      if (size > 0 && size <= (limit - pos)) {
-        String result = Utf8.decodeUtf8(buffer, pos, size);
-        pos += size;
-        return result;
-      }
-
-      if (size == 0) {
-        return "";
-      }
-      if (size <= 0) {
-        throw InvalidProtocolBufferException.negativeSize();
-      }
-      throw InvalidProtocolBufferException.truncatedMessage();
->>>>>>> 1ee15bae
-    }
-
-    // Verify that the message size so far has not exceeded currentLimit.
-    if (currentMessageSize > currentLimit) {
-      // Read to the end of the stream anyway.
-      skipRawBytes(currentLimit - totalBytesRetired - bufferPos);
-      throw InvalidProtocolBufferException.truncatedMessage();
-    }
-
-    // We need the input stream to proceed.
-    if (input == null) {
-      throw InvalidProtocolBufferException.truncatedMessage();
-    }
-
-    final int originalBufferPos = bufferPos;
-    final int bufferedBytes = bufferSize - bufferPos;
-
-    // Mark the current buffer consumed.
-    totalBytesRetired += bufferSize;
-    bufferPos = 0;
-    bufferSize = 0;
-
-    // Determine the number of bytes we need to read from the input stream.
-    int sizeLeft = size - bufferedBytes;
-    // TODO(nathanmittler): Consider using a value larger than BUFFER_SIZE.
-    if (sizeLeft < BUFFER_SIZE || sizeLeft <= input.available()) {
-      // Either the bytes we need are known to be available, or the required buffer is
-      // within an allowed threshold - go ahead and allocate the buffer now.
-      final byte[] bytes = new byte[size];
-
-      // Copy all of the buffered bytes to the result buffer.
-      System.arraycopy(buffer, originalBufferPos, bytes, 0, bufferedBytes);
-
-      // Fill the remaining bytes from the input stream.
-      int pos = bufferedBytes;
-      while (pos < bytes.length) {
-        int n = input.read(bytes, pos, size - pos);
-        if (n == -1) {
-          throw InvalidProtocolBufferException.truncatedMessage();
-        }
-        totalBytesRetired += n;
-        pos += n;
-      }
-
-      return bytes;
-    }
-
-    // The size is very large.  For security reasons, we can't allocate the
-    // entire byte array yet.  The size comes directly from the input, so a
-    // maliciously-crafted message could provide a bogus very large size in
-    // order to trick the app into allocating a lot of memory.  We avoid this
-    // by allocating and reading only a small chunk at a time, so that the
-    // malicious message must actually *be* extremely large to cause
-    // problems.  Meanwhile, we limit the allowed size of a message elsewhere.
-    final List<byte[]> chunks = new ArrayList<byte[]>();
-
-    while (sizeLeft > 0) {
-      // TODO(nathanmittler): Consider using a value larger than BUFFER_SIZE.
-      final byte[] chunk = new byte[Math.min(sizeLeft, BUFFER_SIZE)];
-      int pos = 0;
-      while (pos < chunk.length) {
-        final int n = input.read(chunk, pos, chunk.length - pos);
-        if (n == -1) {
-          throw InvalidProtocolBufferException.truncatedMessage();
-        }
-        totalBytesRetired += n;
-        pos += n;
-      }
-      sizeLeft -= chunk.length;
-      chunks.add(chunk);
-    }
-
-    // OK, got everything.  Now concatenate it all into one buffer.
-    final byte[] bytes = new byte[size];
-
-    // Start by copying the leftover bytes from this.buffer.
-    System.arraycopy(buffer, originalBufferPos, bytes, 0, bufferedBytes);
-
-    // And now all the chunks.
-    int pos = bufferedBytes;
-    for (final byte[] chunk : chunks) {
-      System.arraycopy(chunk, 0, bytes, pos, chunk.length);
-      pos += chunk.length;
-    }
-
-    // Done.
-    return bytes;
-  }
-
-  /**
-   * Reads and discards {@code size} bytes.
-   *
-   * @throws InvalidProtocolBufferException The end of the stream or the current
-   *                                        limit was reached.
-   */
-  public void skipRawBytes(final int size) throws IOException {
-    if (size <= (bufferSize - bufferPos) && size >= 0) {
-      // We have all the bytes we need already.
-      bufferPos += size;
-    } else {
-      skipRawBytesSlowPath(size);
-    }
-  }
-
-  /**
-   * Exactly like skipRawBytes, but caller must have already checked the fast
-   * path: (size <= (bufferSize - pos) && size >= 0)
-   */
-  private void skipRawBytesSlowPath(final int size) throws IOException {
-    if (size < 0) {
-      throw InvalidProtocolBufferException.negativeSize();
-    }
-
-    if (totalBytesRetired + bufferPos + size > currentLimit) {
-      // Read to the end of the stream anyway.
-      skipRawBytes(currentLimit - totalBytesRetired - bufferPos);
-      // Then fail.
-      throw InvalidProtocolBufferException.truncatedMessage();
-    }
-
-    // Skipping more bytes than are in the buffer.  First skip what we have.
-    int pos = bufferSize - bufferPos;
-    bufferPos = bufferSize;
-
-    // Keep refilling the buffer until we get to the point we wanted to skip to.
-    // This has the side effect of ensuring the limits are updated correctly.
-    refillBuffer(1);
-    while (size - pos > bufferSize) {
-      pos += bufferSize;
-      bufferPos = bufferSize;
-      refillBuffer(1);
-    }
-
-<<<<<<< HEAD
-    bufferPos = size - pos;
-=======
-    private void skipRawVarintFastPath() throws IOException {
-      for (int i = 0; i < MAX_VARINT_SIZE; i++) {
-        if (buffer[pos++] >= 0) {
-          return;
-        }
-      }
-      throw InvalidProtocolBufferException.malformedVarint();
-    }
-
-    private void skipRawVarintSlowPath() throws IOException {
-      for (int i = 0; i < MAX_VARINT_SIZE; i++) {
-        if (readRawByte() >= 0) {
-          return;
-        }
-      }
-      throw InvalidProtocolBufferException.malformedVarint();
-    }
-
-    @Override
-    public long readRawVarint64() throws IOException {
-      // Implementation notes:
-      //
-      // Optimized for one-byte values, expected to be common.
-      // The particular code below was selected from various candidates
-      // empirically, by winning VarintBenchmark.
-      //
-      // Sign extension of (signed) Java bytes is usually a nuisance, but
-      // we exploit it here to more easily obtain the sign of bytes read.
-      // Instead of cleaning up the sign extension bits by masking eagerly,
-      // we delay until we find the final (positive) byte, when we clear all
-      // accumulated bits with one xor.  We depend on javac to constant fold.
-      fastpath:
-      {
-        int tempPos = pos;
-
-        if (limit == tempPos) {
-          break fastpath;
-        }
-
-        final byte[] buffer = this.buffer;
-        long x;
-        int y;
-        if ((y = buffer[tempPos++]) >= 0) {
-          pos = tempPos;
-          return y;
-        } else if (limit - tempPos < 9) {
-          break fastpath;
-        } else if ((y ^= (buffer[tempPos++] << 7)) < 0) {
-          x = y ^ (~0 << 7);
-        } else if ((y ^= (buffer[tempPos++] << 14)) >= 0) {
-          x = y ^ ((~0 << 7) ^ (~0 << 14));
-        } else if ((y ^= (buffer[tempPos++] << 21)) < 0) {
-          x = y ^ ((~0 << 7) ^ (~0 << 14) ^ (~0 << 21));
-        } else if ((x = y ^ ((long) buffer[tempPos++] << 28)) >= 0L) {
-          x ^= (~0L << 7) ^ (~0L << 14) ^ (~0L << 21) ^ (~0L << 28);
-        } else if ((x ^= ((long) buffer[tempPos++] << 35)) < 0L) {
-          x ^= (~0L << 7) ^ (~0L << 14) ^ (~0L << 21) ^ (~0L << 28) ^ (~0L << 35);
-        } else if ((x ^= ((long) buffer[tempPos++] << 42)) >= 0L) {
-          x ^= (~0L << 7) ^ (~0L << 14) ^ (~0L << 21) ^ (~0L << 28) ^ (~0L << 35) ^ (~0L << 42);
-        } else if ((x ^= ((long) buffer[tempPos++] << 49)) < 0L) {
-          x ^=
-              (~0L << 7)
-                  ^ (~0L << 14)
-                  ^ (~0L << 21)
-                  ^ (~0L << 28)
-                  ^ (~0L << 35)
-                  ^ (~0L << 42)
-                  ^ (~0L << 49);
-        } else {
-          x ^= ((long) buffer[tempPos++] << 56);
-          x ^=
-              (~0L << 7)
-                  ^ (~0L << 14)
-                  ^ (~0L << 21)
-                  ^ (~0L << 28)
-                  ^ (~0L << 35)
-                  ^ (~0L << 42)
-                  ^ (~0L << 49)
-                  ^ (~0L << 56);
-          if (x < 0L) {
-            if (buffer[tempPos++] < 0L) {
-              break fastpath; // Will throw malformedVarint()
-            }
-          }
-        }
-        pos = tempPos;
-        return x;
-      }
-      return readRawVarint64SlowPath();
-    }
-
-    @Override
-    long readRawVarint64SlowPath() throws IOException {
-      long result = 0;
-      for (int shift = 0; shift < 64; shift += 7) {
-        final byte b = readRawByte();
-        result |= (long) (b & 0x7F) << shift;
-        if ((b & 0x80) == 0) {
-          return result;
-        }
-      }
-      throw InvalidProtocolBufferException.malformedVarint();
-    }
-
-    @Override
-    public int readRawLittleEndian32() throws IOException {
-      int tempPos = pos;
-
-      if (limit - tempPos < FIXED32_SIZE) {
-        throw InvalidProtocolBufferException.truncatedMessage();
-      }
-
-      final byte[] buffer = this.buffer;
-      pos = tempPos + FIXED32_SIZE;
-      return (((buffer[tempPos] & 0xff))
-          | ((buffer[tempPos + 1] & 0xff) << 8)
-          | ((buffer[tempPos + 2] & 0xff) << 16)
-          | ((buffer[tempPos + 3] & 0xff) << 24));
-    }
-
-    @Override
-    public long readRawLittleEndian64() throws IOException {
-      int tempPos = pos;
-
-      if (limit - tempPos < FIXED64_SIZE) {
-        throw InvalidProtocolBufferException.truncatedMessage();
-      }
-
-      final byte[] buffer = this.buffer;
-      pos = tempPos + FIXED64_SIZE;
-      return (((buffer[tempPos] & 0xffL))
-          | ((buffer[tempPos + 1] & 0xffL) << 8)
-          | ((buffer[tempPos + 2] & 0xffL) << 16)
-          | ((buffer[tempPos + 3] & 0xffL) << 24)
-          | ((buffer[tempPos + 4] & 0xffL) << 32)
-          | ((buffer[tempPos + 5] & 0xffL) << 40)
-          | ((buffer[tempPos + 6] & 0xffL) << 48)
-          | ((buffer[tempPos + 7] & 0xffL) << 56));
-    }
-
-    @Override
-    public void enableAliasing(boolean enabled) {
-      this.enableAliasing = enabled;
-    }
-
-    @Override
-    public void resetSizeCounter() {
-      startPos = pos;
-    }
-
-    @Override
-    public int pushLimit(int byteLimit) throws InvalidProtocolBufferException {
-      if (byteLimit < 0) {
-        throw InvalidProtocolBufferException.negativeSize();
-      }
-      byteLimit += getTotalBytesRead();
-      final int oldLimit = currentLimit;
-      if (byteLimit > oldLimit) {
-        throw InvalidProtocolBufferException.truncatedMessage();
-      }
-      currentLimit = byteLimit;
-
-      recomputeBufferSizeAfterLimit();
-
-      return oldLimit;
-    }
-
-    private void recomputeBufferSizeAfterLimit() {
-      limit += bufferSizeAfterLimit;
-      final int bufferEnd = limit - startPos;
-      if (bufferEnd > currentLimit) {
-        // Limit is in current buffer.
-        bufferSizeAfterLimit = bufferEnd - currentLimit;
-        limit -= bufferSizeAfterLimit;
-      } else {
-        bufferSizeAfterLimit = 0;
-      }
-    }
-
-    @Override
-    public void popLimit(final int oldLimit) {
-      currentLimit = oldLimit;
-      recomputeBufferSizeAfterLimit();
-    }
-
-    @Override
-    public int getBytesUntilLimit() {
-      if (currentLimit == Integer.MAX_VALUE) {
-        return -1;
-      }
-
-      return currentLimit - getTotalBytesRead();
-    }
-
-    @Override
-    public boolean isAtEnd() throws IOException {
-      return pos == limit;
-    }
-
-    @Override
-    public int getTotalBytesRead() {
-      return pos - startPos;
-    }
-
-    @Override
-    public byte readRawByte() throws IOException {
-      if (pos == limit) {
-        throw InvalidProtocolBufferException.truncatedMessage();
-      }
-      return buffer[pos++];
-    }
-
-    @Override
-    public byte[] readRawBytes(final int length) throws IOException {
-      if (length > 0 && length <= (limit - pos)) {
-        final int tempPos = pos;
-        pos += length;
-        return Arrays.copyOfRange(buffer, tempPos, pos);
-      }
-
-      if (length <= 0) {
-        if (length == 0) {
-          return Internal.EMPTY_BYTE_ARRAY;
-        } else {
-          throw InvalidProtocolBufferException.negativeSize();
-        }
-      }
-      throw InvalidProtocolBufferException.truncatedMessage();
-    }
-
-    @Override
-    public void skipRawBytes(final int length) throws IOException {
-      if (length >= 0 && length <= (limit - pos)) {
-        // We have all the bytes we need already.
-        pos += length;
-        return;
-      }
-
-      if (length < 0) {
-        throw InvalidProtocolBufferException.negativeSize();
-      }
-      throw InvalidProtocolBufferException.truncatedMessage();
-    }
-  }
-
-  /**
-   * A {@link CodedInputStream} implementation that uses a backing direct ByteBuffer as the input.
-   * Requires the use of {@code sun.misc.Unsafe} to perform fast reads on the buffer.
-   */
-  private static final class UnsafeDirectNioDecoder extends CodedInputStream {
-    /** The direct buffer that is backing this stream. */
-    private final ByteBuffer buffer;
-
-    /**
-     * If {@code true}, indicates that the buffer is backing a {@link ByteString} and is therefore
-     * considered to be an immutable input source.
-     */
+  /** A {@link CodedInputStream} implementation that uses a backing array as the input. */
+  private static final class ArrayDecoder extends CodedInputStream {
+    private final byte[] buffer;
     private final boolean immutable;
-
-    /** The unsafe address of the content of {@link #buffer}. */
-    private final long address;
-
-    /** The unsafe address of the current read limit of the buffer. */
-    private long limit;
-
-    /** The unsafe address of the current read position of the buffer. */
-    private long pos;
-
-    /** The unsafe address of the starting read position. */
-    private long startPos;
-
-    /** The amount of available data in the buffer beyond {@link #limit}. */
+    private int limit;
     private int bufferSizeAfterLimit;
-
-    /** The last tag that was read from this stream. */
+    private int pos;
+    private int startPos;
     private int lastTag;
-
-    /**
-     * If {@code true}, indicates that calls to read {@link ByteString} or {@code byte[]}
-     * <strong>may</strong> return slices of the underlying buffer, rather than copies.
-     */
     private boolean enableAliasing;
 
     /** The absolute position of the end of the current message. */
     private int currentLimit = Integer.MAX_VALUE;
 
-    static boolean isSupported() {
-      return UnsafeUtil.hasUnsafeByteBufferOperations();
-    }
-
-    private UnsafeDirectNioDecoder(ByteBuffer buffer, boolean immutable) {
+    private ArrayDecoder(final byte[] buffer, final int offset, final int len, boolean immutable) {
       this.buffer = buffer;
-      address = UnsafeUtil.addressOffset(buffer);
-      limit = address + buffer.limit();
-      pos = address + buffer.position();
+      limit = offset + len;
+      pos = offset;
       startPos = pos;
       this.immutable = immutable;
     }
@@ -1853,14 +780,10 @@
     @Override
     public String readString() throws IOException {
       final int size = readRawVarint32();
-      if (size > 0 && size <= remaining()) {
-        // TODO(nathanmittler): Is there a way to avoid this copy?
-        // TODO(anuraaga): It might be possible to share the optimized loop with
-        // readStringRequireUtf8 by implementing Java replacement logic there.
-        // The same as readBytes' logic
-        byte[] bytes = new byte[size];
-        UnsafeUtil.copyMemory(pos, bytes, 0, size);
-        String result = new String(bytes, UTF_8);
+      if (size > 0 && size <= (limit - pos)) {
+        // Fast path:  We already have the bytes in a contiguous buffer, so
+        //   just copy directly from it.
+        final String result = new String(buffer, pos, size, UTF_8);
         pos += size;
         return result;
       }
@@ -1877,9 +800,8 @@
     @Override
     public String readStringRequireUtf8() throws IOException {
       final int size = readRawVarint32();
-      if (size > 0 && size <= remaining()) {
-        final int bufferPos = bufferPos(pos);
-        String result = Utf8.decodeUtf8(buffer, bufferPos, size);
+      if (size > 0 && size <= (limit - pos)) {
+        String result = Utf8.decodeUtf8(buffer, pos, size);
         pos += size;
         return result;
       }
@@ -1968,53 +890,45 @@
     @Override
     public ByteString readBytes() throws IOException {
       final int size = readRawVarint32();
-      if (size > 0 && size <= remaining()) {
-        if (immutable && enableAliasing) {
-          final ByteBuffer result = slice(pos, pos + size);
-          pos += size;
-          return ByteString.wrap(result);
-        } else {
-          // Use UnsafeUtil to copy the memory to bytes instead of using ByteBuffer ways.
-          byte[] bytes = new byte[size];
-          UnsafeUtil.copyMemory(pos, bytes, 0, size);
-          pos += size;
-          return ByteString.wrap(bytes);
-        }
-      }
-
+      if (size > 0 && size <= (limit - pos)) {
+        // Fast path:  We already have the bytes in a contiguous buffer, so
+        //   just copy directly from it.
+        final ByteString result =
+            immutable && enableAliasing
+                ? ByteString.wrap(buffer, pos, size)
+                : ByteString.copyFrom(buffer, pos, size);
+        pos += size;
+        return result;
+      }
       if (size == 0) {
         return ByteString.EMPTY;
       }
-      if (size < 0) {
-        throw InvalidProtocolBufferException.negativeSize();
-      }
-      throw InvalidProtocolBufferException.truncatedMessage();
+      // Slow path:  Build a byte array first then copy it.
+      return ByteString.wrap(readRawBytes(size));
     }
 
     @Override
     public byte[] readByteArray() throws IOException {
-      return readRawBytes(readRawVarint32());
+      final int size = readRawVarint32();
+      return readRawBytes(size);
     }
 
     @Override
     public ByteBuffer readByteBuffer() throws IOException {
       final int size = readRawVarint32();
-      if (size > 0 && size <= remaining()) {
-        // "Immutable" implies that buffer is backing a ByteString.
-        // Disallow slicing in this case to prevent the caller from modifying the contents
-        // of the ByteString.
-        if (!immutable && enableAliasing) {
-          final ByteBuffer result = slice(pos, pos + size);
-          pos += size;
-          return result;
-        } else {
-          // The same as readBytes' logic
-          byte[] bytes = new byte[size];
-          UnsafeUtil.copyMemory(pos, bytes, 0, size);
-          pos += size;
-          return ByteBuffer.wrap(bytes);
-        }
+      if (size > 0 && size <= (limit - pos)) {
+        // Fast path: We already have the bytes in a contiguous buffer.
+        // When aliasing is enabled, we can return a ByteBuffer pointing directly
+        // into the underlying byte array without copy if the CodedInputStream is
+        // constructed from a byte array. If aliasing is disabled or the input is
+        // from an InputStream or ByteString, we have to make a copy of the bytes.
+        ByteBuffer result =
+            !immutable && enableAliasing
+                ? ByteBuffer.wrap(buffer, pos, size).slice()
+                : ByteBuffer.wrap(Arrays.copyOfRange(buffer, pos, pos + size));
+        pos += size;
         // TODO(nathanmittler): Investigate making the ByteBuffer be made read-only
+        return result;
       }
 
       if (size == 0) {
@@ -2063,34 +977,35 @@
       // See implementation notes for readRawVarint64
       fastpath:
       {
-        long tempPos = pos;
+        int tempPos = pos;
 
         if (limit == tempPos) {
           break fastpath;
         }
 
+        final byte[] buffer = this.buffer;
         int x;
-        if ((x = UnsafeUtil.getByte(tempPos++)) >= 0) {
+        if ((x = buffer[tempPos++]) >= 0) {
           pos = tempPos;
           return x;
         } else if (limit - tempPos < 9) {
           break fastpath;
-        } else if ((x ^= (UnsafeUtil.getByte(tempPos++) << 7)) < 0) {
+        } else if ((x ^= (buffer[tempPos++] << 7)) < 0) {
           x ^= (~0 << 7);
-        } else if ((x ^= (UnsafeUtil.getByte(tempPos++) << 14)) >= 0) {
+        } else if ((x ^= (buffer[tempPos++] << 14)) >= 0) {
           x ^= (~0 << 7) ^ (~0 << 14);
-        } else if ((x ^= (UnsafeUtil.getByte(tempPos++) << 21)) < 0) {
+        } else if ((x ^= (buffer[tempPos++] << 21)) < 0) {
           x ^= (~0 << 7) ^ (~0 << 14) ^ (~0 << 21);
         } else {
-          int y = UnsafeUtil.getByte(tempPos++);
+          int y = buffer[tempPos++];
           x ^= y << 28;
           x ^= (~0 << 7) ^ (~0 << 14) ^ (~0 << 21) ^ (~0 << 28);
           if (y < 0
-              && UnsafeUtil.getByte(tempPos++) < 0
-              && UnsafeUtil.getByte(tempPos++) < 0
-              && UnsafeUtil.getByte(tempPos++) < 0
-              && UnsafeUtil.getByte(tempPos++) < 0
-              && UnsafeUtil.getByte(tempPos++) < 0) {
+              && buffer[tempPos++] < 0
+              && buffer[tempPos++] < 0
+              && buffer[tempPos++] < 0
+              && buffer[tempPos++] < 0
+              && buffer[tempPos++] < 0) {
             break fastpath; // Will throw malformedVarint()
           }
         }
@@ -2101,7 +1016,7 @@
     }
 
     private void skipRawVarint() throws IOException {
-      if (remaining() >= MAX_VARINT_SIZE) {
+      if (limit - pos >= MAX_VARINT_SIZE) {
         skipRawVarintFastPath();
       } else {
         skipRawVarintSlowPath();
@@ -2110,7 +1025,7 @@
 
     private void skipRawVarintFastPath() throws IOException {
       for (int i = 0; i < MAX_VARINT_SIZE; i++) {
-        if (UnsafeUtil.getByte(pos++) >= 0) {
+        if (buffer[pos++] >= 0) {
           return;
         }
       }
@@ -2141,32 +1056,33 @@
       // accumulated bits with one xor.  We depend on javac to constant fold.
       fastpath:
       {
-        long tempPos = pos;
+        int tempPos = pos;
 
         if (limit == tempPos) {
           break fastpath;
         }
 
+        final byte[] buffer = this.buffer;
         long x;
         int y;
-        if ((y = UnsafeUtil.getByte(tempPos++)) >= 0) {
+        if ((y = buffer[tempPos++]) >= 0) {
           pos = tempPos;
           return y;
         } else if (limit - tempPos < 9) {
           break fastpath;
-        } else if ((y ^= (UnsafeUtil.getByte(tempPos++) << 7)) < 0) {
+        } else if ((y ^= (buffer[tempPos++] << 7)) < 0) {
           x = y ^ (~0 << 7);
-        } else if ((y ^= (UnsafeUtil.getByte(tempPos++) << 14)) >= 0) {
+        } else if ((y ^= (buffer[tempPos++] << 14)) >= 0) {
           x = y ^ ((~0 << 7) ^ (~0 << 14));
-        } else if ((y ^= (UnsafeUtil.getByte(tempPos++) << 21)) < 0) {
+        } else if ((y ^= (buffer[tempPos++] << 21)) < 0) {
           x = y ^ ((~0 << 7) ^ (~0 << 14) ^ (~0 << 21));
-        } else if ((x = y ^ ((long) UnsafeUtil.getByte(tempPos++) << 28)) >= 0L) {
+        } else if ((x = y ^ ((long) buffer[tempPos++] << 28)) >= 0L) {
           x ^= (~0L << 7) ^ (~0L << 14) ^ (~0L << 21) ^ (~0L << 28);
-        } else if ((x ^= ((long) UnsafeUtil.getByte(tempPos++) << 35)) < 0L) {
+        } else if ((x ^= ((long) buffer[tempPos++] << 35)) < 0L) {
           x ^= (~0L << 7) ^ (~0L << 14) ^ (~0L << 21) ^ (~0L << 28) ^ (~0L << 35);
-        } else if ((x ^= ((long) UnsafeUtil.getByte(tempPos++) << 42)) >= 0L) {
+        } else if ((x ^= ((long) buffer[tempPos++] << 42)) >= 0L) {
           x ^= (~0L << 7) ^ (~0L << 14) ^ (~0L << 21) ^ (~0L << 28) ^ (~0L << 35) ^ (~0L << 42);
-        } else if ((x ^= ((long) UnsafeUtil.getByte(tempPos++) << 49)) < 0L) {
+        } else if ((x ^= ((long) buffer[tempPos++] << 49)) < 0L) {
           x ^=
               (~0L << 7)
                   ^ (~0L << 14)
@@ -2176,7 +1092,7 @@
                   ^ (~0L << 42)
                   ^ (~0L << 49);
         } else {
-          x ^= ((long) UnsafeUtil.getByte(tempPos++) << 56);
+          x ^= ((long) buffer[tempPos++] << 56);
           x ^=
               (~0L << 7)
                   ^ (~0L << 14)
@@ -2187,7 +1103,7 @@
                   ^ (~0L << 49)
                   ^ (~0L << 56);
           if (x < 0L) {
-            if (UnsafeUtil.getByte(tempPos++) < 0L) {
+            if (buffer[tempPos++] < 0L) {
               break fastpath; // Will throw malformedVarint()
             }
           }
@@ -2213,36 +1129,38 @@
 
     @Override
     public int readRawLittleEndian32() throws IOException {
-      long tempPos = pos;
+      int tempPos = pos;
 
       if (limit - tempPos < FIXED32_SIZE) {
         throw InvalidProtocolBufferException.truncatedMessage();
       }
 
+      final byte[] buffer = this.buffer;
       pos = tempPos + FIXED32_SIZE;
-      return (((UnsafeUtil.getByte(tempPos) & 0xff))
-          | ((UnsafeUtil.getByte(tempPos + 1) & 0xff) << 8)
-          | ((UnsafeUtil.getByte(tempPos + 2) & 0xff) << 16)
-          | ((UnsafeUtil.getByte(tempPos + 3) & 0xff) << 24));
+      return (((buffer[tempPos] & 0xff))
+          | ((buffer[tempPos + 1] & 0xff) << 8)
+          | ((buffer[tempPos + 2] & 0xff) << 16)
+          | ((buffer[tempPos + 3] & 0xff) << 24));
     }
 
     @Override
     public long readRawLittleEndian64() throws IOException {
-      long tempPos = pos;
+      int tempPos = pos;
 
       if (limit - tempPos < FIXED64_SIZE) {
         throw InvalidProtocolBufferException.truncatedMessage();
       }
 
+      final byte[] buffer = this.buffer;
       pos = tempPos + FIXED64_SIZE;
-      return (((UnsafeUtil.getByte(tempPos) & 0xffL))
-          | ((UnsafeUtil.getByte(tempPos + 1) & 0xffL) << 8)
-          | ((UnsafeUtil.getByte(tempPos + 2) & 0xffL) << 16)
-          | ((UnsafeUtil.getByte(tempPos + 3) & 0xffL) << 24)
-          | ((UnsafeUtil.getByte(tempPos + 4) & 0xffL) << 32)
-          | ((UnsafeUtil.getByte(tempPos + 5) & 0xffL) << 40)
-          | ((UnsafeUtil.getByte(tempPos + 6) & 0xffL) << 48)
-          | ((UnsafeUtil.getByte(tempPos + 7) & 0xffL) << 56));
+      return (((buffer[tempPos] & 0xffL))
+          | ((buffer[tempPos + 1] & 0xffL) << 8)
+          | ((buffer[tempPos + 2] & 0xffL) << 16)
+          | ((buffer[tempPos + 3] & 0xffL) << 24)
+          | ((buffer[tempPos + 4] & 0xffL) << 32)
+          | ((buffer[tempPos + 5] & 0xffL) << 40)
+          | ((buffer[tempPos + 6] & 0xffL) << 48)
+          | ((buffer[tempPos + 7] & 0xffL) << 56));
     }
 
     @Override
@@ -2272,76 +1190,9 @@
       return oldLimit;
     }
 
-    @Override
-    public void popLimit(final int oldLimit) {
-      currentLimit = oldLimit;
-      recomputeBufferSizeAfterLimit();
-    }
-
-    @Override
-    public int getBytesUntilLimit() {
-      if (currentLimit == Integer.MAX_VALUE) {
-        return -1;
-      }
-
-      return currentLimit - getTotalBytesRead();
-    }
-
-    @Override
-    public boolean isAtEnd() throws IOException {
-      return pos == limit;
-    }
-
-    @Override
-    public int getTotalBytesRead() {
-      return (int) (pos - startPos);
-    }
-
-    @Override
-    public byte readRawByte() throws IOException {
-      if (pos == limit) {
-        throw InvalidProtocolBufferException.truncatedMessage();
-      }
-      return UnsafeUtil.getByte(pos++);
-    }
-
-    @Override
-    public byte[] readRawBytes(final int length) throws IOException {
-      if (length >= 0 && length <= remaining()) {
-        byte[] bytes = new byte[length];
-        slice(pos, pos + length).get(bytes);
-        pos += length;
-        return bytes;
-      }
-
-      if (length <= 0) {
-        if (length == 0) {
-          return EMPTY_BYTE_ARRAY;
-        } else {
-          throw InvalidProtocolBufferException.negativeSize();
-        }
-      }
-
-      throw InvalidProtocolBufferException.truncatedMessage();
-    }
-
-    @Override
-    public void skipRawBytes(final int length) throws IOException {
-      if (length >= 0 && length <= remaining()) {
-        // We have all the bytes we need already.
-        pos += length;
-        return;
-      }
-
-      if (length < 0) {
-        throw InvalidProtocolBufferException.negativeSize();
-      }
-      throw InvalidProtocolBufferException.truncatedMessage();
-    }
-
     private void recomputeBufferSizeAfterLimit() {
       limit += bufferSizeAfterLimit;
-      final int bufferEnd = (int) (limit - startPos);
+      final int bufferEnd = limit - startPos;
       if (bufferEnd > currentLimit) {
         // Limit is in current buffer.
         bufferSizeAfterLimit = bufferEnd - currentLimit;
@@ -2351,61 +1202,124 @@
       }
     }
 
-    private int remaining() {
-      return (int) (limit - pos);
-    }
-
-    private int bufferPos(long pos) {
-      return (int) (pos - address);
-    }
-
-    private ByteBuffer slice(long begin, long end) throws IOException {
-      int prevPos = buffer.position();
-      int prevLimit = buffer.limit();
-      try {
-        buffer.position(bufferPos(begin));
-        buffer.limit(bufferPos(end));
-        return buffer.slice();
-      } catch (IllegalArgumentException e) {
+    @Override
+    public void popLimit(final int oldLimit) {
+      currentLimit = oldLimit;
+      recomputeBufferSizeAfterLimit();
+    }
+
+    @Override
+    public int getBytesUntilLimit() {
+      if (currentLimit == Integer.MAX_VALUE) {
+        return -1;
+      }
+
+      return currentLimit - getTotalBytesRead();
+    }
+
+    @Override
+    public boolean isAtEnd() throws IOException {
+      return pos == limit;
+    }
+
+    @Override
+    public int getTotalBytesRead() {
+      return pos - startPos;
+    }
+
+    @Override
+    public byte readRawByte() throws IOException {
+      if (pos == limit) {
         throw InvalidProtocolBufferException.truncatedMessage();
-      } finally {
-        buffer.position(prevPos);
-        buffer.limit(prevLimit);
-      }
+      }
+      return buffer[pos++];
+    }
+
+    @Override
+    public byte[] readRawBytes(final int length) throws IOException {
+      if (length > 0 && length <= (limit - pos)) {
+        final int tempPos = pos;
+        pos += length;
+        return Arrays.copyOfRange(buffer, tempPos, pos);
+      }
+
+      if (length <= 0) {
+        if (length == 0) {
+          return Internal.EMPTY_BYTE_ARRAY;
+        } else {
+          throw InvalidProtocolBufferException.negativeSize();
+        }
+      }
+      throw InvalidProtocolBufferException.truncatedMessage();
+    }
+
+    @Override
+    public void skipRawBytes(final int length) throws IOException {
+      if (length >= 0 && length <= (limit - pos)) {
+        // We have all the bytes we need already.
+        pos += length;
+        return;
+      }
+
+      if (length < 0) {
+        throw InvalidProtocolBufferException.negativeSize();
+      }
+      throw InvalidProtocolBufferException.truncatedMessage();
     }
   }
 
   /**
-   * Implementation of {@link CodedInputStream} that uses an {@link InputStream} as the data source.
+   * A {@link CodedInputStream} implementation that uses a backing direct ByteBuffer as the input.
+   * Requires the use of {@code sun.misc.Unsafe} to perform fast reads on the buffer.
    */
-  private static final class StreamDecoder extends CodedInputStream {
-    private final InputStream input;
-    private final byte[] buffer;
-    /** bufferSize represents how many bytes are currently filled in the buffer */
-    private int bufferSize;
-
+  private static final class UnsafeDirectNioDecoder extends CodedInputStream {
+    /** The direct buffer that is backing this stream. */
+    private final ByteBuffer buffer;
+
+    /**
+     * If {@code true}, indicates that the buffer is backing a {@link ByteString} and is therefore
+     * considered to be an immutable input source.
+     */
+    private final boolean immutable;
+
+    /** The unsafe address of the content of {@link #buffer}. */
+    private final long address;
+
+    /** The unsafe address of the current read limit of the buffer. */
+    private long limit;
+
+    /** The unsafe address of the current read position of the buffer. */
+    private long pos;
+
+    /** The unsafe address of the starting read position. */
+    private long startPos;
+
+    /** The amount of available data in the buffer beyond {@link #limit}. */
     private int bufferSizeAfterLimit;
-    private int pos;
+
+    /** The last tag that was read from this stream. */
     private int lastTag;
 
     /**
-     * The total number of bytes read before the current buffer. The total bytes read up to the
-     * current position can be computed as {@code totalBytesRetired + pos}. This value may be
-     * negative if reading started in the middle of the current buffer (e.g. if the constructor that
-     * takes a byte array and an offset was used).
+     * If {@code true}, indicates that calls to read {@link ByteString} or {@code byte[]}
+     * <strong>may</strong> return slices of the underlying buffer, rather than copies.
      */
-    private int totalBytesRetired;
+    private boolean enableAliasing;
 
     /** The absolute position of the end of the current message. */
     private int currentLimit = Integer.MAX_VALUE;
 
-    private StreamDecoder(final InputStream input, int bufferSize) {
-      checkNotNull(input, "input");
-      this.input = input;
-      this.buffer = new byte[bufferSize];
-      this.bufferSize = 0;
-      pos = 0;
-      totalBytesRetired = 0;
+    static boolean isSupported() {
+      return UnsafeUtil.hasUnsafeByteBufferOperations();
+    }
+
+    private UnsafeDirectNioDecoder(ByteBuffer buffer, boolean immutable) {
+      this.buffer = buffer;
+      address = UnsafeUtil.addressOffset(buffer);
+      limit = address + buffer.limit();
+      pos = address + buffer.position();
+      startPos = pos;
+      this.immutable = immutable;
     }
 
     @Override
@@ -2534,31 +1448,6 @@
       }
     }
 
-    /** Collects the bytes skipped and returns the data in a ByteBuffer. */
-    private class SkippedDataSink implements RefillCallback {
-      private int lastPos = pos;
-      private ByteArrayOutputStream byteArrayStream;
-
-      @Override
-      public void onRefill() {
-        if (byteArrayStream == null) {
-          byteArrayStream = new ByteArrayOutputStream();
-        }
-        byteArrayStream.write(buffer, lastPos, pos - lastPos);
-        lastPos = 0;
-      }
-
-      /** Gets skipped data in a ByteBuffer. This method should only be called once. */
-      ByteBuffer getSkippedData() {
-        if (byteArrayStream == null) {
-          return ByteBuffer.wrap(buffer, lastPos, pos - lastPos);
-        } else {
-          byteArrayStream.write(buffer, lastPos, pos);
-          return ByteBuffer.wrap(byteArrayStream.toByteArray());
-        }
-      }
-    }
-
 
     // -----------------------------------------------------------------
 
@@ -2605,51 +1494,44 @@
     @Override
     public String readString() throws IOException {
       final int size = readRawVarint32();
-      if (size > 0 && size <= (bufferSize - pos)) {
-        // Fast path:  We already have the bytes in a contiguous buffer, so
-        //   just copy directly from it.
-        final String result = new String(buffer, pos, size, UTF_8);
+      if (size > 0 && size <= remaining()) {
+        // TODO(nathanmittler): Is there a way to avoid this copy?
+        // TODO(anuraaga): It might be possible to share the optimized loop with
+        // readStringRequireUtf8 by implementing Java replacement logic there.
+        // The same as readBytes' logic
+        byte[] bytes = new byte[size];
+        UnsafeUtil.copyMemory(pos, bytes, 0, size);
+        String result = new String(bytes, UTF_8);
         pos += size;
         return result;
       }
+
       if (size == 0) {
         return "";
       }
-      if (size <= bufferSize) {
-        refillBuffer(size);
-        String result = new String(buffer, pos, size, UTF_8);
+      if (size < 0) {
+        throw InvalidProtocolBufferException.negativeSize();
+      }
+      throw InvalidProtocolBufferException.truncatedMessage();
+    }
+
+    @Override
+    public String readStringRequireUtf8() throws IOException {
+      final int size = readRawVarint32();
+      if (size > 0 && size <= remaining()) {
+        final int bufferPos = bufferPos(pos);
+        String result = Utf8.decodeUtf8(buffer, bufferPos, size);
         pos += size;
         return result;
       }
-      // Slow path:  Build a byte array first then copy it.
-      return new String(readRawBytesSlowPath(size), UTF_8);
-    }
-
-    @Override
-    public String readStringRequireUtf8() throws IOException {
-      final int size = readRawVarint32();
-      final byte[] bytes;
-      final int oldPos = pos;
-      final int tempPos;
-      if (size <= (bufferSize - oldPos) && size > 0) {
-        // Fast path:  We already have the bytes in a contiguous buffer, so
-        //   just copy directly from it.
-        bytes = buffer;
-        pos = oldPos + size;
-        tempPos = oldPos;
-      } else if (size == 0) {
+
+      if (size == 0) {
         return "";
-      } else if (size <= bufferSize) {
-        refillBuffer(size);
-        bytes = buffer;
-        tempPos = 0;
-        pos = tempPos + size;
-      } else {
-        // Slow path:  Build a byte array first then copy it.
-        bytes = readRawBytesSlowPath(size);
-        tempPos = 0;
-      }
-      return Utf8.decodeUtf8(bytes, tempPos, size);
+      }
+      if (size <= 0) {
+        throw InvalidProtocolBufferException.negativeSize();
+      }
+      throw InvalidProtocolBufferException.truncatedMessage();
     }
 
     @Override
@@ -2727,48 +1609,62 @@
     @Override
     public ByteString readBytes() throws IOException {
       final int size = readRawVarint32();
-      if (size <= (bufferSize - pos) && size > 0) {
-        // Fast path:  We already have the bytes in a contiguous buffer, so
-        //   just copy directly from it.
-        final ByteString result = ByteString.copyFrom(buffer, pos, size);
-        pos += size;
-        return result;
-      }
+      if (size > 0 && size <= remaining()) {
+        if (immutable && enableAliasing) {
+          final ByteBuffer result = slice(pos, pos + size);
+          pos += size;
+          return ByteString.wrap(result);
+        } else {
+          // Use UnsafeUtil to copy the memory to bytes instead of using ByteBuffer ways.
+          byte[] bytes = new byte[size];
+          UnsafeUtil.copyMemory(pos, bytes, 0, size);
+          pos += size;
+          return ByteString.wrap(bytes);
+        }
+      }
+
       if (size == 0) {
         return ByteString.EMPTY;
       }
-      return readBytesSlowPath(size);
+      if (size < 0) {
+        throw InvalidProtocolBufferException.negativeSize();
+      }
+      throw InvalidProtocolBufferException.truncatedMessage();
     }
 
     @Override
     public byte[] readByteArray() throws IOException {
-      final int size = readRawVarint32();
-      if (size <= (bufferSize - pos) && size > 0) {
-        // Fast path: We already have the bytes in a contiguous buffer, so
-        // just copy directly from it.
-        final byte[] result = Arrays.copyOfRange(buffer, pos, pos + size);
-        pos += size;
-        return result;
-      } else {
-        // Slow path: Build a byte array first then copy it.
-        return readRawBytesSlowPath(size);
-      }
+      return readRawBytes(readRawVarint32());
     }
 
     @Override
     public ByteBuffer readByteBuffer() throws IOException {
       final int size = readRawVarint32();
-      if (size <= (bufferSize - pos) && size > 0) {
-        // Fast path: We already have the bytes in a contiguous buffer.
-        ByteBuffer result = ByteBuffer.wrap(Arrays.copyOfRange(buffer, pos, pos + size));
-        pos += size;
-        return result;
-      }
+      if (size > 0 && size <= remaining()) {
+        // "Immutable" implies that buffer is backing a ByteString.
+        // Disallow slicing in this case to prevent the caller from modifying the contents
+        // of the ByteString.
+        if (!immutable && enableAliasing) {
+          final ByteBuffer result = slice(pos, pos + size);
+          pos += size;
+          return result;
+        } else {
+          // The same as readBytes' logic
+          byte[] bytes = new byte[size];
+          UnsafeUtil.copyMemory(pos, bytes, 0, size);
+          pos += size;
+          return ByteBuffer.wrap(bytes);
+        }
+        // TODO(nathanmittler): Investigate making the ByteBuffer be made read-only
+      }
+
       if (size == 0) {
-        return Internal.EMPTY_BYTE_BUFFER;
-      }
-      // Slow path: Build a byte array first then copy it.
-      return ByteBuffer.wrap(readRawBytesSlowPath(size));
+        return EMPTY_BYTE_BUFFER;
+      }
+      if (size < 0) {
+        throw InvalidProtocolBufferException.negativeSize();
+      }
+      throw InvalidProtocolBufferException.truncatedMessage();
     }
 
     @Override
@@ -2808,35 +1704,34 @@
       // See implementation notes for readRawVarint64
       fastpath:
       {
-        int tempPos = pos;
-
-        if (bufferSize == tempPos) {
+        long tempPos = pos;
+
+        if (limit == tempPos) {
           break fastpath;
         }
 
-        final byte[] buffer = this.buffer;
         int x;
-        if ((x = buffer[tempPos++]) >= 0) {
+        if ((x = UnsafeUtil.getByte(tempPos++)) >= 0) {
           pos = tempPos;
           return x;
-        } else if (bufferSize - tempPos < 9) {
+        } else if (limit - tempPos < 9) {
           break fastpath;
-        } else if ((x ^= (buffer[tempPos++] << 7)) < 0) {
+        } else if ((x ^= (UnsafeUtil.getByte(tempPos++) << 7)) < 0) {
           x ^= (~0 << 7);
-        } else if ((x ^= (buffer[tempPos++] << 14)) >= 0) {
+        } else if ((x ^= (UnsafeUtil.getByte(tempPos++) << 14)) >= 0) {
           x ^= (~0 << 7) ^ (~0 << 14);
-        } else if ((x ^= (buffer[tempPos++] << 21)) < 0) {
+        } else if ((x ^= (UnsafeUtil.getByte(tempPos++) << 21)) < 0) {
           x ^= (~0 << 7) ^ (~0 << 14) ^ (~0 << 21);
         } else {
-          int y = buffer[tempPos++];
+          int y = UnsafeUtil.getByte(tempPos++);
           x ^= y << 28;
           x ^= (~0 << 7) ^ (~0 << 14) ^ (~0 << 21) ^ (~0 << 28);
           if (y < 0
-              && buffer[tempPos++] < 0
-              && buffer[tempPos++] < 0
-              && buffer[tempPos++] < 0
-              && buffer[tempPos++] < 0
-              && buffer[tempPos++] < 0) {
+              && UnsafeUtil.getByte(tempPos++) < 0
+              && UnsafeUtil.getByte(tempPos++) < 0
+              && UnsafeUtil.getByte(tempPos++) < 0
+              && UnsafeUtil.getByte(tempPos++) < 0
+              && UnsafeUtil.getByte(tempPos++) < 0) {
             break fastpath; // Will throw malformedVarint()
           }
         }
@@ -2847,7 +1742,7 @@
     }
 
     private void skipRawVarint() throws IOException {
-      if (bufferSize - pos >= MAX_VARINT_SIZE) {
+      if (remaining() >= MAX_VARINT_SIZE) {
         skipRawVarintFastPath();
       } else {
         skipRawVarintSlowPath();
@@ -2856,7 +1751,7 @@
 
     private void skipRawVarintFastPath() throws IOException {
       for (int i = 0; i < MAX_VARINT_SIZE; i++) {
-        if (buffer[pos++] >= 0) {
+        if (UnsafeUtil.getByte(pos++) >= 0) {
           return;
         }
       }
@@ -2887,33 +1782,32 @@
       // accumulated bits with one xor.  We depend on javac to constant fold.
       fastpath:
       {
-        int tempPos = pos;
-
-        if (bufferSize == tempPos) {
+        long tempPos = pos;
+
+        if (limit == tempPos) {
           break fastpath;
         }
 
-        final byte[] buffer = this.buffer;
         long x;
         int y;
-        if ((y = buffer[tempPos++]) >= 0) {
+        if ((y = UnsafeUtil.getByte(tempPos++)) >= 0) {
           pos = tempPos;
           return y;
-        } else if (bufferSize - tempPos < 9) {
+        } else if (limit - tempPos < 9) {
           break fastpath;
-        } else if ((y ^= (buffer[tempPos++] << 7)) < 0) {
+        } else if ((y ^= (UnsafeUtil.getByte(tempPos++) << 7)) < 0) {
           x = y ^ (~0 << 7);
-        } else if ((y ^= (buffer[tempPos++] << 14)) >= 0) {
+        } else if ((y ^= (UnsafeUtil.getByte(tempPos++) << 14)) >= 0) {
           x = y ^ ((~0 << 7) ^ (~0 << 14));
-        } else if ((y ^= (buffer[tempPos++] << 21)) < 0) {
+        } else if ((y ^= (UnsafeUtil.getByte(tempPos++) << 21)) < 0) {
           x = y ^ ((~0 << 7) ^ (~0 << 14) ^ (~0 << 21));
-        } else if ((x = y ^ ((long) buffer[tempPos++] << 28)) >= 0L) {
+        } else if ((x = y ^ ((long) UnsafeUtil.getByte(tempPos++) << 28)) >= 0L) {
           x ^= (~0L << 7) ^ (~0L << 14) ^ (~0L << 21) ^ (~0L << 28);
-        } else if ((x ^= ((long) buffer[tempPos++] << 35)) < 0L) {
+        } else if ((x ^= ((long) UnsafeUtil.getByte(tempPos++) << 35)) < 0L) {
           x ^= (~0L << 7) ^ (~0L << 14) ^ (~0L << 21) ^ (~0L << 28) ^ (~0L << 35);
-        } else if ((x ^= ((long) buffer[tempPos++] << 42)) >= 0L) {
+        } else if ((x ^= ((long) UnsafeUtil.getByte(tempPos++) << 42)) >= 0L) {
           x ^= (~0L << 7) ^ (~0L << 14) ^ (~0L << 21) ^ (~0L << 28) ^ (~0L << 35) ^ (~0L << 42);
-        } else if ((x ^= ((long) buffer[tempPos++] << 49)) < 0L) {
+        } else if ((x ^= ((long) UnsafeUtil.getByte(tempPos++) << 49)) < 0L) {
           x ^=
               (~0L << 7)
                   ^ (~0L << 14)
@@ -2923,7 +1817,7 @@
                   ^ (~0L << 42)
                   ^ (~0L << 49);
         } else {
-          x ^= ((long) buffer[tempPos++] << 56);
+          x ^= ((long) UnsafeUtil.getByte(tempPos++) << 56);
           x ^=
               (~0L << 7)
                   ^ (~0L << 14)
@@ -2934,7 +1828,7 @@
                   ^ (~0L << 49)
                   ^ (~0L << 56);
           if (x < 0L) {
-            if (buffer[tempPos++] < 0L) {
+            if (UnsafeUtil.getByte(tempPos++) < 0L) {
               break fastpath; // Will throw malformedVarint()
             }
           }
@@ -2960,52 +1854,46 @@
 
     @Override
     public int readRawLittleEndian32() throws IOException {
-      int tempPos = pos;
-
-      if (bufferSize - tempPos < FIXED32_SIZE) {
-        refillBuffer(FIXED32_SIZE);
-        tempPos = pos;
-      }
-
-      final byte[] buffer = this.buffer;
+      long tempPos = pos;
+
+      if (limit - tempPos < FIXED32_SIZE) {
+        throw InvalidProtocolBufferException.truncatedMessage();
+      }
+
       pos = tempPos + FIXED32_SIZE;
-      return (((buffer[tempPos] & 0xff))
-          | ((buffer[tempPos + 1] & 0xff) << 8)
-          | ((buffer[tempPos + 2] & 0xff) << 16)
-          | ((buffer[tempPos + 3] & 0xff) << 24));
+      return (((UnsafeUtil.getByte(tempPos) & 0xff))
+          | ((UnsafeUtil.getByte(tempPos + 1) & 0xff) << 8)
+          | ((UnsafeUtil.getByte(tempPos + 2) & 0xff) << 16)
+          | ((UnsafeUtil.getByte(tempPos + 3) & 0xff) << 24));
     }
 
     @Override
     public long readRawLittleEndian64() throws IOException {
-      int tempPos = pos;
-
-      if (bufferSize - tempPos < FIXED64_SIZE) {
-        refillBuffer(FIXED64_SIZE);
-        tempPos = pos;
-      }
-
-      final byte[] buffer = this.buffer;
+      long tempPos = pos;
+
+      if (limit - tempPos < FIXED64_SIZE) {
+        throw InvalidProtocolBufferException.truncatedMessage();
+      }
+
       pos = tempPos + FIXED64_SIZE;
-      return (((buffer[tempPos] & 0xffL))
-          | ((buffer[tempPos + 1] & 0xffL) << 8)
-          | ((buffer[tempPos + 2] & 0xffL) << 16)
-          | ((buffer[tempPos + 3] & 0xffL) << 24)
-          | ((buffer[tempPos + 4] & 0xffL) << 32)
-          | ((buffer[tempPos + 5] & 0xffL) << 40)
-          | ((buffer[tempPos + 6] & 0xffL) << 48)
-          | ((buffer[tempPos + 7] & 0xffL) << 56));
-    }
-
-    // -----------------------------------------------------------------
+      return (((UnsafeUtil.getByte(tempPos) & 0xffL))
+          | ((UnsafeUtil.getByte(tempPos + 1) & 0xffL) << 8)
+          | ((UnsafeUtil.getByte(tempPos + 2) & 0xffL) << 16)
+          | ((UnsafeUtil.getByte(tempPos + 3) & 0xffL) << 24)
+          | ((UnsafeUtil.getByte(tempPos + 4) & 0xffL) << 32)
+          | ((UnsafeUtil.getByte(tempPos + 5) & 0xffL) << 40)
+          | ((UnsafeUtil.getByte(tempPos + 6) & 0xffL) << 48)
+          | ((UnsafeUtil.getByte(tempPos + 7) & 0xffL) << 56));
+    }
 
     @Override
     public void enableAliasing(boolean enabled) {
-      // TODO(nathanmittler): Ideally we should throw here. Do nothing for backward compatibility.
+      this.enableAliasing = enabled;
     }
 
     @Override
     public void resetSizeCounter() {
-      totalBytesRetired = -pos;
+      startPos = pos;
     }
 
     @Override
@@ -3013,7 +1901,7 @@
       if (byteLimit < 0) {
         throw InvalidProtocolBufferException.negativeSize();
       }
-      byteLimit += totalBytesRetired + pos;
+      byteLimit += getTotalBytesRead();
       final int oldLimit = currentLimit;
       if (byteLimit > oldLimit) {
         throw InvalidProtocolBufferException.truncatedMessage();
@@ -3025,477 +1913,140 @@
       return oldLimit;
     }
 
+    @Override
+    public void popLimit(final int oldLimit) {
+      currentLimit = oldLimit;
+      recomputeBufferSizeAfterLimit();
+    }
+
+    @Override
+    public int getBytesUntilLimit() {
+      if (currentLimit == Integer.MAX_VALUE) {
+        return -1;
+      }
+
+      return currentLimit - getTotalBytesRead();
+    }
+
+    @Override
+    public boolean isAtEnd() throws IOException {
+      return pos == limit;
+    }
+
+    @Override
+    public int getTotalBytesRead() {
+      return (int) (pos - startPos);
+    }
+
+    @Override
+    public byte readRawByte() throws IOException {
+      if (pos == limit) {
+        throw InvalidProtocolBufferException.truncatedMessage();
+      }
+      return UnsafeUtil.getByte(pos++);
+    }
+
+    @Override
+    public byte[] readRawBytes(final int length) throws IOException {
+      if (length >= 0 && length <= remaining()) {
+        byte[] bytes = new byte[length];
+        slice(pos, pos + length).get(bytes);
+        pos += length;
+        return bytes;
+      }
+
+      if (length <= 0) {
+        if (length == 0) {
+          return EMPTY_BYTE_ARRAY;
+        } else {
+          throw InvalidProtocolBufferException.negativeSize();
+        }
+      }
+
+      throw InvalidProtocolBufferException.truncatedMessage();
+    }
+
+    @Override
+    public void skipRawBytes(final int length) throws IOException {
+      if (length >= 0 && length <= remaining()) {
+        // We have all the bytes we need already.
+        pos += length;
+        return;
+      }
+
+      if (length < 0) {
+        throw InvalidProtocolBufferException.negativeSize();
+      }
+      throw InvalidProtocolBufferException.truncatedMessage();
+    }
+
     private void recomputeBufferSizeAfterLimit() {
-      bufferSize += bufferSizeAfterLimit;
-      final int bufferEnd = totalBytesRetired + bufferSize;
+      limit += bufferSizeAfterLimit;
+      final int bufferEnd = (int) (limit - startPos);
       if (bufferEnd > currentLimit) {
         // Limit is in current buffer.
         bufferSizeAfterLimit = bufferEnd - currentLimit;
-        bufferSize -= bufferSizeAfterLimit;
+        limit -= bufferSizeAfterLimit;
       } else {
         bufferSizeAfterLimit = 0;
       }
     }
 
-    @Override
-    public void popLimit(final int oldLimit) {
-      currentLimit = oldLimit;
-      recomputeBufferSizeAfterLimit();
-    }
-
-    @Override
-    public int getBytesUntilLimit() {
-      if (currentLimit == Integer.MAX_VALUE) {
-        return -1;
-      }
-
-      final int currentAbsolutePosition = totalBytesRetired + pos;
-      return currentLimit - currentAbsolutePosition;
-    }
-
-    @Override
-    public boolean isAtEnd() throws IOException {
-      return pos == bufferSize && !tryRefillBuffer(1);
-    }
-
-    @Override
-    public int getTotalBytesRead() {
-      return totalBytesRetired + pos;
-    }
-
-    private interface RefillCallback {
-      void onRefill();
-    }
-
-    private RefillCallback refillCallback = null;
+    private int remaining() {
+      return (int) (limit - pos);
+    }
+
+    private int bufferPos(long pos) {
+      return (int) (pos - address);
+    }
+
+    private ByteBuffer slice(long begin, long end) throws IOException {
+      int prevPos = buffer.position();
+      int prevLimit = buffer.limit();
+      try {
+        buffer.position(bufferPos(begin));
+        buffer.limit(bufferPos(end));
+        return buffer.slice();
+      } catch (IllegalArgumentException e) {
+        throw InvalidProtocolBufferException.truncatedMessage();
+      } finally {
+        buffer.position(prevPos);
+        buffer.limit(prevLimit);
+      }
+    }
+  }
+
+  /**
+   * Implementation of {@link CodedInputStream} that uses an {@link InputStream} as the data source.
+   */
+  private static final class StreamDecoder extends CodedInputStream {
+    private final InputStream input;
+    private final byte[] buffer;
+    /** bufferSize represents how many bytes are currently filled in the buffer */
+    private int bufferSize;
+
+    private int bufferSizeAfterLimit;
+    private int pos;
+    private int lastTag;
 
     /**
-     * Reads more bytes from the input, making at least {@code n} bytes available in the buffer.
-     * Caller must ensure that the requested space is not yet available, and that the requested
-     * space is less than BUFFER_SIZE.
-     *
-     * @throws InvalidProtocolBufferException The end of the stream or the current limit was
-     *     reached.
+     * The total number of bytes read before the current buffer. The total bytes read up to the
+     * current position can be computed as {@code totalBytesRetired + pos}. This value may be
+     * negative if reading started in the middle of the current buffer (e.g. if the constructor that
+     * takes a byte array and an offset was used).
      */
-    private void refillBuffer(int n) throws IOException {
-      if (!tryRefillBuffer(n)) {
-        // We have to distinguish the exception between sizeLimitExceeded and truncatedMessage. So
-        // we just throw an sizeLimitExceeded exception here if it exceeds the sizeLimit
-        if (n > sizeLimit - totalBytesRetired - pos) {
-          throw InvalidProtocolBufferException.sizeLimitExceeded();
-        } else {
-          throw InvalidProtocolBufferException.truncatedMessage();
-        }
-      }
-    }
-
-    /**
-     * Tries to read more bytes from the input, making at least {@code n} bytes available in the
-     * buffer. Caller must ensure that the requested space is not yet available, and that the
-     * requested space is less than BUFFER_SIZE.
-     *
-     * @return {@code true} If the bytes could be made available; {@code false} 1. Current at the
-     *     end of the stream 2. The current limit was reached 3. The total size limit was reached
-     */
-    private boolean tryRefillBuffer(int n) throws IOException {
-      if (pos + n <= bufferSize) {
-        throw new IllegalStateException(
-            "refillBuffer() called when " + n + " bytes were already available in buffer");
-      }
-
-      // Check whether the size of total message needs to read is bigger than the size limit.
-      // We shouldn't throw an exception here as isAtEnd() function needs to get this function's
-      // return as the result.
-      if (n > sizeLimit - totalBytesRetired - pos) {
-        return false;
-      }
-
-      // Shouldn't throw the exception here either.
-      if (totalBytesRetired + pos + n > currentLimit) {
-        // Oops, we hit a limit.
-        return false;
-      }
-
-      if (refillCallback != null) {
-        refillCallback.onRefill();
-      }
-
-      int tempPos = pos;
-      if (tempPos > 0) {
-        if (bufferSize > tempPos) {
-          System.arraycopy(buffer, tempPos, buffer, 0, bufferSize - tempPos);
-        }
-        totalBytesRetired += tempPos;
-        bufferSize -= tempPos;
-        pos = 0;
-      }
-
-      // Here we should refill the buffer as many bytes as possible.
-      int bytesRead =
-          input.read(
-              buffer,
-              bufferSize,
-              Math.min(
-                  //  the size of allocated but unused bytes in the buffer
-                  buffer.length - bufferSize,
-                  //  do not exceed the total bytes limit
-                  sizeLimit - totalBytesRetired - bufferSize));
-      if (bytesRead == 0 || bytesRead < -1 || bytesRead > buffer.length) {
-        throw new IllegalStateException(
-            input.getClass()
-                + "#read(byte[]) returned invalid result: "
-                + bytesRead
-                + "\nThe InputStream implementation is buggy.");
-      }
-      if (bytesRead > 0) {
-        bufferSize += bytesRead;
-        recomputeBufferSizeAfterLimit();
-        return (bufferSize >= n) ? true : tryRefillBuffer(n);
-      }
-
-      return false;
-    }
-
-    @Override
-    public byte readRawByte() throws IOException {
-      if (pos == bufferSize) {
-        refillBuffer(1);
-      }
-      return buffer[pos++];
-    }
-
-    @Override
-    public byte[] readRawBytes(final int size) throws IOException {
-      final int tempPos = pos;
-      if (size <= (bufferSize - tempPos) && size > 0) {
-        pos = tempPos + size;
-        return Arrays.copyOfRange(buffer, tempPos, tempPos + size);
-      } else {
-        return readRawBytesSlowPath(size);
-      }
-    }
-
-    /**
-     * Exactly like readRawBytes, but caller must have already checked the fast path: (size <=
-     * (bufferSize - pos) && size > 0)
-     */
-    private byte[] readRawBytesSlowPath(final int size) throws IOException {
-      // Attempt to read the data in one byte array when it's safe to do.
-      byte[] result = readRawBytesSlowPathOneChunk(size);
-      if (result != null) {
-        return result;
-      }
-
-      final int originalBufferPos = pos;
-      final int bufferedBytes = bufferSize - pos;
-
-      // Mark the current buffer consumed.
-      totalBytesRetired += bufferSize;
-      pos = 0;
-      bufferSize = 0;
-
-      // Determine the number of bytes we need to read from the input stream.
-      int sizeLeft = size - bufferedBytes;
-
-      // The size is very large. For security reasons we read them in small
-      // chunks.
-      List<byte[]> chunks = readRawBytesSlowPathRemainingChunks(sizeLeft);
-
-      // OK, got everything.  Now concatenate it all into one buffer.
-      final byte[] bytes = new byte[size];
-
-      // Start by copying the leftover bytes from this.buffer.
-      System.arraycopy(buffer, originalBufferPos, bytes, 0, bufferedBytes);
-
-      // And now all the chunks.
-      int tempPos = bufferedBytes;
-      for (final byte[] chunk : chunks) {
-        System.arraycopy(chunk, 0, bytes, tempPos, chunk.length);
-        tempPos += chunk.length;
-      }
-
-      // Done.
-      return bytes;
-    }
-
-    /**
-     * Attempts to read the data in one byte array when it's safe to do. Returns null if the size to
-     * read is too large and needs to be allocated in smaller chunks for security reasons.
-     */
-    private byte[] readRawBytesSlowPathOneChunk(final int size) throws IOException {
-      if (size == 0) {
-        return Internal.EMPTY_BYTE_ARRAY;
-      }
-      if (size < 0) {
-        throw InvalidProtocolBufferException.negativeSize();
-      }
-
-      // Integer-overflow-conscious check that the message size so far has not exceeded sizeLimit.
-      int currentMessageSize = totalBytesRetired + pos + size;
-      if (currentMessageSize - sizeLimit > 0) {
-        throw InvalidProtocolBufferException.sizeLimitExceeded();
-      }
-
-      // Verify that the message size so far has not exceeded currentLimit.
-      if (currentMessageSize > currentLimit) {
-        // Read to the end of the stream anyway.
-        skipRawBytes(currentLimit - totalBytesRetired - pos);
-        throw InvalidProtocolBufferException.truncatedMessage();
-      }
-
-      final int bufferedBytes = bufferSize - pos;
-      // Determine the number of bytes we need to read from the input stream.
-      int sizeLeft = size - bufferedBytes;
-      // TODO(nathanmittler): Consider using a value larger than DEFAULT_BUFFER_SIZE.
-      if (sizeLeft < DEFAULT_BUFFER_SIZE || sizeLeft <= input.available()) {
-        // Either the bytes we need are known to be available, or the required buffer is
-        // within an allowed threshold - go ahead and allocate the buffer now.
-        final byte[] bytes = new byte[size];
-
-        // Copy all of the buffered bytes to the result buffer.
-        System.arraycopy(buffer, pos, bytes, 0, bufferedBytes);
-        totalBytesRetired += bufferSize;
-        pos = 0;
-        bufferSize = 0;
-
-        // Fill the remaining bytes from the input stream.
-        int tempPos = bufferedBytes;
-        while (tempPos < bytes.length) {
-          int n = input.read(bytes, tempPos, size - tempPos);
-          if (n == -1) {
-            throw InvalidProtocolBufferException.truncatedMessage();
-          }
-          totalBytesRetired += n;
-          tempPos += n;
-        }
-
-        return bytes;
-      }
-
-      return null;
-    }
-
-    /** Reads the remaining data in small chunks from the input stream. */
-    private List<byte[]> readRawBytesSlowPathRemainingChunks(int sizeLeft) throws IOException {
-      // The size is very large.  For security reasons, we can't allocate the
-      // entire byte array yet.  The size comes directly from the input, so a
-      // maliciously-crafted message could provide a bogus very large size in
-      // order to trick the app into allocating a lot of memory.  We avoid this
-      // by allocating and reading only a small chunk at a time, so that the
-      // malicious message must actually *be* extremely large to cause
-      // problems.  Meanwhile, we limit the allowed size of a message elsewhere.
-      final List<byte[]> chunks = new ArrayList<byte[]>();
-
-      while (sizeLeft > 0) {
-        // TODO(nathanmittler): Consider using a value larger than DEFAULT_BUFFER_SIZE.
-        final byte[] chunk = new byte[Math.min(sizeLeft, DEFAULT_BUFFER_SIZE)];
-        int tempPos = 0;
-        while (tempPos < chunk.length) {
-          final int n = input.read(chunk, tempPos, chunk.length - tempPos);
-          if (n == -1) {
-            throw InvalidProtocolBufferException.truncatedMessage();
-          }
-          totalBytesRetired += n;
-          tempPos += n;
-        }
-        sizeLeft -= chunk.length;
-        chunks.add(chunk);
-      }
-
-      return chunks;
-    }
-
-    /**
-     * Like readBytes, but caller must have already checked the fast path: (size <= (bufferSize -
-     * pos) && size > 0 || size == 0)
-     */
-    private ByteString readBytesSlowPath(final int size) throws IOException {
-      final byte[] result = readRawBytesSlowPathOneChunk(size);
-      if (result != null) {
-        return ByteString.wrap(result);
-      }
-
-      final int originalBufferPos = pos;
-      final int bufferedBytes = bufferSize - pos;
-
-      // Mark the current buffer consumed.
-      totalBytesRetired += bufferSize;
-      pos = 0;
-      bufferSize = 0;
-
-      // Determine the number of bytes we need to read from the input stream.
-      int sizeLeft = size - bufferedBytes;
-
-      // The size is very large. For security reasons we read them in small
-      // chunks.
-      List<byte[]> chunks = readRawBytesSlowPathRemainingChunks(sizeLeft);
-
-      // Wrap the byte arrays into a single ByteString.
-      List<ByteString> byteStrings = new ArrayList<ByteString>(1 + chunks.size());
-      byteStrings.add(ByteString.copyFrom(buffer, originalBufferPos, bufferedBytes));
-      for (byte[] chunk : chunks) {
-        byteStrings.add(ByteString.wrap(chunk));
-      }
-      return ByteString.copyFrom(byteStrings);
-    }
-
-    @Override
-    public void skipRawBytes(final int size) throws IOException {
-      if (size <= (bufferSize - pos) && size >= 0) {
-        // We have all the bytes we need already.
-        pos += size;
-      } else {
-        skipRawBytesSlowPath(size);
-      }
-    }
-
-    /**
-     * Exactly like skipRawBytes, but caller must have already checked the fast path: (size <=
-     * (bufferSize - pos) && size >= 0)
-     */
-    private void skipRawBytesSlowPath(final int size) throws IOException {
-      if (size < 0) {
-        throw InvalidProtocolBufferException.negativeSize();
-      }
-
-      if (totalBytesRetired + pos + size > currentLimit) {
-        // Read to the end of the stream anyway.
-        skipRawBytes(currentLimit - totalBytesRetired - pos);
-        // Then fail.
-        throw InvalidProtocolBufferException.truncatedMessage();
-      }
-
-      if (refillCallback != null) {
-        // Skipping more bytes than are in the buffer.  First skip what we have.
-        int tempPos = bufferSize - pos;
-        pos = bufferSize;
-
-        // Keep refilling the buffer until we get to the point we wanted to skip to.
-        // This has the side effect of ensuring the limits are updated correctly.
-        refillBuffer(1);
-        while (size - tempPos > bufferSize) {
-          tempPos += bufferSize;
-          pos = bufferSize;
-          refillBuffer(1);
-        }
-
-        pos = size - tempPos;
-      } else {
-        // Skipping more bytes than are in the buffer.  First skip what we have.
-        totalBytesRetired += pos;
-        int totalSkipped = bufferSize - pos;
-        bufferSize = 0;
-        pos = 0;
-
-        try {
-          while (totalSkipped < size) {
-            int toSkip = size - totalSkipped;
-            long skipped = input.skip(toSkip);
-            if (skipped < 0 || skipped > toSkip) {
-              throw new IllegalStateException(
-                  input.getClass()
-                      + "#skip returned invalid result: "
-                      + skipped
-                      + "\nThe InputStream implementation is buggy.");
-            }
-            totalSkipped += (int) skipped;
-          }
-        } finally {
-          totalBytesRetired += totalSkipped;
-          recomputeBufferSizeAfterLimit();
-        }
-      }
-    }
-  }
-
-  /**
-   * Implementation of {@link CodedInputStream} that uses an {@link Iterable <ByteBuffer>} as the
-   * data source. Requires the use of {@code sun.misc.Unsafe} to perform fast reads on the buffer.
-   */
-  private static final class IterableDirectByteBufferDecoder extends CodedInputStream {
-    /** The object that need to decode. */
-    private Iterable<ByteBuffer> input;
-    /** The {@link Iterator} with type {@link ByteBuffer} of {@code input} */
-    private Iterator<ByteBuffer> iterator;
-    /** The current ByteBuffer; */
-    private ByteBuffer currentByteBuffer;
-    /**
-     * If {@code true}, indicates that all the buffer are backing a {@link ByteString} and are
-     * therefore considered to be an immutable input source.
-     */
-    private boolean immutable;
-    /**
-     * If {@code true}, indicates that calls to read {@link ByteString} or {@code byte[]}
-     * <strong>may</strong> return slices of the underlying buffer, rather than copies.
-     */
-    private boolean enableAliasing;
-    /** The global total message length limit */
-    private int totalBufferSize;
-    /** The amount of available data in the input beyond {@link #currentLimit}. */
-    private int bufferSizeAfterCurrentLimit;
+    private int totalBytesRetired;
+
     /** The absolute position of the end of the current message. */
     private int currentLimit = Integer.MAX_VALUE;
-    /** The last tag that was read from this stream. */
-    private int lastTag;
-    /** Total Bytes have been Read from the {@link Iterable} {@link ByteBuffer} */
-    private int totalBytesRead;
-    /** The start position offset of the whole message, used as to reset the totalBytesRead */
-    private int startOffset;
-    /** The current position for current ByteBuffer */
-    private long currentByteBufferPos;
-
-    private long currentByteBufferStartPos;
-    /**
-     * If the current ByteBuffer is unsafe-direct based, currentAddress is the start address of this
-     * ByteBuffer; otherwise should be zero.
-     */
-    private long currentAddress;
-    /** The limit position for current ByteBuffer */
-    private long currentByteBufferLimit;
-
-    /**
-     * The constructor of {@code Iterable<ByteBuffer>} decoder.
-     *
-     * @param inputBufs The input data.
-     * @param size The total size of the input data.
-     * @param immutableFlag whether the input data is immutable.
-     */
-    private IterableDirectByteBufferDecoder(
-        Iterable<ByteBuffer> inputBufs, int size, boolean immutableFlag) {
-      totalBufferSize = size;
-      input = inputBufs;
-      iterator = input.iterator();
-      immutable = immutableFlag;
-      startOffset = totalBytesRead = 0;
-      if (size == 0) {
-        currentByteBuffer = EMPTY_BYTE_BUFFER;
-        currentByteBufferPos = 0;
-        currentByteBufferStartPos = 0;
-        currentByteBufferLimit = 0;
-        currentAddress = 0;
-      } else {
-        tryGetNextByteBuffer();
-      }
-    }
-
-    /** To get the next ByteBuffer from {@code input}, and then update the parameters */
-    private void getNextByteBuffer() throws InvalidProtocolBufferException {
-      if (!iterator.hasNext()) {
-        throw InvalidProtocolBufferException.truncatedMessage();
-      }
-      tryGetNextByteBuffer();
-    }
-
-    private void tryGetNextByteBuffer() {
-      currentByteBuffer = iterator.next();
-      totalBytesRead += (int) (currentByteBufferPos - currentByteBufferStartPos);
-      currentByteBufferPos = currentByteBuffer.position();
-      currentByteBufferStartPos = currentByteBufferPos;
-      currentByteBufferLimit = currentByteBuffer.limit();
-      currentAddress = UnsafeUtil.addressOffset(currentByteBuffer);
-      currentByteBufferPos += currentAddress;
-      currentByteBufferStartPos += currentAddress;
-      currentByteBufferLimit += currentAddress;
+
+    private StreamDecoder(final InputStream input, int bufferSize) {
+      checkNotNull(input, "input");
+      this.input = input;
+      this.buffer = new byte[bufferSize];
+      this.bufferSize = 0;
+      pos = 0;
+      totalBytesRetired = 0;
     }
 
     @Override
@@ -3624,6 +2175,1096 @@
       }
     }
 
+    /** Collects the bytes skipped and returns the data in a ByteBuffer. */
+    private class SkippedDataSink implements RefillCallback {
+      private int lastPos = pos;
+      private ByteArrayOutputStream byteArrayStream;
+
+      @Override
+      public void onRefill() {
+        if (byteArrayStream == null) {
+          byteArrayStream = new ByteArrayOutputStream();
+        }
+        byteArrayStream.write(buffer, lastPos, pos - lastPos);
+        lastPos = 0;
+      }
+
+      /** Gets skipped data in a ByteBuffer. This method should only be called once. */
+      ByteBuffer getSkippedData() {
+        if (byteArrayStream == null) {
+          return ByteBuffer.wrap(buffer, lastPos, pos - lastPos);
+        } else {
+          byteArrayStream.write(buffer, lastPos, pos);
+          return ByteBuffer.wrap(byteArrayStream.toByteArray());
+        }
+      }
+    }
+
+
+    // -----------------------------------------------------------------
+
+    @Override
+    public double readDouble() throws IOException {
+      return Double.longBitsToDouble(readRawLittleEndian64());
+    }
+
+    @Override
+    public float readFloat() throws IOException {
+      return Float.intBitsToFloat(readRawLittleEndian32());
+    }
+
+    @Override
+    public long readUInt64() throws IOException {
+      return readRawVarint64();
+    }
+
+    @Override
+    public long readInt64() throws IOException {
+      return readRawVarint64();
+    }
+
+    @Override
+    public int readInt32() throws IOException {
+      return readRawVarint32();
+    }
+
+    @Override
+    public long readFixed64() throws IOException {
+      return readRawLittleEndian64();
+    }
+
+    @Override
+    public int readFixed32() throws IOException {
+      return readRawLittleEndian32();
+    }
+
+    @Override
+    public boolean readBool() throws IOException {
+      return readRawVarint64() != 0;
+    }
+
+    @Override
+    public String readString() throws IOException {
+      final int size = readRawVarint32();
+      if (size > 0 && size <= (bufferSize - pos)) {
+        // Fast path:  We already have the bytes in a contiguous buffer, so
+        //   just copy directly from it.
+        final String result = new String(buffer, pos, size, UTF_8);
+        pos += size;
+        return result;
+      }
+      if (size == 0) {
+        return "";
+      }
+      if (size <= bufferSize) {
+        refillBuffer(size);
+        String result = new String(buffer, pos, size, UTF_8);
+        pos += size;
+        return result;
+      }
+      // Slow path:  Build a byte array first then copy it.
+      return new String(readRawBytesSlowPath(size), UTF_8);
+    }
+
+    @Override
+    public String readStringRequireUtf8() throws IOException {
+      final int size = readRawVarint32();
+      final byte[] bytes;
+      final int oldPos = pos;
+      final int tempPos;
+      if (size <= (bufferSize - oldPos) && size > 0) {
+        // Fast path:  We already have the bytes in a contiguous buffer, so
+        //   just copy directly from it.
+        bytes = buffer;
+        pos = oldPos + size;
+        tempPos = oldPos;
+      } else if (size == 0) {
+        return "";
+      } else if (size <= bufferSize) {
+        refillBuffer(size);
+        bytes = buffer;
+        tempPos = 0;
+        pos = tempPos + size;
+      } else {
+        // Slow path:  Build a byte array first then copy it.
+        bytes = readRawBytesSlowPath(size);
+        tempPos = 0;
+      }
+      return Utf8.decodeUtf8(bytes, tempPos, size);
+    }
+
+    @Override
+    public void readGroup(
+        final int fieldNumber,
+        final MessageLite.Builder builder,
+        final ExtensionRegistryLite extensionRegistry)
+        throws IOException {
+      if (recursionDepth >= recursionLimit) {
+        throw InvalidProtocolBufferException.recursionLimitExceeded();
+      }
+      ++recursionDepth;
+      builder.mergeFrom(this, extensionRegistry);
+      checkLastTagWas(WireFormat.makeTag(fieldNumber, WireFormat.WIRETYPE_END_GROUP));
+      --recursionDepth;
+    }
+
+
+    @Override
+    public <T extends MessageLite> T readGroup(
+        final int fieldNumber,
+        final Parser<T> parser,
+        final ExtensionRegistryLite extensionRegistry)
+        throws IOException {
+      if (recursionDepth >= recursionLimit) {
+        throw InvalidProtocolBufferException.recursionLimitExceeded();
+      }
+      ++recursionDepth;
+      T result = parser.parsePartialFrom(this, extensionRegistry);
+      checkLastTagWas(WireFormat.makeTag(fieldNumber, WireFormat.WIRETYPE_END_GROUP));
+      --recursionDepth;
+      return result;
+    }
+
+    @Deprecated
+    @Override
+    public void readUnknownGroup(final int fieldNumber, final MessageLite.Builder builder)
+        throws IOException {
+      readGroup(fieldNumber, builder, ExtensionRegistryLite.getEmptyRegistry());
+    }
+
+    @Override
+    public void readMessage(
+        final MessageLite.Builder builder, final ExtensionRegistryLite extensionRegistry)
+        throws IOException {
+      final int length = readRawVarint32();
+      if (recursionDepth >= recursionLimit) {
+        throw InvalidProtocolBufferException.recursionLimitExceeded();
+      }
+      final int oldLimit = pushLimit(length);
+      ++recursionDepth;
+      builder.mergeFrom(this, extensionRegistry);
+      checkLastTagWas(0);
+      --recursionDepth;
+      popLimit(oldLimit);
+    }
+
+
+    @Override
+    public <T extends MessageLite> T readMessage(
+        final Parser<T> parser, final ExtensionRegistryLite extensionRegistry) throws IOException {
+      int length = readRawVarint32();
+      if (recursionDepth >= recursionLimit) {
+        throw InvalidProtocolBufferException.recursionLimitExceeded();
+      }
+      final int oldLimit = pushLimit(length);
+      ++recursionDepth;
+      T result = parser.parsePartialFrom(this, extensionRegistry);
+      checkLastTagWas(0);
+      --recursionDepth;
+      popLimit(oldLimit);
+      return result;
+    }
+
+    @Override
+    public ByteString readBytes() throws IOException {
+      final int size = readRawVarint32();
+      if (size <= (bufferSize - pos) && size > 0) {
+        // Fast path:  We already have the bytes in a contiguous buffer, so
+        //   just copy directly from it.
+        final ByteString result = ByteString.copyFrom(buffer, pos, size);
+        pos += size;
+        return result;
+      }
+      if (size == 0) {
+        return ByteString.EMPTY;
+      }
+      return readBytesSlowPath(size);
+    }
+
+    @Override
+    public byte[] readByteArray() throws IOException {
+      final int size = readRawVarint32();
+      if (size <= (bufferSize - pos) && size > 0) {
+        // Fast path: We already have the bytes in a contiguous buffer, so
+        // just copy directly from it.
+        final byte[] result = Arrays.copyOfRange(buffer, pos, pos + size);
+        pos += size;
+        return result;
+      } else {
+        // Slow path: Build a byte array first then copy it.
+        return readRawBytesSlowPath(size);
+      }
+    }
+
+    @Override
+    public ByteBuffer readByteBuffer() throws IOException {
+      final int size = readRawVarint32();
+      if (size <= (bufferSize - pos) && size > 0) {
+        // Fast path: We already have the bytes in a contiguous buffer.
+        ByteBuffer result = ByteBuffer.wrap(Arrays.copyOfRange(buffer, pos, pos + size));
+        pos += size;
+        return result;
+      }
+      if (size == 0) {
+        return Internal.EMPTY_BYTE_BUFFER;
+      }
+      // Slow path: Build a byte array first then copy it.
+      return ByteBuffer.wrap(readRawBytesSlowPath(size));
+    }
+
+    @Override
+    public int readUInt32() throws IOException {
+      return readRawVarint32();
+    }
+
+    @Override
+    public int readEnum() throws IOException {
+      return readRawVarint32();
+    }
+
+    @Override
+    public int readSFixed32() throws IOException {
+      return readRawLittleEndian32();
+    }
+
+    @Override
+    public long readSFixed64() throws IOException {
+      return readRawLittleEndian64();
+    }
+
+    @Override
+    public int readSInt32() throws IOException {
+      return decodeZigZag32(readRawVarint32());
+    }
+
+    @Override
+    public long readSInt64() throws IOException {
+      return decodeZigZag64(readRawVarint64());
+    }
+
+    // =================================================================
+
+    @Override
+    public int readRawVarint32() throws IOException {
+      // See implementation notes for readRawVarint64
+      fastpath:
+      {
+        int tempPos = pos;
+
+        if (bufferSize == tempPos) {
+          break fastpath;
+        }
+
+        final byte[] buffer = this.buffer;
+        int x;
+        if ((x = buffer[tempPos++]) >= 0) {
+          pos = tempPos;
+          return x;
+        } else if (bufferSize - tempPos < 9) {
+          break fastpath;
+        } else if ((x ^= (buffer[tempPos++] << 7)) < 0) {
+          x ^= (~0 << 7);
+        } else if ((x ^= (buffer[tempPos++] << 14)) >= 0) {
+          x ^= (~0 << 7) ^ (~0 << 14);
+        } else if ((x ^= (buffer[tempPos++] << 21)) < 0) {
+          x ^= (~0 << 7) ^ (~0 << 14) ^ (~0 << 21);
+        } else {
+          int y = buffer[tempPos++];
+          x ^= y << 28;
+          x ^= (~0 << 7) ^ (~0 << 14) ^ (~0 << 21) ^ (~0 << 28);
+          if (y < 0
+              && buffer[tempPos++] < 0
+              && buffer[tempPos++] < 0
+              && buffer[tempPos++] < 0
+              && buffer[tempPos++] < 0
+              && buffer[tempPos++] < 0) {
+            break fastpath; // Will throw malformedVarint()
+          }
+        }
+        pos = tempPos;
+        return x;
+      }
+      return (int) readRawVarint64SlowPath();
+    }
+
+    private void skipRawVarint() throws IOException {
+      if (bufferSize - pos >= MAX_VARINT_SIZE) {
+        skipRawVarintFastPath();
+      } else {
+        skipRawVarintSlowPath();
+      }
+    }
+
+    private void skipRawVarintFastPath() throws IOException {
+      for (int i = 0; i < MAX_VARINT_SIZE; i++) {
+        if (buffer[pos++] >= 0) {
+          return;
+        }
+      }
+      throw InvalidProtocolBufferException.malformedVarint();
+    }
+
+    private void skipRawVarintSlowPath() throws IOException {
+      for (int i = 0; i < MAX_VARINT_SIZE; i++) {
+        if (readRawByte() >= 0) {
+          return;
+        }
+      }
+      throw InvalidProtocolBufferException.malformedVarint();
+    }
+
+    @Override
+    public long readRawVarint64() throws IOException {
+      // Implementation notes:
+      //
+      // Optimized for one-byte values, expected to be common.
+      // The particular code below was selected from various candidates
+      // empirically, by winning VarintBenchmark.
+      //
+      // Sign extension of (signed) Java bytes is usually a nuisance, but
+      // we exploit it here to more easily obtain the sign of bytes read.
+      // Instead of cleaning up the sign extension bits by masking eagerly,
+      // we delay until we find the final (positive) byte, when we clear all
+      // accumulated bits with one xor.  We depend on javac to constant fold.
+      fastpath:
+      {
+        int tempPos = pos;
+
+        if (bufferSize == tempPos) {
+          break fastpath;
+        }
+
+        final byte[] buffer = this.buffer;
+        long x;
+        int y;
+        if ((y = buffer[tempPos++]) >= 0) {
+          pos = tempPos;
+          return y;
+        } else if (bufferSize - tempPos < 9) {
+          break fastpath;
+        } else if ((y ^= (buffer[tempPos++] << 7)) < 0) {
+          x = y ^ (~0 << 7);
+        } else if ((y ^= (buffer[tempPos++] << 14)) >= 0) {
+          x = y ^ ((~0 << 7) ^ (~0 << 14));
+        } else if ((y ^= (buffer[tempPos++] << 21)) < 0) {
+          x = y ^ ((~0 << 7) ^ (~0 << 14) ^ (~0 << 21));
+        } else if ((x = y ^ ((long) buffer[tempPos++] << 28)) >= 0L) {
+          x ^= (~0L << 7) ^ (~0L << 14) ^ (~0L << 21) ^ (~0L << 28);
+        } else if ((x ^= ((long) buffer[tempPos++] << 35)) < 0L) {
+          x ^= (~0L << 7) ^ (~0L << 14) ^ (~0L << 21) ^ (~0L << 28) ^ (~0L << 35);
+        } else if ((x ^= ((long) buffer[tempPos++] << 42)) >= 0L) {
+          x ^= (~0L << 7) ^ (~0L << 14) ^ (~0L << 21) ^ (~0L << 28) ^ (~0L << 35) ^ (~0L << 42);
+        } else if ((x ^= ((long) buffer[tempPos++] << 49)) < 0L) {
+          x ^=
+              (~0L << 7)
+                  ^ (~0L << 14)
+                  ^ (~0L << 21)
+                  ^ (~0L << 28)
+                  ^ (~0L << 35)
+                  ^ (~0L << 42)
+                  ^ (~0L << 49);
+        } else {
+          x ^= ((long) buffer[tempPos++] << 56);
+          x ^=
+              (~0L << 7)
+                  ^ (~0L << 14)
+                  ^ (~0L << 21)
+                  ^ (~0L << 28)
+                  ^ (~0L << 35)
+                  ^ (~0L << 42)
+                  ^ (~0L << 49)
+                  ^ (~0L << 56);
+          if (x < 0L) {
+            if (buffer[tempPos++] < 0L) {
+              break fastpath; // Will throw malformedVarint()
+            }
+          }
+        }
+        pos = tempPos;
+        return x;
+      }
+      return readRawVarint64SlowPath();
+    }
+
+    @Override
+    long readRawVarint64SlowPath() throws IOException {
+      long result = 0;
+      for (int shift = 0; shift < 64; shift += 7) {
+        final byte b = readRawByte();
+        result |= (long) (b & 0x7F) << shift;
+        if ((b & 0x80) == 0) {
+          return result;
+        }
+      }
+      throw InvalidProtocolBufferException.malformedVarint();
+    }
+
+    @Override
+    public int readRawLittleEndian32() throws IOException {
+      int tempPos = pos;
+
+      if (bufferSize - tempPos < FIXED32_SIZE) {
+        refillBuffer(FIXED32_SIZE);
+        tempPos = pos;
+      }
+
+      final byte[] buffer = this.buffer;
+      pos = tempPos + FIXED32_SIZE;
+      return (((buffer[tempPos] & 0xff))
+          | ((buffer[tempPos + 1] & 0xff) << 8)
+          | ((buffer[tempPos + 2] & 0xff) << 16)
+          | ((buffer[tempPos + 3] & 0xff) << 24));
+    }
+
+    @Override
+    public long readRawLittleEndian64() throws IOException {
+      int tempPos = pos;
+
+      if (bufferSize - tempPos < FIXED64_SIZE) {
+        refillBuffer(FIXED64_SIZE);
+        tempPos = pos;
+      }
+
+      final byte[] buffer = this.buffer;
+      pos = tempPos + FIXED64_SIZE;
+      return (((buffer[tempPos] & 0xffL))
+          | ((buffer[tempPos + 1] & 0xffL) << 8)
+          | ((buffer[tempPos + 2] & 0xffL) << 16)
+          | ((buffer[tempPos + 3] & 0xffL) << 24)
+          | ((buffer[tempPos + 4] & 0xffL) << 32)
+          | ((buffer[tempPos + 5] & 0xffL) << 40)
+          | ((buffer[tempPos + 6] & 0xffL) << 48)
+          | ((buffer[tempPos + 7] & 0xffL) << 56));
+    }
+
+    // -----------------------------------------------------------------
+
+    @Override
+    public void enableAliasing(boolean enabled) {
+      // TODO(nathanmittler): Ideally we should throw here. Do nothing for backward compatibility.
+    }
+
+    @Override
+    public void resetSizeCounter() {
+      totalBytesRetired = -pos;
+    }
+
+    @Override
+    public int pushLimit(int byteLimit) throws InvalidProtocolBufferException {
+      if (byteLimit < 0) {
+        throw InvalidProtocolBufferException.negativeSize();
+      }
+      byteLimit += totalBytesRetired + pos;
+      final int oldLimit = currentLimit;
+      if (byteLimit > oldLimit) {
+        throw InvalidProtocolBufferException.truncatedMessage();
+      }
+      currentLimit = byteLimit;
+
+      recomputeBufferSizeAfterLimit();
+
+      return oldLimit;
+    }
+
+    private void recomputeBufferSizeAfterLimit() {
+      bufferSize += bufferSizeAfterLimit;
+      final int bufferEnd = totalBytesRetired + bufferSize;
+      if (bufferEnd > currentLimit) {
+        // Limit is in current buffer.
+        bufferSizeAfterLimit = bufferEnd - currentLimit;
+        bufferSize -= bufferSizeAfterLimit;
+      } else {
+        bufferSizeAfterLimit = 0;
+      }
+    }
+
+    @Override
+    public void popLimit(final int oldLimit) {
+      currentLimit = oldLimit;
+      recomputeBufferSizeAfterLimit();
+    }
+
+    @Override
+    public int getBytesUntilLimit() {
+      if (currentLimit == Integer.MAX_VALUE) {
+        return -1;
+      }
+
+      final int currentAbsolutePosition = totalBytesRetired + pos;
+      return currentLimit - currentAbsolutePosition;
+    }
+
+    @Override
+    public boolean isAtEnd() throws IOException {
+      return pos == bufferSize && !tryRefillBuffer(1);
+    }
+
+    @Override
+    public int getTotalBytesRead() {
+      return totalBytesRetired + pos;
+    }
+
+    private interface RefillCallback {
+      void onRefill();
+    }
+
+    private RefillCallback refillCallback = null;
+
+    /**
+     * Reads more bytes from the input, making at least {@code n} bytes available in the buffer.
+     * Caller must ensure that the requested space is not yet available, and that the requested
+     * space is less than BUFFER_SIZE.
+     *
+     * @throws InvalidProtocolBufferException The end of the stream or the current limit was
+     *     reached.
+     */
+    private void refillBuffer(int n) throws IOException {
+      if (!tryRefillBuffer(n)) {
+        // We have to distinguish the exception between sizeLimitExceeded and truncatedMessage. So
+        // we just throw an sizeLimitExceeded exception here if it exceeds the sizeLimit
+        if (n > sizeLimit - totalBytesRetired - pos) {
+          throw InvalidProtocolBufferException.sizeLimitExceeded();
+        } else {
+          throw InvalidProtocolBufferException.truncatedMessage();
+        }
+      }
+    }
+
+    /**
+     * Tries to read more bytes from the input, making at least {@code n} bytes available in the
+     * buffer. Caller must ensure that the requested space is not yet available, and that the
+     * requested space is less than BUFFER_SIZE.
+     *
+     * @return {@code true} If the bytes could be made available; {@code false} 1. Current at the
+     *     end of the stream 2. The current limit was reached 3. The total size limit was reached
+     */
+    private boolean tryRefillBuffer(int n) throws IOException {
+      if (pos + n <= bufferSize) {
+        throw new IllegalStateException(
+            "refillBuffer() called when " + n + " bytes were already available in buffer");
+      }
+
+      // Check whether the size of total message needs to read is bigger than the size limit.
+      // We shouldn't throw an exception here as isAtEnd() function needs to get this function's
+      // return as the result.
+      if (n > sizeLimit - totalBytesRetired - pos) {
+        return false;
+      }
+
+      // Shouldn't throw the exception here either.
+      if (totalBytesRetired + pos + n > currentLimit) {
+        // Oops, we hit a limit.
+        return false;
+      }
+
+      if (refillCallback != null) {
+        refillCallback.onRefill();
+      }
+
+      int tempPos = pos;
+      if (tempPos > 0) {
+        if (bufferSize > tempPos) {
+          System.arraycopy(buffer, tempPos, buffer, 0, bufferSize - tempPos);
+        }
+        totalBytesRetired += tempPos;
+        bufferSize -= tempPos;
+        pos = 0;
+      }
+
+      // Here we should refill the buffer as many bytes as possible.
+      int bytesRead =
+          input.read(
+              buffer,
+              bufferSize,
+              Math.min(
+                  //  the size of allocated but unused bytes in the buffer
+                  buffer.length - bufferSize,
+                  //  do not exceed the total bytes limit
+                  sizeLimit - totalBytesRetired - bufferSize));
+      if (bytesRead == 0 || bytesRead < -1 || bytesRead > buffer.length) {
+        throw new IllegalStateException(
+            input.getClass()
+                + "#read(byte[]) returned invalid result: "
+                + bytesRead
+                + "\nThe InputStream implementation is buggy.");
+      }
+      if (bytesRead > 0) {
+        bufferSize += bytesRead;
+        recomputeBufferSizeAfterLimit();
+        return (bufferSize >= n) ? true : tryRefillBuffer(n);
+      }
+
+      return false;
+    }
+
+    @Override
+    public byte readRawByte() throws IOException {
+      if (pos == bufferSize) {
+        refillBuffer(1);
+      }
+      return buffer[pos++];
+    }
+
+    @Override
+    public byte[] readRawBytes(final int size) throws IOException {
+      final int tempPos = pos;
+      if (size <= (bufferSize - tempPos) && size > 0) {
+        pos = tempPos + size;
+        return Arrays.copyOfRange(buffer, tempPos, tempPos + size);
+      } else {
+        return readRawBytesSlowPath(size);
+      }
+    }
+
+    /**
+     * Exactly like readRawBytes, but caller must have already checked the fast path: (size <=
+     * (bufferSize - pos) && size > 0)
+     */
+    private byte[] readRawBytesSlowPath(final int size) throws IOException {
+      // Attempt to read the data in one byte array when it's safe to do.
+      byte[] result = readRawBytesSlowPathOneChunk(size);
+      if (result != null) {
+        return result;
+      }
+
+      final int originalBufferPos = pos;
+      final int bufferedBytes = bufferSize - pos;
+
+      // Mark the current buffer consumed.
+      totalBytesRetired += bufferSize;
+      pos = 0;
+      bufferSize = 0;
+
+      // Determine the number of bytes we need to read from the input stream.
+      int sizeLeft = size - bufferedBytes;
+
+      // The size is very large. For security reasons we read them in small
+      // chunks.
+      List<byte[]> chunks = readRawBytesSlowPathRemainingChunks(sizeLeft);
+
+      // OK, got everything.  Now concatenate it all into one buffer.
+      final byte[] bytes = new byte[size];
+
+      // Start by copying the leftover bytes from this.buffer.
+      System.arraycopy(buffer, originalBufferPos, bytes, 0, bufferedBytes);
+
+      // And now all the chunks.
+      int tempPos = bufferedBytes;
+      for (final byte[] chunk : chunks) {
+        System.arraycopy(chunk, 0, bytes, tempPos, chunk.length);
+        tempPos += chunk.length;
+      }
+
+      // Done.
+      return bytes;
+    }
+
+    /**
+     * Attempts to read the data in one byte array when it's safe to do. Returns null if the size to
+     * read is too large and needs to be allocated in smaller chunks for security reasons.
+     */
+    private byte[] readRawBytesSlowPathOneChunk(final int size) throws IOException {
+      if (size == 0) {
+        return Internal.EMPTY_BYTE_ARRAY;
+      }
+      if (size < 0) {
+        throw InvalidProtocolBufferException.negativeSize();
+      }
+
+      // Integer-overflow-conscious check that the message size so far has not exceeded sizeLimit.
+      int currentMessageSize = totalBytesRetired + pos + size;
+      if (currentMessageSize - sizeLimit > 0) {
+        throw InvalidProtocolBufferException.sizeLimitExceeded();
+      }
+
+      // Verify that the message size so far has not exceeded currentLimit.
+      if (currentMessageSize > currentLimit) {
+        // Read to the end of the stream anyway.
+        skipRawBytes(currentLimit - totalBytesRetired - pos);
+        throw InvalidProtocolBufferException.truncatedMessage();
+      }
+
+      final int bufferedBytes = bufferSize - pos;
+      // Determine the number of bytes we need to read from the input stream.
+      int sizeLeft = size - bufferedBytes;
+      // TODO(nathanmittler): Consider using a value larger than DEFAULT_BUFFER_SIZE.
+      if (sizeLeft < DEFAULT_BUFFER_SIZE || sizeLeft <= input.available()) {
+        // Either the bytes we need are known to be available, or the required buffer is
+        // within an allowed threshold - go ahead and allocate the buffer now.
+        final byte[] bytes = new byte[size];
+
+        // Copy all of the buffered bytes to the result buffer.
+        System.arraycopy(buffer, pos, bytes, 0, bufferedBytes);
+        totalBytesRetired += bufferSize;
+        pos = 0;
+        bufferSize = 0;
+
+        // Fill the remaining bytes from the input stream.
+        int tempPos = bufferedBytes;
+        while (tempPos < bytes.length) {
+          int n = input.read(bytes, tempPos, size - tempPos);
+          if (n == -1) {
+            throw InvalidProtocolBufferException.truncatedMessage();
+          }
+          totalBytesRetired += n;
+          tempPos += n;
+        }
+
+        return bytes;
+      }
+
+      return null;
+    }
+
+    /** Reads the remaining data in small chunks from the input stream. */
+    private List<byte[]> readRawBytesSlowPathRemainingChunks(int sizeLeft) throws IOException {
+      // The size is very large.  For security reasons, we can't allocate the
+      // entire byte array yet.  The size comes directly from the input, so a
+      // maliciously-crafted message could provide a bogus very large size in
+      // order to trick the app into allocating a lot of memory.  We avoid this
+      // by allocating and reading only a small chunk at a time, so that the
+      // malicious message must actually *be* extremely large to cause
+      // problems.  Meanwhile, we limit the allowed size of a message elsewhere.
+      final List<byte[]> chunks = new ArrayList<byte[]>();
+
+      while (sizeLeft > 0) {
+        // TODO(nathanmittler): Consider using a value larger than DEFAULT_BUFFER_SIZE.
+        final byte[] chunk = new byte[Math.min(sizeLeft, DEFAULT_BUFFER_SIZE)];
+        int tempPos = 0;
+        while (tempPos < chunk.length) {
+          final int n = input.read(chunk, tempPos, chunk.length - tempPos);
+          if (n == -1) {
+            throw InvalidProtocolBufferException.truncatedMessage();
+          }
+          totalBytesRetired += n;
+          tempPos += n;
+        }
+        sizeLeft -= chunk.length;
+        chunks.add(chunk);
+      }
+
+      return chunks;
+    }
+
+    /**
+     * Like readBytes, but caller must have already checked the fast path: (size <= (bufferSize -
+     * pos) && size > 0 || size == 0)
+     */
+    private ByteString readBytesSlowPath(final int size) throws IOException {
+      final byte[] result = readRawBytesSlowPathOneChunk(size);
+      if (result != null) {
+        return ByteString.wrap(result);
+      }
+
+      final int originalBufferPos = pos;
+      final int bufferedBytes = bufferSize - pos;
+
+      // Mark the current buffer consumed.
+      totalBytesRetired += bufferSize;
+      pos = 0;
+      bufferSize = 0;
+
+      // Determine the number of bytes we need to read from the input stream.
+      int sizeLeft = size - bufferedBytes;
+
+      // The size is very large. For security reasons we read them in small
+      // chunks.
+      List<byte[]> chunks = readRawBytesSlowPathRemainingChunks(sizeLeft);
+
+      // Wrap the byte arrays into a single ByteString.
+      List<ByteString> byteStrings = new ArrayList<ByteString>(1 + chunks.size());
+      byteStrings.add(ByteString.copyFrom(buffer, originalBufferPos, bufferedBytes));
+      for (byte[] chunk : chunks) {
+        byteStrings.add(ByteString.wrap(chunk));
+      }
+      return ByteString.copyFrom(byteStrings);
+    }
+
+    @Override
+    public void skipRawBytes(final int size) throws IOException {
+      if (size <= (bufferSize - pos) && size >= 0) {
+        // We have all the bytes we need already.
+        pos += size;
+      } else {
+        skipRawBytesSlowPath(size);
+      }
+    }
+
+    /**
+     * Exactly like skipRawBytes, but caller must have already checked the fast path: (size <=
+     * (bufferSize - pos) && size >= 0)
+     */
+    private void skipRawBytesSlowPath(final int size) throws IOException {
+      if (size < 0) {
+        throw InvalidProtocolBufferException.negativeSize();
+      }
+
+      if (totalBytesRetired + pos + size > currentLimit) {
+        // Read to the end of the stream anyway.
+        skipRawBytes(currentLimit - totalBytesRetired - pos);
+        // Then fail.
+        throw InvalidProtocolBufferException.truncatedMessage();
+      }
+
+      if (refillCallback != null) {
+        // Skipping more bytes than are in the buffer.  First skip what we have.
+        int tempPos = bufferSize - pos;
+        pos = bufferSize;
+
+        // Keep refilling the buffer until we get to the point we wanted to skip to.
+        // This has the side effect of ensuring the limits are updated correctly.
+        refillBuffer(1);
+        while (size - tempPos > bufferSize) {
+          tempPos += bufferSize;
+          pos = bufferSize;
+          refillBuffer(1);
+        }
+
+        pos = size - tempPos;
+      } else {
+        // Skipping more bytes than are in the buffer.  First skip what we have.
+        totalBytesRetired += pos;
+        int totalSkipped = bufferSize - pos;
+        bufferSize = 0;
+        pos = 0;
+
+        try {
+          while (totalSkipped < size) {
+            int toSkip = size - totalSkipped;
+            long skipped = input.skip(toSkip);
+            if (skipped < 0 || skipped > toSkip) {
+              throw new IllegalStateException(
+                  input.getClass()
+                      + "#skip returned invalid result: "
+                      + skipped
+                      + "\nThe InputStream implementation is buggy.");
+            }
+            totalSkipped += (int) skipped;
+          }
+        } finally {
+          totalBytesRetired += totalSkipped;
+          recomputeBufferSizeAfterLimit();
+        }
+      }
+    }
+  }
+
+  /**
+   * Implementation of {@link CodedInputStream} that uses an {@link Iterable <ByteBuffer>} as the
+   * data source. Requires the use of {@code sun.misc.Unsafe} to perform fast reads on the buffer.
+   */
+  private static final class IterableDirectByteBufferDecoder extends CodedInputStream {
+    /** The object that need to decode. */
+    private Iterable<ByteBuffer> input;
+    /** The {@link Iterator} with type {@link ByteBuffer} of {@code input} */
+    private Iterator<ByteBuffer> iterator;
+    /** The current ByteBuffer; */
+    private ByteBuffer currentByteBuffer;
+    /**
+     * If {@code true}, indicates that all the buffer are backing a {@link ByteString} and are
+     * therefore considered to be an immutable input source.
+     */
+    private boolean immutable;
+    /**
+     * If {@code true}, indicates that calls to read {@link ByteString} or {@code byte[]}
+     * <strong>may</strong> return slices of the underlying buffer, rather than copies.
+     */
+    private boolean enableAliasing;
+    /** The global total message length limit */
+    private int totalBufferSize;
+    /** The amount of available data in the input beyond {@link #currentLimit}. */
+    private int bufferSizeAfterCurrentLimit;
+    /** The absolute position of the end of the current message. */
+    private int currentLimit = Integer.MAX_VALUE;
+    /** The last tag that was read from this stream. */
+    private int lastTag;
+    /** Total Bytes have been Read from the {@link Iterable} {@link ByteBuffer} */
+    private int totalBytesRead;
+    /** The start position offset of the whole message, used as to reset the totalBytesRead */
+    private int startOffset;
+    /** The current position for current ByteBuffer */
+    private long currentByteBufferPos;
+
+    private long currentByteBufferStartPos;
+    /**
+     * If the current ByteBuffer is unsafe-direct based, currentAddress is the start address of this
+     * ByteBuffer; otherwise should be zero.
+     */
+    private long currentAddress;
+    /** The limit position for current ByteBuffer */
+    private long currentByteBufferLimit;
+
+    /**
+     * The constructor of {@code Iterable<ByteBuffer>} decoder.
+     *
+     * @param inputBufs The input data.
+     * @param size The total size of the input data.
+     * @param immutableFlag whether the input data is immutable.
+     */
+    private IterableDirectByteBufferDecoder(
+        Iterable<ByteBuffer> inputBufs, int size, boolean immutableFlag) {
+      totalBufferSize = size;
+      input = inputBufs;
+      iterator = input.iterator();
+      immutable = immutableFlag;
+      startOffset = totalBytesRead = 0;
+      if (size == 0) {
+        currentByteBuffer = EMPTY_BYTE_BUFFER;
+        currentByteBufferPos = 0;
+        currentByteBufferStartPos = 0;
+        currentByteBufferLimit = 0;
+        currentAddress = 0;
+      } else {
+        tryGetNextByteBuffer();
+      }
+    }
+
+    /** To get the next ByteBuffer from {@code input}, and then update the parameters */
+    private void getNextByteBuffer() throws InvalidProtocolBufferException {
+      if (!iterator.hasNext()) {
+        throw InvalidProtocolBufferException.truncatedMessage();
+      }
+      tryGetNextByteBuffer();
+    }
+
+    private void tryGetNextByteBuffer() {
+      currentByteBuffer = iterator.next();
+      totalBytesRead += (int) (currentByteBufferPos - currentByteBufferStartPos);
+      currentByteBufferPos = currentByteBuffer.position();
+      currentByteBufferStartPos = currentByteBufferPos;
+      currentByteBufferLimit = currentByteBuffer.limit();
+      currentAddress = UnsafeUtil.addressOffset(currentByteBuffer);
+      currentByteBufferPos += currentAddress;
+      currentByteBufferStartPos += currentAddress;
+      currentByteBufferLimit += currentAddress;
+    }
+
+    @Override
+    public int readTag() throws IOException {
+      if (isAtEnd()) {
+        lastTag = 0;
+        return 0;
+      }
+
+      lastTag = readRawVarint32();
+      if (WireFormat.getTagFieldNumber(lastTag) == 0) {
+        // If we actually read zero (or any tag number corresponding to field
+        // number zero), that's not a valid tag.
+        throw InvalidProtocolBufferException.invalidTag();
+      }
+      return lastTag;
+    }
+
+    @Override
+    public void checkLastTagWas(final int value) throws InvalidProtocolBufferException {
+      if (lastTag != value) {
+        throw InvalidProtocolBufferException.invalidEndTag();
+      }
+    }
+
+    @Override
+    public int getLastTag() {
+      return lastTag;
+    }
+
+    @Override
+    public boolean skipField(final int tag) throws IOException {
+      switch (WireFormat.getTagWireType(tag)) {
+        case WireFormat.WIRETYPE_VARINT:
+          skipRawVarint();
+          return true;
+        case WireFormat.WIRETYPE_FIXED64:
+          skipRawBytes(FIXED64_SIZE);
+          return true;
+        case WireFormat.WIRETYPE_LENGTH_DELIMITED:
+          skipRawBytes(readRawVarint32());
+          return true;
+        case WireFormat.WIRETYPE_START_GROUP:
+          skipMessage();
+          checkLastTagWas(
+              WireFormat.makeTag(WireFormat.getTagFieldNumber(tag), WireFormat.WIRETYPE_END_GROUP));
+          return true;
+        case WireFormat.WIRETYPE_END_GROUP:
+          return false;
+        case WireFormat.WIRETYPE_FIXED32:
+          skipRawBytes(FIXED32_SIZE);
+          return true;
+        default:
+          throw InvalidProtocolBufferException.invalidWireType();
+      }
+    }
+
+    @Override
+    public boolean skipField(final int tag, final CodedOutputStream output) throws IOException {
+      switch (WireFormat.getTagWireType(tag)) {
+        case WireFormat.WIRETYPE_VARINT:
+          {
+            long value = readInt64();
+            output.writeRawVarint32(tag);
+            output.writeUInt64NoTag(value);
+            return true;
+          }
+        case WireFormat.WIRETYPE_FIXED64:
+          {
+            long value = readRawLittleEndian64();
+            output.writeRawVarint32(tag);
+            output.writeFixed64NoTag(value);
+            return true;
+          }
+        case WireFormat.WIRETYPE_LENGTH_DELIMITED:
+          {
+            ByteString value = readBytes();
+            output.writeRawVarint32(tag);
+            output.writeBytesNoTag(value);
+            return true;
+          }
+        case WireFormat.WIRETYPE_START_GROUP:
+          {
+            output.writeRawVarint32(tag);
+            skipMessage(output);
+            int endtag =
+                WireFormat.makeTag(
+                    WireFormat.getTagFieldNumber(tag), WireFormat.WIRETYPE_END_GROUP);
+            checkLastTagWas(endtag);
+            output.writeRawVarint32(endtag);
+            return true;
+          }
+        case WireFormat.WIRETYPE_END_GROUP:
+          {
+            return false;
+          }
+        case WireFormat.WIRETYPE_FIXED32:
+          {
+            int value = readRawLittleEndian32();
+            output.writeRawVarint32(tag);
+            output.writeFixed32NoTag(value);
+            return true;
+          }
+        default:
+          throw InvalidProtocolBufferException.invalidWireType();
+      }
+    }
+
+    @Override
+    public void skipMessage() throws IOException {
+      while (true) {
+        final int tag = readTag();
+        if (tag == 0 || !skipField(tag)) {
+          return;
+        }
+      }
+    }
+
+    @Override
+    public void skipMessage(CodedOutputStream output) throws IOException {
+      while (true) {
+        final int tag = readTag();
+        if (tag == 0 || !skipField(tag, output)) {
+          return;
+        }
+      }
+    }
+
     // -----------------------------------------------------------------
 
     @Override
@@ -4242,6 +3883,5 @@
         currentByteBuffer.limit(prevLimit);
       }
     }
->>>>>>> 1ee15bae
   }
 }
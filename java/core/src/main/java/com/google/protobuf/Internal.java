--- conflicted
+++ resolved
@@ -58,35 +58,6 @@
   static final Charset UTF_8 = Charset.forName("UTF-8");
   static final Charset ISO_8859_1 = Charset.forName("ISO-8859-1");
 
-<<<<<<< HEAD
-  /**
-   * Helper called by generated code to construct default values for string
-   * fields.
-   * <p>
-   * The protocol compiler does not actually contain a UTF-8 decoder -- it
-   * just pushes UTF-8-encoded text around without touching it.  The one place
-   * where this presents a problem is when generating Java string literals.
-   * Unicode characters in the string literal would normally need to be encoded
-   * using a Unicode escape sequence, which would require decoding them.
-   * To get around this, protoc instead embeds the UTF-8 bytes into the
-   * generated code and leaves it to the runtime library to decode them.
-   * <p>
-   * It gets worse, though.  If protoc just generated a byte array, like:
-   *   new byte[] {0x12, 0x34, 0x56, 0x78}
-   * Java actually generates *code* which allocates an array and then fills
-   * in each value.  This is much less efficient than just embedding the bytes
-   * directly into the bytecode.  To get around this, we need another
-   * work-around.  String literals are embedded directly, so protoc actually
-   * generates a string literal corresponding to the bytes.  The easiest way
-   * to do this is to use the ISO-8859-1 character set, which corresponds to
-   * the first 256 characters of the Unicode range.  Protoc can then use
-   * good old CEscape to generate the string.
-   * <p>
-   * So we have a string literal which represents a set of bytes which
-   * represents another string.  This function -- stringDefaultValue --
-   * converts from the generated string to the string we actually want.  The
-   * generated code calls this automatically.
-=======
   /** Throws an appropriate {@link NullPointerException} if the given objects is {@code null}. */
   static <T> T checkNotNull(T obj) {
     if (obj == null) {
@@ -124,7 +95,6 @@
    * <p>So we have a string literal which represents a set of bytes which represents another string.
    * This function -- stringDefaultValue -- converts from the generated string to the string we
    * actually want. The generated code calls this automatically.
->>>>>>> 1ee15bae
    */
   public static String stringDefaultValue(String bytes) {
     return new String(bytes.getBytes(ISO_8859_1), UTF_8);
@@ -400,9 +370,8 @@
     }
   }
 
-  /**
-   * An empty byte array constant used in generated code.
-   */
+
+  /** An empty byte array constant used in generated code. */
   public static final byte[] EMPTY_BYTE_ARRAY = new byte[0];
 
   /** An empty byte array constant used in generated code. */
@@ -412,6 +381,11 @@
   public static final CodedInputStream EMPTY_CODED_INPUT_STREAM =
       CodedInputStream.newInstance(EMPTY_BYTE_ARRAY);
 
+
+  /** Helper method to merge two MessageLite instances. */
+  static Object mergeMessage(Object destination, Object source) {
+    return ((MessageLite) destination).toBuilder().mergeFrom((MessageLite) source).buildPartial();
+  }
 
   /**
    * Provides an immutable view of {@code List<T>} around a {@code List<F>}.
@@ -601,21 +575,10 @@
     /** Like {@link #get(int)} but more efficient in that it doesn't box the returned value. */
     int getInt(int index);
 
-<<<<<<< HEAD
-    /**
-     * Like {@link #add(Integer)} but more efficient in that it doesn't box the element.
-     */
-    void addInt(int element);
-
-    /**
-     * Like {@link #set(int, Integer)} but more efficient in that it doesn't box the element.
-     */
-=======
     /** Like {@link #add(Object)} but more efficient in that it doesn't box the element. */
     void addInt(int element);
 
     /** Like {@link #set(int, Object)} but more efficient in that it doesn't box the element. */
->>>>>>> 1ee15bae
     int setInt(int index, int element);
 
     /** Returns a mutable clone of this list with the specified capacity. */
@@ -632,21 +595,10 @@
     /** Like {@link #get(int)} but more efficient in that it doesn't box the returned value. */
     boolean getBoolean(int index);
 
-<<<<<<< HEAD
-    /**
-     * Like {@link #add(Boolean)} but more efficient in that it doesn't box the element.
-     */
-    void addBoolean(boolean element);
-
-    /**
-     * Like {@link #set(int, Boolean)} but more efficient in that it doesn't box the element.
-     */
-=======
     /** Like {@link #add(Object)} but more efficient in that it doesn't box the element. */
     void addBoolean(boolean element);
 
     /** Like {@link #set(int, Object)} but more efficient in that it doesn't box the element. */
->>>>>>> 1ee15bae
     boolean setBoolean(int index, boolean element);
 
     /** Returns a mutable clone of this list with the specified capacity. */
@@ -663,21 +615,10 @@
     /** Like {@link #get(int)} but more efficient in that it doesn't box the returned value. */
     long getLong(int index);
 
-<<<<<<< HEAD
-    /**
-     * Like {@link #add(Long)} but more efficient in that it doesn't box the element.
-     */
-    void addLong(long element);
-
-    /**
-     * Like {@link #set(int, Long)} but more efficient in that it doesn't box the element.
-     */
-=======
     /** Like {@link #add(Object)} but more efficient in that it doesn't box the element. */
     void addLong(long element);
 
     /** Like {@link #set(int, Object)} but more efficient in that it doesn't box the element. */
->>>>>>> 1ee15bae
     long setLong(int index, long element);
 
     /** Returns a mutable clone of this list with the specified capacity. */
@@ -694,21 +635,10 @@
     /** Like {@link #get(int)} but more efficient in that it doesn't box the returned value. */
     double getDouble(int index);
 
-<<<<<<< HEAD
-    /**
-     * Like {@link #add(Double)} but more efficient in that it doesn't box the element.
-     */
-    void addDouble(double element);
-
-    /**
-     * Like {@link #set(int, Double)} but more efficient in that it doesn't box the element.
-     */
-=======
     /** Like {@link #add(Object)} but more efficient in that it doesn't box the element. */
     void addDouble(double element);
 
     /** Like {@link #set(int, Object)} but more efficient in that it doesn't box the element. */
->>>>>>> 1ee15bae
     double setDouble(int index, double element);
 
     /** Returns a mutable clone of this list with the specified capacity. */
@@ -725,21 +655,10 @@
     /** Like {@link #get(int)} but more efficient in that it doesn't box the returned value. */
     float getFloat(int index);
 
-<<<<<<< HEAD
-    /**
-     * Like {@link #add(Float)} but more efficient in that it doesn't box the element.
-     */
-    void addFloat(float element);
-
-    /**
-     * Like {@link #set(int, Float)} but more efficient in that it doesn't box the element.
-     */
-=======
     /** Like {@link #add(Object)} but more efficient in that it doesn't box the element. */
     void addFloat(float element);
 
     /** Like {@link #set(int, Object)} but more efficient in that it doesn't box the element. */
->>>>>>> 1ee15bae
     float setFloat(int index, float element);
 
     /** Returns a mutable clone of this list with the specified capacity. */

--- conflicted
+++ resolved
@@ -31,7 +31,6 @@
 package com.google.protobuf;
 
 import com.google.protobuf.AbstractMessageLite.Builder.LimitedInputStream;
-
 import java.io.IOException;
 import java.io.InputStream;
 import java.io.OutputStream;
@@ -39,6 +38,7 @@
 import java.util.Arrays;
 import java.util.Collections;
 import java.util.List;
+import java.util.ListIterator;
 import java.util.Map;
 import java.util.TreeMap;
 
@@ -56,7 +56,10 @@
  * @author kenton@google.com Kenton Varda
  */
 public final class UnknownFieldSet implements MessageLite {
-  private UnknownFieldSet() {}
+
+  private UnknownFieldSet() {
+    fields = null;
+  }
 
   /** Create a new {@link Builder}. */
   public static Builder newBuilder() {
@@ -79,28 +82,17 @@
   }
 
   private static final UnknownFieldSet defaultInstance =
-<<<<<<< HEAD
-    new UnknownFieldSet(Collections.<Integer, Field>emptyMap());
-=======
       new UnknownFieldSet(
           Collections.<Integer, Field>emptyMap(), Collections.<Integer, Field>emptyMap());
->>>>>>> 1ee15bae
 
   /**
    * Construct an {@code UnknownFieldSet} around the given map. The map is expected to be immutable.
    */
-<<<<<<< HEAD
-  private UnknownFieldSet(final Map<Integer, Field> fields) {
-    this.fields = fields;
-  }
-  private Map<Integer, Field> fields;
-=======
   UnknownFieldSet(final Map<Integer, Field> fields, final Map<Integer, Field> fieldsDescending) {
     this.fields = fields;
   }
 
   private final Map<Integer, Field> fields;
->>>>>>> 1ee15bae
 
 
   @Override
@@ -136,7 +128,8 @@
   @Override
   public void writeTo(final CodedOutputStream output) throws IOException {
     for (final Map.Entry<Integer, Field> entry : fields.entrySet()) {
-      entry.getValue().writeTo(entry.getKey(), output);
+      Field field = entry.getValue();
+      field.writeTo(entry.getKey(), output);
     }
   }
 
@@ -219,10 +212,8 @@
     }
   }
 
-  /**
-   * Get the number of bytes required to encode this set using
-   * {@code MessageSet} wire format.
-   */
+
+  /** Get the number of bytes required to encode this set using {@code MessageSet} wire format. */
   public int getSerializedSizeAsMessageSet() {
     int result = 0;
     for (final Map.Entry<Integer, Field> entry : fields.entrySet()) {
@@ -331,12 +322,13 @@
      */
     @Override
     public UnknownFieldSet build() {
-      getFieldBuilder(0);  // Force lastField to be built.
+      getFieldBuilder(0); // Force lastField to be built.
       final UnknownFieldSet result;
       if (fields.isEmpty()) {
         result = getDefaultInstance();
       } else {
-        result = new UnknownFieldSet(Collections.unmodifiableMap(fields));
+        Map<Integer, Field> descendingFields = null;
+        result = new UnknownFieldSet(Collections.unmodifiableMap(fields), descendingFields);
       }
       fields = null;
       return result;
@@ -350,15 +342,9 @@
 
     @Override
     public Builder clone() {
-<<<<<<< HEAD
-      getFieldBuilder(0);  // Force lastField to be built.
-      return UnknownFieldSet.newBuilder().mergeFrom(
-          new UnknownFieldSet(fields));
-=======
       getFieldBuilder(0); // Force lastField to be built.
       Map<Integer, Field> descendingFields = null;
       return UnknownFieldSet.newBuilder().mergeFrom(new UnknownFieldSet(fields, descendingFields));
->>>>>>> 1ee15bae
     }
 
     @Override
@@ -822,9 +808,10 @@
       }
     }
 
-    /**
-     * Get the number of bytes required to encode this field, including field
-     * number, using {@code MessageSet} wire format.
+
+    /**
+     * Get the number of bytes required to encode this field, including field number, using {@code
+     * MessageSet} wire format.
      */
     public int getSerializedSizeAsMessageSetExtension(final int fieldNumber) {
       int result = 0;
@@ -997,12 +984,7 @@
       } catch (InvalidProtocolBufferException e) {
         throw e.setUnfinishedMessage(builder.buildPartial());
       } catch (IOException e) {
-<<<<<<< HEAD
-        throw new InvalidProtocolBufferException(e.getMessage())
-            .setUnfinishedMessage(builder.buildPartial());
-=======
         throw new InvalidProtocolBufferException(e).setUnfinishedMessage(builder.buildPartial());
->>>>>>> 1ee15bae
       }
       return builder.buildPartial();
     }

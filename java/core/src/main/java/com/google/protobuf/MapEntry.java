--- conflicted
+++ resolved
@@ -33,7 +33,6 @@
 import com.google.protobuf.Descriptors.Descriptor;
 import com.google.protobuf.Descriptors.EnumValueDescriptor;
 import com.google.protobuf.Descriptors.FieldDescriptor;
-
 import java.io.IOException;
 import java.util.Collections;
 import java.util.Map;
@@ -41,48 +40,27 @@
 
 /**
  * Implements MapEntry messages.
-<<<<<<< HEAD
- * 
- * In reflection API, map fields will be treated as repeated message fields and
- * each map entry is accessed as a message. This MapEntry class is used to
- * represent these map entry messages in reflection API.
- * 
- * Protobuf internal. Users shouldn't use this class.
-=======
  *
  * <p>In reflection API, map fields will be treated as repeated message fields and each map entry is
  * accessed as a message. This MapEntry class is used to represent these map entry messages in
  * reflection API.
  *
  * <p>Protobuf internal. Users shouldn't use this class.
->>>>>>> 1ee15bae
  */
 public final class MapEntry<K, V> extends AbstractMessage {
-  private static class Metadata<K, V> {
-    public final Descriptor descriptor;  
-    public final MapEntry<K, V> defaultInstance;
-    public final AbstractParser<MapEntry<K, V>> parser;
-    
+
+  private static final class Metadata<K, V> extends MapEntryLite.Metadata<K, V> {
+
+    public final Descriptor descriptor;
+    public final Parser<MapEntry<K, V>> parser;
+
     public Metadata(
-        final Descriptor descriptor, final MapEntry<K, V> defaultInstance) {
+        Descriptor descriptor,
+        MapEntry<K, V> defaultInstance,
+        WireFormat.FieldType keyType,
+        WireFormat.FieldType valueType) {
+      super(keyType, defaultInstance.key, valueType, defaultInstance.value);
       this.descriptor = descriptor;
-<<<<<<< HEAD
-      this.defaultInstance = defaultInstance;
-      final Metadata<K, V> thisMetadata = this;
-      this.parser = new AbstractParser<MapEntry<K, V>>() {
-        private final Parser<MapEntryLite<K, V>> dataParser =
-            defaultInstance.data.getParserForType();
-        @Override
-        public MapEntry<K, V> parsePartialFrom(
-            CodedInputStream input, ExtensionRegistryLite extensionRegistry)
-            throws InvalidProtocolBufferException {
-          MapEntryLite<K, V> data =
-              dataParser.parsePartialFrom(input, extensionRegistry);
-          return new MapEntry<K, V>(thisMetadata, data);
-        }
-        
-      };
-=======
       this.parser =
           new AbstractParser<MapEntry<K, V>>() {
 
@@ -93,22 +71,14 @@
               return new MapEntry<K, V>(Metadata.this, input, extensionRegistry);
             }
           };
->>>>>>> 1ee15bae
-    }
-  }
-  
+    }
+  }
+
+  private final K key;
+  private final V value;
   private final Metadata<K, V> metadata;
-  private final MapEntryLite<K, V> data;
-  
+
   /** Create a default MapEntry instance. */
-<<<<<<< HEAD
-  private MapEntry(Descriptor descriptor,
-      WireFormat.FieldType keyType, K defaultKey,
-      WireFormat.FieldType valueType, V defaultValue) {
-    this.data = MapEntryLite.newDefaultInstance(
-        keyType, defaultKey, valueType, defaultValue);
-    this.metadata = new Metadata<K, V>(descriptor, this); 
-=======
   private MapEntry(
       Descriptor descriptor,
       WireFormat.FieldType keyType,
@@ -118,22 +88,15 @@
     this.key = defaultKey;
     this.value = defaultValue;
     this.metadata = new Metadata<K, V>(descriptor, this, keyType, valueType);
->>>>>>> 1ee15bae
-  }
-  
-  /** Create a new MapEntry message. */
-  private MapEntry(Metadata<K, V> metadata, MapEntryLite<K, V> data) {
+  }
+
+  /** Create a MapEntry with the provided key and value. */
+  @SuppressWarnings("unchecked")
+  private MapEntry(Metadata metadata, K key, V value) {
+    this.key = key;
+    this.value = value;
     this.metadata = metadata;
-    this.data = data;
-  }
-<<<<<<< HEAD
-  
-  /**
-   * Create a default MapEntry instance. A default MapEntry instance should be
-   * created only once for each map entry message type. Generated code should
-   * store the created default instance and use it later to create new MapEntry
-   * messages of the same type. 
-=======
+  }
 
   /** Parsing constructor. */
   private MapEntry(
@@ -155,7 +118,6 @@
    * Create a default MapEntry instance. A default MapEntry instance should be created only once for
    * each map entry message type. Generated code should store the created default instance and use
    * it later to create new MapEntry messages of the same type.
->>>>>>> 1ee15bae
    */
   public static <K, V> MapEntry<K, V> newDefaultInstance(
       Descriptor descriptor,
@@ -165,30 +127,38 @@
       V defaultValue) {
     return new MapEntry<K, V>(descriptor, keyType, defaultKey, valueType, defaultValue);
   }
-  
+
   public K getKey() {
-    return data.getKey();
-  }
-  
+    return key;
+  }
+
   public V getValue() {
-    return data.getValue();
-  }
-  
+    return value;
+  }
+
+  private volatile int cachedSerializedSize = -1;
+
   @Override
   public int getSerializedSize() {
-    return data.getSerializedSize();
-  }
-  
+    if (cachedSerializedSize != -1) {
+      return cachedSerializedSize;
+    }
+
+    int size = MapEntryLite.computeSerializedSize(metadata, key, value);
+    cachedSerializedSize = size;
+    return size;
+  }
+
   @Override
   public void writeTo(CodedOutputStream output) throws IOException {
-    data.writeTo(output);
-  }
-  
+    MapEntryLite.writeTo(output, metadata, key, value);
+  }
+
   @Override
   public boolean isInitialized() {
-    return data.isInitialized();
-  }
-  
+    return isInitialized(metadata, value);
+  }
+
   @Override
   public Parser<MapEntry<K, V>> getParserForType() {
     return metadata.parser;
@@ -198,15 +168,15 @@
   public Builder<K, V> newBuilderForType() {
     return new Builder<K, V>(metadata);
   }
-  
+
   @Override
   public Builder<K, V> toBuilder() {
-    return new Builder<K, V>(metadata, data);
+    return new Builder<K, V>(metadata, key, value, true, true);
   }
 
   @Override
   public MapEntry<K, V> getDefaultInstanceForType() {
-    return metadata.defaultInstance;
+    return new MapEntry<K, V>(metadata, metadata.defaultKey, metadata.defaultValue);
   }
 
   @Override
@@ -216,8 +186,7 @@
 
   @Override
   public Map<FieldDescriptor, Object> getAllFields() {
-    final TreeMap<FieldDescriptor, Object> result =
-        new TreeMap<FieldDescriptor, Object>();
+    TreeMap<FieldDescriptor, Object> result = new TreeMap<FieldDescriptor, Object>();
     for (final FieldDescriptor field : metadata.descriptor.getFields()) {
       if (hasField(field)) {
         result.put(field, getField(field));
@@ -225,19 +194,14 @@
     }
     return Collections.unmodifiableMap(result);
   }
-  
+
   private void checkFieldDescriptor(FieldDescriptor field) {
     if (field.getContainingType() != metadata.descriptor) {
       throw new RuntimeException(
-<<<<<<< HEAD
-          "Wrong FieldDescriptor \"" + field.getFullName()
-          + "\" used in message \"" + metadata.descriptor.getFullName()); 
-=======
           "Wrong FieldDescriptor \""
               + field.getFullName()
               + "\" used in message \""
               + metadata.descriptor.getFullName());
->>>>>>> 1ee15bae
     }
   }
 
@@ -278,56 +242,52 @@
   /** Builder to create {@link MapEntry} messages. */
   public static class Builder<K, V> extends AbstractMessage.Builder<Builder<K, V>> {
     private final Metadata<K, V> metadata;
-    private MapEntryLite<K, V> data;
-    private MapEntryLite.Builder<K, V> dataBuilder;
-    
+    private K key;
+    private V value;
+    private boolean hasKey;
+    private boolean hasValue;
+
     private Builder(Metadata<K, V> metadata) {
+      this(metadata, metadata.defaultKey, metadata.defaultValue, false, false);
+    }
+
+    private Builder(Metadata<K, V> metadata, K key, V value, boolean hasKey, boolean hasValue) {
       this.metadata = metadata;
-      this.data = metadata.defaultInstance.data;
-      this.dataBuilder = null;
-    }
-    
-    private Builder(Metadata<K, V> metadata, MapEntryLite<K, V> data) {
-      this.metadata = metadata;
-      this.data = data;
-      this.dataBuilder = null;
-    }
-    
+      this.key = key;
+      this.value = value;
+      this.hasKey = hasKey;
+      this.hasValue = hasValue;
+    }
+
     public K getKey() {
-      return dataBuilder == null ? data.getKey() : dataBuilder.getKey();
-    }
-    
+      return key;
+    }
+
     public V getValue() {
-      return dataBuilder == null ? data.getValue() : dataBuilder.getValue();
-    }
-    
-    private void ensureMutable() {
-      if (dataBuilder == null) {
-        dataBuilder = data.toBuilder();
-      }
-    }
-    
+      return value;
+    }
+
     public Builder<K, V> setKey(K key) {
-      ensureMutable();
-      dataBuilder.setKey(key);
-      return this;
-    }
-    
+      this.key = key;
+      this.hasKey = true;
+      return this;
+    }
+
     public Builder<K, V> clearKey() {
-      ensureMutable();
-      dataBuilder.clearKey();
-      return this;
-    }
-    
+      this.key = metadata.defaultKey;
+      this.hasKey = false;
+      return this;
+    }
+
     public Builder<K, V> setValue(V value) {
-      ensureMutable();
-      dataBuilder.setValue(value);
-      return this;
-    }
-    
+      this.value = value;
+      this.hasValue = true;
+      return this;
+    }
+
     public Builder<K, V> clearValue() {
-      ensureMutable();
-      dataBuilder.clearValue();
+      this.value = metadata.defaultValue;
+      this.hasValue = false;
       return this;
     }
 
@@ -342,49 +302,34 @@
 
     @Override
     public MapEntry<K, V> buildPartial() {
-      if (dataBuilder != null) {
-        data = dataBuilder.buildPartial();
-        dataBuilder = null;
-      }
-      return new MapEntry<K, V>(metadata, data);
+      return new MapEntry<K, V>(metadata, key, value);
     }
 
     @Override
     public Descriptor getDescriptorForType() {
       return metadata.descriptor;
     }
-    
+
     private void checkFieldDescriptor(FieldDescriptor field) {
       if (field.getContainingType() != metadata.descriptor) {
         throw new RuntimeException(
-<<<<<<< HEAD
-            "Wrong FieldDescriptor \"" + field.getFullName()
-            + "\" used in message \"" + metadata.descriptor.getFullName()); 
-=======
             "Wrong FieldDescriptor \""
                 + field.getFullName()
                 + "\" used in message \""
                 + metadata.descriptor.getFullName());
->>>>>>> 1ee15bae
-      }
-    }
-
-    @Override
-<<<<<<< HEAD
-    public com.google.protobuf.Message.Builder newBuilderForField(
-        FieldDescriptor field) {
-      checkFieldDescriptor(field);;
-=======
+      }
+    }
+
+    @Override
     public Message.Builder newBuilderForField(FieldDescriptor field) {
       checkFieldDescriptor(field);
       ;
->>>>>>> 1ee15bae
       // This method should be called for message fields and in a MapEntry
       // message only the value field can possibly be a message field.
       if (field.getNumber() != 2 || field.getJavaType() != FieldDescriptor.JavaType.MESSAGE) {
         throw new RuntimeException("\"" + field.getFullName() + "\" is not a message value field.");
       }
-      return ((Message) data.getValue()).newBuilderForType();
+      return ((Message) value).newBuilderForType();
     }
 
     @SuppressWarnings("unchecked")
@@ -396,6 +341,15 @@
       } else {
         if (field.getType() == FieldDescriptor.Type.ENUM) {
           value = ((EnumValueDescriptor) value).getNumber();
+        } else if (field.getType() == FieldDescriptor.Type.MESSAGE) {
+          if (value != null && !metadata.defaultValue.getClass().isInstance(value)) {
+            // The value is not the exact right message type.  However, if it
+            // is an alternative implementation of the same type -- e.g. a
+            // DynamicMessage -- we should accept it.  In this case we can make
+            // a copy of the message.
+            value =
+                ((Message) metadata.defaultValue).toBuilder().mergeFrom((Message) value).build();
+          }
         }
         setValue((V) value);
       }
@@ -431,22 +385,17 @@
 
     @Override
     public MapEntry<K, V> getDefaultInstanceForType() {
-      return metadata.defaultInstance;
+      return new MapEntry<K, V>(metadata, metadata.defaultKey, metadata.defaultValue);
     }
 
     @Override
     public boolean isInitialized() {
-      if (dataBuilder != null) {
-        return dataBuilder.isInitialized();
-      } else {
-        return data.isInitialized();
-      }
+      return MapEntry.isInitialized(metadata, value);
     }
 
     @Override
     public Map<FieldDescriptor, Object> getAllFields() {
-      final TreeMap<FieldDescriptor, Object> result =
-          new TreeMap<FieldDescriptor, Object>();
+      final TreeMap<FieldDescriptor, Object> result = new TreeMap<FieldDescriptor, Object>();
       for (final FieldDescriptor field : metadata.descriptor.getFields()) {
         if (hasField(field)) {
           result.put(field, getField(field));
@@ -458,7 +407,7 @@
     @Override
     public boolean hasField(FieldDescriptor field) {
       checkFieldDescriptor(field);
-      return true;
+      return field.getNumber() == 1 ? hasKey : hasValue;
     }
 
     @Override
@@ -467,8 +416,7 @@
       Object result = field.getNumber() == 1 ? getKey() : getValue();
       // Convert enums to EnumValueDescriptor.
       if (field.getType() == FieldDescriptor.Type.ENUM) {
-        result = field.getEnumType().findValueByNumberCreatingIfUnknown(
-            (java.lang.Integer) result);
+        result = field.getEnumType().findValueByNumberCreatingIfUnknown((Integer) result);
       }
       return result;
     }
@@ -477,33 +425,33 @@
     public int getRepeatedFieldCount(FieldDescriptor field) {
       throw new RuntimeException("There is no repeated field in a map entry message.");
     }
-    
+
     @Override
     public Object getRepeatedField(FieldDescriptor field, int index) {
       throw new RuntimeException("There is no repeated field in a map entry message.");
     }
-    
+
     @Override
     public UnknownFieldSet getUnknownFields() {
       return UnknownFieldSet.getDefaultInstance();
     }
 
     @Override
+    @SuppressWarnings("unchecked")
     public Builder<K, V> clone() {
-      if (dataBuilder == null) {
-        return new Builder<K, V>(metadata, data);
-      } else {
-        return new Builder<K, V>(metadata, dataBuilder.build());
-      }
-    }
-<<<<<<< HEAD
-=======
+      return new Builder(metadata, key, value, hasKey, hasValue);
+    }
+  }
+
+  private static <V> boolean isInitialized(Metadata metadata, V value) {
+    if (metadata.valueType.getJavaType() == WireFormat.JavaType.MESSAGE) {
+      return ((MessageLite) value).isInitialized();
+    }
     return true;
   }
 
   /** Returns the metadata only for experimental runtime. */
   final Metadata<K, V> getMetadata() {
     return metadata;
->>>>>>> 1ee15bae
   }
 }
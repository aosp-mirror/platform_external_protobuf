// Protocol Buffers - Google's data interchange format
// Copyright 2008 Google Inc.  All rights reserved.
// https://developers.google.com/protocol-buffers/
//
// Redistribution and use in source and binary forms, with or without
// modification, are permitted provided that the following conditions are
// met:
//
//     * Redistributions of source code must retain the above copyright
// notice, this list of conditions and the following disclaimer.
//     * Redistributions in binary form must reproduce the above
// copyright notice, this list of conditions and the following disclaimer
// in the documentation and/or other materials provided with the
// distribution.
//     * Neither the name of Google Inc. nor the names of its
// contributors may be used to endorse or promote products derived from
// this software without specific prior written permission.
//
// THIS SOFTWARE IS PROVIDED BY THE COPYRIGHT HOLDERS AND CONTRIBUTORS
// "AS IS" AND ANY EXPRESS OR IMPLIED WARRANTIES, INCLUDING, BUT NOT
// LIMITED TO, THE IMPLIED WARRANTIES OF MERCHANTABILITY AND FITNESS FOR
// A PARTICULAR PURPOSE ARE DISCLAIMED. IN NO EVENT SHALL THE COPYRIGHT
// OWNER OR CONTRIBUTORS BE LIABLE FOR ANY DIRECT, INDIRECT, INCIDENTAL,
// SPECIAL, EXEMPLARY, OR CONSEQUENTIAL DAMAGES (INCLUDING, BUT NOT
// LIMITED TO, PROCUREMENT OF SUBSTITUTE GOODS OR SERVICES; LOSS OF USE,
// DATA, OR PROFITS; OR BUSINESS INTERRUPTION) HOWEVER CAUSED AND ON ANY
// THEORY OF LIABILITY, WHETHER IN CONTRACT, STRICT LIABILITY, OR TORT
// (INCLUDING NEGLIGENCE OR OTHERWISE) ARISING IN ANY WAY OUT OF THE USE
// OF THIS SOFTWARE, EVEN IF ADVISED OF THE POSSIBILITY OF SUCH DAMAGE.

package com.google.protobuf;

import com.google.protobuf.Internal.BooleanList;

import java.util.Arrays;
import java.util.Collection;
import java.util.RandomAccess;

/**
 * An implementation of {@link BooleanList} on top of a primitive array.
 * 
 * @author dweis@google.com (Daniel Weis)
 */
<<<<<<< HEAD
final class BooleanArrayList
    extends AbstractProtobufList<Boolean> implements BooleanList, RandomAccess {
  
  private static final BooleanArrayList EMPTY_LIST = new BooleanArrayList();
=======
final class BooleanArrayList extends AbstractProtobufList<Boolean>
    implements BooleanList, RandomAccess, PrimitiveNonBoxingCollection {

  private static final BooleanArrayList EMPTY_LIST = new BooleanArrayList(new boolean[0], 0);

>>>>>>> 1ee15bae
  static {
    EMPTY_LIST.makeImmutable();
  }
  
  public static BooleanArrayList emptyList() {
    return EMPTY_LIST;
  }
<<<<<<< HEAD
  
  /**
   * The backing store for the list.
   */
=======

  /** The backing store for the list. */
>>>>>>> 1ee15bae
  private boolean[] array;

  /**
   * The size of the list distinct from the length of the array. That is, it is the number of
   * elements set in the list.
   */
  private int size;

  /** Constructs a new mutable {@code BooleanArrayList} with default capacity. */
  BooleanArrayList() {
    this(new boolean[DEFAULT_CAPACITY], 0);
  }

  /**
<<<<<<< HEAD
   * Constructs a new mutable {@code BooleanArrayList}.
=======
   * Constructs a new mutable {@code BooleanArrayList} containing the same elements as {@code
   * other}.
>>>>>>> 1ee15bae
   */
  private BooleanArrayList(boolean[] array, int size) {
    this.array = array;
    this.size = size;
  }
  
  @Override
  protected void removeRange(int fromIndex, int toIndex) {
    ensureIsMutable();
    if (toIndex < fromIndex) {
      throw new IndexOutOfBoundsException("toIndex < fromIndex");
    }

    System.arraycopy(array, toIndex, array, fromIndex, size - toIndex);
    size -= (toIndex - fromIndex);
    modCount++;
  }

  @Override
  public boolean equals(Object o) {
    if (this == o) {
      return true;
    }
    if (!(o instanceof BooleanArrayList)) {
      return super.equals(o);
    }
    BooleanArrayList other = (BooleanArrayList) o;
    if (size != other.size) {
      return false;
    }
    
    final boolean[] arr = other.array;
    for (int i = 0; i < size; i++) {
      if (array[i] != arr[i]) {
        return false;
      }
    }
    
    return true;
  }

  @Override
  public int hashCode() {
    int result = 1;
    for (int i = 0; i < size; i++) {
      result = (31 * result) + Internal.hashBoolean(array[i]);
    }
    return result;
  }

  @Override
  public BooleanList mutableCopyWithCapacity(int capacity) {
    if (capacity < size) {
      throw new IllegalArgumentException();
    }
    return new BooleanArrayList(Arrays.copyOf(array, capacity), size);
  }

  @Override
  public Boolean get(int index) {
    return getBoolean(index);
  }

  @Override
  public boolean getBoolean(int index) {
    ensureIndexInRange(index);
    return array[index];
  }

  @Override
  public int size() {
    return size;
  }

  @Override
  public Boolean set(int index, Boolean element) {
    return setBoolean(index, element);
  }

  @Override
  public boolean setBoolean(int index, boolean element) {
    ensureIsMutable();
    ensureIndexInRange(index);
    boolean previousValue = array[index];
    array[index] = element;
    return previousValue;
  }

  @Override
  public void add(int index, Boolean element) {
    addBoolean(index, element);
  }

  /** Like {@link #add(Boolean)} but more efficient in that it doesn't box the element. */
  @Override
  public void addBoolean(boolean element) {
    addBoolean(size, element);
  }

  /** Like {@link #add(int, Boolean)} but more efficient in that it doesn't box the element. */
  private void addBoolean(int index, boolean element) {
    ensureIsMutable();
    if (index < 0 || index > size) {
      throw new IndexOutOfBoundsException(makeOutOfBoundsExceptionMessage(index));
    }
    
    if (size < array.length) {
      // Shift everything over to make room
      System.arraycopy(array, index, array, index + 1, size - index);
    } else {
      // Resize to 1.5x the size
      int length = ((size * 3) / 2) + 1;
      boolean[] newArray = new boolean[length];
      
      // Copy the first part directly
      System.arraycopy(array, 0, newArray, 0, index);
      
      // Copy the rest shifted over by one to make room
      System.arraycopy(array, index, newArray, index + 1, size - index);
      array = newArray;
    }

    array[index] = element;
    size++;
    modCount++;
  }

  @Override
  public boolean addAll(Collection<? extends Boolean> collection) {
    ensureIsMutable();
    
    if (collection == null) {
      throw new NullPointerException();
    }
    
    // We specialize when adding another BooleanArrayList to avoid boxing elements.
    if (!(collection instanceof BooleanArrayList)) {
      return super.addAll(collection);
    }
    
    BooleanArrayList list = (BooleanArrayList) collection;
    if (list.size == 0) {
      return false;
    }
    
    int overflow = Integer.MAX_VALUE - size;
    if (overflow < list.size) {
      // We can't actually represent a list this large.
      throw new OutOfMemoryError();
    }
    
    int newSize = size + list.size;
    if (newSize > array.length) {
      array = Arrays.copyOf(array, newSize);
    }
    
    System.arraycopy(list.array, 0, array, size, list.size);
    size = newSize;
    modCount++;
    return true;
  }
  
  @Override
  public boolean remove(Object o) {
    ensureIsMutable();
    for (int i = 0; i < size; i++) {
      if (o.equals(array[i])) {
        System.arraycopy(array, i + 1, array, i, size - i - 1);
        size--;
        modCount++;
        return true;
      }
    }
    return false;
  }

  @Override
  public Boolean remove(int index) {
    ensureIsMutable();
    ensureIndexInRange(index);
    boolean value = array[index];
    if (index < size - 1) {
      System.arraycopy(array, index + 1, array, index, size - index - 1);
    }
    size--;
    modCount++;
    return value;
  }

  /**
   * Ensures that the provided {@code index} is within the range of {@code [0, size]}. Throws an
   * {@link IndexOutOfBoundsException} if it is not.
   * 
   * @param index the index to verify is in range
   */
  private void ensureIndexInRange(int index) {
    if (index < 0 || index >= size) {
      throw new IndexOutOfBoundsException(makeOutOfBoundsExceptionMessage(index));
    }
  }

  private String makeOutOfBoundsExceptionMessage(int index) {
    return "Index:" + index + ", Size:" + size;
  }
}<|MERGE_RESOLUTION|>--- conflicted
+++ resolved
@@ -30,45 +30,32 @@
 
 package com.google.protobuf;
 
+import static com.google.protobuf.Internal.checkNotNull;
+
 import com.google.protobuf.Internal.BooleanList;
-
 import java.util.Arrays;
 import java.util.Collection;
 import java.util.RandomAccess;
 
 /**
  * An implementation of {@link BooleanList} on top of a primitive array.
- * 
+ *
  * @author dweis@google.com (Daniel Weis)
  */
-<<<<<<< HEAD
-final class BooleanArrayList
-    extends AbstractProtobufList<Boolean> implements BooleanList, RandomAccess {
-  
-  private static final BooleanArrayList EMPTY_LIST = new BooleanArrayList();
-=======
 final class BooleanArrayList extends AbstractProtobufList<Boolean>
     implements BooleanList, RandomAccess, PrimitiveNonBoxingCollection {
 
   private static final BooleanArrayList EMPTY_LIST = new BooleanArrayList(new boolean[0], 0);
 
->>>>>>> 1ee15bae
   static {
     EMPTY_LIST.makeImmutable();
   }
-  
+
   public static BooleanArrayList emptyList() {
     return EMPTY_LIST;
   }
-<<<<<<< HEAD
-  
-  /**
-   * The backing store for the list.
-   */
-=======
 
   /** The backing store for the list. */
->>>>>>> 1ee15bae
   private boolean[] array;
 
   /**
@@ -83,18 +70,14 @@
   }
 
   /**
-<<<<<<< HEAD
-   * Constructs a new mutable {@code BooleanArrayList}.
-=======
    * Constructs a new mutable {@code BooleanArrayList} containing the same elements as {@code
    * other}.
->>>>>>> 1ee15bae
    */
-  private BooleanArrayList(boolean[] array, int size) {
-    this.array = array;
+  private BooleanArrayList(boolean[] other, int size) {
+    array = other;
     this.size = size;
   }
-  
+
   @Override
   protected void removeRange(int fromIndex, int toIndex) {
     ensureIsMutable();
@@ -119,14 +102,14 @@
     if (size != other.size) {
       return false;
     }
-    
+
     final boolean[] arr = other.array;
     for (int i = 0; i < size; i++) {
       if (array[i] != arr[i]) {
         return false;
       }
     }
-    
+
     return true;
   }
 
@@ -194,7 +177,7 @@
     if (index < 0 || index > size) {
       throw new IndexOutOfBoundsException(makeOutOfBoundsExceptionMessage(index));
     }
-    
+
     if (size < array.length) {
       // Shift everything over to make room
       System.arraycopy(array, index, array, index + 1, size - index);
@@ -202,10 +185,10 @@
       // Resize to 1.5x the size
       int length = ((size * 3) / 2) + 1;
       boolean[] newArray = new boolean[length];
-      
+
       // Copy the first part directly
       System.arraycopy(array, 0, newArray, 0, index);
-      
+
       // Copy the rest shifted over by one to make room
       System.arraycopy(array, index, newArray, index + 1, size - index);
       array = newArray;
@@ -219,38 +202,36 @@
   @Override
   public boolean addAll(Collection<? extends Boolean> collection) {
     ensureIsMutable();
-    
-    if (collection == null) {
-      throw new NullPointerException();
-    }
-    
+
+    checkNotNull(collection);
+
     // We specialize when adding another BooleanArrayList to avoid boxing elements.
     if (!(collection instanceof BooleanArrayList)) {
       return super.addAll(collection);
     }
-    
+
     BooleanArrayList list = (BooleanArrayList) collection;
     if (list.size == 0) {
       return false;
     }
-    
+
     int overflow = Integer.MAX_VALUE - size;
     if (overflow < list.size) {
       // We can't actually represent a list this large.
       throw new OutOfMemoryError();
     }
-    
+
     int newSize = size + list.size;
     if (newSize > array.length) {
       array = Arrays.copyOf(array, newSize);
     }
-    
+
     System.arraycopy(list.array, 0, array, size, list.size);
     size = newSize;
     modCount++;
     return true;
   }
-  
+
   @Override
   public boolean remove(Object o) {
     ensureIsMutable();
@@ -281,7 +262,7 @@
   /**
    * Ensures that the provided {@code index} is within the range of {@code [0, size]}. Throws an
    * {@link IndexOutOfBoundsException} if it is not.
-   * 
+   *
    * @param index the index to verify is in range
    */
   private void ensureIndexInRange(int index) {

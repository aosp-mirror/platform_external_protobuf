// Protocol Buffers - Google's data interchange format
// Copyright 2008 Google Inc.  All rights reserved.
// https://developers.google.com/protocol-buffers/
//
// Redistribution and use in source and binary forms, with or without
// modification, are permitted provided that the following conditions are
// met:
//
//     * Redistributions of source code must retain the above copyright
// notice, this list of conditions and the following disclaimer.
//     * Redistributions in binary form must reproduce the above
// copyright notice, this list of conditions and the following disclaimer
// in the documentation and/or other materials provided with the
// distribution.
//     * Neither the name of Google Inc. nor the names of its
// contributors may be used to endorse or promote products derived from
// this software without specific prior written permission.
//
// THIS SOFTWARE IS PROVIDED BY THE COPYRIGHT HOLDERS AND CONTRIBUTORS
// "AS IS" AND ANY EXPRESS OR IMPLIED WARRANTIES, INCLUDING, BUT NOT
// LIMITED TO, THE IMPLIED WARRANTIES OF MERCHANTABILITY AND FITNESS FOR
// A PARTICULAR PURPOSE ARE DISCLAIMED. IN NO EVENT SHALL THE COPYRIGHT
// OWNER OR CONTRIBUTORS BE LIABLE FOR ANY DIRECT, INDIRECT, INCIDENTAL,
// SPECIAL, EXEMPLARY, OR CONSEQUENTIAL DAMAGES (INCLUDING, BUT NOT
// LIMITED TO, PROCUREMENT OF SUBSTITUTE GOODS OR SERVICES; LOSS OF USE,
// DATA, OR PROFITS; OR BUSINESS INTERRUPTION) HOWEVER CAUSED AND ON ANY
// THEORY OF LIABILITY, WHETHER IN CONTRACT, STRICT LIABILITY, OR TORT
// (INCLUDING NEGLIGENCE OR OTHERWISE) ARISING IN ANY WAY OUT OF THE USE
// OF THIS SOFTWARE, EVEN IF ADVISED OF THE POSSIBILITY OF SUCH DAMAGE.

package com.google.protobuf;

import java.io.FilterInputStream;
import java.io.IOException;
import java.io.InputStream;
import java.io.OutputStream;
import java.util.Collection;

/**
 * A partial implementation of the {@link MessageLite} interface which implements as many methods of
 * that interface as possible in terms of other methods.
 *
 * @author kenton@google.com Kenton Varda
 */
public abstract class AbstractMessageLite<
<<<<<<< HEAD
    MessageType extends AbstractMessageLite<MessageType, BuilderType>,
    BuilderType extends AbstractMessageLite.Builder<MessageType, BuilderType>> 
        implements MessageLite {
=======
        MessageType extends AbstractMessageLite<MessageType, BuilderType>,
        BuilderType extends AbstractMessageLite.Builder<MessageType, BuilderType>>
    implements MessageLite {
>>>>>>> 1ee15bae
  protected int memoizedHashCode = 0;
  
  @Override
  public ByteString toByteString() {
    try {
      final ByteString.CodedBuilder out = ByteString.newCodedBuilder(getSerializedSize());
      writeTo(out.getCodedOutput());
      return out.build();
    } catch (IOException e) {
      throw new RuntimeException(
        "Serializing to a ByteString threw an IOException (should " +
        "never happen).", e);
    }
  }

  @Override
  public byte[] toByteArray() {
    try {
      final byte[] result = new byte[getSerializedSize()];
      final CodedOutputStream output = CodedOutputStream.newInstance(result);
      writeTo(output);
      output.checkNoSpaceLeft();
      return result;
    } catch (IOException e) {
      throw new RuntimeException(
        "Serializing to a byte array threw an IOException " +
        "(should never happen).", e);
    }
  }

  @Override
  public void writeTo(final OutputStream output) throws IOException {
    final int bufferSize = CodedOutputStream.computePreferredBufferSize(getSerializedSize());
    final CodedOutputStream codedOutput = CodedOutputStream.newInstance(output, bufferSize);
    writeTo(codedOutput);
    codedOutput.flush();
  }

  @Override
  public void writeDelimitedTo(final OutputStream output) throws IOException {
    final int serialized = getSerializedSize();
    final int bufferSize =
        CodedOutputStream.computePreferredBufferSize(
            CodedOutputStream.computeRawVarint32Size(serialized) + serialized);
    final CodedOutputStream codedOutput = CodedOutputStream.newInstance(output, bufferSize);
    codedOutput.writeRawVarint32(serialized);
    writeTo(codedOutput);
    codedOutput.flush();
  }

  // We'd like these to be abstract but some folks are extending this class directly. They shouldn't
  // be doing that and they should feel bad.
  int getMemoizedSerializedSize() {
    throw new UnsupportedOperationException();
  }

  void setMemoizedSerializedSize(int size) {
    throw new UnsupportedOperationException();
  }


  /** Package private helper method for AbstractParser to create UninitializedMessageException. */
  UninitializedMessageException newUninitializedMessageException() {
    return new UninitializedMessageException(this);
  }

<<<<<<< HEAD
=======
  private String getSerializingExceptionMessage(String target) {
    return "Serializing "
        + getClass().getName()
        + " to a "
        + target
        + " threw an IOException (should never happen).";
  }

>>>>>>> 1ee15bae
  protected static void checkByteStringIsUtf8(ByteString byteString)
      throws IllegalArgumentException {
    if (!byteString.isValidUtf8()) {
      throw new IllegalArgumentException("Byte string is not UTF-8.");
    }
  }

  protected static <T> void addAll(final Iterable<T> values,
      final Collection<? super T> list) {
    Builder.addAll(values, list);
  }
  
  /**
   * A partial implementation of the {@link Message.Builder} interface which implements as many
   * methods of that interface as possible in terms of other methods.
   */
  @SuppressWarnings("unchecked")
  public abstract static class Builder<
          MessageType extends AbstractMessageLite<MessageType, BuilderType>,
          BuilderType extends Builder<MessageType, BuilderType>>
      implements MessageLite.Builder {
    // The compiler produces an error if this is not declared explicitly.
    @Override
    public abstract BuilderType clone();

    @Override
    public BuilderType mergeFrom(final CodedInputStream input) throws IOException {
      return mergeFrom(input, ExtensionRegistryLite.getEmptyRegistry());
    }

    // Re-defined here for return type covariance.
    @Override
    public abstract BuilderType mergeFrom(
        final CodedInputStream input, final ExtensionRegistryLite extensionRegistry)
        throws IOException;

    @Override
    public BuilderType mergeFrom(final ByteString data) throws InvalidProtocolBufferException {
      try {
        final CodedInputStream input = data.newCodedInput();
        mergeFrom(input);
        input.checkLastTagWas(0);
        return (BuilderType) this;
      } catch (InvalidProtocolBufferException e) {
        throw e;
      } catch (IOException e) {
        throw new RuntimeException(
          "Reading from a ByteString threw an IOException (should " +
          "never happen).", e);
      }
    }

    @Override
    public BuilderType mergeFrom(
        final ByteString data, final ExtensionRegistryLite extensionRegistry)
        throws InvalidProtocolBufferException {
      try {
        final CodedInputStream input = data.newCodedInput();
        mergeFrom(input, extensionRegistry);
        input.checkLastTagWas(0);
        return (BuilderType) this;
      } catch (InvalidProtocolBufferException e) {
        throw e;
      } catch (IOException e) {
        throw new RuntimeException(
          "Reading from a ByteString threw an IOException (should " +
          "never happen).", e);
      }
    }

    @Override
    public BuilderType mergeFrom(final byte[] data) throws InvalidProtocolBufferException {
      return mergeFrom(data, 0, data.length);
    }

    @Override
    public BuilderType mergeFrom(final byte[] data, final int off, final int len)
        throws InvalidProtocolBufferException {
      try {
        final CodedInputStream input = CodedInputStream.newInstance(data, off, len);
        mergeFrom(input);
        input.checkLastTagWas(0);
        return (BuilderType) this;
      } catch (InvalidProtocolBufferException e) {
        throw e;
      } catch (IOException e) {
        throw new RuntimeException(
          "Reading from a byte array threw an IOException (should " +
          "never happen).", e);
      }
    }

    @Override
    public BuilderType mergeFrom(final byte[] data, final ExtensionRegistryLite extensionRegistry)
        throws InvalidProtocolBufferException {
      return mergeFrom(data, 0, data.length, extensionRegistry);
    }

    @Override
    public BuilderType mergeFrom(
        final byte[] data,
        final int off,
        final int len,
        final ExtensionRegistryLite extensionRegistry)
        throws InvalidProtocolBufferException {
      try {
        final CodedInputStream input = CodedInputStream.newInstance(data, off, len);
        mergeFrom(input, extensionRegistry);
        input.checkLastTagWas(0);
        return (BuilderType) this;
      } catch (InvalidProtocolBufferException e) {
        throw e;
      } catch (IOException e) {
        throw new RuntimeException(
          "Reading from a byte array threw an IOException (should " +
          "never happen).", e);
      }
    }

    @Override
    public BuilderType mergeFrom(final InputStream input) throws IOException {
      final CodedInputStream codedInput = CodedInputStream.newInstance(input);
      mergeFrom(codedInput);
      codedInput.checkLastTagWas(0);
      return (BuilderType) this;
    }

    @Override
    public BuilderType mergeFrom(
        final InputStream input, final ExtensionRegistryLite extensionRegistry) throws IOException {
      final CodedInputStream codedInput = CodedInputStream.newInstance(input);
      mergeFrom(codedInput, extensionRegistry);
      codedInput.checkLastTagWas(0);
      return (BuilderType) this;
    }

    /**
     * An InputStream implementations which reads from some other InputStream but is limited to a
     * particular number of bytes. Used by mergeDelimitedFrom(). This is intentionally
     * package-private so that UnknownFieldSet can share it.
     */
    static final class LimitedInputStream extends FilterInputStream {
      private int limit;

      LimitedInputStream(InputStream in, int limit) {
        super(in);
        this.limit = limit;
      }

      @Override
      public int available() throws IOException {
        return Math.min(super.available(), limit);
      }

      @Override
      public int read() throws IOException {
        if (limit <= 0) {
          return -1;
        }
        final int result = super.read();
        if (result >= 0) {
          --limit;
        }
        return result;
      }

      @Override
      public int read(final byte[] b, final int off, int len) throws IOException {
        if (limit <= 0) {
          return -1;
        }
        len = Math.min(len, limit);
        final int result = super.read(b, off, len);
        if (result >= 0) {
          limit -= result;
        }
        return result;
      }

      @Override
      public long skip(final long n) throws IOException {
        final long result = super.skip(Math.min(n, limit));
        if (result >= 0) {
          limit -= result;
        }
        return result;
      }
    }

    @Override
    public boolean mergeDelimitedFrom(
        final InputStream input, final ExtensionRegistryLite extensionRegistry) throws IOException {
      final int firstByte = input.read();
      if (firstByte == -1) {
        return false;
      }
      final int size = CodedInputStream.readRawVarint32(firstByte, input);
      final InputStream limitedInput = new LimitedInputStream(input, size);
      mergeFrom(limitedInput, extensionRegistry);
      return true;
    }

    @Override
    public boolean mergeDelimitedFrom(final InputStream input) throws IOException {
      return mergeDelimitedFrom(input, ExtensionRegistryLite.getEmptyRegistry());
    }
    
    @Override
    @SuppressWarnings("unchecked") // isInstance takes care of this
    public BuilderType mergeFrom(final MessageLite other) {
      if (!getDefaultInstanceForType().getClass().isInstance(other)) {
        throw new IllegalArgumentException(
            "mergeFrom(MessageLite) can only merge messages of the same type.");
      }
        
      return internalMergeFrom((MessageType) other);
    }
    
    protected abstract BuilderType internalMergeFrom(MessageType message);

<<<<<<< HEAD
    /**
     * Construct an UninitializedMessageException reporting missing fields in
     * the given message.
     */
    protected static UninitializedMessageException
        newUninitializedMessageException(MessageLite message) {
=======
    private String getReadingExceptionMessage(String target) {
      return "Reading "
          + getClass().getName()
          + " from a "
          + target
          + " threw an IOException (should never happen).";
    }

    // We check nulls as we iterate to avoid iterating over values twice.
    private static <T> void addAllCheckingNulls(Iterable<T> values, List<? super T> list) {
      if (list instanceof ArrayList && values instanceof Collection) {
        ((ArrayList<T>) list).ensureCapacity(list.size() + ((Collection<T>) values).size());
      }
      int begin = list.size();
      for (T value : values) {
        if (value == null) {
          // encountered a null value so we must undo our modifications prior to throwing
          String message = "Element at index " + (list.size() - begin) + " is null.";
          for (int i = list.size() - 1; i >= begin; i--) {
            list.remove(i);
          }
          throw new NullPointerException(message);
        }
        list.add(value);
      }
    }

    /** Construct an UninitializedMessageException reporting missing fields in the given message. */
    protected static UninitializedMessageException newUninitializedMessageException(
        MessageLite message) {
>>>>>>> 1ee15bae
      return new UninitializedMessageException(message);
    }

    /**
     * Adds the {@code values} to the {@code list}.  This is a helper method
     * used by generated code.  Users should ignore it.
     *
     * @throws NullPointerException if {@code values} or any of the elements of
     * {@code values} is null. When that happens, some elements of
     * {@code values} may have already been added to the result {@code list}.
     */
    protected static <T> void addAll(final Iterable<T> values,
                                     final Collection<? super T> list) {
      if (values == null) {
        throw new NullPointerException();
      }
      if (values instanceof LazyStringList) {
        // For StringOrByteStringLists, check the underlying elements to avoid
        // forcing conversions of ByteStrings to Strings.
        checkForNullValues(((LazyStringList) values).getUnderlyingElements());
        list.addAll((Collection<T>) values);
      } else if (values instanceof Collection) {
        checkForNullValues(values);
        list.addAll((Collection<T>) values);
      } else {
        for (final T value : values) {
          if (value == null) {
            throw new NullPointerException();
          }
          list.add(value);
        }
      }
    }

    private static void checkForNullValues(final Iterable<?> values) {
      for (final Object value : values) {
        if (value == null) {
          throw new NullPointerException();
        }
      }
    }
  }
}<|MERGE_RESOLUTION|>--- conflicted
+++ resolved
@@ -30,11 +30,15 @@
 
 package com.google.protobuf;
 
+import static com.google.protobuf.Internal.checkNotNull;
+
 import java.io.FilterInputStream;
 import java.io.IOException;
 import java.io.InputStream;
 import java.io.OutputStream;
+import java.util.ArrayList;
 import java.util.Collection;
+import java.util.List;
 
 /**
  * A partial implementation of the {@link MessageLite} interface which implements as many methods of
@@ -43,17 +47,10 @@
  * @author kenton@google.com Kenton Varda
  */
 public abstract class AbstractMessageLite<
-<<<<<<< HEAD
-    MessageType extends AbstractMessageLite<MessageType, BuilderType>,
-    BuilderType extends AbstractMessageLite.Builder<MessageType, BuilderType>> 
-        implements MessageLite {
-=======
         MessageType extends AbstractMessageLite<MessageType, BuilderType>,
         BuilderType extends AbstractMessageLite.Builder<MessageType, BuilderType>>
     implements MessageLite {
->>>>>>> 1ee15bae
   protected int memoizedHashCode = 0;
-  
   @Override
   public ByteString toByteString() {
     try {
@@ -61,9 +58,7 @@
       writeTo(out.getCodedOutput());
       return out.build();
     } catch (IOException e) {
-      throw new RuntimeException(
-        "Serializing to a ByteString threw an IOException (should " +
-        "never happen).", e);
+      throw new RuntimeException(getSerializingExceptionMessage("ByteString"), e);
     }
   }
 
@@ -76,9 +71,7 @@
       output.checkNoSpaceLeft();
       return result;
     } catch (IOException e) {
-      throw new RuntimeException(
-        "Serializing to a byte array threw an IOException " +
-        "(should never happen).", e);
+      throw new RuntimeException(getSerializingExceptionMessage("byte array"), e);
     }
   }
 
@@ -118,8 +111,6 @@
     return new UninitializedMessageException(this);
   }
 
-<<<<<<< HEAD
-=======
   private String getSerializingExceptionMessage(String target) {
     return "Serializing "
         + getClass().getName()
@@ -128,7 +119,6 @@
         + " threw an IOException (should never happen).";
   }
 
->>>>>>> 1ee15bae
   protected static void checkByteStringIsUtf8(ByteString byteString)
       throws IllegalArgumentException {
     if (!byteString.isValidUtf8()) {
@@ -136,11 +126,16 @@
     }
   }
 
-  protected static <T> void addAll(final Iterable<T> values,
-      final Collection<? super T> list) {
+  // For binary compatibility
+  @Deprecated
+  protected static <T> void addAll(final Iterable<T> values, final Collection<? super T> list) {
+    Builder.addAll(values, (List) list);
+  }
+
+  protected static <T> void addAll(final Iterable<T> values, final List<? super T> list) {
     Builder.addAll(values, list);
   }
-  
+
   /**
    * A partial implementation of the {@link Message.Builder} interface which implements as many
    * methods of that interface as possible in terms of other methods.
@@ -175,9 +170,7 @@
       } catch (InvalidProtocolBufferException e) {
         throw e;
       } catch (IOException e) {
-        throw new RuntimeException(
-          "Reading from a ByteString threw an IOException (should " +
-          "never happen).", e);
+        throw new RuntimeException(getReadingExceptionMessage("ByteString"), e);
       }
     }
 
@@ -193,9 +186,7 @@
       } catch (InvalidProtocolBufferException e) {
         throw e;
       } catch (IOException e) {
-        throw new RuntimeException(
-          "Reading from a ByteString threw an IOException (should " +
-          "never happen).", e);
+        throw new RuntimeException(getReadingExceptionMessage("ByteString"), e);
       }
     }
 
@@ -215,9 +206,7 @@
       } catch (InvalidProtocolBufferException e) {
         throw e;
       } catch (IOException e) {
-        throw new RuntimeException(
-          "Reading from a byte array threw an IOException (should " +
-          "never happen).", e);
+        throw new RuntimeException(getReadingExceptionMessage("byte array"), e);
       }
     }
 
@@ -242,9 +231,7 @@
       } catch (InvalidProtocolBufferException e) {
         throw e;
       } catch (IOException e) {
-        throw new RuntimeException(
-          "Reading from a byte array threw an IOException (should " +
-          "never happen).", e);
+        throw new RuntimeException(getReadingExceptionMessage("byte array"), e);
       }
     }
 
@@ -335,7 +322,7 @@
     public boolean mergeDelimitedFrom(final InputStream input) throws IOException {
       return mergeDelimitedFrom(input, ExtensionRegistryLite.getEmptyRegistry());
     }
-    
+
     @Override
     @SuppressWarnings("unchecked") // isInstance takes care of this
     public BuilderType mergeFrom(final MessageLite other) {
@@ -343,20 +330,12 @@
         throw new IllegalArgumentException(
             "mergeFrom(MessageLite) can only merge messages of the same type.");
       }
-        
+
       return internalMergeFrom((MessageType) other);
     }
-    
+
     protected abstract BuilderType internalMergeFrom(MessageType message);
 
-<<<<<<< HEAD
-    /**
-     * Construct an UninitializedMessageException reporting missing fields in
-     * the given message.
-     */
-    protected static UninitializedMessageException
-        newUninitializedMessageException(MessageLite message) {
-=======
     private String getReadingExceptionMessage(String target) {
       return "Reading "
           + getClass().getName()
@@ -387,45 +366,53 @@
     /** Construct an UninitializedMessageException reporting missing fields in the given message. */
     protected static UninitializedMessageException newUninitializedMessageException(
         MessageLite message) {
->>>>>>> 1ee15bae
       return new UninitializedMessageException(message);
     }
 
+    // For binary compatibility.
+    @Deprecated
+    protected static <T> void addAll(final Iterable<T> values, final Collection<? super T> list) {
+      addAll(values, (List<T>) list);
+    }
+
     /**
-     * Adds the {@code values} to the {@code list}.  This is a helper method
-     * used by generated code.  Users should ignore it.
+     * Adds the {@code values} to the {@code list}. This is a helper method used by generated code.
+     * Users should ignore it.
      *
-     * @throws NullPointerException if {@code values} or any of the elements of
-     * {@code values} is null. When that happens, some elements of
-     * {@code values} may have already been added to the result {@code list}.
+     * @throws NullPointerException if {@code values} or any of the elements of {@code values} is
+     *     null.
      */
-    protected static <T> void addAll(final Iterable<T> values,
-                                     final Collection<? super T> list) {
-      if (values == null) {
-        throw new NullPointerException();
-      }
+    protected static <T> void addAll(final Iterable<T> values, final List<? super T> list) {
+      checkNotNull(values);
       if (values instanceof LazyStringList) {
         // For StringOrByteStringLists, check the underlying elements to avoid
         // forcing conversions of ByteStrings to Strings.
-        checkForNullValues(((LazyStringList) values).getUnderlyingElements());
-        list.addAll((Collection<T>) values);
-      } else if (values instanceof Collection) {
-        checkForNullValues(values);
-        list.addAll((Collection<T>) values);
+        // TODO(dweis): Could we just prohibit nulls in all protobuf lists and get rid of this? Is
+        // if even possible to hit this condition as all protobuf methods check for null first,
+        // right?
+        List<?> lazyValues = ((LazyStringList) values).getUnderlyingElements();
+        LazyStringList lazyList = (LazyStringList) list;
+        int begin = list.size();
+        for (Object value : lazyValues) {
+          if (value == null) {
+            // encountered a null value so we must undo our modifications prior to throwing
+            String message = "Element at index " + (lazyList.size() - begin) + " is null.";
+            for (int i = lazyList.size() - 1; i >= begin; i--) {
+              lazyList.remove(i);
+            }
+            throw new NullPointerException(message);
+          }
+          if (value instanceof ByteString) {
+            lazyList.add((ByteString) value);
+          } else {
+            lazyList.add((String) value);
+          }
+        }
       } else {
-        for (final T value : values) {
-          if (value == null) {
-            throw new NullPointerException();
-          }
-          list.add(value);
-        }
-      }
-    }
-
-    private static void checkForNullValues(final Iterable<?> values) {
-      for (final Object value : values) {
-        if (value == null) {
-          throw new NullPointerException();
+        if (values instanceof PrimitiveNonBoxingCollection) {
+          list.addAll((Collection<T>) values);
+        } else {
+          addAllCheckingNulls(values, list);
         }
       }
     }

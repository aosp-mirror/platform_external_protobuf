--- conflicted
+++ resolved
@@ -97,15 +97,9 @@
             suffix.substring(0, 1).toLowerCase()
                 + suffix.substring(1, suffix.length() - LIST_SUFFIX.length());
         // Try to reflectively get the value and toString() the field as if it were repeated. This
-<<<<<<< HEAD
-        // only works if the method names have not be proguarded out or renamed.
-        Method listMethod = nameToNoArgMethod.get("get" + suffix);
-        if (listMethod != null) {
-=======
         // only works if the method names have not been proguarded out or renamed.
         Method listMethod = nameToNoArgMethod.get(getter);
         if (listMethod != null && listMethod.getReturnType().equals(List.class)) {
->>>>>>> 1ee15bae
           printField(
               buffer,
               indent,
@@ -149,7 +143,7 @@
         // Heuristic to skip bytes based accessors for string fields.
         continue;
       }
-      
+
       String camelCase = suffix.substring(0, 1).toLowerCase() + suffix.substring(1);
 
       // Try to reflectively get the value and toString() the field as if it were optional. This

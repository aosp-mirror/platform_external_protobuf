// Protocol Buffers - Google's data interchange format
// Copyright 2008 Google Inc.  All rights reserved.
// https://developers.google.com/protocol-buffers/
//
// Redistribution and use in source and binary forms, with or without
// modification, are permitted provided that the following conditions are
// met:
//
//     * Redistributions of source code must retain the above copyright
// notice, this list of conditions and the following disclaimer.
//     * Redistributions in binary form must reproduce the above
// copyright notice, this list of conditions and the following disclaimer
// in the documentation and/or other materials provided with the
// distribution.
//     * Neither the name of Google Inc. nor the names of its
// contributors may be used to endorse or promote products derived from
// this software without specific prior written permission.
//
// THIS SOFTWARE IS PROVIDED BY THE COPYRIGHT HOLDERS AND CONTRIBUTORS
// "AS IS" AND ANY EXPRESS OR IMPLIED WARRANTIES, INCLUDING, BUT NOT
// LIMITED TO, THE IMPLIED WARRANTIES OF MERCHANTABILITY AND FITNESS FOR
// A PARTICULAR PURPOSE ARE DISCLAIMED. IN NO EVENT SHALL THE COPYRIGHT
// OWNER OR CONTRIBUTORS BE LIABLE FOR ANY DIRECT, INDIRECT, INCIDENTAL,
// SPECIAL, EXEMPLARY, OR CONSEQUENTIAL DAMAGES (INCLUDING, BUT NOT
// LIMITED TO, PROCUREMENT OF SUBSTITUTE GOODS OR SERVICES; LOSS OF USE,
// DATA, OR PROFITS; OR BUSINESS INTERRUPTION) HOWEVER CAUSED AND ON ANY
// THEORY OF LIABILITY, WHETHER IN CONTRACT, STRICT LIABILITY, OR TORT
// (INCLUDING NEGLIGENCE OR OTHERWISE) ARISING IN ANY WAY OUT OF THE USE
// OF THIS SOFTWARE, EVEN IF ADVISED OF THE POSSIBILITY OF SUCH DAMAGE.

package com.google.protobuf;

import com.google.protobuf.Descriptors.Descriptor;
import com.google.protobuf.Descriptors.EnumValueDescriptor;
import com.google.protobuf.Descriptors.FieldDescriptor;
import com.google.protobuf.Descriptors.OneofDescriptor;

import java.io.IOException;
import java.io.InputStream;
import java.util.Collections;
import java.util.List;
import java.util.Map;

/**
 * An implementation of {@link Message} that can represent arbitrary types, given a {@link
 * Descriptors.Descriptor}.
 *
 * @author kenton@google.com Kenton Varda
 */
public final class DynamicMessage extends AbstractMessage {
  private final Descriptor type;
  private final FieldSet<FieldDescriptor> fields;
  private final FieldDescriptor[] oneofCases;
  private final UnknownFieldSet unknownFields;
  private int memoizedSize = -1;

  /**
   * Construct a {@code DynamicMessage} using the given {@code FieldSet}. oneofCases stores the
   * FieldDescriptor for each oneof to indicate which field is set. Caller should make sure the
   * array is immutable.
   *
   * <p>This constructor is package private and will be used in {@code DynamicMutableMessage} to
   * convert a mutable message to an immutable message.
   */
  DynamicMessage(
      Descriptor type,
      FieldSet<FieldDescriptor> fields,
      FieldDescriptor[] oneofCases,
      UnknownFieldSet unknownFields) {
    this.type = type;
    this.fields = fields;
    this.oneofCases = oneofCases;
    this.unknownFields = unknownFields;
  }

  /** Get a {@code DynamicMessage} representing the default instance of the given type. */
  public static DynamicMessage getDefaultInstance(Descriptor type) {
    int oneofDeclCount = type.toProto().getOneofDeclCount();
    FieldDescriptor[] oneofCases = new FieldDescriptor[oneofDeclCount];
    return new DynamicMessage(
        type,
        FieldSet.<FieldDescriptor>emptySet(),
        oneofCases,
        UnknownFieldSet.getDefaultInstance());
  }


  /** Parse a message of the given type from the given input stream. */
  public static DynamicMessage parseFrom(Descriptor type, CodedInputStream input)
      throws IOException {
    return newBuilder(type).mergeFrom(input).buildParsed();
  }

  /** Parse a message of the given type from the given input stream. */
  public static DynamicMessage parseFrom(
      Descriptor type, CodedInputStream input, ExtensionRegistry extensionRegistry)
      throws IOException {
    return newBuilder(type).mergeFrom(input, extensionRegistry).buildParsed();
  }

  /** Parse {@code data} as a message of the given type and return it. */
  public static DynamicMessage parseFrom(Descriptor type, ByteString data)
      throws InvalidProtocolBufferException {
    return newBuilder(type).mergeFrom(data).buildParsed();
  }

  /** Parse {@code data} as a message of the given type and return it. */
  public static DynamicMessage parseFrom(
      Descriptor type, ByteString data, ExtensionRegistry extensionRegistry)
      throws InvalidProtocolBufferException {
    return newBuilder(type).mergeFrom(data, extensionRegistry).buildParsed();
  }

  /** Parse {@code data} as a message of the given type and return it. */
  public static DynamicMessage parseFrom(Descriptor type, byte[] data)
      throws InvalidProtocolBufferException {
    return newBuilder(type).mergeFrom(data).buildParsed();
  }

  /** Parse {@code data} as a message of the given type and return it. */
  public static DynamicMessage parseFrom(
      Descriptor type, byte[] data, ExtensionRegistry extensionRegistry)
      throws InvalidProtocolBufferException {
    return newBuilder(type).mergeFrom(data, extensionRegistry).buildParsed();
  }

  /** Parse a message of the given type from {@code input} and return it. */
  public static DynamicMessage parseFrom(Descriptor type, InputStream input) throws IOException {
    return newBuilder(type).mergeFrom(input).buildParsed();
  }

  /** Parse a message of the given type from {@code input} and return it. */
  public static DynamicMessage parseFrom(
      Descriptor type, InputStream input, ExtensionRegistry extensionRegistry) throws IOException {
    return newBuilder(type).mergeFrom(input, extensionRegistry).buildParsed();
  }

  /** Construct a {@link Message.Builder} for the given type. */
  public static Builder newBuilder(Descriptor type) {
    return new Builder(type);
  }

  /**
   * Construct a {@link Message.Builder} for a message of the same type as {@code prototype}, and
   * initialize it with {@code prototype}'s contents.
   */
  public static Builder newBuilder(Message prototype) {
    return new Builder(prototype.getDescriptorForType()).mergeFrom(prototype);
  }

  // -----------------------------------------------------------------
  // Implementation of Message interface.

  @Override
  public Descriptor getDescriptorForType() {
    return type;
  }

  @Override
  public DynamicMessage getDefaultInstanceForType() {
    return getDefaultInstance(type);
  }

  @Override
  public Map<FieldDescriptor, Object> getAllFields() {
    return fields.getAllFields();
  }

  @Override
  public boolean hasOneof(OneofDescriptor oneof) {
    verifyOneofContainingType(oneof);
    FieldDescriptor field = oneofCases[oneof.getIndex()];
    if (field == null) {
      return false;
    }
    return true;
  }

  @Override
  public FieldDescriptor getOneofFieldDescriptor(OneofDescriptor oneof) {
    verifyOneofContainingType(oneof);
    return oneofCases[oneof.getIndex()];
  }

  @Override
  public boolean hasField(FieldDescriptor field) {
    verifyContainingType(field);
    return fields.hasField(field);
  }

  @Override
  public Object getField(FieldDescriptor field) {
    verifyContainingType(field);
    Object result = fields.getField(field);
    if (result == null) {
      if (field.isRepeated()) {
        result = Collections.emptyList();
      } else if (field.getJavaType() == FieldDescriptor.JavaType.MESSAGE) {
        result = getDefaultInstance(field.getMessageType());
      } else {
        result = field.getDefaultValue();
      }
    }
    return result;
  }

  @Override
  public int getRepeatedFieldCount(FieldDescriptor field) {
    verifyContainingType(field);
    return fields.getRepeatedFieldCount(field);
  }

  @Override
  public Object getRepeatedField(FieldDescriptor field, int index) {
    verifyContainingType(field);
    return fields.getRepeatedField(field, index);
  }

  @Override
  public UnknownFieldSet getUnknownFields() {
    return unknownFields;
  }

  static boolean isInitialized(Descriptor type, FieldSet<FieldDescriptor> fields) {
    // Check that all required fields are present.
    for (final FieldDescriptor field : type.getFields()) {
      if (field.isRequired()) {
        if (!fields.hasField(field)) {
          return false;
        }
      }
    }

    // Check that embedded messages are initialized.
    return fields.isInitialized();
  }

  @Override
  public boolean isInitialized() {
    return isInitialized(type, fields);
  }

  @Override
  public void writeTo(CodedOutputStream output) throws IOException {
    if (type.getOptions().getMessageSetWireFormat()) {
      fields.writeMessageSetTo(output);
      unknownFields.writeAsMessageSetTo(output);
    } else {
      fields.writeTo(output);
      unknownFields.writeTo(output);
    }
  }

  @Override
  public int getSerializedSize() {
    int size = memoizedSize;
    if (size != -1) return size;

    if (type.getOptions().getMessageSetWireFormat()) {
      size = fields.getMessageSetSerializedSize();
      size += unknownFields.getSerializedSizeAsMessageSet();
    } else {
      size = fields.getSerializedSize();
      size += unknownFields.getSerializedSize();
    }

    memoizedSize = size;
    return size;
  }

  @Override
  public Builder newBuilderForType() {
    return new Builder(type);
  }

  @Override
  public Builder toBuilder() {
    return newBuilderForType().mergeFrom(this);
  }

  @Override
  public Parser<DynamicMessage> getParserForType() {
    return new AbstractParser<DynamicMessage>() {
      @Override
      public DynamicMessage parsePartialFrom(
          CodedInputStream input, ExtensionRegistryLite extensionRegistry)
          throws InvalidProtocolBufferException {
        Builder builder = newBuilder(type);
        try {
          builder.mergeFrom(input, extensionRegistry);
        } catch (InvalidProtocolBufferException e) {
          throw e.setUnfinishedMessage(builder.buildPartial());
        } catch (IOException e) {
<<<<<<< HEAD
          throw new InvalidProtocolBufferException(e.getMessage())
              .setUnfinishedMessage(builder.buildPartial());
=======
          throw new InvalidProtocolBufferException(e).setUnfinishedMessage(builder.buildPartial());
>>>>>>> 1ee15bae
        }
        return builder.buildPartial();
      }
    };
  }

  /** Verifies that the field is a field of this message. */
  private void verifyContainingType(FieldDescriptor field) {
    if (field.getContainingType() != type) {
      throw new IllegalArgumentException("FieldDescriptor does not match message type.");
    }
  }

  /** Verifies that the oneof is an oneof of this message. */
  private void verifyOneofContainingType(OneofDescriptor oneof) {
    if (oneof.getContainingType() != type) {
      throw new IllegalArgumentException("OneofDescriptor does not match message type.");
    }
  }

  // =================================================================

  /** Builder for {@link DynamicMessage}s. */
  public static final class Builder extends AbstractMessage.Builder<Builder> {
    private final Descriptor type;
    private FieldSet<FieldDescriptor> fields;
    private final FieldDescriptor[] oneofCases;
    private UnknownFieldSet unknownFields;

    /** Construct a {@code Builder} for the given type. */
    private Builder(Descriptor type) {
      this.type = type;
      this.fields = FieldSet.newFieldSet();
      this.unknownFields = UnknownFieldSet.getDefaultInstance();
      this.oneofCases = new FieldDescriptor[type.toProto().getOneofDeclCount()];
      // A MapEntry has all of its fields present at all times.
      if (type.getOptions().getMapEntry()) {
        populateMapEntry();
      }
    }

    private void populateMapEntry() {
      for (FieldDescriptor field : type.getFields()) {
        if (field.getJavaType() == FieldDescriptor.JavaType.MESSAGE) {
          fields.setField(field, getDefaultInstance(field.getMessageType()));
        } else {
          fields.setField(field, field.getDefaultValue());
        }
      }
    }

    // ---------------------------------------------------------------
    // Implementation of Message.Builder interface.

    @Override
    public Builder clear() {
      if (fields.isImmutable()) {
        fields = FieldSet.newFieldSet();
      } else {
        fields.clear();
      }
      // A MapEntry has all of its fields present at all times.
      if (type.getOptions().getMapEntry()) {
        populateMapEntry();
      }
      unknownFields = UnknownFieldSet.getDefaultInstance();
      return this;
    }

    @Override
    public Builder mergeFrom(Message other) {
      if (other instanceof DynamicMessage) {
        // This should be somewhat faster than calling super.mergeFrom().
        DynamicMessage otherDynamicMessage = (DynamicMessage) other;
        if (otherDynamicMessage.type != type) {
          throw new IllegalArgumentException(
              "mergeFrom(Message) can only merge messages of the same type.");
        }
        ensureIsMutable();
        fields.mergeFrom(otherDynamicMessage.fields);
        mergeUnknownFields(otherDynamicMessage.unknownFields);
        for (int i = 0; i < oneofCases.length; i++) {
          if (oneofCases[i] == null) {
            oneofCases[i] = otherDynamicMessage.oneofCases[i];
          } else {
            if ((otherDynamicMessage.oneofCases[i] != null)
                && (oneofCases[i] != otherDynamicMessage.oneofCases[i])) {
              fields.clearField(oneofCases[i]);
              oneofCases[i] = otherDynamicMessage.oneofCases[i];
            }
          }
        }
        return this;
      } else {
        return super.mergeFrom(other);
      }
    }

    @Override
    public DynamicMessage build() {
      if (!isInitialized()) {
        throw newUninitializedMessageException(
            new DynamicMessage(
                type,
                fields,
                java.util.Arrays.copyOf(oneofCases, oneofCases.length),
                unknownFields));
      }
      return buildPartial();
    }

    /**
     * Helper for DynamicMessage.parseFrom() methods to call. Throws {@link
     * InvalidProtocolBufferException} instead of {@link UninitializedMessageException}.
     */
    private DynamicMessage buildParsed() throws InvalidProtocolBufferException {
      if (!isInitialized()) {
        throw newUninitializedMessageException(
                new DynamicMessage(
                    type,
                    fields,
                    java.util.Arrays.copyOf(oneofCases, oneofCases.length),
                    unknownFields))
            .asInvalidProtocolBufferException();
      }
      return buildPartial();
    }

    @Override
    public DynamicMessage buildPartial() {
      fields.makeImmutable();
      DynamicMessage result =
          new DynamicMessage(
              type, fields, java.util.Arrays.copyOf(oneofCases, oneofCases.length), unknownFields);
      return result;
    }

    @Override
    public Builder clone() {
      Builder result = new Builder(type);
      result.fields.mergeFrom(fields);
      result.mergeUnknownFields(unknownFields);
      System.arraycopy(oneofCases, 0, result.oneofCases, 0, oneofCases.length);
      return result;
    }

    @Override
    public boolean isInitialized() {
      return DynamicMessage.isInitialized(type, fields);
    }

    @Override
    public Descriptor getDescriptorForType() {
      return type;
    }

    @Override
    public DynamicMessage getDefaultInstanceForType() {
      return getDefaultInstance(type);
    }

    @Override
    public Map<FieldDescriptor, Object> getAllFields() {
      return fields.getAllFields();
    }

    @Override
    public Builder newBuilderForField(FieldDescriptor field) {
      verifyContainingType(field);

      if (field.getJavaType() != FieldDescriptor.JavaType.MESSAGE) {
        throw new IllegalArgumentException(
            "newBuilderForField is only valid for fields with message type.");
      }

      return new Builder(field.getMessageType());
    }

    @Override
    public boolean hasOneof(OneofDescriptor oneof) {
      verifyOneofContainingType(oneof);
      FieldDescriptor field = oneofCases[oneof.getIndex()];
      if (field == null) {
        return false;
      }
      return true;
    }

    @Override
    public FieldDescriptor getOneofFieldDescriptor(OneofDescriptor oneof) {
      verifyOneofContainingType(oneof);
      return oneofCases[oneof.getIndex()];
    }

    @Override
    public Builder clearOneof(OneofDescriptor oneof) {
      verifyOneofContainingType(oneof);
      FieldDescriptor field = oneofCases[oneof.getIndex()];
      if (field != null) {
        clearField(field);
      }
      return this;
    }

    @Override
    public boolean hasField(FieldDescriptor field) {
      verifyContainingType(field);
      return fields.hasField(field);
    }

    @Override
    public Object getField(FieldDescriptor field) {
      verifyContainingType(field);
      Object result = fields.getField(field);
      if (result == null) {
        if (field.isRepeated()) {
          result = Collections.emptyList();
        } else if (field.getJavaType() == FieldDescriptor.JavaType.MESSAGE) {
          result = getDefaultInstance(field.getMessageType());
        } else {
          result = field.getDefaultValue();
        }
      }
      return result;
    }

    @Override
    public Builder setField(FieldDescriptor field, Object value) {
      verifyContainingType(field);
      ensureIsMutable();
      // TODO(xiaofeng): This check should really be put in FieldSet.setField()
      // where all other such checks are done. However, currently
      // FieldSet.setField() permits Integer value for enum fields probably
      // because of some internal features we support. Should figure it out
      // and move this check to a more appropriate place.
      if (field.getType() == FieldDescriptor.Type.ENUM) {
        ensureEnumValueDescriptor(field, value);
      }
      OneofDescriptor oneofDescriptor = field.getContainingOneof();
      if (oneofDescriptor != null) {
        int index = oneofDescriptor.getIndex();
        FieldDescriptor oldField = oneofCases[index];
        if ((oldField != null) && (oldField != field)) {
          fields.clearField(oldField);
        }
        oneofCases[index] = field;
      }
      fields.setField(field, value);
      return this;
    }

    @Override
    public Builder clearField(FieldDescriptor field) {
      verifyContainingType(field);
      ensureIsMutable();
      OneofDescriptor oneofDescriptor = field.getContainingOneof();
      if (oneofDescriptor != null) {
        int index = oneofDescriptor.getIndex();
        if (oneofCases[index] == field) {
          oneofCases[index] = null;
        }
      }
      fields.clearField(field);
      return this;
    }

    @Override
    public int getRepeatedFieldCount(FieldDescriptor field) {
      verifyContainingType(field);
      return fields.getRepeatedFieldCount(field);
    }

    @Override
    public Object getRepeatedField(FieldDescriptor field, int index) {
      verifyContainingType(field);
      return fields.getRepeatedField(field, index);
    }

    @Override
    public Builder setRepeatedField(FieldDescriptor field, int index, Object value) {
      verifyContainingType(field);
      ensureIsMutable();
      fields.setRepeatedField(field, index, value);
      return this;
    }

    @Override
    public Builder addRepeatedField(FieldDescriptor field, Object value) {
      verifyContainingType(field);
      ensureIsMutable();
      fields.addRepeatedField(field, value);
      return this;
    }

    @Override
    public UnknownFieldSet getUnknownFields() {
      return unknownFields;
    }

    @Override
    public Builder setUnknownFields(UnknownFieldSet unknownFields) {
<<<<<<< HEAD
      if (getDescriptorForType().getFile().getSyntax()
          == Descriptors.FileDescriptor.Syntax.PROTO3) {
        // Proto3 discards unknown fields.
        return this;
      }
=======
>>>>>>> 1ee15bae
      this.unknownFields = unknownFields;
      return this;
    }

    @Override
    public Builder mergeUnknownFields(UnknownFieldSet unknownFields) {
<<<<<<< HEAD
      if (getDescriptorForType().getFile().getSyntax()
          == Descriptors.FileDescriptor.Syntax.PROTO3) {
        // Proto3 discards unknown fields.
        return this;
      }
=======
>>>>>>> 1ee15bae
      this.unknownFields =
          UnknownFieldSet.newBuilder(this.unknownFields).mergeFrom(unknownFields).build();
      return this;
    }

    /** Verifies that the field is a field of this message. */
    private void verifyContainingType(FieldDescriptor field) {
      if (field.getContainingType() != type) {
        throw new IllegalArgumentException("FieldDescriptor does not match message type.");
      }
    }

    /** Verifies that the oneof is an oneof of this message. */
    private void verifyOneofContainingType(OneofDescriptor oneof) {
      if (oneof.getContainingType() != type) {
        throw new IllegalArgumentException("OneofDescriptor does not match message type.");
      }
    }

    /** Verifies that the value is EnumValueDescriptor and matches Enum Type. */
<<<<<<< HEAD
    private void ensureSingularEnumValueDescriptor(
        FieldDescriptor field, Object value) {
      if (value == null) {
        throw new NullPointerException();
      }
=======
    private void ensureSingularEnumValueDescriptor(FieldDescriptor field, Object value) {
      checkNotNull(value);
>>>>>>> 1ee15bae
      if (!(value instanceof EnumValueDescriptor)) {
        throw new IllegalArgumentException(
            "DynamicMessage should use EnumValueDescriptor to set Enum Value.");
      }
      // TODO(xiaofeng): Re-enable this check after Orgstore is fixed to not
      // set incorrect EnumValueDescriptors.
      // EnumDescriptor fieldType = field.getEnumType();
      // EnumDescriptor fieldValueType = ((EnumValueDescriptor) value).getType();
      // if (fieldType != fieldValueType) {
      //  throw new IllegalArgumentException(String.format(
      //      "EnumDescriptor %s of field doesn't match EnumDescriptor %s of field value",
      //      fieldType.getFullName(), fieldValueType.getFullName()));
      // }
    }

    /** Verifies the value for an enum field. */
    private void ensureEnumValueDescriptor(FieldDescriptor field, Object value) {
      if (field.isRepeated()) {
        for (Object item : (List) value) {
          ensureSingularEnumValueDescriptor(field, item);
        }
      } else {
        ensureSingularEnumValueDescriptor(field, value);
      }
    }

    private void ensureIsMutable() {
      if (fields.isImmutable()) {
        fields = fields.clone();
      }
    }

    @Override
    public com.google.protobuf.Message.Builder getFieldBuilder(FieldDescriptor field) {
      // TODO(xiangl): need implementation for dynamic message
      throw new UnsupportedOperationException(
          "getFieldBuilder() called on a dynamic message type.");
    }

    @Override
    public com.google.protobuf.Message.Builder getRepeatedFieldBuilder(
        FieldDescriptor field, int index) {
      throw new UnsupportedOperationException(
          "getRepeatedFieldBuilder() called on a dynamic message type.");
    }
  }
}<|MERGE_RESOLUTION|>--- conflicted
+++ resolved
@@ -30,11 +30,12 @@
 
 package com.google.protobuf;
 
+import static com.google.protobuf.Internal.checkNotNull;
+
 import com.google.protobuf.Descriptors.Descriptor;
 import com.google.protobuf.Descriptors.EnumValueDescriptor;
 import com.google.protobuf.Descriptors.FieldDescriptor;
 import com.google.protobuf.Descriptors.OneofDescriptor;
-
 import java.io.IOException;
 import java.io.InputStream;
 import java.util.Collections;
@@ -291,12 +292,7 @@
         } catch (InvalidProtocolBufferException e) {
           throw e.setUnfinishedMessage(builder.buildPartial());
         } catch (IOException e) {
-<<<<<<< HEAD
-          throw new InvalidProtocolBufferException(e.getMessage())
-              .setUnfinishedMessage(builder.buildPartial());
-=======
           throw new InvalidProtocolBufferException(e).setUnfinishedMessage(builder.buildPartial());
->>>>>>> 1ee15bae
         }
         return builder.buildPartial();
       }
@@ -543,6 +539,14 @@
           fields.clearField(oldField);
         }
         oneofCases[index] = field;
+      } else if (field.getFile().getSyntax() == Descriptors.FileDescriptor.Syntax.PROTO3) {
+        if (!field.isRepeated()
+            && field.getJavaType() != FieldDescriptor.JavaType.MESSAGE
+            && value.equals(field.getDefaultValue())) {
+          // In proto3, setting a field to its default value is equivalent to clearing the field.
+          fields.clearField(field);
+          return this;
+        }
       }
       fields.setField(field, value);
       return this;
@@ -598,28 +602,12 @@
 
     @Override
     public Builder setUnknownFields(UnknownFieldSet unknownFields) {
-<<<<<<< HEAD
-      if (getDescriptorForType().getFile().getSyntax()
-          == Descriptors.FileDescriptor.Syntax.PROTO3) {
-        // Proto3 discards unknown fields.
-        return this;
-      }
-=======
->>>>>>> 1ee15bae
       this.unknownFields = unknownFields;
       return this;
     }
 
     @Override
     public Builder mergeUnknownFields(UnknownFieldSet unknownFields) {
-<<<<<<< HEAD
-      if (getDescriptorForType().getFile().getSyntax()
-          == Descriptors.FileDescriptor.Syntax.PROTO3) {
-        // Proto3 discards unknown fields.
-        return this;
-      }
-=======
->>>>>>> 1ee15bae
       this.unknownFields =
           UnknownFieldSet.newBuilder(this.unknownFields).mergeFrom(unknownFields).build();
       return this;
@@ -640,16 +628,8 @@
     }
 
     /** Verifies that the value is EnumValueDescriptor and matches Enum Type. */
-<<<<<<< HEAD
-    private void ensureSingularEnumValueDescriptor(
-        FieldDescriptor field, Object value) {
-      if (value == null) {
-        throw new NullPointerException();
-      }
-=======
     private void ensureSingularEnumValueDescriptor(FieldDescriptor field, Object value) {
       checkNotNull(value);
->>>>>>> 1ee15bae
       if (!(value instanceof EnumValueDescriptor)) {
         throw new IllegalArgumentException(
             "DynamicMessage should use EnumValueDescriptor to set Enum Value.");

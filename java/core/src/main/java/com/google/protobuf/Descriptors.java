// Protocol Buffers - Google's data interchange format
// Copyright 2008 Google Inc.  All rights reserved.
//
// Use of this source code is governed by a BSD-style
// license that can be found in the LICENSE file or at
// https://developers.google.com/open-source/licenses/bsd

package com.google.protobuf;

import static com.google.protobuf.Internal.checkNotNull;

import com.google.protobuf.DescriptorProtos.DescriptorProto;
import com.google.protobuf.DescriptorProtos.Edition;
import com.google.protobuf.DescriptorProtos.EnumDescriptorProto;
import com.google.protobuf.DescriptorProtos.EnumOptions;
import com.google.protobuf.DescriptorProtos.EnumValueDescriptorProto;
import com.google.protobuf.DescriptorProtos.EnumValueOptions;
import com.google.protobuf.DescriptorProtos.FeatureSet;
import com.google.protobuf.DescriptorProtos.FeatureSetDefaults;
import com.google.protobuf.DescriptorProtos.FeatureSetDefaults.FeatureSetEditionDefault;
import com.google.protobuf.DescriptorProtos.FieldDescriptorProto;
import com.google.protobuf.DescriptorProtos.FieldOptions;
import com.google.protobuf.DescriptorProtos.FileDescriptorProto;
import com.google.protobuf.DescriptorProtos.FileOptions;
import com.google.protobuf.DescriptorProtos.MessageOptions;
import com.google.protobuf.DescriptorProtos.MethodDescriptorProto;
import com.google.protobuf.DescriptorProtos.MethodOptions;
import com.google.protobuf.DescriptorProtos.OneofDescriptorProto;
import com.google.protobuf.DescriptorProtos.OneofOptions;
import com.google.protobuf.DescriptorProtos.ServiceDescriptorProto;
import com.google.protobuf.DescriptorProtos.ServiceOptions;
import com.google.protobuf.Descriptors.DescriptorValidationException;
import com.google.protobuf.JavaFeaturesProto.JavaFeatures;
import java.lang.ref.ReferenceQueue;
import java.lang.ref.WeakReference;
import java.util.ArrayList;
import java.util.Arrays;
import java.util.Collections;
import java.util.Comparator;
import java.util.HashMap;
import java.util.IdentityHashMap;
import java.util.List;
import java.util.Map;
import java.util.Set;
import java.util.concurrent.ConcurrentHashMap;
import java.util.logging.Logger;

/**
 * Contains a collection of classes which describe protocol message types.
 *
 * <p>Every message type has a {@link Descriptor}, which lists all its fields and other information
 * about a type. You can get a message type's descriptor by calling {@code
 * MessageType.getDescriptor()}, or (given a message object of the type) {@code
 * message.getDescriptorForType()}. Furthermore, each message is associated with a {@link
 * FileDescriptor} for a relevant {@code .proto} file. You can obtain it by calling {@code
 * Descriptor.getFile()}. A {@link FileDescriptor} contains descriptors for all the messages defined
 * in that file, and file descriptors for all the imported {@code .proto} files.
 *
 * <p>Descriptors are built from DescriptorProtos, as defined in {@code
 * google/protobuf/descriptor.proto}.
 *
 * @author kenton@google.com Kenton Varda
 */
@CheckReturnValue
public final class Descriptors {
  private static final Logger logger = Logger.getLogger(Descriptors.class.getName());
  private static final int[] EMPTY_INT_ARRAY = new int[0];
  private static final Descriptor[] EMPTY_DESCRIPTORS = new Descriptor[0];
  private static final FieldDescriptor[] EMPTY_FIELD_DESCRIPTORS = new FieldDescriptor[0];
  private static final EnumDescriptor[] EMPTY_ENUM_DESCRIPTORS = new EnumDescriptor[0];
  private static final ServiceDescriptor[] EMPTY_SERVICE_DESCRIPTORS = new ServiceDescriptor[0];
  private static final OneofDescriptor[] EMPTY_ONEOF_DESCRIPTORS = new OneofDescriptor[0];
  private static final ConcurrentHashMap<Integer, FeatureSet> FEATURE_CACHE =
      new ConcurrentHashMap<>();

  @SuppressWarnings("NonFinalStaticField")
  private static volatile FeatureSetDefaults javaEditionDefaults = null;

  /** Sets the default feature mappings used during the build. Exposed for tests. */
  static void setTestJavaEditionDefaults(FeatureSetDefaults defaults) {
    javaEditionDefaults = defaults;
  }

  /** Gets the default feature mappings used during the build. */
  static FeatureSetDefaults getJavaEditionDefaults() {
    // Force explicit initialization before synchronized block which can trigger initialization in
    // `JavaFeaturesProto.registerAllExtensions()` and `FeatureSetdefaults.parseFrom()` calls.
    // Otherwise, this can result in deadlock if another threads holds the static init block's
    // implicit lock. This operation should be cheap if initialization has already occurred.
    Descriptor unused1 = FeatureSetDefaults.getDescriptor();
    FileDescriptor unused2 = JavaFeaturesProto.getDescriptor();
    if (javaEditionDefaults == null) {
      synchronized (Descriptors.class) {
        if (javaEditionDefaults == null) {
          try {
            ExtensionRegistry registry = ExtensionRegistry.newInstance();
            registry.add(JavaFeaturesProto.java_);
            setTestJavaEditionDefaults(
                FeatureSetDefaults.parseFrom(
                    JavaEditionDefaults.PROTOBUF_INTERNAL_JAVA_EDITION_DEFAULTS.getBytes(
                        Internal.ISO_8859_1),
                    registry));
          } catch (Exception e) {
            throw new AssertionError(e);
          }
        }
      }
    }
    return javaEditionDefaults;
  }

  static FeatureSet getEditionDefaults(Edition edition) {
    FeatureSetDefaults javaEditionDefaults = getJavaEditionDefaults();
    if (edition.getNumber() < javaEditionDefaults.getMinimumEdition().getNumber()) {
      throw new IllegalArgumentException(
          "Edition "
              + edition
              + " is lower than the minimum supported edition "
              + javaEditionDefaults.getMinimumEdition()
              + "!");
    }
    if (edition.getNumber() > javaEditionDefaults.getMaximumEdition().getNumber()) {
      throw new IllegalArgumentException(
          "Edition "
              + edition
              + " is greater than the maximum supported edition "
              + javaEditionDefaults.getMaximumEdition()
              + "!");
    }
    FeatureSetEditionDefault found = null;
    for (FeatureSetEditionDefault editionDefault : javaEditionDefaults.getDefaultsList()) {
      if (editionDefault.getEdition().getNumber() > edition.getNumber()) {
        break;
      }
      found = editionDefault;
    }
    if (found == null) {
      throw new IllegalArgumentException(
          "Edition " + edition + " does not have a valid default FeatureSet!");
    }
    return found.getFixedFeatures().toBuilder().mergeFrom(found.getOverridableFeatures()).build();
  }

  private static FeatureSet internFeatures(FeatureSet features) {
    FeatureSet cached = FEATURE_CACHE.putIfAbsent(features.hashCode(), features);
    if (cached == null) {
      return features;
    }
    return cached;
  }

  /**
   * Describes a {@code .proto} file, including everything defined within. That includes, in
   * particular, descriptors for all the messages and file descriptors for all other imported {@code
   * .proto} files (dependencies).
   */
  public static final class FileDescriptor extends GenericDescriptor {
    /** Convert the descriptor to its protocol message representation. */
    @Override
    public FileDescriptorProto toProto() {
      return proto;
    }

    /** Get the file name. */
    @Override
    public String getName() {
      return proto.getName();
    }

    /** Returns this object. */
    @Override
    public FileDescriptor getFile() {
      return this;
    }

    /** Returns the same as getName(). */
    @Override
    public String getFullName() {
      return proto.getName();
    }

    /**
     * Get the proto package name. This is the package name given by the {@code package} statement
     * in the {@code .proto} file, which differs from the Java package.
     */
    public String getPackage() {
      return proto.getPackage();
    }

    /** Get the {@code FileOptions}, defined in {@code descriptor.proto}. */
    public FileOptions getOptions() {
      if (this.options == null) {
        FileOptions strippedOptions = this.proto.getOptions();
        if (strippedOptions.hasFeatures()) {
          // Clients should be using feature accessor methods, not accessing features on the
          // options
          // proto.
          strippedOptions = strippedOptions.toBuilder().clearFeatures().build();
        }
        synchronized (this) {
          if (this.options == null) {
            this.options = strippedOptions;
          }
        }
      }
      return this.options;
    }

    /** Get a list of top-level message types declared in this file. */
    public List<Descriptor> getMessageTypes() {
      return Collections.unmodifiableList(Arrays.asList(messageTypes));
    }

    /** Get a list of top-level enum types declared in this file. */
    public List<EnumDescriptor> getEnumTypes() {
      return Collections.unmodifiableList(Arrays.asList(enumTypes));
    }

    /** Get a list of top-level services declared in this file. */
    public List<ServiceDescriptor> getServices() {
      return Collections.unmodifiableList(Arrays.asList(services));
    }

    /** Get a list of top-level extensions declared in this file. */
    public List<FieldDescriptor> getExtensions() {
      return Collections.unmodifiableList(Arrays.asList(extensions));
    }

    /** Get a list of this file's dependencies (imports). */
    public List<FileDescriptor> getDependencies() {
      return Collections.unmodifiableList(Arrays.asList(dependencies));
    }

    /** Get a list of this file's public dependencies (public imports). */
    public List<FileDescriptor> getPublicDependencies() {
      return Collections.unmodifiableList(Arrays.asList(publicDependencies));
    }

    /** Get the edition of the .proto file. */
    Edition getEdition() {
      switch (proto.getSyntax()) {
        case "editions":
          return proto.getEdition();
        case "proto3":
          return Edition.EDITION_PROTO3;
        default:
          return Edition.EDITION_PROTO2;
      }
    }

    public void copyHeadingTo(FileDescriptorProto.Builder protoBuilder) {
      protoBuilder.setName(getName()).setSyntax(proto.getSyntax());
      if (!getPackage().isEmpty()) {
        protoBuilder.setPackage(getPackage());
      }
      if (proto.getSyntax().equals("editions")) {
        protoBuilder.setEdition(proto.getEdition());
      }
      if (proto.hasOptions() && !proto.getOptions().equals(FileOptions.getDefaultInstance())) {
        protoBuilder.setOptions(proto.getOptions());
      }
    }

    /**
     * Find a message type in the file by name. Does not find nested types.
     *
     * @param name The unqualified type name to look for.
     * @return The message type's descriptor, or {@code null} if not found.
     */
    public Descriptor findMessageTypeByName(String name) {
      // Don't allow looking up nested types.  This will make optimization
      // easier later.
      if (name.indexOf('.') != -1) {
        return null;
      }
      final String packageName = getPackage();
      if (!packageName.isEmpty()) {
        name = packageName + '.' + name;
      }
      final GenericDescriptor result = pool.findSymbol(name);
      if (result instanceof Descriptor && result.getFile() == this) {
        return (Descriptor) result;
      } else {
        return null;
      }
    }

    /**
     * Find an enum type in the file by name. Does not find nested types.
     *
     * @param name The unqualified type name to look for.
     * @return The enum type's descriptor, or {@code null} if not found.
     */
    public EnumDescriptor findEnumTypeByName(String name) {
      // Don't allow looking up nested types.  This will make optimization
      // easier later.
      if (name.indexOf('.') != -1) {
        return null;
      }
      final String packageName = getPackage();
      if (!packageName.isEmpty()) {
        name = packageName + '.' + name;
      }
      final GenericDescriptor result = pool.findSymbol(name);
      if (result instanceof EnumDescriptor && result.getFile() == this) {
        return (EnumDescriptor) result;
      } else {
        return null;
      }
    }

    /**
     * Find a service type in the file by name.
     *
     * @param name The unqualified type name to look for.
     * @return The service type's descriptor, or {@code null} if not found.
     */
    public ServiceDescriptor findServiceByName(String name) {
      // Don't allow looking up nested types.  This will make optimization
      // easier later.
      if (name.indexOf('.') != -1) {
        return null;
      }
      final String packageName = getPackage();
      if (!packageName.isEmpty()) {
        name = packageName + '.' + name;
      }
      final GenericDescriptor result = pool.findSymbol(name);
      if (result instanceof ServiceDescriptor && result.getFile() == this) {
        return (ServiceDescriptor) result;
      } else {
        return null;
      }
    }

    /**
     * Find an extension in the file by name. Does not find extensions nested inside message types.
     *
     * @param name The unqualified extension name to look for.
     * @return The extension's descriptor, or {@code null} if not found.
     */
    public FieldDescriptor findExtensionByName(String name) {
      if (name.indexOf('.') != -1) {
        return null;
      }
      final String packageName = getPackage();
      if (!packageName.isEmpty()) {
        name = packageName + '.' + name;
      }
      final GenericDescriptor result = pool.findSymbol(name);
      if (result instanceof FieldDescriptor && result.getFile() == this) {
        return (FieldDescriptor) result;
      } else {
        return null;
      }
    }

    /**
     * Construct a {@code FileDescriptor}.
     *
     * @param proto the protocol message form of the FileDescriptort
     * @param dependencies {@code FileDescriptor}s corresponding to all of the file's dependencies.
     * @throws DescriptorValidationException {@code proto} is not a valid descriptor. This can occur
     *     for a number of reasons; for instance, because a field has an undefined type or because
     *     two messages were defined with the same name.
     */
    public static FileDescriptor buildFrom(FileDescriptorProto proto, FileDescriptor[] dependencies)
        throws DescriptorValidationException {
      return buildFrom(proto, dependencies, false);
    }

    /**
     * Construct a {@code FileDescriptor}.
     *
     * @param proto the protocol message form of the FileDescriptor
     * @param dependencies {@code FileDescriptor}s corresponding to all of the file's dependencies
     * @param allowUnknownDependencies if true, non-existing dependencies will be ignored and
     *     undefined message types will be replaced with a placeholder type. Undefined enum types
     *     still cause a DescriptorValidationException.
     * @throws DescriptorValidationException {@code proto} is not a valid descriptor. This can occur
     *     for a number of reasons; for instance, because a field has an undefined type or because
     *     two messages were defined with the same name.
     */
    public static FileDescriptor buildFrom(
        FileDescriptorProto proto, FileDescriptor[] dependencies, boolean allowUnknownDependencies)
        throws DescriptorValidationException {
      return buildFrom(proto, dependencies, allowUnknownDependencies, false);
    }

    private static FileDescriptor buildFrom(
        FileDescriptorProto proto,
        FileDescriptor[] dependencies,
        boolean allowUnknownDependencies,
        boolean allowUnresolvedFeatures)
        throws DescriptorValidationException {
      // Building descriptors involves two steps:  translating and linking.
      // In the translation step (implemented by FileDescriptor's
      // constructor), we build an object tree mirroring the
      // FileDescriptorProto's tree and put all of the descriptors into the
      // DescriptorPool's lookup tables.  In the linking step, we look up all
      // type references in the DescriptorPool, so that, for example, a
      // FieldDescriptor for an embedded message contains a pointer directly
      // to the Descriptor for that message's type.  We also detect undefined
      // types in the linking step.
      DescriptorPool pool = new DescriptorPool(dependencies, allowUnknownDependencies);
      FileDescriptor result =
          new FileDescriptor(proto, dependencies, pool, allowUnknownDependencies);
      result.crossLink();
      // Skip feature resolution until later for calls from gencode.
      if (!allowUnresolvedFeatures) {
        // We do not need to force feature resolution for proto1 dependencies
        // since dependencies from non-gencode should already be fully feature resolved.
        result.resolveAllFeaturesInternal();
      }
      return result;
    }

    private static byte[] latin1Cat(final String[] strings) {
      // Hack:  We can't embed a raw byte array inside generated Java code
      //   (at least, not efficiently), but we can embed Strings.  So, the
      //   protocol compiler embeds the FileDescriptorProto as a giant
      //   string literal which is passed to this function to construct the
      //   file's FileDescriptor.  The string literal contains only 8-bit
      //   characters, each one representing a byte of the FileDescriptorProto's
      //   serialized form.  So, if we convert it to bytes in ISO-8859-1, we
      //   should get the original bytes that we want.
      // Literal strings are limited to 64k, so it may be split into multiple strings.
      if (strings.length == 1) {
        return strings[0].getBytes(Internal.ISO_8859_1);
      }
      StringBuilder descriptorData = new StringBuilder();
      for (String part : strings) {
        descriptorData.append(part);
      }
      return descriptorData.toString().getBytes(Internal.ISO_8859_1);
    }

    private static FileDescriptor[] findDescriptors(
        final Class<?> descriptorOuterClass,
        final String[] dependencyClassNames,
        final String[] dependencyFileNames) {
      List<FileDescriptor> descriptors = new ArrayList<>();
      for (int i = 0; i < dependencyClassNames.length; i++) {
        try {
          Class<?> clazz = descriptorOuterClass.getClassLoader().loadClass(dependencyClassNames[i]);
          descriptors.add((FileDescriptor) clazz.getField("descriptor").get(null));
        } catch (Exception e) {
          // We allow unknown dependencies by default. If a dependency cannot
          // be found we only generate a warning.
          logger.warning("Descriptors for \"" + dependencyFileNames[i] + "\" can not be found.");
        }
      }
      return descriptors.toArray(new FileDescriptor[0]);
    }

    /**
     * This method is to be called by generated code only. It is equivalent to {@code buildFrom}
     * except that the {@code FileDescriptorProto} is encoded in protocol buffer wire format.
     */
    public static FileDescriptor internalBuildGeneratedFileFrom(
        final String[] descriptorDataParts, final FileDescriptor[] dependencies) {
      final byte[] descriptorBytes = latin1Cat(descriptorDataParts);

      FileDescriptorProto proto;
      try {
        proto = FileDescriptorProto.parseFrom(descriptorBytes);
      } catch (InvalidProtocolBufferException e) {
        throw new IllegalArgumentException(
            "Failed to parse protocol buffer descriptor for generated code.", e);
      }

      try {
        // When building descriptors for generated code, we allow unknown
        // dependencies by default and delay feature resolution until later.
        return buildFrom(proto, dependencies, true, true);
      } catch (DescriptorValidationException e) {
        throw new IllegalArgumentException(
            "Invalid embedded descriptor for \"" + proto.getName() + "\".", e);
      }
    }

    /**
     * This method is to be called by generated code only. It uses Java reflection to load the
     * dependencies' descriptors.
     */
    public static FileDescriptor internalBuildGeneratedFileFrom(
        final String[] descriptorDataParts,
        final Class<?> descriptorOuterClass,
        final String[] dependencyClassNames,
        final String[] dependencyFileNames) {
      FileDescriptor[] dependencies =
          findDescriptors(descriptorOuterClass, dependencyClassNames, dependencyFileNames);
      return internalBuildGeneratedFileFrom(descriptorDataParts, dependencies);
    }

    /**
     * This method is to be called by generated code only. It updates the FileDescriptorProto
     * associated with the descriptor by parsing it again with the given ExtensionRegistry. This is
     * needed to recognize custom options.
     */
    public static void internalUpdateFileDescriptor(
        FileDescriptor descriptor, ExtensionRegistry registry) {
      ByteString bytes = descriptor.proto.toByteString();
      try {
        FileDescriptorProto proto = FileDescriptorProto.parseFrom(bytes, registry);
        descriptor.setProto(proto);
      } catch (InvalidProtocolBufferException e) {
        throw new IllegalArgumentException(
            "Failed to parse protocol buffer descriptor for generated code.", e);
      }
    }

    /**
     * This class should be used by generated code only. When calling {@link
     * FileDescriptor#internalBuildGeneratedFileFrom}, the caller provides a callback implementing
     * this interface. The callback is called after the FileDescriptor has been constructed, in
     * order to assign all the global variables defined in the generated code which point at parts
     * of the FileDescriptor. The callback returns an ExtensionRegistry which contains any
     * extensions which might be used in the descriptor -- that is, extensions of the various
     * "Options" messages defined in descriptor.proto. The callback may also return null to indicate
     * that no extensions are used in the descriptor.
     *
     * <p>This interface is deprecated. Use the return value of internalBuildGeneratedFrom()
     * instead.
     */
    @Deprecated
    public interface InternalDescriptorAssigner {
      ExtensionRegistry assignDescriptors(FileDescriptor root);
    }

    private FileDescriptorProto proto;
    private volatile FileOptions options;
    private final Descriptor[] messageTypes;
    private final EnumDescriptor[] enumTypes;
    private final ServiceDescriptor[] services;
    private final FieldDescriptor[] extensions;
    private final FileDescriptor[] dependencies;
    private final FileDescriptor[] publicDependencies;
    private final DescriptorPool pool;

    private FileDescriptor(
        final FileDescriptorProto proto,
        final FileDescriptor[] dependencies,
        final DescriptorPool pool,
        boolean allowUnknownDependencies)
        throws DescriptorValidationException {
      this.pool = pool;
      this.proto = proto;
      this.dependencies = dependencies.clone();
      HashMap<String, FileDescriptor> nameToFileMap = new HashMap<>();
      for (FileDescriptor file : dependencies) {
        nameToFileMap.put(file.getName(), file);
      }
      List<FileDescriptor> publicDependencies = new ArrayList<>();
      for (int i = 0; i < proto.getPublicDependencyCount(); i++) {
        int index = proto.getPublicDependency(i);
        if (index < 0 || index >= proto.getDependencyCount()) {
          throw new DescriptorValidationException(this, "Invalid public dependency index.");
        }
        String name = proto.getDependency(index);
        FileDescriptor file = nameToFileMap.get(name);
        if (file == null) {
          if (!allowUnknownDependencies) {
            throw new DescriptorValidationException(this, "Invalid public dependency: " + name);
          }
          // Ignore unknown dependencies.
        } else {
          publicDependencies.add(file);
        }
      }
      this.publicDependencies = new FileDescriptor[publicDependencies.size()];
      publicDependencies.toArray(this.publicDependencies);

      pool.addPackage(getPackage(), this);

      messageTypes =
          (proto.getMessageTypeCount() > 0)
              ? new Descriptor[proto.getMessageTypeCount()]
              : EMPTY_DESCRIPTORS;
      for (int i = 0; i < proto.getMessageTypeCount(); i++) {
        messageTypes[i] = new Descriptor(proto.getMessageType(i), this, null, i);
      }

      enumTypes =
          (proto.getEnumTypeCount() > 0)
              ? new EnumDescriptor[proto.getEnumTypeCount()]
              : EMPTY_ENUM_DESCRIPTORS;
      for (int i = 0; i < proto.getEnumTypeCount(); i++) {
        enumTypes[i] = new EnumDescriptor(proto.getEnumType(i), this, null, i);
      }

      services =
          (proto.getServiceCount() > 0)
              ? new ServiceDescriptor[proto.getServiceCount()]
              : EMPTY_SERVICE_DESCRIPTORS;
      for (int i = 0; i < proto.getServiceCount(); i++) {
        services[i] = new ServiceDescriptor(proto.getService(i), this, i);
      }

      extensions =
          (proto.getExtensionCount() > 0)
              ? new FieldDescriptor[proto.getExtensionCount()]
              : EMPTY_FIELD_DESCRIPTORS;
      for (int i = 0; i < proto.getExtensionCount(); i++) {
        extensions[i] = new FieldDescriptor(proto.getExtension(i), this, null, i, true);
      }
    }

    /** Create a placeholder FileDescriptor for a message Descriptor. */
    FileDescriptor(String packageName, Descriptor message) throws DescriptorValidationException {
      this.parent = null;
      this.pool = new DescriptorPool(new FileDescriptor[0], true);
      this.proto =
          FileDescriptorProto.newBuilder()
              .setName(message.getFullName() + ".placeholder.proto")
              .setPackage(packageName)
              .addMessageType(message.toProto())
              .build();
      this.dependencies = new FileDescriptor[0];
      this.publicDependencies = new FileDescriptor[0];

      messageTypes = new Descriptor[] {message};
      enumTypes = EMPTY_ENUM_DESCRIPTORS;
      services = EMPTY_SERVICE_DESCRIPTORS;
      extensions = EMPTY_FIELD_DESCRIPTORS;

      pool.addPackage(packageName, this);
      pool.addSymbol(message);
    }

    public void resolveAllFeaturesImmutable() {
      try {
        resolveAllFeaturesInternal();
      } catch (DescriptorValidationException e) {
        throw new IllegalArgumentException("Invalid features for \"" + proto.getName() + "\".", e);
      }
    }

    /**
     * This method is to be called by generated code only. It resolves features for the descriptor
     * and all of its children.
     */
    private void resolveAllFeaturesInternal() throws DescriptorValidationException {
      if (this.features != null) {
        return;
      }

      synchronized (this) {
        if (this.features != null) {
          return;
        }
        resolveFeatures(proto.getOptions().getFeatures());

        for (Descriptor messageType : messageTypes) {
          messageType.resolveAllFeatures();
        }

        for (EnumDescriptor enumType : enumTypes) {
          enumType.resolveAllFeatures();
        }

        for (ServiceDescriptor service : services) {
          service.resolveAllFeatures();
        }

        for (FieldDescriptor extension : extensions) {
          extension.resolveAllFeatures();
        }
      }
    }

    @Override
    FeatureSet inferLegacyProtoFeatures() {
      FeatureSet.Builder features = FeatureSet.newBuilder();
      if (getEdition().getNumber() >= Edition.EDITION_2023.getNumber()) {
        return features.build();
      }

      if (getEdition() == Edition.EDITION_PROTO2) {
        if (proto.getOptions().getJavaStringCheckUtf8()) {
          features.setExtension(
              JavaFeaturesProto.java_,
              JavaFeatures.newBuilder()
                  .setUtf8Validation(JavaFeatures.Utf8Validation.VERIFY)
                  .build());
        }
      }
      return features.build();
    }

    @Override
    boolean hasInferredLegacyProtoFeatures() {
      if (getEdition().getNumber() >= Edition.EDITION_2023.getNumber()) {
        return false;
      }
      if (getEdition() == Edition.EDITION_PROTO2) {
        if (proto.getOptions().getJavaStringCheckUtf8()) {
          return true;
        }
      }
      return false;
    }

    /** Look up and cross-link all field types, etc. */
    private void crossLink() throws DescriptorValidationException {
      for (final Descriptor messageType : messageTypes) {
        messageType.crossLink();
      }

      for (final ServiceDescriptor service : services) {
        service.crossLink();
      }

      for (final FieldDescriptor extension : extensions) {
        extension.crossLink();
      }
    }

    /**
     * Replace our {@link FileDescriptorProto} with the given one, which is identical except that it
     * might contain extensions that weren't present in the original. This method is needed for
     * bootstrapping when a file defines custom options. The options may be defined in the file
     * itself, so we can't actually parse them until we've constructed the descriptors, but to
     * construct the descriptors we have to have parsed the descriptor protos. So, we have to parse
     * the descriptor protos a second time after constructing the descriptors.
     */
    private synchronized void setProto(final FileDescriptorProto proto) {
      this.proto = proto;
      this.options = null;
      try {
        resolveFeatures(proto.getOptions().getFeatures());

        for (int i = 0; i < messageTypes.length; i++) {
          messageTypes[i].setProto(proto.getMessageType(i));
        }

        for (int i = 0; i < enumTypes.length; i++) {
          enumTypes[i].setProto(proto.getEnumType(i));
        }

        for (int i = 0; i < services.length; i++) {
          services[i].setProto(proto.getService(i));
        }

        for (int i = 0; i < extensions.length; i++) {
          extensions[i].setProto(proto.getExtension(i));
        }
      } catch (DescriptorValidationException e) {
        throw new IllegalArgumentException("Invalid features for \"" + proto.getName() + "\".", e);
      }
    }
  }

  // =================================================================

  /** Describes a message type. */
  public static final class Descriptor extends GenericDescriptor {
    /**
     * Get the index of this descriptor within its parent. In other words, given a {@link
     * FileDescriptor} {@code file}, the following is true:
     *
     * <pre>
     *   for all i in [0, file.getMessageTypeCount()):
     *     file.getMessageType(i).getIndex() == i
     * </pre>
     *
     * Similarly, for a {@link Descriptor} {@code messageType}:
     *
     * <pre>
     *   for all i in [0, messageType.getNestedTypeCount()):
     *     messageType.getNestedType(i).getIndex() == i
     * </pre>
     */
    public int getIndex() {
      return index;
    }

    /** Convert the descriptor to its protocol message representation. */
    @Override
    public DescriptorProto toProto() {
      return proto;
    }

    /** Get the type's unqualified name. */
    @Override
    public String getName() {
      return proto.getName();
    }

    /**
     * Get the type's fully-qualified name, within the proto language's namespace. This differs from
     * the Java name. For example, given this {@code .proto}:
     *
     * <pre>
     *   package foo.bar;
     *   option java_package = "com.example.protos"
     *   message Baz {}
     * </pre>
     *
     * {@code Baz}'s full name is "foo.bar.Baz".
     */
    @Override
    public String getFullName() {
      return fullName;
    }

    /** Get the {@link FileDescriptor} containing this descriptor. */
    @Override
    public FileDescriptor getFile() {
      return file;
    }

    /** If this is a nested type, get the outer descriptor, otherwise null. */
    public Descriptor getContainingType() {
      return containingType;
    }

    /** Get the {@code MessageOptions}, defined in {@code descriptor.proto}. */
    public MessageOptions getOptions() {
      if (this.options == null) {
        MessageOptions strippedOptions = this.proto.getOptions();
        if (strippedOptions.hasFeatures()) {
          // Clients should be using feature accessor methods, not accessing features on the
          // options
          // proto.
          strippedOptions = strippedOptions.toBuilder().clearFeatures().build();
        }
        synchronized (this) {
          if (this.options == null) {
            this.options = strippedOptions;
          }
        }
      }
      return this.options;
    }

    /** Get a list of this message type's fields. */
    public List<FieldDescriptor> getFields() {
      return Collections.unmodifiableList(Arrays.asList(fields));
    }

    /** Get a list of this message type's oneofs. */
    public List<OneofDescriptor> getOneofs() {
      return Collections.unmodifiableList(Arrays.asList(oneofs));
    }

    /** Get a list of this message type's real oneofs. */
    public List<OneofDescriptor> getRealOneofs() {
      return Collections.unmodifiableList(Arrays.asList(oneofs).subList(0, realOneofCount));
    }

    /** Get a list of this message type's extensions. */
    public List<FieldDescriptor> getExtensions() {
      return Collections.unmodifiableList(Arrays.asList(extensions));
    }

    /** Get a list of message types nested within this one. */
    public List<Descriptor> getNestedTypes() {
      return Collections.unmodifiableList(Arrays.asList(nestedTypes));
    }

    /** Get a list of enum types nested within this one. */
    public List<EnumDescriptor> getEnumTypes() {
      return Collections.unmodifiableList(Arrays.asList(enumTypes));
    }

    /** Determines if the given field number is an extension. */
    public boolean isExtensionNumber(final int number) {
      int index = Arrays.binarySearch(extensionRangeLowerBounds, number);
      if (index < 0) {
        index = ~index - 1;
      }
      // extensionRangeLowerBounds[index] is the biggest value <= number
      return index >= 0 && number < extensionRangeUpperBounds[index];
    }

    /** Determines if the given field number is reserved. */
    public boolean isReservedNumber(final int number) {
      for (final DescriptorProto.ReservedRange range : proto.getReservedRangeList()) {
        if (range.getStart() <= number && number < range.getEnd()) {
          return true;
        }
      }
      return false;
    }

    /** Determines if the given field name is reserved. */
    public boolean isReservedName(final String name) {
      checkNotNull(name);
      for (final String reservedName : proto.getReservedNameList()) {
        if (reservedName.equals(name)) {
          return true;
        }
      }
      return false;
    }

    /**
     * Indicates whether the message can be extended. That is, whether it has any "extensions x to
     * y" ranges declared on it.
     */
    public boolean isExtendable() {
      return !proto.getExtensionRangeList().isEmpty();
    }

    /**
     * Finds a field by name.
     *
     * @param name The unqualified name of the field (e.g. "foo"). For protocol buffer messages that
     *     follow <a
     *     href=https://developers.google.com/protocol-buffers/docs/style#message_and_field_names>Google's
     *     guidance on naming</a> this will be a snake case string, such as
     *     <pre>song_name</pre>
     *     .
     * @return The field's descriptor, or {@code null} if not found.
     */
    public FieldDescriptor findFieldByName(final String name) {
      final GenericDescriptor result = file.pool.findSymbol(fullName + '.' + name);
      if (result instanceof FieldDescriptor) {
        return (FieldDescriptor) result;
      } else {
        return null;
      }
    }

    /**
     * Finds a field by field number.
     *
     * @param number The field number within this message type.
     * @return The field's descriptor, or {@code null} if not found.
     */
    public FieldDescriptor findFieldByNumber(final int number) {
      return binarySearch(
          fieldsSortedByNumber, fieldsSortedByNumber.length, FieldDescriptor.NUMBER_GETTER, number);
    }

    /**
     * Finds a nested message type by name.
     *
     * @param name The unqualified name of the nested type such as "Foo"
     * @return The types's descriptor, or {@code null} if not found.
     */
    public Descriptor findNestedTypeByName(final String name) {
      final GenericDescriptor result = file.pool.findSymbol(fullName + '.' + name);
      if (result instanceof Descriptor) {
        return (Descriptor) result;
      } else {
        return null;
      }
    }

    /**
     * Finds a nested enum type by name.
     *
     * @param name The unqualified name of the nested type such as "Foo"
     * @return The types's descriptor, or {@code null} if not found.
     */
    public EnumDescriptor findEnumTypeByName(final String name) {
      final GenericDescriptor result = file.pool.findSymbol(fullName + '.' + name);
      if (result instanceof EnumDescriptor) {
        return (EnumDescriptor) result;
      } else {
        return null;
      }
    }

    private final int index;
    private DescriptorProto proto;
    private volatile MessageOptions options;
    private final String fullName;
    private final FileDescriptor file;
    private final Descriptor containingType;
    private final Descriptor[] nestedTypes;
    private final EnumDescriptor[] enumTypes;
    private final FieldDescriptor[] fields;
    private final FieldDescriptor[] fieldsSortedByNumber;
    private final FieldDescriptor[] extensions;
    private final OneofDescriptor[] oneofs;
    private final int realOneofCount;

    private final int[] extensionRangeLowerBounds;
    private final int[] extensionRangeUpperBounds;

    // Used to create a placeholder when the type cannot be found.
    Descriptor(final String fullname) throws DescriptorValidationException {
      String name = fullname;
      String packageName = "";
      int pos = fullname.lastIndexOf('.');
      if (pos != -1) {
        name = fullname.substring(pos + 1);
        packageName = fullname.substring(0, pos);
      }
      this.index = 0;
      this.proto =
          DescriptorProto.newBuilder()
              .setName(name)
              .addExtensionRange(
                  DescriptorProto.ExtensionRange.newBuilder().setStart(1).setEnd(536870912).build())
              .build();
      this.fullName = fullname;
      this.containingType = null;

      this.nestedTypes = EMPTY_DESCRIPTORS;
      this.enumTypes = EMPTY_ENUM_DESCRIPTORS;
      this.fields = EMPTY_FIELD_DESCRIPTORS;
      this.fieldsSortedByNumber = EMPTY_FIELD_DESCRIPTORS;
      this.extensions = EMPTY_FIELD_DESCRIPTORS;
      this.oneofs = EMPTY_ONEOF_DESCRIPTORS;
      this.realOneofCount = 0;

      // Create a placeholder FileDescriptor to hold this message.
      this.file = new FileDescriptor(packageName, this);
      this.parent = this.file;

      extensionRangeLowerBounds = new int[] {1};
      extensionRangeUpperBounds = new int[] {536870912};
    }

    private Descriptor(
        final DescriptorProto proto,
        final FileDescriptor file,
        final Descriptor parent,
        final int index)
        throws DescriptorValidationException {
      if (parent == null) {
        this.parent = file;
      } else {
        this.parent = parent;
      }
      this.index = index;
      this.proto = proto;
      fullName = computeFullName(file, parent, proto.getName());
      this.file = file;
      containingType = parent;

      oneofs =
          (proto.getOneofDeclCount() > 0)
              ? new OneofDescriptor[proto.getOneofDeclCount()]
              : EMPTY_ONEOF_DESCRIPTORS;
      for (int i = 0; i < proto.getOneofDeclCount(); i++) {
        oneofs[i] = new OneofDescriptor(proto.getOneofDecl(i), file, this, i);
      }

      nestedTypes =
          (proto.getNestedTypeCount() > 0)
              ? new Descriptor[proto.getNestedTypeCount()]
              : EMPTY_DESCRIPTORS;
      for (int i = 0; i < proto.getNestedTypeCount(); i++) {
        nestedTypes[i] = new Descriptor(proto.getNestedType(i), file, this, i);
      }

      enumTypes =
          (proto.getEnumTypeCount() > 0)
              ? new EnumDescriptor[proto.getEnumTypeCount()]
              : EMPTY_ENUM_DESCRIPTORS;
      for (int i = 0; i < proto.getEnumTypeCount(); i++) {
        enumTypes[i] = new EnumDescriptor(proto.getEnumType(i), file, this, i);
      }

      fields =
          (proto.getFieldCount() > 0)
              ? new FieldDescriptor[proto.getFieldCount()]
              : EMPTY_FIELD_DESCRIPTORS;
      for (int i = 0; i < proto.getFieldCount(); i++) {
        fields[i] = new FieldDescriptor(proto.getField(i), file, this, i, false);
      }
      this.fieldsSortedByNumber =
          (proto.getFieldCount() > 0) ? fields.clone() : EMPTY_FIELD_DESCRIPTORS;

      extensions =
          (proto.getExtensionCount() > 0)
              ? new FieldDescriptor[proto.getExtensionCount()]
              : EMPTY_FIELD_DESCRIPTORS;
      for (int i = 0; i < proto.getExtensionCount(); i++) {
        extensions[i] = new FieldDescriptor(proto.getExtension(i), file, this, i, true);
      }

      for (int i = 0; i < proto.getOneofDeclCount(); i++) {
        oneofs[i].fields = new FieldDescriptor[oneofs[i].getFieldCount()];
        oneofs[i].fieldCount = 0;
      }
      for (int i = 0; i < proto.getFieldCount(); i++) {
        OneofDescriptor oneofDescriptor = fields[i].getContainingOneof();
        if (oneofDescriptor != null) {
          oneofDescriptor.fields[oneofDescriptor.fieldCount++] = fields[i];
        }
      }

      int syntheticOneofCount = 0;
      for (OneofDescriptor oneof : this.oneofs) {
        if (oneof.isSynthetic()) {
          syntheticOneofCount++;
        } else {
          if (syntheticOneofCount > 0) {
            throw new DescriptorValidationException(this, "Synthetic oneofs must come last.");
          }
        }
      }
      this.realOneofCount = this.oneofs.length - syntheticOneofCount;

      file.pool.addSymbol(this);

      // NOTE: The defined extension ranges are guaranteed to be disjoint.
      if (proto.getExtensionRangeCount() > 0) {
        extensionRangeLowerBounds = new int[proto.getExtensionRangeCount()];
        extensionRangeUpperBounds = new int[proto.getExtensionRangeCount()];
        int i = 0;
        for (final DescriptorProto.ExtensionRange range : proto.getExtensionRangeList()) {
          extensionRangeLowerBounds[i] = range.getStart();
          extensionRangeUpperBounds[i] = range.getEnd();
          i++;
        }
        // Since the ranges are disjoint, sorting these independently must still produce the correct
        // order.
        Arrays.sort(extensionRangeLowerBounds);
        Arrays.sort(extensionRangeUpperBounds);
      } else {
        extensionRangeLowerBounds = EMPTY_INT_ARRAY;
        extensionRangeUpperBounds = EMPTY_INT_ARRAY;
      }
    }

    /** See {@link FileDescriptor#resolveAllFeatures}. */
    private void resolveAllFeatures() throws DescriptorValidationException {
      resolveFeatures(proto.getOptions().getFeatures());

      for (Descriptor nestedType : nestedTypes) {
        nestedType.resolveAllFeatures();
      }

      for (EnumDescriptor enumType : enumTypes) {
        enumType.resolveAllFeatures();
      }

      // Oneofs must be resolved before any children oneof fields.
      for (OneofDescriptor oneof : oneofs) {
        oneof.resolveAllFeatures();
      }

      for (FieldDescriptor field : fields) {
        field.resolveAllFeatures();
      }

      for (FieldDescriptor extension : extensions) {
        extension.resolveAllFeatures();
      }
    }

    /** Look up and cross-link all field types, etc. */
    private void crossLink() throws DescriptorValidationException {
      for (final Descriptor nestedType : nestedTypes) {
        nestedType.crossLink();
      }

      for (final FieldDescriptor field : fields) {
        field.crossLink();
      }
      Arrays.sort(fieldsSortedByNumber);
      validateNoDuplicateFieldNumbers();

      for (final FieldDescriptor extension : extensions) {
        extension.crossLink();
      }
    }

    private void validateNoDuplicateFieldNumbers() throws DescriptorValidationException {
      for (int i = 0; i + 1 < fieldsSortedByNumber.length; i++) {
        FieldDescriptor old = fieldsSortedByNumber[i];
        FieldDescriptor field = fieldsSortedByNumber[i + 1];
        if (old.getNumber() == field.getNumber()) {
          throw new DescriptorValidationException(
              field,
              "Field number "
                  + field.getNumber()
                  + " has already been used in \""
                  + field.getContainingType().getFullName()
                  + "\" by field \""
                  + old.getName()
                  + "\".");
        }
      }
    }

    /** See {@link FileDescriptor#setProto}. */
    private void setProto(final DescriptorProto proto) throws DescriptorValidationException {
      this.proto = proto;
      this.options = null;
      resolveFeatures(proto.getOptions().getFeatures());

      for (int i = 0; i < nestedTypes.length; i++) {
        nestedTypes[i].setProto(proto.getNestedType(i));
      }

      for (int i = 0; i < oneofs.length; i++) {
        oneofs[i].setProto(proto.getOneofDecl(i));
      }

      for (int i = 0; i < enumTypes.length; i++) {
        enumTypes[i].setProto(proto.getEnumType(i));
      }

      for (int i = 0; i < fields.length; i++) {
        fields[i].setProto(proto.getField(i));
      }

      for (int i = 0; i < extensions.length; i++) {
        extensions[i].setProto(proto.getExtension(i));
      }
    }
  }

  // =================================================================

  /** Describes a field of a message type. */
  public static final class FieldDescriptor extends GenericDescriptor
      implements Comparable<FieldDescriptor>, FieldSet.FieldDescriptorLite<FieldDescriptor> {
    private static final NumberGetter<FieldDescriptor> NUMBER_GETTER =
        new NumberGetter<FieldDescriptor>() {
          @Override
          public int getNumber(FieldDescriptor fieldDescriptor) {
            return fieldDescriptor.getNumber();
          }
        };

    /**
     * Get the index of this descriptor within its parent.
     *
     * @see Descriptors.Descriptor#getIndex()
     */
    public int getIndex() {
      return index;
    }

    /** Convert the descriptor to its protocol message representation. */
    @Override
    public FieldDescriptorProto toProto() {
      return proto;
    }

    /** Get the field's unqualified name. */
    @Override
    public String getName() {
      return proto.getName();
    }

    /** Get the field's number. */
    @Override
    public int getNumber() {
      return proto.getNumber();
    }

    /**
     * Get the field's fully-qualified name.
     *
     * @see Descriptors.Descriptor#getFullName()
     */
    @Override
    public String getFullName() {
      return fullName;
    }

    /** Get the JSON name of this field. */
    public String getJsonName() {
      String result = jsonName;
      if (result != null) {
        return result;
      } else if (proto.hasJsonName()) {
        return jsonName = proto.getJsonName();
      } else {
        return jsonName = fieldNameToJsonName(proto.getName());
      }
    }

    /**
     * Get the field's java type. This is just for convenience. Every {@code
     * FieldDescriptorProto.Type} maps to exactly one Java type.
     */
    public JavaType getJavaType() {
      return getType().getJavaType();
    }

    /** For internal use only. */
    @Override
    public WireFormat.JavaType getLiteJavaType() {
      return getLiteType().getJavaType();
    }

    /** Get the {@code FileDescriptor} containing this descriptor. */
    @Override
    public FileDescriptor getFile() {
      return file;
    }

    /** Get the field's declared type. */
    public Type getType() {
      // Override delimited messages as legacy group type. Leaves unresolved messages as-is
      // since these are used before feature resolution when parsing java feature set defaults
      // (custom options) into unknown fields.
      if (type == Type.MESSAGE
          && !(messageType != null && messageType.toProto().getOptions().getMapEntry())
          && !(containingType != null && containingType.toProto().getOptions().getMapEntry())
          && this.features != null
          && getFeatures().getMessageEncoding() == FeatureSet.MessageEncoding.DELIMITED) {
        return Type.GROUP;
      }
      return type;
    }

    /** For internal use only. */
    @Override
    public WireFormat.FieldType getLiteType() {
      return table[getType().ordinal()];
    }

    /** For internal use only. */
    public boolean needsUtf8Check() {
      if (getType() != Type.STRING) {
        return false;
      }
      if (getContainingType().toProto().getOptions().getMapEntry()) {
        // Always enforce strict UTF-8 checking for map fields.
        return true;
      }
      if (getFeatures()
          .getExtension(JavaFeaturesProto.java_)
          .getUtf8Validation()
          .equals(JavaFeatures.Utf8Validation.VERIFY)) {
        return true;
      }
      return getFeatures().getUtf8Validation().equals(FeatureSet.Utf8Validation.VERIFY);
    }

    public boolean isMapField() {
      return getType() == Type.MESSAGE
          && isRepeated()
          && getMessageType().toProto().getOptions().getMapEntry();
    }

    // I'm pretty sure values() constructs a new array every time, since there
    // is nothing stopping the caller from mutating the array.  Therefore we
    // make a static copy here.
    private static final WireFormat.FieldType[] table = WireFormat.FieldType.values();

    /** Is this field declared required? */
    public boolean isRequired() {
      return getFeatures().getFieldPresence()
          == DescriptorProtos.FeatureSet.FieldPresence.LEGACY_REQUIRED;
    }

    /** Is this field declared optional? */
    public boolean isOptional() {
      return proto.getLabel() == FieldDescriptorProto.Label.LABEL_OPTIONAL
<<<<<<< HEAD
          && this.features.getFieldPresence()
=======
          && getFeatures().getFieldPresence()
>>>>>>> 3a748ad9
              != DescriptorProtos.FeatureSet.FieldPresence.LEGACY_REQUIRED;
    }

    /** Is this field declared repeated? */
    @Override
    public boolean isRepeated() {
      return proto.getLabel() == FieldDescriptorProto.Label.LABEL_REPEATED;
    }

    /**
     * Does this field have the {@code [packed = true]} option or is this field packable in proto3
     * and not explicitly set to unpacked?
     */
    @Override
    public boolean isPacked() {
      if (!isPackable()) {
        return false;
      }
      return getFeatures()
          .getRepeatedFieldEncoding()
          .equals(FeatureSet.RepeatedFieldEncoding.PACKED);
    }

    /** Can this field be packed? That is, is it a repeated primitive field? */
    public boolean isPackable() {
      return isRepeated() && getLiteType().isPackable();
    }

    /** Returns true if the field had an explicitly-defined default value. */
    public boolean hasDefaultValue() {
      return proto.hasDefaultValue();
    }

    /**
     * Returns the field's default value. Valid for all types except for messages and groups. For
     * all other types, the object returned is of the same class that would returned by
     * Message.getField(this).
     */
    public Object getDefaultValue() {
      if (getJavaType() == JavaType.MESSAGE) {
        throw new UnsupportedOperationException(
            "FieldDescriptor.getDefaultValue() called on an embedded message field.");
      }
      return defaultValue;
    }

    /** Get the {@code FieldOptions}, defined in {@code descriptor.proto}. */
    public FieldOptions getOptions() {
      if (this.options == null) {
        FieldOptions strippedOptions = this.proto.getOptions();
        if (strippedOptions.hasFeatures()) {
          // Clients should be using feature accessor methods, not accessing features on the
          // options
          // proto.
          strippedOptions = strippedOptions.toBuilder().clearFeatures().build();
        }
        synchronized (this) {
          if (this.options == null) {
            this.options = strippedOptions;
          }
        }
      }
      return this.options;
    }

    /** Is this field an extension? */
    public boolean isExtension() {
      return proto.hasExtendee();
    }

    /**
     * Get the field's containing type. For extensions, this is the type being extended, not the
     * location where the extension was defined. See {@link #getExtensionScope()}.
     */
    public Descriptor getContainingType() {
      return containingType;
    }

    /** Get the field's containing oneof. */
    public OneofDescriptor getContainingOneof() {
      return containingOneof;
    }

    /** Get the field's containing oneof, only if non-synthetic. */
    public OneofDescriptor getRealContainingOneof() {
      return containingOneof != null && !containingOneof.isSynthetic() ? containingOneof : null;
    }

    /**
     * Returns true if this field was syntactically written with "optional" in the .proto file.
     * Excludes singular proto3 fields that do not have a label.
     */
    boolean hasOptionalKeyword() {
      return isProto3Optional
          || (file.getEdition() == Edition.EDITION_PROTO2
              && isOptional()
              && getContainingOneof() == null);
    }

    /**
     * Returns true if this field tracks presence, ie. does the field distinguish between "unset"
     * and "present with default value."
     *
     * <p>This includes required, optional, and oneof fields. It excludes maps, repeated fields, and
     * singular proto3 fields without "optional".
     *
     * <p>For fields where hasPresence() == true, the return value of msg.hasField() is semantically
     * meaningful.
     */
    public boolean hasPresence() {
      if (isRepeated()) {
        return false;
      }
      return isProto3Optional
          || getType() == Type.MESSAGE
          || getType() == Type.GROUP
          || isExtension()
          || getContainingOneof() != null
          || getFeatures().getFieldPresence() != DescriptorProtos.FeatureSet.FieldPresence.IMPLICIT;
    }

    /**
     * Returns true if this field is structured like the synthetic field of a proto2 group. This
     * allows us to expand our treatment of delimited fields without breaking proto2 files that have
     * been upgraded to editions.
     */
    boolean isGroupLike() {
      if (getType() != Type.GROUP) {
        // Groups are always tag-delimited.
        return false;
      }

      if (!getMessageType().getName().toLowerCase().equals(getName())) {
        // Group fields always are always the lowercase type name.
        return false;
      }

      if (getMessageType().getFile() != getFile()) {
        // Groups could only be defined in the same file they're used.
        return false;
      }

      // Group messages are always defined in the same scope as the field.  File level extensions
      // will compare NULL == NULL here, which is why the file comparison above is necessary to
      // ensure both come from the same file.
      return isExtension()
          ? getMessageType().getContainingType() == getExtensionScope()
          : getMessageType().getContainingType() == getContainingType();
    }

    /**
     * For extensions defined nested within message types, gets the outer type. Not valid for
     * non-extension fields. For example, consider this {@code .proto} file:
     *
     * <pre>
     *   message Foo {
     *     extensions 1000 to max;
     *   }
     *   extend Foo {
     *     optional int32 baz = 1234;
     *   }
     *   message Bar {
     *     extend Foo {
     *       optional int32 moo = 4321;
     *     }
     *   }
     * </pre>
     *
     * Both {@code baz}'s and {@code moo}'s containing type is {@code Foo}. However, {@code baz}'s
     * extension scope is {@code null} while {@code moo}'s extension scope is {@code Bar}.
     */
    public Descriptor getExtensionScope() {
      if (!isExtension()) {
        throw new UnsupportedOperationException(
            String.format("This field is not an extension. (%s)", fullName));
      }
      return extensionScope;
    }

    /** For embedded message and group fields, gets the field's type. */
    public Descriptor getMessageType() {
      if (getJavaType() != JavaType.MESSAGE) {
        throw new UnsupportedOperationException(
            String.format("This field is not of message type. (%s)", fullName));
      }
      return messageType;
    }

    /** For enum fields, gets the field's type. */
    @Override
    public EnumDescriptor getEnumType() {
      if (getJavaType() != JavaType.ENUM) {
        throw new UnsupportedOperationException(
            String.format("This field is not of enum type. (%s)", fullName));
      }
      return enumType;
    }

    /**
     * Determines if the given enum field is treated as closed based on legacy non-conformant
     * behavior.
     *
     * <p>Conformant behavior determines closedness based on the enum and can be queried using
     * {@code EnumDescriptor.isClosed()}.
     *
     * <p>Some runtimes currently have a quirk where non-closed enums are treated as closed when
     * used as the type of fields defined in a `syntax = proto2;` file. This quirk is not present in
     * all runtimes; as of writing, we know that:
     *
     * <ul>
     *   <li>C++, Java, and C++-based Python share this quirk.
     *   <li>UPB and UPB-based Python do not.
     *   <li>PHP and Ruby treat all enums as open regardless of declaration.
     * </ul>
     *
     * <p>Care should be taken when using this function to respect the target runtime's enum
     * handling quirks.
     */
    public boolean legacyEnumFieldTreatedAsClosed() {
      // Don't check JavaFeaturesProto extension for files without dependencies.
      // This is especially important for descriptor.proto since getting the JavaFeaturesProto
      // extension itself involves calling legacyEnumFieldTreatedAsClosed() which would otherwise
      // infinite loop.
      if (getFile().getDependencies().isEmpty()) {
        return getType() == Type.ENUM && enumType.isClosed();
      }

      return getType() == Type.ENUM
          && (getFeatures().getExtension(JavaFeaturesProto.java_).getLegacyClosedEnum()
              || enumType.isClosed());
    }

    /**
     * Compare with another {@code FieldDescriptor}. This orders fields in "canonical" order, which
     * simply means ascending order by field number. {@code other} must be a field of the same type.
     * That is, {@code getContainingType()} must return the same {@code Descriptor} for both fields.
     *
     * @return negative, zero, or positive if {@code this} is less than, equal to, or greater than
     *     {@code other}, respectively
     */
    @Override
    public int compareTo(final FieldDescriptor other) {
      if (other.containingType != containingType) {
        throw new IllegalArgumentException(
            "FieldDescriptors can only be compared to other FieldDescriptors "
                + "for fields of the same message type.");
      }
      return getNumber() - other.getNumber();
    }

    @Override
    public String toString() {
      return getFullName();
    }

    private final int index;

    private FieldDescriptorProto proto;
    private volatile FieldOptions options;
    private final String fullName;
    private String jsonName;
    private final FileDescriptor file;
    private final Descriptor extensionScope;
    private final boolean isProto3Optional;

    // Possibly initialized during cross-linking.
    private Type type;
    private Descriptor containingType;
    private Descriptor messageType;
    private OneofDescriptor containingOneof;
    private EnumDescriptor enumType;
    private Object defaultValue;

    public enum Type {
      DOUBLE(JavaType.DOUBLE),
      FLOAT(JavaType.FLOAT),
      INT64(JavaType.LONG),
      UINT64(JavaType.LONG),
      INT32(JavaType.INT),
      FIXED64(JavaType.LONG),
      FIXED32(JavaType.INT),
      BOOL(JavaType.BOOLEAN),
      STRING(JavaType.STRING),
      GROUP(JavaType.MESSAGE),
      MESSAGE(JavaType.MESSAGE),
      BYTES(JavaType.BYTE_STRING),
      UINT32(JavaType.INT),
      ENUM(JavaType.ENUM),
      SFIXED32(JavaType.INT),
      SFIXED64(JavaType.LONG),
      SINT32(JavaType.INT),
      SINT64(JavaType.LONG);

      // Private copy to avoid repeated allocations from calls to values() in valueOf().
      private static final Type[] types = values();

      Type(JavaType javaType) {
        this.javaType = javaType;
      }

      private final JavaType javaType;

      public FieldDescriptorProto.Type toProto() {
        return FieldDescriptorProto.Type.forNumber(ordinal() + 1);
      }

      public JavaType getJavaType() {
        return javaType;
      }

      public static Type valueOf(final FieldDescriptorProto.Type type) {
        return types[type.getNumber() - 1];
      }
    }

    static {
      // Refuse to init if someone added a new declared type.
      if (Type.types.length != FieldDescriptorProto.Type.values().length) {
        throw new RuntimeException(
            "descriptor.proto has a new declared type but Descriptors.java wasn't updated.");
      }
    }

    public enum JavaType {
      INT(0),
      LONG(0L),
      FLOAT(0F),
      DOUBLE(0D),
      BOOLEAN(false),
      STRING(""),
      BYTE_STRING(ByteString.EMPTY),
      ENUM(null),
      MESSAGE(null);

      JavaType(final Object defaultDefault) {
        this.defaultDefault = defaultDefault;
      }

      /**
       * The default default value for fields of this type, if it's a primitive type. This is meant
       * for use inside this file only, hence is private.
       */
      private final Object defaultDefault;
    }

    // This method should match exactly with the ToJsonName() function in C++
    // descriptor.cc.
    private static String fieldNameToJsonName(String name) {
      final int length = name.length();
      StringBuilder result = new StringBuilder(length);
      boolean isNextUpperCase = false;
      for (int i = 0; i < length; i++) {
        char ch = name.charAt(i);
        if (ch == '_') {
          isNextUpperCase = true;
        } else if (isNextUpperCase) {
          // This closely matches the logic for ASCII characters in:
          // http://google3/google/protobuf/descriptor.cc?l=249-251&rcl=228891689
          if ('a' <= ch && ch <= 'z') {
            ch = (char) (ch - 'a' + 'A');
          }
          result.append(ch);
          isNextUpperCase = false;
        } else {
          result.append(ch);
        }
      }
      return result.toString();
    }

    private FieldDescriptor(
        final FieldDescriptorProto proto,
        final FileDescriptor file,
        final Descriptor parent,
        final int index,
        final boolean isExtension)
        throws DescriptorValidationException {
      this.parent = parent;
      this.index = index;
      this.proto = proto;
      fullName = computeFullName(file, parent, proto.getName());
      this.file = file;

      if (proto.hasType()) {
        type = Type.valueOf(proto.getType());
      }

      isProto3Optional = proto.getProto3Optional();

      if (getNumber() <= 0) {
        throw new DescriptorValidationException(this, "Field numbers must be positive integers.");
      }

      if (isExtension) {
        if (!proto.hasExtendee()) {
          throw new DescriptorValidationException(
              this, "FieldDescriptorProto.extendee not set for extension field.");
        }
        containingType = null; // Will be filled in when cross-linking
        if (parent != null) {
          extensionScope = parent;
        } else {
          extensionScope = null;
          this.parent = file;
        }

        if (proto.hasOneofIndex()) {
          throw new DescriptorValidationException(
              this, "FieldDescriptorProto.oneof_index set for extension field.");
        }
        containingOneof = null;
      } else {
        if (proto.hasExtendee()) {
          throw new DescriptorValidationException(
              this, "FieldDescriptorProto.extendee set for non-extension field.");
        }
        containingType = parent;

        if (proto.hasOneofIndex()) {
          if (proto.getOneofIndex() < 0
              || proto.getOneofIndex() >= parent.toProto().getOneofDeclCount()) {
            throw new DescriptorValidationException(
                this,
                "FieldDescriptorProto.oneof_index is out of range for type " + parent.getName());
          }
          containingOneof = parent.getOneofs().get(proto.getOneofIndex());
          containingOneof.fieldCount++;
          this.parent = containingOneof;
        } else {
          containingOneof = null;
        }
        extensionScope = null;
      }

      file.pool.addSymbol(this);
    }

    /** See {@link FileDescriptor#resolveAllFeatures}. */
    private void resolveAllFeatures() throws DescriptorValidationException {
      resolveFeatures(proto.getOptions().getFeatures());
    }

    @Override
    FeatureSet inferLegacyProtoFeatures() {
      FeatureSet.Builder features = FeatureSet.newBuilder();
      if (getFile().getEdition().getNumber() >= Edition.EDITION_2023.getNumber()) {
        return features.build();
      }

      if (proto.getLabel() == FieldDescriptorProto.Label.LABEL_REQUIRED) {
        features.setFieldPresence(FeatureSet.FieldPresence.LEGACY_REQUIRED);
      }

      if (proto.getType() == FieldDescriptorProto.Type.TYPE_GROUP) {
        features.setMessageEncoding(FeatureSet.MessageEncoding.DELIMITED);
      }

      if (getFile().getEdition() == Edition.EDITION_PROTO2 && proto.getOptions().getPacked()) {
        features.setRepeatedFieldEncoding(FeatureSet.RepeatedFieldEncoding.PACKED);
      }

      if (getFile().getEdition() == Edition.EDITION_PROTO3) {
        if (proto.getOptions().hasPacked() && !proto.getOptions().getPacked()) {
          features.setRepeatedFieldEncoding(FeatureSet.RepeatedFieldEncoding.EXPANDED);
        }

      }
      return features.build();
    }

    @Override
    boolean hasInferredLegacyProtoFeatures() {
      if (getFile().getEdition().getNumber() >= Edition.EDITION_2023.getNumber()) {
        return false;
      }

      if (proto.getLabel() == FieldDescriptorProto.Label.LABEL_REQUIRED) {
        return true;
      }

      if (proto.getType() == FieldDescriptorProto.Type.TYPE_GROUP) {
        return true;
      }

      if (proto.getOptions().getPacked()) {
        return true;
      }

      if (getFile().getEdition() == Edition.EDITION_PROTO3) {
        if (proto.getOptions().hasPacked() && !proto.getOptions().getPacked()) {
          return true;
        }

      }
      return false;
    }

    @Override
    void validateFeatures() throws DescriptorValidationException {
      if (containingType != null
          && containingType.toProto().getOptions().getMessageSetWireFormat()) {
        if (isExtension()) {
          if (!isOptional() || getType() != Type.MESSAGE) {
            throw new DescriptorValidationException(
                this, "Extensions of MessageSets must be optional messages.");
          }
        }
      }
    }

    /** Look up and cross-link all field types, etc. */
    private void crossLink() throws DescriptorValidationException {
      if (proto.hasExtendee()) {
        final GenericDescriptor extendee =
            file.pool.lookupSymbol(
                proto.getExtendee(), this, DescriptorPool.SearchFilter.TYPES_ONLY);
        if (!(extendee instanceof Descriptor)) {
          throw new DescriptorValidationException(
              this, '\"' + proto.getExtendee() + "\" is not a message type.");
        }
        containingType = (Descriptor) extendee;

        if (!getContainingType().isExtensionNumber(getNumber())) {
          throw new DescriptorValidationException(
              this,
              '\"'
                  + getContainingType().getFullName()
                  + "\" does not declare "
                  + getNumber()
                  + " as an extension number.");
        }
      }

      if (proto.hasTypeName()) {
        final GenericDescriptor typeDescriptor =
            file.pool.lookupSymbol(
                proto.getTypeName(), this, DescriptorPool.SearchFilter.TYPES_ONLY);

        if (!proto.hasType()) {
          // Choose field type based on symbol.
          if (typeDescriptor instanceof Descriptor) {
            type = Type.MESSAGE;
          } else if (typeDescriptor instanceof EnumDescriptor) {
            type = Type.ENUM;
          } else {
            throw new DescriptorValidationException(
                this, '\"' + proto.getTypeName() + "\" is not a type.");
          }
        }

        // Use raw type since inferred type considers messageType which may not be fully cross
        // linked yet.
        if (type.getJavaType() == JavaType.MESSAGE) {
          if (!(typeDescriptor instanceof Descriptor)) {
            throw new DescriptorValidationException(
                this, '\"' + proto.getTypeName() + "\" is not a message type.");
          }
          messageType = (Descriptor) typeDescriptor;

          if (proto.hasDefaultValue()) {
            throw new DescriptorValidationException(this, "Messages can't have default values.");
          }
        } else if (type.getJavaType() == JavaType.ENUM) {
          if (!(typeDescriptor instanceof EnumDescriptor)) {
            throw new DescriptorValidationException(
                this, '\"' + proto.getTypeName() + "\" is not an enum type.");
          }
          enumType = (EnumDescriptor) typeDescriptor;
        } else {
          throw new DescriptorValidationException(this, "Field with primitive type has type_name.");
        }
      } else {
        if (type.getJavaType() == JavaType.MESSAGE || type.getJavaType() == JavaType.ENUM) {
          throw new DescriptorValidationException(
              this, "Field with message or enum type missing type_name.");
        }
      }

      // Only repeated primitive fields may be packed.
      if (proto.getOptions().getPacked() && !isPackable()) {
        throw new DescriptorValidationException(
            this, "[packed = true] can only be specified for repeated primitive fields.");
      }

      // We don't attempt to parse the default value until here because for
      // enums we need the enum type's descriptor.
      if (proto.hasDefaultValue()) {
        if (isRepeated()) {
          throw new DescriptorValidationException(
              this, "Repeated fields cannot have default values.");
        }

        try {
          switch (type) {
            case INT32:
            case SINT32:
            case SFIXED32:
              defaultValue = TextFormat.parseInt32(proto.getDefaultValue());
              break;
            case UINT32:
            case FIXED32:
              defaultValue = TextFormat.parseUInt32(proto.getDefaultValue());
              break;
            case INT64:
            case SINT64:
            case SFIXED64:
              defaultValue = TextFormat.parseInt64(proto.getDefaultValue());
              break;
            case UINT64:
            case FIXED64:
              defaultValue = TextFormat.parseUInt64(proto.getDefaultValue());
              break;
            case FLOAT:
              if (proto.getDefaultValue().equals("inf")) {
                defaultValue = Float.POSITIVE_INFINITY;
              } else if (proto.getDefaultValue().equals("-inf")) {
                defaultValue = Float.NEGATIVE_INFINITY;
              } else if (proto.getDefaultValue().equals("nan")) {
                defaultValue = Float.NaN;
              } else {
                defaultValue = Float.valueOf(proto.getDefaultValue());
              }
              break;
            case DOUBLE:
              if (proto.getDefaultValue().equals("inf")) {
                defaultValue = Double.POSITIVE_INFINITY;
              } else if (proto.getDefaultValue().equals("-inf")) {
                defaultValue = Double.NEGATIVE_INFINITY;
              } else if (proto.getDefaultValue().equals("nan")) {
                defaultValue = Double.NaN;
              } else {
                defaultValue = Double.valueOf(proto.getDefaultValue());
              }
              break;
            case BOOL:
              defaultValue = Boolean.valueOf(proto.getDefaultValue());
              break;
            case STRING:
              defaultValue = proto.getDefaultValue();
              break;
            case BYTES:
              try {
                defaultValue = TextFormat.unescapeBytes(proto.getDefaultValue());
              } catch (TextFormat.InvalidEscapeSequenceException e) {
                throw new DescriptorValidationException(
                    this, "Couldn't parse default value: " + e.getMessage(), e);
              }
              break;
            case ENUM:
              defaultValue = enumType.findValueByName(proto.getDefaultValue());
              if (defaultValue == null) {
                throw new DescriptorValidationException(
                    this, "Unknown enum default value: \"" + proto.getDefaultValue() + '\"');
              }
              break;
            case MESSAGE:
            case GROUP:
              throw new DescriptorValidationException(this, "Message type had default value.");
          }
        } catch (NumberFormatException e) {
          throw new DescriptorValidationException(
              this, "Could not parse default value: \"" + proto.getDefaultValue() + '\"', e);
        }
      } else {
        // Determine the default default for this field.
        if (isRepeated()) {
          defaultValue = Collections.emptyList();
        } else {
          switch (type.getJavaType()) {
            case ENUM:
              // We guarantee elsewhere that an enum type always has at least
              // one possible value.
              defaultValue = enumType.getValues().get(0);
              break;
            case MESSAGE:
              defaultValue = null;
              break;
            default:
              defaultValue = type.getJavaType().defaultDefault;
              break;
          }
        }
      }
    }

    /** See {@link FileDescriptor#setProto}. */
    private void setProto(final FieldDescriptorProto proto) throws DescriptorValidationException {
      this.proto = proto;
      this.options = null;
      resolveFeatures(proto.getOptions().getFeatures());
    }

    /** For internal use only. This is to satisfy the FieldDescriptorLite interface. */
    @Override
    public MessageLite.Builder internalMergeFrom(MessageLite.Builder to, MessageLite from) {
      // FieldDescriptors are only used with non-lite messages so we can just
      // down-cast and call mergeFrom directly.
      return ((Message.Builder) to).mergeFrom((Message) from);
    }
  }

  // =================================================================

  /** Describes an enum type. */
  public static final class EnumDescriptor extends GenericDescriptor
      implements Internal.EnumLiteMap<EnumValueDescriptor> {
    /**
     * Get the index of this descriptor within its parent.
     *
     * @see Descriptors.Descriptor#getIndex()
     */
    public int getIndex() {
      return index;
    }

    /** Convert the descriptor to its protocol message representation. */
    @Override
    public EnumDescriptorProto toProto() {
      return proto;
    }

    /** Get the type's unqualified name. */
    @Override
    public String getName() {
      return proto.getName();
    }

    /**
     * Get the type's fully-qualified name.
     *
     * @see Descriptors.Descriptor#getFullName()
     */
    @Override
    public String getFullName() {
      return fullName;
    }

    /** Get the {@link FileDescriptor} containing this descriptor. */
    @Override
    public FileDescriptor getFile() {
      return file;
    }

    /**
     * Determines if the given enum is closed.
     *
     * <p>Closed enum means that it:
     *
     * <ul>
     *   <li>Has a fixed set of values, rather than being equivalent to an int32.
     *   <li>Encountering values not in this set causes them to be treated as unknown fields.
     *   <li>The first value (i.e., the default) may be nonzero.
     * </ul>
     *
     * <p>WARNING: Some runtimes currently have a quirk where non-closed enums are treated as closed
     * when used as the type of fields defined in a `syntax = proto2;` file. This quirk is not
     * present in all runtimes; as of writing, we know that:
     *
     * <ul>
     *   <li> C++, Java, and C++-based Python share this quirk.
     *   <li> UPB and UPB-based Python do not.
     *   <li> PHP and Ruby treat all enums as open regardless of declaration.
     * </ul>
     *
     * <p>Care should be taken when using this function to respect the target runtime's enum
     * handling quirks.
     */
    public boolean isClosed() {
      return getFeatures().getEnumType() == DescriptorProtos.FeatureSet.EnumType.CLOSED;
    }

    /** If this is a nested type, get the outer descriptor, otherwise null. */
    public Descriptor getContainingType() {
      return containingType;
    }

    /** Get the {@code EnumOptions}, defined in {@code descriptor.proto}. */
    public EnumOptions getOptions() {
      if (this.options == null) {
        EnumOptions strippedOptions = this.proto.getOptions();
        if (strippedOptions.hasFeatures()) {
          // Clients should be using feature accessor methods, not accessing features on the
          // options
          // proto.
          strippedOptions = strippedOptions.toBuilder().clearFeatures().build();
        }
        synchronized (this) {
          if (this.options == null) {
            this.options = strippedOptions;
          }
        }
      }
      return this.options;
    }

    /** Get a list of defined values for this enum. */
    public List<EnumValueDescriptor> getValues() {
      return Collections.unmodifiableList(Arrays.asList(values));
    }

    /** Determines if the given field number is reserved. */
    public boolean isReservedNumber(final int number) {
      for (final EnumDescriptorProto.EnumReservedRange range : proto.getReservedRangeList()) {
        if (range.getStart() <= number && number <= range.getEnd()) {
          return true;
        }
      }
      return false;
    }

    /** Determines if the given field name is reserved. */
    public boolean isReservedName(final String name) {
      checkNotNull(name);
      for (final String reservedName : proto.getReservedNameList()) {
        if (reservedName.equals(name)) {
          return true;
        }
      }
      return false;
    }

    /**
     * Find an enum value by name.
     *
     * @param name the unqualified name of the value such as "FOO"
     * @return the value's descriptor, or {@code null} if not found
     */
    public EnumValueDescriptor findValueByName(final String name) {
      final GenericDescriptor result = file.pool.findSymbol(fullName + '.' + name);
      if (result instanceof EnumValueDescriptor) {
        return (EnumValueDescriptor) result;
      } else {
        return null;
      }
    }

    /**
     * Find an enum value by number. If multiple enum values have the same number, this returns the
     * first defined value with that number.
     *
     * @param number The value's number.
     * @return the value's descriptor, or {@code null} if not found.
     */
    @Override
    public EnumValueDescriptor findValueByNumber(final int number) {
      return binarySearch(
          valuesSortedByNumber, distinctNumbers, EnumValueDescriptor.NUMBER_GETTER, number);
    }

    private static class UnknownEnumValueReference extends WeakReference<EnumValueDescriptor> {
      private final int number;

      private UnknownEnumValueReference(int number, EnumValueDescriptor descriptor) {
        super(descriptor);
        this.number = number;
      }
    }

    /**
     * Get the enum value for a number. If no enum value has this number, construct an
     * EnumValueDescriptor for it.
     */
    public EnumValueDescriptor findValueByNumberCreatingIfUnknown(final int number) {
      EnumValueDescriptor result = findValueByNumber(number);
      if (result != null) {
        return result;
      }
      // The number represents an unknown enum value.
      synchronized (this) {
        if (cleanupQueue == null) {
          cleanupQueue = new ReferenceQueue<>();
          unknownValues = new HashMap<>();
        } else {
          while (true) {
            UnknownEnumValueReference toClean = (UnknownEnumValueReference) cleanupQueue.poll();
            if (toClean == null) {
              break;
            }
            unknownValues.remove(toClean.number);
          }
        }

        // There are two ways we can be missing a value: it wasn't in the map, or the reference
        // has been GC'd.  (It may even have been GC'd since we cleaned up the references a few
        // lines of code ago.)  So get out the reference, if it's still present...
        WeakReference<EnumValueDescriptor> reference = unknownValues.get(number);
        result = (reference == null) ? null : reference.get();

        if (result == null) {
          result = new EnumValueDescriptor(this, number);
          unknownValues.put(number, new UnknownEnumValueReference(number, result));
        }
      }
      return result;
    }

    // Used in tests only.
    int getUnknownEnumValueDescriptorCount() {
      return unknownValues.size();
    }

    private final int index;
    private EnumDescriptorProto proto;
    private volatile EnumOptions options;
    private final String fullName;
    private final FileDescriptor file;
    private final Descriptor containingType;
    private final EnumValueDescriptor[] values;
    private final EnumValueDescriptor[] valuesSortedByNumber;
    private final int distinctNumbers;
    private Map<Integer, WeakReference<EnumValueDescriptor>> unknownValues = null;
    private ReferenceQueue<EnumValueDescriptor> cleanupQueue = null;

    private EnumDescriptor(
        final EnumDescriptorProto proto,
        final FileDescriptor file,
        final Descriptor parent,
        final int index)
        throws DescriptorValidationException {
      if (parent == null) {
        this.parent = file;
      } else {
        this.parent = parent;
      }
      this.index = index;
      this.proto = proto;
      fullName = computeFullName(file, parent, proto.getName());
      this.file = file;
      containingType = parent;

      if (proto.getValueCount() == 0) {
        // We cannot allow enums with no values because this would mean there
        // would be no valid default value for fields of this type.
        throw new DescriptorValidationException(this, "Enums must contain at least one value.");
      }

      values = new EnumValueDescriptor[proto.getValueCount()];
      for (int i = 0; i < proto.getValueCount(); i++) {
        values[i] = new EnumValueDescriptor(proto.getValue(i), file, this, i);
      }
      valuesSortedByNumber = values.clone();
      Arrays.sort(valuesSortedByNumber, EnumValueDescriptor.BY_NUMBER);
      // deduplicate
      int j = 0;
      for (int i = 1; i < proto.getValueCount(); i++) {
        EnumValueDescriptor oldValue = valuesSortedByNumber[j];
        EnumValueDescriptor newValue = valuesSortedByNumber[i];
        if (oldValue.getNumber() != newValue.getNumber()) {
          valuesSortedByNumber[++j] = newValue;
        }
      }
      this.distinctNumbers = j + 1;
      Arrays.fill(valuesSortedByNumber, distinctNumbers, proto.getValueCount(), null);

      file.pool.addSymbol(this);
    }

    /** See {@link FileDescriptor#resolveAllFeatures}. */
    private void resolveAllFeatures() throws DescriptorValidationException {
      resolveFeatures(proto.getOptions().getFeatures());

      for (EnumValueDescriptor value : values) {
        value.resolveAllFeatures();
      }
    }

    /** See {@link FileDescriptor#setProto}. */
    private void setProto(final EnumDescriptorProto proto) throws DescriptorValidationException {
      this.proto = proto;
      this.options = null;
      resolveFeatures(proto.getOptions().getFeatures());

      for (int i = 0; i < values.length; i++) {
        values[i].setProto(proto.getValue(i));
      }
    }
  }

  // =================================================================

  /**
   * Describes one value within an enum type. Note that multiple defined values may have the same
   * number. In generated Java code, all values with the same number after the first become aliases
   * of the first. However, they still have independent EnumValueDescriptors.
   */
  @SuppressWarnings("ShouldNotSubclass")
  public static final class EnumValueDescriptor extends GenericDescriptor
      implements Internal.EnumLite {
    static final Comparator<EnumValueDescriptor> BY_NUMBER =
        new Comparator<EnumValueDescriptor>() {
          @Override
          public int compare(EnumValueDescriptor o1, EnumValueDescriptor o2) {
            return Integer.valueOf(o1.getNumber()).compareTo(o2.getNumber());
          }
        };

    static final NumberGetter<EnumValueDescriptor> NUMBER_GETTER =
        new NumberGetter<EnumValueDescriptor>() {
          @Override
          public int getNumber(EnumValueDescriptor enumValueDescriptor) {
            return enumValueDescriptor.getNumber();
          }
        };

    /**
     * Get the index of this descriptor within its parent.
     *
     * @see Descriptors.Descriptor#getIndex()
     */
    public int getIndex() {
      return index;
    }

    /** Convert the descriptor to its protocol message representation. */
    @Override
    public EnumValueDescriptorProto toProto() {
      return proto;
    }

    /** Get the value's unqualified name. */
    @Override
    public String getName() {
      return proto.getName();
    }

    /** Get the value's number. */
    @Override
    public int getNumber() {
      return proto.getNumber();
    }

    @Override
    public String toString() {
      return proto.getName();
    }

    /**
     * Get the value's fully-qualified name.
     *
     * @see Descriptors.Descriptor#getFullName()
     */
    @Override
    public String getFullName() {
      return fullName;
    }

    /** Get the {@link FileDescriptor} containing this descriptor. */
    @Override
    public FileDescriptor getFile() {
      return type.file;
    }

    /** Get the value's enum type. */
    public EnumDescriptor getType() {
      return type;
    }

    /** Get the {@code EnumValueOptions}, defined in {@code descriptor.proto}. */
    public EnumValueOptions getOptions() {
      if (this.options == null) {
        EnumValueOptions strippedOptions = this.proto.getOptions();
        if (strippedOptions.hasFeatures()) {
          // Clients should be using feature accessor methods, not accessing features on the
          // options
          // proto.
          strippedOptions = strippedOptions.toBuilder().clearFeatures().build();
        }
        synchronized (this) {
          if (this.options == null) {
            this.options = strippedOptions;
          }
        }
      }
      return this.options;
    }

    private final int index;
    private EnumValueDescriptorProto proto;
    private volatile EnumValueOptions options;
    private final String fullName;
    private final EnumDescriptor type;

    private EnumValueDescriptor(
        final EnumValueDescriptorProto proto,
        final FileDescriptor file,
        final EnumDescriptor parent,
        final int index)
        throws DescriptorValidationException {
      this.parent = parent;
      this.index = index;
      this.proto = proto;
      this.type = parent;
      this.fullName = parent.getFullName() + '.' + proto.getName();
      file.pool.addSymbol(this);
    }

    // Create an unknown enum value.
    private EnumValueDescriptor(final EnumDescriptor parent, final Integer number) {
      String name = "UNKNOWN_ENUM_VALUE_" + parent.getName() + "_" + number;
      EnumValueDescriptorProto proto =
          EnumValueDescriptorProto.newBuilder().setName(name).setNumber(number).build();
      this.parent = parent;
      this.index = -1;
      this.proto = proto;
      this.type = parent;
      this.fullName = parent.getFullName() + '.' + proto.getName();

      // Don't add this descriptor into pool.
    }

    /** See {@link FileDescriptor#resolveAllFeatures}. */
    private void resolveAllFeatures() throws DescriptorValidationException {
      resolveFeatures(proto.getOptions().getFeatures());
    }

    /** See {@link FileDescriptor#setProto}. */
    private void setProto(final EnumValueDescriptorProto proto)
        throws DescriptorValidationException {
      this.proto = proto;
      this.options = null;
      resolveFeatures(proto.getOptions().getFeatures());
    }
  }

  // =================================================================

  /** Describes a service type. */
  public static final class ServiceDescriptor extends GenericDescriptor {
    /**
     * Get the index of this descriptor within its parent. * @see Descriptors.Descriptor#getIndex()
     */
    public int getIndex() {
      return index;
    }

    /** Convert the descriptor to its protocol message representation. */
    @Override
    public ServiceDescriptorProto toProto() {
      return proto;
    }

    /** Get the type's unqualified name. */
    @Override
    public String getName() {
      return proto.getName();
    }

    /**
     * Get the type's fully-qualified name.
     *
     * @see Descriptors.Descriptor#getFullName()
     */
    @Override
    public String getFullName() {
      return fullName;
    }

    /** Get the {@link FileDescriptor} containing this descriptor. */
    @Override
    public FileDescriptor getFile() {
      return file;
    }

    /** Get the {@code ServiceOptions}, defined in {@code descriptor.proto}. */
    public ServiceOptions getOptions() {
      if (this.options == null) {
        ServiceOptions strippedOptions = this.proto.getOptions();
        if (strippedOptions.hasFeatures()) {
          // Clients should be using feature accessor methods, not accessing features on the
          // options
          // proto.
          strippedOptions = strippedOptions.toBuilder().clearFeatures().build();
        }
        synchronized (this) {
          if (this.options == null) {
            this.options = strippedOptions;
          }
        }
      }
      return this.options;
    }

    /** Get a list of methods for this service. */
    public List<MethodDescriptor> getMethods() {
      return Collections.unmodifiableList(Arrays.asList(methods));
    }

    /**
     * Find a method by name.
     *
     * @param name the unqualified name of the method such as "Foo"
     * @return the method's descriptor, or {@code null} if not found
     */
    public MethodDescriptor findMethodByName(final String name) {
      final GenericDescriptor result = file.pool.findSymbol(fullName + '.' + name);
      if (result instanceof MethodDescriptor) {
        return (MethodDescriptor) result;
      } else {
        return null;
      }
    }

    private final int index;
    private ServiceDescriptorProto proto;
    private volatile ServiceOptions options;
    private final String fullName;
    private final FileDescriptor file;
    private MethodDescriptor[] methods;

    private ServiceDescriptor(
        final ServiceDescriptorProto proto, final FileDescriptor file, final int index)
        throws DescriptorValidationException {
      this.parent = file;
      this.index = index;
      this.proto = proto;
      fullName = computeFullName(file, null, proto.getName());
      this.file = file;

      methods = new MethodDescriptor[proto.getMethodCount()];
      for (int i = 0; i < proto.getMethodCount(); i++) {
        methods[i] = new MethodDescriptor(proto.getMethod(i), file, this, i);
      }

      file.pool.addSymbol(this);
    }

    /** See {@link FileDescriptor#resolveAllFeatures}. */
    private void resolveAllFeatures() throws DescriptorValidationException {
      resolveFeatures(proto.getOptions().getFeatures());

      for (MethodDescriptor method : methods) {
        method.resolveAllFeatures();
      }
    }

    private void crossLink() throws DescriptorValidationException {
      for (final MethodDescriptor method : methods) {
        method.crossLink();
      }
    }

    /** See {@link FileDescriptor#setProto}. */
    private void setProto(final ServiceDescriptorProto proto) throws DescriptorValidationException {
      this.proto = proto;
      this.options = null;
      resolveFeatures(proto.getOptions().getFeatures());

      for (int i = 0; i < methods.length; i++) {
        methods[i].setProto(proto.getMethod(i));
      }
    }
  }

  // =================================================================

  /** Describes one method within a service type. */
  public static final class MethodDescriptor extends GenericDescriptor {
    /**
     * Get the index of this descriptor within its parent. * @see Descriptors.Descriptor#getIndex()
     */
    public int getIndex() {
      return index;
    }

    /** Convert the descriptor to its protocol message representation. */
    @Override
    public MethodDescriptorProto toProto() {
      return proto;
    }

    /** Get the method's unqualified name. */
    @Override
    public String getName() {
      return proto.getName();
    }

    /**
     * Get the method's fully-qualified name.
     *
     * @see Descriptors.Descriptor#getFullName()
     */
    @Override
    public String getFullName() {
      return fullName;
    }

    /** Get the {@link FileDescriptor} containing this descriptor. */
    @Override
    public FileDescriptor getFile() {
      return file;
    }

    /** Get the method's service type. */
    public ServiceDescriptor getService() {
      return service;
    }

    /** Get the method's input type. */
    public Descriptor getInputType() {
      return inputType;
    }

    /** Get the method's output type. */
    public Descriptor getOutputType() {
      return outputType;
    }

    /** Get whether or not the inputs are streaming. */
    public boolean isClientStreaming() {
      return proto.getClientStreaming();
    }

    /** Get whether or not the outputs are streaming. */
    public boolean isServerStreaming() {
      return proto.getServerStreaming();
    }

    /** Get the {@code MethodOptions}, defined in {@code descriptor.proto}. */
    public MethodOptions getOptions() {
      if (this.options == null) {
        MethodOptions strippedOptions = this.proto.getOptions();
        if (strippedOptions.hasFeatures()) {
          // Clients should be using feature accessor methods, not accessing features on the
          // options
          // proto.
          strippedOptions = strippedOptions.toBuilder().clearFeatures().build();
        }
        synchronized (this) {
          if (this.options == null) {
            this.options = strippedOptions;
          }
        }
      }
      return this.options;
    }

    private final int index;
    private MethodDescriptorProto proto;
    private volatile MethodOptions options;
    private final String fullName;
    private final FileDescriptor file;
    private final ServiceDescriptor service;

    // Initialized during cross-linking.
    private Descriptor inputType;
    private Descriptor outputType;

    private MethodDescriptor(
        final MethodDescriptorProto proto,
        final FileDescriptor file,
        final ServiceDescriptor parent,
        final int index)
        throws DescriptorValidationException {
      this.parent = parent;
      this.index = index;
      this.proto = proto;
      this.file = file;
      service = parent;

      fullName = parent.getFullName() + '.' + proto.getName();

      file.pool.addSymbol(this);
    }

    /** See {@link FileDescriptor#resolveAllFeatures}. */
    private void resolveAllFeatures() throws DescriptorValidationException {
      resolveFeatures(proto.getOptions().getFeatures());
    }

    private void crossLink() throws DescriptorValidationException {
      final GenericDescriptor input =
          getFile()
              .pool
              .lookupSymbol(proto.getInputType(), this, DescriptorPool.SearchFilter.TYPES_ONLY);
      if (!(input instanceof Descriptor)) {
        throw new DescriptorValidationException(
            this, '\"' + proto.getInputType() + "\" is not a message type.");
      }
      inputType = (Descriptor) input;

      final GenericDescriptor output =
          getFile()
              .pool
              .lookupSymbol(proto.getOutputType(), this, DescriptorPool.SearchFilter.TYPES_ONLY);
      if (!(output instanceof Descriptor)) {
        throw new DescriptorValidationException(
            this, '\"' + proto.getOutputType() + "\" is not a message type.");
      }
      outputType = (Descriptor) output;
    }

    /** See {@link FileDescriptor#setProto}. */
    private void setProto(final MethodDescriptorProto proto) throws DescriptorValidationException {
      this.proto = proto;
      this.options = null;
      resolveFeatures(proto.getOptions().getFeatures());
    }
  }

  // =================================================================

  private static String computeFullName(
      final FileDescriptor file, final Descriptor parent, final String name) {
    if (parent != null) {
      return parent.getFullName() + '.' + name;
    }

    final String packageName = file.getPackage();
    if (!packageName.isEmpty()) {
      return packageName + '.' + name;
    }

    return name;
  }

  // =================================================================

  /**
   * All descriptors implement this to make it easier to implement tools like {@code
   * DescriptorPool}.
   */
  public abstract static class GenericDescriptor {
    // Private constructor to prevent subclasses outside of com.google.protobuf.Descriptors
    private GenericDescriptor() {}

    public abstract Message toProto();

    public abstract String getName();

    public abstract String getFullName();

    public abstract FileDescriptor getFile();

    void resolveFeatures(FeatureSet unresolvedFeatures) throws DescriptorValidationException {
      if (this.parent != null
          && unresolvedFeatures.equals(FeatureSet.getDefaultInstance())
          && !hasInferredLegacyProtoFeatures()) {
        this.features = this.parent.features;
        validateFeatures();
        return;
      }

      // Java features from a custom pool (i.e. buildFrom) may end up in unknown fields or
      // use a different descriptor from the generated pool used by the Java runtime.
      boolean hasPossibleCustomJavaFeature = false;
      for (FieldDescriptor f : unresolvedFeatures.getExtensionFields().keySet()) {
        if (f.getNumber() == JavaFeaturesProto.java_.getNumber()
            && f != JavaFeaturesProto.java_.getDescriptor()) {
          hasPossibleCustomJavaFeature = true;
          continue;
        }
      }
      boolean hasPossibleUnknownJavaFeature =
          !unresolvedFeatures.getUnknownFields().isEmpty()
              && unresolvedFeatures
                  .getUnknownFields()
                  .hasField(JavaFeaturesProto.java_.getNumber());
      if (hasPossibleCustomJavaFeature || hasPossibleUnknownJavaFeature) {
        ExtensionRegistry registry = ExtensionRegistry.newInstance();
        registry.add(JavaFeaturesProto.java_);
        ByteString bytes = unresolvedFeatures.toByteString();
        try {
          unresolvedFeatures = FeatureSet.parseFrom(bytes, registry);
        } catch (InvalidProtocolBufferException e) {
          throw new DescriptorValidationException(
              this, "Failed to parse features with Java feature extension registry.", e);
        }
      }
      
      FeatureSet.Builder features;
      if (this.parent == null) {
        Edition edition = getFile().getEdition();
        features = getEditionDefaults(edition).toBuilder();
      } else {
        features = this.parent.features.toBuilder();
      }
      features.mergeFrom(inferLegacyProtoFeatures());
      features.mergeFrom(unresolvedFeatures);
      this.features = internFeatures(features.build());
      validateFeatures();
    }

    FeatureSet inferLegacyProtoFeatures() {
      return FeatureSet.getDefaultInstance();
    }

    boolean hasInferredLegacyProtoFeatures() {
      return false;
    }

    void validateFeatures() throws DescriptorValidationException {}

<<<<<<< HEAD
=======
    FeatureSet getFeatures() {
      // TODO: Remove lazy resolution of unresolved features for legacy syntax for
      // compatibility with older <4.26.x gencode in the next breaking release.
      if (this.features == null
          && (getFile().getEdition() == Edition.EDITION_PROTO2
              || getFile().getEdition() == Edition.EDITION_PROTO3)) {
        getFile().resolveAllFeaturesImmutable();
      }
      return this.features;
    }

>>>>>>> 3a748ad9
    GenericDescriptor parent;
    volatile FeatureSet features;
  }

  /** Thrown when building descriptors fails because the source DescriptorProtos are not valid. */
  public static class DescriptorValidationException extends Exception {
    private static final long serialVersionUID = 5750205775490483148L;

    /** Gets the full name of the descriptor where the error occurred. */
    public String getProblemSymbolName() {
      return name;
    }

    /** Gets the protocol message representation of the invalid descriptor. */
    public Message getProblemProto() {
      return proto;
    }

    /** Gets a human-readable description of the error. */
    public String getDescription() {
      return description;
    }

    private final String name;
    private final Message proto;
    private final String description;

    private DescriptorValidationException(
        final GenericDescriptor problemDescriptor, final String description) {
      super(problemDescriptor.getFullName() + ": " + description);

      // Note that problemDescriptor may be partially uninitialized, so we
      // don't want to expose it directly to the user.  So, we only provide
      // the name and the original proto.
      name = problemDescriptor.getFullName();
      proto = problemDescriptor.toProto();
      this.description = description;
    }

    private DescriptorValidationException(
        final GenericDescriptor problemDescriptor,
        final String description,
        final Throwable cause) {
      this(problemDescriptor, description);
      initCause(cause);
    }

    private DescriptorValidationException(
        final FileDescriptor problemDescriptor, final String description) {
      super(problemDescriptor.getName() + ": " + description);

      // Note that problemDescriptor may be partially uninitialized, so we
      // don't want to expose it directly to the user.  So, we only provide
      // the name and the original proto.
      name = problemDescriptor.getName();
      proto = problemDescriptor.toProto();
      this.description = description;
    }
  }

  // =================================================================

  /**
   * A private helper class which contains lookup tables containing all the descriptors defined in a
   * particular file.
   */
  private static final class DescriptorPool {

    /** Defines what subclass of descriptors to search in the descriptor pool. */
    enum SearchFilter {
      TYPES_ONLY,
      AGGREGATES_ONLY,
      ALL_SYMBOLS
    }

    DescriptorPool(final FileDescriptor[] dependencies, boolean allowUnknownDependencies) {
      this.dependencies =
          Collections.newSetFromMap(
              new IdentityHashMap<FileDescriptor, Boolean>(dependencies.length));
      this.allowUnknownDependencies = allowUnknownDependencies;

      for (Descriptors.FileDescriptor dependency : dependencies) {
        this.dependencies.add(dependency);
        importPublicDependencies(dependency);
      }

      for (final FileDescriptor dependency : this.dependencies) {
        try {
          addPackage(dependency.getPackage(), dependency);
        } catch (DescriptorValidationException e) {
          // Can't happen, because addPackage() only fails when the name
          // conflicts with a non-package, but we have not yet added any
          // non-packages at this point.
          throw new AssertionError(e);
        }
      }
    }

    /** Find and put public dependencies of the file into dependencies set. */
    private void importPublicDependencies(final FileDescriptor file) {
      for (FileDescriptor dependency : file.getPublicDependencies()) {
        if (dependencies.add(dependency)) {
          importPublicDependencies(dependency);
        }
      }
    }

    private final Set<FileDescriptor> dependencies;
    private final boolean allowUnknownDependencies;

    private final Map<String, GenericDescriptor> descriptorsByName = new HashMap<>();

    /** Find a generic descriptor by fully-qualified name. */
    GenericDescriptor findSymbol(final String fullName) {
      return findSymbol(fullName, SearchFilter.ALL_SYMBOLS);
    }

    /**
     * Find a descriptor by fully-qualified name and given option to only search valid field type
     * descriptors.
     */
    GenericDescriptor findSymbol(final String fullName, final SearchFilter filter) {
      GenericDescriptor result = descriptorsByName.get(fullName);
      if (result != null) {
        if ((filter == SearchFilter.ALL_SYMBOLS)
            || ((filter == SearchFilter.TYPES_ONLY) && isType(result))
            || ((filter == SearchFilter.AGGREGATES_ONLY) && isAggregate(result))) {
          return result;
        }
      }

      for (final FileDescriptor dependency : dependencies) {
        result = dependency.pool.descriptorsByName.get(fullName);
        if (result != null) {
          if ((filter == SearchFilter.ALL_SYMBOLS)
              || ((filter == SearchFilter.TYPES_ONLY) && isType(result))
              || ((filter == SearchFilter.AGGREGATES_ONLY) && isAggregate(result))) {
            return result;
          }
        }
      }

      return null;
    }

    /** Checks if the descriptor is a valid type for a message field. */
    boolean isType(GenericDescriptor descriptor) {
      return (descriptor instanceof Descriptor) || (descriptor instanceof EnumDescriptor);
    }

    /** Checks if the descriptor is a valid namespace type. */
    boolean isAggregate(GenericDescriptor descriptor) {
      return (descriptor instanceof Descriptor)
          || (descriptor instanceof EnumDescriptor)
          || (descriptor instanceof PackageDescriptor)
          || (descriptor instanceof ServiceDescriptor);
    }

    /**
     * Look up a type descriptor by name, relative to some other descriptor. The name may be
     * fully-qualified (with a leading '.'), partially-qualified, or unqualified. C++-like name
     * lookup semantics are used to search for the matching descriptor.
     */
    GenericDescriptor lookupSymbol(
        final String name,
        final GenericDescriptor relativeTo,
        final DescriptorPool.SearchFilter filter)
        throws DescriptorValidationException {

      GenericDescriptor result;
      String fullname;
      if (name.startsWith(".")) {
        // Fully-qualified name.
        fullname = name.substring(1);
        result = findSymbol(fullname, filter);
      } else {
        // If "name" is a compound identifier, we want to search for the
        // first component of it, then search within it for the rest.
        // If name is something like "Foo.Bar.baz", and symbols named "Foo" are
        // defined in multiple parent scopes, we only want to find "Bar.baz" in
        // the innermost one.  E.g., the following should produce an error:
        //   message Bar { message Baz {} }
        //   message Foo {
        //     message Bar {
        //     }
        //     optional Bar.Baz baz = 1;
        //   }
        // So, we look for just "Foo" first, then look for "Bar.baz" within it
        // if found.
        final int firstPartLength = name.indexOf('.');
        final String firstPart;
        if (firstPartLength == -1) {
          firstPart = name;
        } else {
          firstPart = name.substring(0, firstPartLength);
        }

        // We will search each parent scope of "relativeTo" looking for the
        // symbol.
        final StringBuilder scopeToTry = new StringBuilder(relativeTo.getFullName());

        while (true) {
          // Chop off the last component of the scope.
          final int dotpos = scopeToTry.lastIndexOf(".");
          if (dotpos == -1) {
            fullname = name;
            result = findSymbol(name, filter);
            break;
          } else {
            scopeToTry.setLength(dotpos + 1);

            // Append firstPart and try to find
            scopeToTry.append(firstPart);
            result = findSymbol(scopeToTry.toString(), DescriptorPool.SearchFilter.AGGREGATES_ONLY);

            if (result != null) {
              if (firstPartLength != -1) {
                // We only found the first part of the symbol.  Now look for
                // the whole thing.  If this fails, we *don't* want to keep
                // searching parent scopes.
                scopeToTry.setLength(dotpos + 1);
                scopeToTry.append(name);
                result = findSymbol(scopeToTry.toString(), filter);
              }
              fullname = scopeToTry.toString();
              break;
            }

            // Not found.  Remove the name so we can try again.
            scopeToTry.setLength(dotpos);
          }
        }
      }

      if (result == null) {
        if (allowUnknownDependencies && filter == SearchFilter.TYPES_ONLY) {
          logger.warning(
              "The descriptor for message type \""
                  + name
                  + "\" cannot be found and a placeholder is created for it");
          // We create a dummy message descriptor here regardless of the
          // expected type. If the type should be message, this dummy
          // descriptor will work well and if the type should be enum, a
          // DescriptorValidationException will be thrown later. In either
          // case, the code works as expected: we allow unknown message types
          // but not unknown enum types.
          result = new Descriptor(fullname);
          // Add the placeholder file as a dependency so we can find the
          // placeholder symbol when resolving other references.
          this.dependencies.add(result.getFile());
          return result;
        } else {
          throw new DescriptorValidationException(relativeTo, '\"' + name + "\" is not defined.");
        }
      } else {
        return result;
      }
    }

    /**
     * Adds a symbol to the symbol table. If a symbol with the same name already exists, throws an
     * error.
     */
    void addSymbol(final GenericDescriptor descriptor) throws DescriptorValidationException {
      validateSymbolName(descriptor);

      final String fullName = descriptor.getFullName();

      final GenericDescriptor old = descriptorsByName.put(fullName, descriptor);
      if (old != null) {
        descriptorsByName.put(fullName, old);

        if (descriptor.getFile() == old.getFile()) {
          final int dotpos = fullName.lastIndexOf('.');
          if (dotpos == -1) {
            throw new DescriptorValidationException(
                descriptor, '\"' + fullName + "\" is already defined.");
          } else {
            throw new DescriptorValidationException(
                descriptor,
                '\"'
                    + fullName.substring(dotpos + 1)
                    + "\" is already defined in \""
                    + fullName.substring(0, dotpos)
                    + "\".");
          }
        } else {
          throw new DescriptorValidationException(
              descriptor,
              '\"'
                  + fullName
                  + "\" is already defined in file \""
                  + old.getFile().getName()
                  + "\".");
        }
      }
    }

    /**
     * Represents a package in the symbol table. We use PackageDescriptors just as placeholders so
     * that someone cannot define, say, a message type that has the same name as an existing
     * package.
     */
    private static final class PackageDescriptor extends GenericDescriptor {
      @Override
      public Message toProto() {
        return file.toProto();
      }

      @Override
      public String getName() {
        return name;
      }

      @Override
      public String getFullName() {
        return fullName;
      }

      @Override
      public FileDescriptor getFile() {
        return file;
      }

      PackageDescriptor(final String name, final String fullName, final FileDescriptor file) {
        this.file = file;
        this.fullName = fullName;
        this.name = name;
      }

      private final String name;
      private final String fullName;
      private final FileDescriptor file;
    }

    /**
     * Adds a package to the symbol tables. If a package by the same name already exists, that is
     * fine, but if some other kind of symbol exists under the same name, an exception is thrown. If
     * the package has multiple components, this also adds the parent package(s).
     */
    void addPackage(final String fullName, final FileDescriptor file)
        throws DescriptorValidationException {
      final int dotpos = fullName.lastIndexOf('.');
      final String name;
      if (dotpos == -1) {
        name = fullName;
      } else {
        addPackage(fullName.substring(0, dotpos), file);
        name = fullName.substring(dotpos + 1);
      }

      final GenericDescriptor old =
          descriptorsByName.put(fullName, new PackageDescriptor(name, fullName, file));
      if (old != null) {
        descriptorsByName.put(fullName, old);
        if (!(old instanceof PackageDescriptor)) {
          throw new DescriptorValidationException(
              file,
              '\"'
                  + name
                  + "\" is already defined (as something other than a "
                  + "package) in file \""
                  + old.getFile().getName()
                  + "\".");
        }
      }
    }

    /**
     * Verifies that the descriptor's name is valid. That is, it contains only letters, digits, and
     * underscores, and does not start with a digit.
     */
    static void validateSymbolName(final GenericDescriptor descriptor)
        throws DescriptorValidationException {
      final String name = descriptor.getName();
      if (name.length() == 0) {
        throw new DescriptorValidationException(descriptor, "Missing name.");
      }

      // Non-ASCII characters are not valid in protobuf identifiers, even
      // if they are letters or digits.
      // The first character must be a letter or '_'.
      // Subsequent characters may be letters, numbers, or digits.
      for (int i = 0; i < name.length(); i++) {
        final char c = name.charAt(i);
        if (('a' <= c && c <= 'z')
            || ('A' <= c && c <= 'Z')
            || (c == '_')
            || ('0' <= c && c <= '9' && i > 0)) {
          // Valid
          continue;
        }
        throw new DescriptorValidationException(
            descriptor, '\"' + name + "\" is not a valid identifier.");
      }
    }
  }

  /** Describes a oneof of a message type. */
  public static final class OneofDescriptor extends GenericDescriptor {
    /** Get the index of this descriptor within its parent. */
    public int getIndex() {
      return index;
    }

    @Override
    public String getName() {
      return proto.getName();
    }

    @Override
    public FileDescriptor getFile() {
      return file;
    }

    @Override
    public String getFullName() {
      return fullName;
    }

    public Descriptor getContainingType() {
      return containingType;
    }

    public int getFieldCount() {
      return fieldCount;
    }

    public OneofOptions getOptions() {
      if (this.options == null) {
        OneofOptions strippedOptions = this.proto.getOptions();
        if (strippedOptions.hasFeatures()) {
          // Clients should be using feature accessor methods, not accessing features on the
          // options
          // proto.
          strippedOptions = strippedOptions.toBuilder().clearFeatures().build();
        }
        synchronized (this) {
          if (this.options == null) {
            this.options = strippedOptions;
          }
        }
      }
      return this.options;
    }

    /** Get a list of this message type's fields. */
    public List<FieldDescriptor> getFields() {
      return Collections.unmodifiableList(Arrays.asList(fields));
    }

    public FieldDescriptor getField(int index) {
      return fields[index];
    }

    @Override
    public OneofDescriptorProto toProto() {
      return proto;
    }

    boolean isSynthetic() {
      return fields.length == 1 && fields[0].isProto3Optional;
    }

    /** See {@link FileDescriptor#resolveAllFeatures}. */
    private void resolveAllFeatures() throws DescriptorValidationException {
      resolveFeatures(proto.getOptions().getFeatures());
    }

    private void setProto(final OneofDescriptorProto proto) throws DescriptorValidationException {
      this.proto = proto;
      this.options = null;
      resolveFeatures(proto.getOptions().getFeatures());
    }

    private OneofDescriptor(
        final OneofDescriptorProto proto,
        final FileDescriptor file,
        final Descriptor parent,
        final int index) {
      this.parent = parent;
      this.proto = proto;
      fullName = computeFullName(file, parent, proto.getName());
      this.file = file;
      this.index = index;

      containingType = parent;
      fieldCount = 0;
    }

    private final int index;
    private OneofDescriptorProto proto;
    private volatile OneofOptions options;
    private final String fullName;
    private final FileDescriptor file;

    private Descriptor containingType;
    private int fieldCount;
    private FieldDescriptor[] fields;
  }

  private static <T> T binarySearch(T[] array, int size, NumberGetter<T> getter, int number) {
    int left = 0;
    int right = size - 1;

    while (left <= right) {
      int mid = (left + right) / 2;
      T midValue = array[mid];
      int midValueNumber = getter.getNumber(midValue);
      if (number < midValueNumber) {
        right = mid - 1;
      } else if (number > midValueNumber) {
        left = mid + 1;
      } else {
        return midValue;
      }
    }
    return null;
  }

  private interface NumberGetter<T> {
    int getNumber(T t);
  }
}<|MERGE_RESOLUTION|>--- conflicted
+++ resolved
@@ -1350,11 +1350,7 @@
     /** Is this field declared optional? */
     public boolean isOptional() {
       return proto.getLabel() == FieldDescriptorProto.Label.LABEL_OPTIONAL
-<<<<<<< HEAD
-          && this.features.getFieldPresence()
-=======
           && getFeatures().getFieldPresence()
->>>>>>> 3a748ad9
               != DescriptorProtos.FeatureSet.FieldPresence.LEGACY_REQUIRED;
     }
 
@@ -2847,8 +2843,6 @@
 
     void validateFeatures() throws DescriptorValidationException {}
 
-<<<<<<< HEAD
-=======
     FeatureSet getFeatures() {
       // TODO: Remove lazy resolution of unresolved features for legacy syntax for
       // compatibility with older <4.26.x gencode in the next breaking release.
@@ -2860,7 +2854,6 @@
       return this.features;
     }
 
->>>>>>> 3a748ad9
     GenericDescriptor parent;
     volatile FeatureSet features;
   }

// Protocol Buffers - Google's data interchange format
// Copyright 2008 Google Inc.  All rights reserved.
// https://developers.google.com/protocol-buffers/
//
// Redistribution and use in source and binary forms, with or without
// modification, are permitted provided that the following conditions are
// met:
//
//     * Redistributions of source code must retain the above copyright
// notice, this list of conditions and the following disclaimer.
//     * Redistributions in binary form must reproduce the above
// copyright notice, this list of conditions and the following disclaimer
// in the documentation and/or other materials provided with the
// distribution.
//     * Neither the name of Google Inc. nor the names of its
// contributors may be used to endorse or promote products derived from
// this software without specific prior written permission.
//
// THIS SOFTWARE IS PROVIDED BY THE COPYRIGHT HOLDERS AND CONTRIBUTORS
// "AS IS" AND ANY EXPRESS OR IMPLIED WARRANTIES, INCLUDING, BUT NOT
// LIMITED TO, THE IMPLIED WARRANTIES OF MERCHANTABILITY AND FITNESS FOR
// A PARTICULAR PURPOSE ARE DISCLAIMED. IN NO EVENT SHALL THE COPYRIGHT
// OWNER OR CONTRIBUTORS BE LIABLE FOR ANY DIRECT, INDIRECT, INCIDENTAL,
// SPECIAL, EXEMPLARY, OR CONSEQUENTIAL DAMAGES (INCLUDING, BUT NOT
// LIMITED TO, PROCUREMENT OF SUBSTITUTE GOODS OR SERVICES; LOSS OF USE,
// DATA, OR PROFITS; OR BUSINESS INTERRUPTION) HOWEVER CAUSED AND ON ANY
// THEORY OF LIABILITY, WHETHER IN CONTRACT, STRICT LIABILITY, OR TORT
// (INCLUDING NEGLIGENCE OR OTHERWISE) ARISING IN ANY WAY OUT OF THE USE
// OF THIS SOFTWARE, EVEN IF ADVISED OF THE POSSIBILITY OF SUCH DAMAGE.

package com.google.protobuf;

import com.google.protobuf.Internal.EnumLite;

import java.util.Arrays;
import java.util.Collection;
import java.util.Collections;
import java.util.Iterator;
import java.util.LinkedHashMap;
import java.util.Map;
import java.util.Set;

/**
 * Internal representation of map fields in generated lite-runtime messages.
<<<<<<< HEAD
 * 
 * This class is a protobuf implementation detail. Users shouldn't use this
 * class directly.
=======
 *
 * <p>This class is a protobuf implementation detail. Users shouldn't use this class directly.
>>>>>>> 1ee15bae
 */
public final class MapFieldLite<K, V> implements MutabilityOracle {
  private MutatabilityAwareMap<K, V> mapData;
  private boolean isMutable;
  
  private MapFieldLite(Map<K, V> mapData) {
    this.mapData = new MutatabilityAwareMap<K, V>(this, mapData);
    this.isMutable = true;
  }
  
  @SuppressWarnings({"rawtypes", "unchecked"})
<<<<<<< HEAD
  private static final MapFieldLite EMPTY_MAP_FIELD =
      new MapFieldLite(Collections.emptyMap());
=======
  private static final MapFieldLite EMPTY_MAP_FIELD = new MapFieldLite();

>>>>>>> 1ee15bae
  static {
    EMPTY_MAP_FIELD.makeImmutable();
  }
  
  /** Returns an singleton immutable empty MapFieldLite instance. */
  @SuppressWarnings({"unchecked", "cast"})
  public static <K, V> MapFieldLite<K, V> emptyMapField() {
    return (MapFieldLite<K, V>) EMPTY_MAP_FIELD;
  }
<<<<<<< HEAD
  
  /** Creates a new MapFieldLite instance. */
  public static <K, V> MapFieldLite<K, V> newMapField() {
    return new MapFieldLite<K, V>(new LinkedHashMap<K, V>());
  }
  
  /** Gets the content of this MapField as a read-only Map. */
  public Map<K, V> getMap() {
    return Collections.unmodifiableMap(mapData);
  }
  
  /** Gets a mutable Map view of this MapField. */
  public Map<K, V> getMutableMap() {
    return mapData;
  }
  
  public void mergeFrom(MapFieldLite<K, V> other) {
    mapData.putAll(copy(other.mapData));
=======

  public void mergeFrom(MapFieldLite<K, V> other) {
    ensureMutable();
    if (!other.isEmpty()) {
      putAll(other);
    }
  }

  @SuppressWarnings({"unchecked", "cast"})
  @Override
  public Set<Map.Entry<K, V>> entrySet() {
    return isEmpty() ? Collections.<Map.Entry<K, V>>emptySet() : super.entrySet();
  }

  @Override
  public void clear() {
    ensureMutable();
    super.clear();
  }

  @Override
  public V put(K key, V value) {
    ensureMutable();
    checkNotNull(key);

    checkNotNull(value);
    return super.put(key, value);
  }

  public V put(Map.Entry<K, V> entry) {
    return put(entry.getKey(), entry.getValue());
  }

  @Override
  public void putAll(Map<? extends K, ? extends V> m) {
    ensureMutable();
    checkForNullKeysAndValues(m);
    super.putAll(m);
  }

  @Override
  public V remove(Object key) {
    ensureMutable();
    return super.remove(key);
>>>>>>> 1ee15bae
  }
  
  public void clear() {
    mapData.clear();
  }
  
  private static boolean equals(Object a, Object b) {
    if (a instanceof byte[] && b instanceof byte[]) {
      return Arrays.equals((byte[]) a, (byte[]) b);
    }
    return a.equals(b);
  }
  
  /**
   * Checks whether two {@link Map}s are equal. We don't use the default equals method of {@link
   * Map} because it compares by identity not by content for byte arrays.
   */
  static <K, V> boolean equals(Map<K, V> a, Map<K, V> b) {
    if (a == b) {
      return true;
    }
    if (a.size() != b.size()) {
      return false;
    }
    for (Map.Entry<K, V> entry : a.entrySet()) {
      if (!b.containsKey(entry.getKey())) {
        return false;
      }
      if (!equals(entry.getValue(), b.get(entry.getKey()))) {
        return false;
      }
    }
    return true;
  }
<<<<<<< HEAD
  
  /**
   * Checks whether two map fields are equal.
   */
=======

  /** Checks whether two map fields are equal. */
>>>>>>> 1ee15bae
  @SuppressWarnings("unchecked")
  @Override
  public boolean equals(Object object) {
    if (!(object instanceof MapFieldLite)) {
      return false;
    }
    MapFieldLite<K, V> other = (MapFieldLite<K, V>) object;
    return equals(mapData, other.mapData);
  }
  
  private static int calculateHashCodeForObject(Object a) {
    if (a instanceof byte[]) {
      return Internal.hashCode((byte[]) a);
    }
    // Enums should be stored as integers internally.
    if (a instanceof EnumLite) {
      throw new UnsupportedOperationException();
    }
    return a.hashCode();
  }

  /**
   * Calculates the hash code for a {@link Map}. We don't use the default hash code method of {@link
   * Map} because for byte arrays and protobuf enums it use {@link Object#hashCode()}.
   */
  static <K, V> int calculateHashCodeForMap(Map<K, V> a) {
    int result = 0;
    for (Map.Entry<K, V> entry : a.entrySet()) {
      result +=
          calculateHashCodeForObject(entry.getKey()) ^ calculateHashCodeForObject(entry.getValue());
    }
    return result;    
  }
  
  @Override
  public int hashCode() {
    return calculateHashCodeForMap(mapData);
  }
  
  private static Object copy(Object object) {
    if (object instanceof byte[]) {
      byte[] data = (byte[]) object;
      return Arrays.copyOf(data, data.length);
    }
    return object;
  }
  
  /**
   * Makes a deep copy of a {@link Map}. Immutable objects in the map will be shared (e.g.,
   * integers, strings, immutable messages) and mutable ones will have a copy (e.g., byte arrays,
   * mutable messages).
   */
  @SuppressWarnings("unchecked")
  static <K, V> Map<K, V> copy(Map<K, V> map) {
    Map<K, V> result = new LinkedHashMap<K, V>();
    for (Map.Entry<K, V> entry : map.entrySet()) {
      result.put(entry.getKey(), (V) copy(entry.getValue()));
    }
    return result;
  }
  
  /** Returns a deep copy of this map field. */
  public MapFieldLite<K, V> copy() {
    return new MapFieldLite<K, V>(copy(mapData));
  }
  
  /**
   * Makes this field immutable. All subsequent modifications will throw an {@link
   * UnsupportedOperationException}.
   */
  public void makeImmutable() {
    isMutable = false;
  }
<<<<<<< HEAD
  
  /**
   * Returns whether this field can be modified.
   */
=======

  /** Returns whether this field can be modified. */
>>>>>>> 1ee15bae
  public boolean isMutable() {
    return isMutable;
  }
  
  @Override
  public void ensureMutable() {
    if (!isMutable()) {
      throw new UnsupportedOperationException();
    }
  }

  /**
   * An internal map that checks for mutability before delegating.
   */
  static class MutatabilityAwareMap<K, V> implements Map<K, V> {    
    private final MutabilityOracle mutabilityOracle;
    private final Map<K, V> delegate;
    
    MutatabilityAwareMap(MutabilityOracle mutabilityOracle, Map<K, V> delegate) {
      this.mutabilityOracle = mutabilityOracle;
      this.delegate = delegate;
    }

    @Override
    public int size() {
      return delegate.size();
    }

    @Override
    public boolean isEmpty() {
      return delegate.isEmpty();
    }

    @Override
    public boolean containsKey(Object key) {
      return delegate.containsKey(key);
    }

    @Override
    public boolean containsValue(Object value) {
      return delegate.containsValue(value);
    }

    @Override
    public V get(Object key) {
      return delegate.get(key);
    }

    @Override
    public V put(K key, V value) {
      mutabilityOracle.ensureMutable();
      return delegate.put(key, value);
    }

    @Override
    public V remove(Object key) {
      mutabilityOracle.ensureMutable();
      return delegate.remove(key);
    }

    @Override
    public void putAll(Map<? extends K, ? extends V> m) {
      mutabilityOracle.ensureMutable();
      delegate.putAll(m);
    }

    @Override
    public void clear() {
      mutabilityOracle.ensureMutable();
      delegate.clear();
    }

    @Override
    public Set<K> keySet() {
      return new MutatabilityAwareSet<K>(mutabilityOracle, delegate.keySet());
    }

    @Override
    public Collection<V> values() {
      return new MutatabilityAwareCollection<V>(mutabilityOracle, delegate.values());
    }

    @Override
    public Set<java.util.Map.Entry<K, V>> entrySet() {
      return new MutatabilityAwareSet<Entry<K, V>>(mutabilityOracle, delegate.entrySet());
    }

    @Override
    public boolean equals(Object o) {
      return delegate.equals(o);
    }

    @Override
    public int hashCode() {
      return delegate.hashCode();
    }

    @Override
    public String toString() {
      return delegate.toString();
    }
  }

  /**
   * An internal collection that checks for mutability before delegating.
   */
  private static class MutatabilityAwareCollection<E> implements Collection<E> {
    private final MutabilityOracle mutabilityOracle;
    private final Collection<E> delegate;
    
    MutatabilityAwareCollection(MutabilityOracle mutabilityOracle, Collection<E> delegate) {
      this.mutabilityOracle = mutabilityOracle;
      this.delegate = delegate;
    }

    @Override
    public int size() {
      return delegate.size();
    }

    @Override
    public boolean isEmpty() {
      return delegate.isEmpty();
    }

    @Override
    public boolean contains(Object o) {
      return delegate.contains(o);
    }

    @Override
    public Iterator<E> iterator() {
      return new MutatabilityAwareIterator<E>(mutabilityOracle, delegate.iterator());
    }

    @Override
    public Object[] toArray() {
      return delegate.toArray();
    }

    @Override
    public <T> T[] toArray(T[] a) {
      return delegate.toArray(a);
    }

    @Override
    public boolean add(E e) {
      // Unsupported operation in the delegate.
      throw new UnsupportedOperationException();
    }

    @Override
    public boolean remove(Object o) {
      mutabilityOracle.ensureMutable();
      return delegate.remove(o);
    }

    @Override
    public boolean containsAll(Collection<?> c) {
      return delegate.containsAll(c);
    }

    @Override
    public boolean addAll(Collection<? extends E> c) {
      // Unsupported operation in the delegate.
      throw new UnsupportedOperationException();
    }

    @Override
    public boolean removeAll(Collection<?> c) {
      mutabilityOracle.ensureMutable();
      return delegate.removeAll(c);
    }

    @Override
    public boolean retainAll(Collection<?> c) {
      mutabilityOracle.ensureMutable();
      return delegate.retainAll(c);
    }

    @Override
    public void clear() {
      mutabilityOracle.ensureMutable();
      delegate.clear();
    }

    @Override
    public boolean equals(Object o) {
      return delegate.equals(o);
    }

    @Override
    public int hashCode() {
      return delegate.hashCode();
    }
    
    @Override
    public String toString() {
      return delegate.toString();
    }
  }

  /**
   * An internal set that checks for mutability before delegating.
   */
  private static class MutatabilityAwareSet<E> implements Set<E> {
    private final MutabilityOracle mutabilityOracle;
    private final Set<E> delegate;
    
    MutatabilityAwareSet(MutabilityOracle mutabilityOracle, Set<E> delegate) {
      this.mutabilityOracle = mutabilityOracle;
      this.delegate = delegate;
    }

    @Override
    public int size() {
      return delegate.size();
    }

    @Override
    public boolean isEmpty() {
      return delegate.isEmpty();
    }

    @Override
    public boolean contains(Object o) {
      return delegate.contains(o);
    }

    @Override
    public Iterator<E> iterator() {
      return new MutatabilityAwareIterator<E>(mutabilityOracle, delegate.iterator());
    }

    @Override
    public Object[] toArray() {
      return delegate.toArray();
    }

    @Override
    public <T> T[] toArray(T[] a) {
      return delegate.toArray(a);
    }

    @Override
    public boolean add(E e) {
      mutabilityOracle.ensureMutable();
      return delegate.add(e);
    }

    @Override
    public boolean remove(Object o) {
      mutabilityOracle.ensureMutable();
      return delegate.remove(o);
    }

    @Override
    public boolean containsAll(Collection<?> c) {
      return delegate.containsAll(c);
    }

    @Override
    public boolean addAll(Collection<? extends E> c) {
      mutabilityOracle.ensureMutable();
      return delegate.addAll(c);
    }

    @Override
    public boolean retainAll(Collection<?> c) {
      mutabilityOracle.ensureMutable();
      return delegate.retainAll(c);
    }

    @Override
    public boolean removeAll(Collection<?> c) {
      mutabilityOracle.ensureMutable();
      return delegate.removeAll(c);
    }

    @Override
    public void clear() {
      mutabilityOracle.ensureMutable();
      delegate.clear();
    }

    @Override
    public boolean equals(Object o) {
      return delegate.equals(o);
    }

    @Override
    public int hashCode() {
      return delegate.hashCode();
    }

    @Override
    public String toString() {
      return delegate.toString();
    }
  }
  
  /**
   * An internal iterator that checks for mutability before delegating.
   */
  private static class MutatabilityAwareIterator<E> implements Iterator<E> {
    private final MutabilityOracle mutabilityOracle;
    private final Iterator<E> delegate;
    
    MutatabilityAwareIterator(MutabilityOracle mutabilityOracle, Iterator<E> delegate) {
      this.mutabilityOracle = mutabilityOracle;
      this.delegate = delegate;
    }

    @Override
    public boolean hasNext() {
      return delegate.hasNext();
    }

    @Override
    public E next() {
      return delegate.next();
    }

    @Override
    public void remove() {
      mutabilityOracle.ensureMutable();
      delegate.remove();
    }
    
    @Override
    public boolean equals(Object obj) {
      return delegate.equals(obj);
    }
    
    @Override
    public int hashCode() {
      return delegate.hashCode();
    }

    @Override
    public String toString() {
      return delegate.toString();
    }
  }
}<|MERGE_RESOLUTION|>--- conflicted
+++ resolved
@@ -30,73 +30,45 @@
 
 package com.google.protobuf;
 
+import static com.google.protobuf.Internal.checkNotNull;
+
 import com.google.protobuf.Internal.EnumLite;
-
 import java.util.Arrays;
-import java.util.Collection;
 import java.util.Collections;
-import java.util.Iterator;
 import java.util.LinkedHashMap;
 import java.util.Map;
 import java.util.Set;
 
 /**
  * Internal representation of map fields in generated lite-runtime messages.
-<<<<<<< HEAD
- * 
- * This class is a protobuf implementation detail. Users shouldn't use this
- * class directly.
-=======
  *
  * <p>This class is a protobuf implementation detail. Users shouldn't use this class directly.
->>>>>>> 1ee15bae
  */
-public final class MapFieldLite<K, V> implements MutabilityOracle {
-  private MutatabilityAwareMap<K, V> mapData;
+public final class MapFieldLite<K, V> extends LinkedHashMap<K, V> {
+
   private boolean isMutable;
-  
+
+  private MapFieldLite() {
+    this.isMutable = true;
+  }
+
   private MapFieldLite(Map<K, V> mapData) {
-    this.mapData = new MutatabilityAwareMap<K, V>(this, mapData);
+    super(mapData);
     this.isMutable = true;
   }
-  
+
   @SuppressWarnings({"rawtypes", "unchecked"})
-<<<<<<< HEAD
-  private static final MapFieldLite EMPTY_MAP_FIELD =
-      new MapFieldLite(Collections.emptyMap());
-=======
   private static final MapFieldLite EMPTY_MAP_FIELD = new MapFieldLite();
 
->>>>>>> 1ee15bae
   static {
     EMPTY_MAP_FIELD.makeImmutable();
   }
-  
+
   /** Returns an singleton immutable empty MapFieldLite instance. */
   @SuppressWarnings({"unchecked", "cast"})
   public static <K, V> MapFieldLite<K, V> emptyMapField() {
     return (MapFieldLite<K, V>) EMPTY_MAP_FIELD;
   }
-<<<<<<< HEAD
-  
-  /** Creates a new MapFieldLite instance. */
-  public static <K, V> MapFieldLite<K, V> newMapField() {
-    return new MapFieldLite<K, V>(new LinkedHashMap<K, V>());
-  }
-  
-  /** Gets the content of this MapField as a read-only Map. */
-  public Map<K, V> getMap() {
-    return Collections.unmodifiableMap(mapData);
-  }
-  
-  /** Gets a mutable Map view of this MapField. */
-  public Map<K, V> getMutableMap() {
-    return mapData;
-  }
-  
-  public void mergeFrom(MapFieldLite<K, V> other) {
-    mapData.putAll(copy(other.mapData));
-=======
 
   public void mergeFrom(MapFieldLite<K, V> other) {
     ensureMutable();
@@ -141,20 +113,22 @@
   public V remove(Object key) {
     ensureMutable();
     return super.remove(key);
->>>>>>> 1ee15bae
-  }
-  
-  public void clear() {
-    mapData.clear();
-  }
-  
+  }
+
+  private static void checkForNullKeysAndValues(Map<?, ?> m) {
+    for (Object key : m.keySet()) {
+      checkNotNull(key);
+      checkNotNull(m.get(key));
+    }
+  }
+
   private static boolean equals(Object a, Object b) {
     if (a instanceof byte[] && b instanceof byte[]) {
       return Arrays.equals((byte[]) a, (byte[]) b);
     }
     return a.equals(b);
   }
-  
+
   /**
    * Checks whether two {@link Map}s are equal. We don't use the default equals method of {@link
    * Map} because it compares by identity not by content for byte arrays.
@@ -176,25 +150,14 @@
     }
     return true;
   }
-<<<<<<< HEAD
-  
-  /**
-   * Checks whether two map fields are equal.
-   */
-=======
 
   /** Checks whether two map fields are equal. */
->>>>>>> 1ee15bae
   @SuppressWarnings("unchecked")
   @Override
   public boolean equals(Object object) {
-    if (!(object instanceof MapFieldLite)) {
-      return false;
-    }
-    MapFieldLite<K, V> other = (MapFieldLite<K, V>) object;
-    return equals(mapData, other.mapData);
-  }
-  
+    return (object instanceof Map) && equals(this, (Map<K, V>) object);
+  }
+
   private static int calculateHashCodeForObject(Object a) {
     if (a instanceof byte[]) {
       return Internal.hashCode((byte[]) a);
@@ -216,14 +179,14 @@
       result +=
           calculateHashCodeForObject(entry.getKey()) ^ calculateHashCodeForObject(entry.getValue());
     }
-    return result;    
-  }
-  
+    return result;
+  }
+
   @Override
   public int hashCode() {
-    return calculateHashCodeForMap(mapData);
-  }
-  
+    return calculateHashCodeForMap(this);
+  }
+
   private static Object copy(Object object) {
     if (object instanceof byte[]) {
       byte[] data = (byte[]) object;
@@ -231,7 +194,7 @@
     }
     return object;
   }
-  
+
   /**
    * Makes a deep copy of a {@link Map}. Immutable objects in the map will be shared (e.g.,
    * integers, strings, immutable messages) and mutable ones will have a copy (e.g., byte arrays,
@@ -245,12 +208,12 @@
     }
     return result;
   }
-  
+
   /** Returns a deep copy of this map field. */
-  public MapFieldLite<K, V> copy() {
-    return new MapFieldLite<K, V>(copy(mapData));
-  }
-  
+  public MapFieldLite<K, V> mutableCopy() {
+    return isEmpty() ? new MapFieldLite<K, V>() : new MapFieldLite<K, V>(this);
+  }
+
   /**
    * Makes this field immutable. All subsequent modifications will throw an {@link
    * UnsupportedOperationException}.
@@ -258,357 +221,15 @@
   public void makeImmutable() {
     isMutable = false;
   }
-<<<<<<< HEAD
-  
-  /**
-   * Returns whether this field can be modified.
-   */
-=======
 
   /** Returns whether this field can be modified. */
->>>>>>> 1ee15bae
   public boolean isMutable() {
     return isMutable;
   }
-  
-  @Override
-  public void ensureMutable() {
+
+  private void ensureMutable() {
     if (!isMutable()) {
       throw new UnsupportedOperationException();
     }
   }
-
-  /**
-   * An internal map that checks for mutability before delegating.
-   */
-  static class MutatabilityAwareMap<K, V> implements Map<K, V> {    
-    private final MutabilityOracle mutabilityOracle;
-    private final Map<K, V> delegate;
-    
-    MutatabilityAwareMap(MutabilityOracle mutabilityOracle, Map<K, V> delegate) {
-      this.mutabilityOracle = mutabilityOracle;
-      this.delegate = delegate;
-    }
-
-    @Override
-    public int size() {
-      return delegate.size();
-    }
-
-    @Override
-    public boolean isEmpty() {
-      return delegate.isEmpty();
-    }
-
-    @Override
-    public boolean containsKey(Object key) {
-      return delegate.containsKey(key);
-    }
-
-    @Override
-    public boolean containsValue(Object value) {
-      return delegate.containsValue(value);
-    }
-
-    @Override
-    public V get(Object key) {
-      return delegate.get(key);
-    }
-
-    @Override
-    public V put(K key, V value) {
-      mutabilityOracle.ensureMutable();
-      return delegate.put(key, value);
-    }
-
-    @Override
-    public V remove(Object key) {
-      mutabilityOracle.ensureMutable();
-      return delegate.remove(key);
-    }
-
-    @Override
-    public void putAll(Map<? extends K, ? extends V> m) {
-      mutabilityOracle.ensureMutable();
-      delegate.putAll(m);
-    }
-
-    @Override
-    public void clear() {
-      mutabilityOracle.ensureMutable();
-      delegate.clear();
-    }
-
-    @Override
-    public Set<K> keySet() {
-      return new MutatabilityAwareSet<K>(mutabilityOracle, delegate.keySet());
-    }
-
-    @Override
-    public Collection<V> values() {
-      return new MutatabilityAwareCollection<V>(mutabilityOracle, delegate.values());
-    }
-
-    @Override
-    public Set<java.util.Map.Entry<K, V>> entrySet() {
-      return new MutatabilityAwareSet<Entry<K, V>>(mutabilityOracle, delegate.entrySet());
-    }
-
-    @Override
-    public boolean equals(Object o) {
-      return delegate.equals(o);
-    }
-
-    @Override
-    public int hashCode() {
-      return delegate.hashCode();
-    }
-
-    @Override
-    public String toString() {
-      return delegate.toString();
-    }
-  }
-
-  /**
-   * An internal collection that checks for mutability before delegating.
-   */
-  private static class MutatabilityAwareCollection<E> implements Collection<E> {
-    private final MutabilityOracle mutabilityOracle;
-    private final Collection<E> delegate;
-    
-    MutatabilityAwareCollection(MutabilityOracle mutabilityOracle, Collection<E> delegate) {
-      this.mutabilityOracle = mutabilityOracle;
-      this.delegate = delegate;
-    }
-
-    @Override
-    public int size() {
-      return delegate.size();
-    }
-
-    @Override
-    public boolean isEmpty() {
-      return delegate.isEmpty();
-    }
-
-    @Override
-    public boolean contains(Object o) {
-      return delegate.contains(o);
-    }
-
-    @Override
-    public Iterator<E> iterator() {
-      return new MutatabilityAwareIterator<E>(mutabilityOracle, delegate.iterator());
-    }
-
-    @Override
-    public Object[] toArray() {
-      return delegate.toArray();
-    }
-
-    @Override
-    public <T> T[] toArray(T[] a) {
-      return delegate.toArray(a);
-    }
-
-    @Override
-    public boolean add(E e) {
-      // Unsupported operation in the delegate.
-      throw new UnsupportedOperationException();
-    }
-
-    @Override
-    public boolean remove(Object o) {
-      mutabilityOracle.ensureMutable();
-      return delegate.remove(o);
-    }
-
-    @Override
-    public boolean containsAll(Collection<?> c) {
-      return delegate.containsAll(c);
-    }
-
-    @Override
-    public boolean addAll(Collection<? extends E> c) {
-      // Unsupported operation in the delegate.
-      throw new UnsupportedOperationException();
-    }
-
-    @Override
-    public boolean removeAll(Collection<?> c) {
-      mutabilityOracle.ensureMutable();
-      return delegate.removeAll(c);
-    }
-
-    @Override
-    public boolean retainAll(Collection<?> c) {
-      mutabilityOracle.ensureMutable();
-      return delegate.retainAll(c);
-    }
-
-    @Override
-    public void clear() {
-      mutabilityOracle.ensureMutable();
-      delegate.clear();
-    }
-
-    @Override
-    public boolean equals(Object o) {
-      return delegate.equals(o);
-    }
-
-    @Override
-    public int hashCode() {
-      return delegate.hashCode();
-    }
-    
-    @Override
-    public String toString() {
-      return delegate.toString();
-    }
-  }
-
-  /**
-   * An internal set that checks for mutability before delegating.
-   */
-  private static class MutatabilityAwareSet<E> implements Set<E> {
-    private final MutabilityOracle mutabilityOracle;
-    private final Set<E> delegate;
-    
-    MutatabilityAwareSet(MutabilityOracle mutabilityOracle, Set<E> delegate) {
-      this.mutabilityOracle = mutabilityOracle;
-      this.delegate = delegate;
-    }
-
-    @Override
-    public int size() {
-      return delegate.size();
-    }
-
-    @Override
-    public boolean isEmpty() {
-      return delegate.isEmpty();
-    }
-
-    @Override
-    public boolean contains(Object o) {
-      return delegate.contains(o);
-    }
-
-    @Override
-    public Iterator<E> iterator() {
-      return new MutatabilityAwareIterator<E>(mutabilityOracle, delegate.iterator());
-    }
-
-    @Override
-    public Object[] toArray() {
-      return delegate.toArray();
-    }
-
-    @Override
-    public <T> T[] toArray(T[] a) {
-      return delegate.toArray(a);
-    }
-
-    @Override
-    public boolean add(E e) {
-      mutabilityOracle.ensureMutable();
-      return delegate.add(e);
-    }
-
-    @Override
-    public boolean remove(Object o) {
-      mutabilityOracle.ensureMutable();
-      return delegate.remove(o);
-    }
-
-    @Override
-    public boolean containsAll(Collection<?> c) {
-      return delegate.containsAll(c);
-    }
-
-    @Override
-    public boolean addAll(Collection<? extends E> c) {
-      mutabilityOracle.ensureMutable();
-      return delegate.addAll(c);
-    }
-
-    @Override
-    public boolean retainAll(Collection<?> c) {
-      mutabilityOracle.ensureMutable();
-      return delegate.retainAll(c);
-    }
-
-    @Override
-    public boolean removeAll(Collection<?> c) {
-      mutabilityOracle.ensureMutable();
-      return delegate.removeAll(c);
-    }
-
-    @Override
-    public void clear() {
-      mutabilityOracle.ensureMutable();
-      delegate.clear();
-    }
-
-    @Override
-    public boolean equals(Object o) {
-      return delegate.equals(o);
-    }
-
-    @Override
-    public int hashCode() {
-      return delegate.hashCode();
-    }
-
-    @Override
-    public String toString() {
-      return delegate.toString();
-    }
-  }
-  
-  /**
-   * An internal iterator that checks for mutability before delegating.
-   */
-  private static class MutatabilityAwareIterator<E> implements Iterator<E> {
-    private final MutabilityOracle mutabilityOracle;
-    private final Iterator<E> delegate;
-    
-    MutatabilityAwareIterator(MutabilityOracle mutabilityOracle, Iterator<E> delegate) {
-      this.mutabilityOracle = mutabilityOracle;
-      this.delegate = delegate;
-    }
-
-    @Override
-    public boolean hasNext() {
-      return delegate.hasNext();
-    }
-
-    @Override
-    public E next() {
-      return delegate.next();
-    }
-
-    @Override
-    public void remove() {
-      mutabilityOracle.ensureMutable();
-      delegate.remove();
-    }
-    
-    @Override
-    public boolean equals(Object obj) {
-      return delegate.equals(obj);
-    }
-    
-    @Override
-    public int hashCode() {
-      return delegate.hashCode();
-    }
-
-    @Override
-    public String toString() {
-      return delegate.toString();
-    }
-  }
 }
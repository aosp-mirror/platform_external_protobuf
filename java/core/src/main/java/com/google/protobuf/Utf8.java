--- conflicted
+++ resolved
@@ -30,6 +30,9 @@
 
 package com.google.protobuf;
 
+import static com.google.protobuf.UnsafeUtil.addressOffset;
+import static com.google.protobuf.UnsafeUtil.hasUnsafeArrayOperations;
+import static com.google.protobuf.UnsafeUtil.hasUnsafeByteBufferOperations;
 import static java.lang.Character.MAX_SURROGATE;
 import static java.lang.Character.MIN_HIGH_SURROGATE;
 import static java.lang.Character.MIN_LOW_SURROGATE;
@@ -38,13 +41,7 @@
 import static java.lang.Character.isSurrogatePair;
 import static java.lang.Character.toCodePoint;
 
-import java.lang.reflect.Field;
-import java.nio.Buffer;
 import java.nio.ByteBuffer;
-import java.security.AccessController;
-import java.security.PrivilegedExceptionAction;
-import java.util.logging.Level;
-import java.util.logging.Logger;
 
 /**
  * A set of low-level, high-performance static utility methods related to the UTF-8 character
@@ -77,7 +74,6 @@
  */
 // TODO(nathanmittler): Copy changes in this class back to Guava
 final class Utf8 {
-  private static final Logger logger = Logger.getLogger(Utf8.class.getName());
 
   /**
    * UTF-8 is a runtime hot spot so we attempt to provide heavily optimized implementations
@@ -227,7 +223,7 @@
   // fallback to more lenient behavior.
 
   static class UnpairedSurrogateException extends IllegalArgumentException {
-    private UnpairedSurrogateException(int index, int length) {
+    UnpairedSurrogateException(int index, int length) {
       super("Unpaired surrogate at index " + index + " of " + length);
     }
   }
@@ -1171,27 +1167,9 @@
 
   /** {@link Processor} that uses {@code sun.misc.Unsafe} where possible to improve performance. */
   static final class UnsafeProcessor extends Processor {
-<<<<<<< HEAD
-    private static final sun.misc.Unsafe UNSAFE = getUnsafe();
-    private static final long BUFFER_ADDRESS_OFFSET =
-        fieldOffset(field(Buffer.class, "address"));
-    private static final int ARRAY_BASE_OFFSET = byteArrayBaseOffset();
-
-    /**
-     * We only use Unsafe operations if we have access to direct {@link ByteBuffer}'s address
-     * and the array base offset is a multiple of 8 (needed by Unsafe.getLong()).
-     */
-    private static final boolean AVAILABLE =
-        BUFFER_ADDRESS_OFFSET != -1 && ARRAY_BASE_OFFSET % 8 == 0;
-
-    /**
-     * Indicates whether or not all required unsafe operations are supported on this platform.
-     */
-=======
     /** Indicates whether or not all required unsafe operations are supported on this platform. */
->>>>>>> 1ee15bae
     static boolean isAvailable() {
-      return AVAILABLE;
+      return hasUnsafeArrayOperations() && hasUnsafeByteBufferOperations();
     }
 
     @Override
@@ -1201,8 +1179,8 @@
         throw new ArrayIndexOutOfBoundsException(
             String.format("Array length=%d, index=%d, limit=%d", bytes.length, index, limit));
       }
-      long offset = ARRAY_BASE_OFFSET + index;
-      final long offsetLimit = ARRAY_BASE_OFFSET + limit;
+      long offset = index;
+      final long offsetLimit = limit;
       if (state != COMPLETE) {
         // The previous decoding operation was incomplete (or malformed).
         // We look for a well-formed sequence consisting of bytes from
@@ -1223,7 +1201,7 @@
           // leading position and overlong 2-byte form.
           if (byte1 < (byte) 0xC2
               // byte2 trailing-byte test
-              || UNSAFE.getByte(bytes, offset++) > (byte) 0xBF) {
+              || UnsafeUtil.getByte(bytes, offset++) > (byte) 0xBF) {
             return MALFORMED;
           }
         } else if (byte1 < (byte) 0xF0) {
@@ -1232,7 +1210,7 @@
           // Get byte2 from saved state or array
           int byte2 = (byte) ~(state >> 8);
           if (byte2 == 0) {
-            byte2 = UNSAFE.getByte(bytes, offset++);
+            byte2 = UnsafeUtil.getByte(bytes, offset++);
             if (offset >= offsetLimit) {
               return incompleteStateFor(byte1, byte2);
             }
@@ -1243,7 +1221,7 @@
               // illegal surrogate codepoint?
               || (byte1 == (byte) 0xED && byte2 >= (byte) 0xA0)
               // byte3 trailing-byte test
-              || UNSAFE.getByte(bytes, offset++) > (byte) 0xBF) {
+              || UnsafeUtil.getByte(bytes, offset++) > (byte) 0xBF) {
             return MALFORMED;
           }
         } else {
@@ -1253,7 +1231,7 @@
           int byte2 = (byte) ~(state >> 8);
           int byte3 = 0;
           if (byte2 == 0) {
-            byte2 = UNSAFE.getByte(bytes, offset++);
+            byte2 = UnsafeUtil.getByte(bytes, offset++);
             if (offset >= offsetLimit) {
               return incompleteStateFor(byte1, byte2);
             }
@@ -1261,7 +1239,7 @@
             byte3 = (byte) (state >> 16);
           }
           if (byte3 == 0) {
-            byte3 = UNSAFE.getByte(bytes, offset++);
+            byte3 = UnsafeUtil.getByte(bytes, offset++);
             if (offset >= offsetLimit) {
               return incompleteStateFor(byte1, byte2, byte3);
             }
@@ -1280,7 +1258,7 @@
               // byte3 trailing-byte test
               || byte3 > (byte) 0xBF
               // byte4 trailing-byte test
-              || UNSAFE.getByte(bytes, offset++) > (byte) 0xBF) {
+              || UnsafeUtil.getByte(bytes, offset++) > (byte) 0xBF) {
             return MALFORMED;
           }
         }
@@ -1320,7 +1298,7 @@
           // leading position and overlong 2-byte form.
           if (byte1 < (byte) 0xC2
               // byte2 trailing-byte test
-              || UNSAFE.getByte(address++) > (byte) 0xBF) {
+              || UnsafeUtil.getByte(address++) > (byte) 0xBF) {
             return MALFORMED;
           }
         } else if (byte1 < (byte) 0xF0) {
@@ -1329,7 +1307,7 @@
           // Get byte2 from saved state or array
           int byte2 = (byte) ~(state >> 8);
           if (byte2 == 0) {
-            byte2 = UNSAFE.getByte(address++);
+            byte2 = UnsafeUtil.getByte(address++);
             if (address >= addressLimit) {
               return incompleteStateFor(byte1, byte2);
             }
@@ -1340,7 +1318,7 @@
               // illegal surrogate codepoint?
               || (byte1 == (byte) 0xED && byte2 >= (byte) 0xA0)
               // byte3 trailing-byte test
-              || UNSAFE.getByte(address++) > (byte) 0xBF) {
+              || UnsafeUtil.getByte(address++) > (byte) 0xBF) {
             return MALFORMED;
           }
         } else {
@@ -1350,7 +1328,7 @@
           int byte2 = (byte) ~(state >> 8);
           int byte3 = 0;
           if (byte2 == 0) {
-            byte2 = UNSAFE.getByte(address++);
+            byte2 = UnsafeUtil.getByte(address++);
             if (address >= addressLimit) {
               return incompleteStateFor(byte1, byte2);
             }
@@ -1358,7 +1336,7 @@
             byte3 = (byte) (state >> 16);
           }
           if (byte3 == 0) {
-            byte3 = UNSAFE.getByte(address++);
+            byte3 = UnsafeUtil.getByte(address++);
             if (address >= addressLimit) {
               return incompleteStateFor(byte1, byte2, byte3);
             }
@@ -1377,7 +1355,7 @@
               // byte3 trailing-byte test
               || byte3 > (byte) 0xBF
               // byte4 trailing-byte test
-              || UNSAFE.getByte(address++) > (byte) 0xBF) {
+              || UnsafeUtil.getByte(address++) > (byte) 0xBF) {
             return MALFORMED;
           }
         }
@@ -1539,7 +1517,7 @@
 
     @Override
     int encodeUtf8(final CharSequence in, final byte[] out, final int offset, final int length) {
-      long outIx = ARRAY_BASE_OFFSET + offset;
+      long outIx = offset;
       final long outLimit = outIx + length;
       final int inLimit = in.length();
       if (inLimit > length || out.length - length < offset) {
@@ -1552,25 +1530,25 @@
       // https://wikis.oracle.com/display/HotSpotInternals/RangeCheckElimination
       int inIx = 0;
       for (char c; inIx < inLimit && (c = in.charAt(inIx)) < 0x80; ++inIx) {
-        UNSAFE.putByte(out, outIx++, (byte) c);
+        UnsafeUtil.putByte(out, outIx++, (byte) c);
       }
       if (inIx == inLimit) {
         // We're done, it was ASCII encoded.
-        return (int) (outIx - ARRAY_BASE_OFFSET);
+        return (int) outIx;
       }
 
       for (char c; inIx < inLimit; ++inIx) {
         c = in.charAt(inIx);
         if (c < 0x80 && outIx < outLimit) {
-          UNSAFE.putByte(out, outIx++, (byte) c);
+          UnsafeUtil.putByte(out, outIx++, (byte) c);
         } else if (c < 0x800 && outIx <= outLimit - 2L) { // 11 bits, two UTF-8 bytes
-          UNSAFE.putByte(out, outIx++, (byte) ((0xF << 6) | (c >>> 6)));
-          UNSAFE.putByte(out, outIx++, (byte) (0x80 | (0x3F & c)));
+          UnsafeUtil.putByte(out, outIx++, (byte) ((0xF << 6) | (c >>> 6)));
+          UnsafeUtil.putByte(out, outIx++, (byte) (0x80 | (0x3F & c)));
         } else if ((c < MIN_SURROGATE || MAX_SURROGATE < c) && outIx <= outLimit - 3L) {
           // Maximum single-char code point is 0xFFFF, 16 bits, three UTF-8 bytes
-          UNSAFE.putByte(out, outIx++, (byte) ((0xF << 5) | (c >>> 12)));
-          UNSAFE.putByte(out, outIx++, (byte) (0x80 | (0x3F & (c >>> 6))));
-          UNSAFE.putByte(out, outIx++, (byte) (0x80 | (0x3F & c)));
+          UnsafeUtil.putByte(out, outIx++, (byte) ((0xF << 5) | (c >>> 12)));
+          UnsafeUtil.putByte(out, outIx++, (byte) (0x80 | (0x3F & (c >>> 6))));
+          UnsafeUtil.putByte(out, outIx++, (byte) (0x80 | (0x3F & c)));
         } else if (outIx <= outLimit - 4L) {
           // Minimum code point represented by a surrogate pair is 0x10000, 17 bits, four UTF-8
           // bytes
@@ -1579,10 +1557,10 @@
             throw new UnpairedSurrogateException((inIx - 1), inLimit);
           }
           int codePoint = toCodePoint(c, low);
-          UNSAFE.putByte(out, outIx++, (byte) ((0xF << 4) | (codePoint >>> 18)));
-          UNSAFE.putByte(out, outIx++, (byte) (0x80 | (0x3F & (codePoint >>> 12))));
-          UNSAFE.putByte(out, outIx++, (byte) (0x80 | (0x3F & (codePoint >>> 6))));
-          UNSAFE.putByte(out, outIx++, (byte) (0x80 | (0x3F & codePoint)));
+          UnsafeUtil.putByte(out, outIx++, (byte) ((0xF << 4) | (codePoint >>> 18)));
+          UnsafeUtil.putByte(out, outIx++, (byte) (0x80 | (0x3F & (codePoint >>> 12))));
+          UnsafeUtil.putByte(out, outIx++, (byte) (0x80 | (0x3F & (codePoint >>> 6))));
+          UnsafeUtil.putByte(out, outIx++, (byte) (0x80 | (0x3F & codePoint)));
         } else {
           if ((MIN_SURROGATE <= c && c <= MAX_SURROGATE)
               && (inIx + 1 == inLimit || !isSurrogatePair(c, in.charAt(inIx + 1)))) {
@@ -1595,7 +1573,7 @@
       }
 
       // All bytes have been encoded.
-      return (int) (outIx - ARRAY_BASE_OFFSET);
+      return (int) outIx;
     }
 
     @Override
@@ -1614,7 +1592,7 @@
       // https://wikis.oracle.com/display/HotSpotInternals/RangeCheckElimination
       int inIx = 0;
       for (char c; inIx < inLimit && (c = in.charAt(inIx)) < 0x80; ++inIx) {
-        UNSAFE.putByte(outIx++, (byte) c);
+        UnsafeUtil.putByte(outIx++, (byte) c);
       }
       if (inIx == inLimit) {
         // We're done, it was ASCII encoded.
@@ -1625,15 +1603,15 @@
       for (char c; inIx < inLimit; ++inIx) {
         c = in.charAt(inIx);
         if (c < 0x80 && outIx < outLimit) {
-          UNSAFE.putByte(outIx++, (byte) c);
+          UnsafeUtil.putByte(outIx++, (byte) c);
         } else if (c < 0x800 && outIx <= outLimit - 2L) { // 11 bits, two UTF-8 bytes
-          UNSAFE.putByte(outIx++, (byte) ((0xF << 6) | (c >>> 6)));
-          UNSAFE.putByte(outIx++, (byte) (0x80 | (0x3F & c)));
+          UnsafeUtil.putByte(outIx++, (byte) ((0xF << 6) | (c >>> 6)));
+          UnsafeUtil.putByte(outIx++, (byte) (0x80 | (0x3F & c)));
         } else if ((c < MIN_SURROGATE || MAX_SURROGATE < c) && outIx <= outLimit - 3L) {
           // Maximum single-char code point is 0xFFFF, 16 bits, three UTF-8 bytes
-          UNSAFE.putByte(outIx++, (byte) ((0xF << 5) | (c >>> 12)));
-          UNSAFE.putByte(outIx++, (byte) (0x80 | (0x3F & (c >>> 6))));
-          UNSAFE.putByte(outIx++, (byte) (0x80 | (0x3F & c)));
+          UnsafeUtil.putByte(outIx++, (byte) ((0xF << 5) | (c >>> 12)));
+          UnsafeUtil.putByte(outIx++, (byte) (0x80 | (0x3F & (c >>> 6))));
+          UnsafeUtil.putByte(outIx++, (byte) (0x80 | (0x3F & c)));
         } else if (outIx <= outLimit - 4L) {
           // Minimum code point represented by a surrogate pair is 0x10000, 17 bits, four UTF-8
           // bytes
@@ -1642,10 +1620,10 @@
             throw new UnpairedSurrogateException((inIx - 1), inLimit);
           }
           int codePoint = toCodePoint(c, low);
-          UNSAFE.putByte(outIx++, (byte) ((0xF << 4) | (codePoint >>> 18)));
-          UNSAFE.putByte(outIx++, (byte) (0x80 | (0x3F & (codePoint >>> 12))));
-          UNSAFE.putByte(outIx++, (byte) (0x80 | (0x3F & (codePoint >>> 6))));
-          UNSAFE.putByte(outIx++, (byte) (0x80 | (0x3F & codePoint)));
+          UnsafeUtil.putByte(outIx++, (byte) ((0xF << 4) | (codePoint >>> 18)));
+          UnsafeUtil.putByte(outIx++, (byte) (0x80 | (0x3F & (codePoint >>> 12))));
+          UnsafeUtil.putByte(outIx++, (byte) (0x80 | (0x3F & (codePoint >>> 6))));
+          UnsafeUtil.putByte(outIx++, (byte) (0x80 | (0x3F & codePoint)));
         } else {
           if ((MIN_SURROGATE <= c && c <= MAX_SURROGATE)
               && (inIx + 1 == inLimit || !isSurrogatePair(c, in.charAt(inIx + 1)))) {
@@ -1673,31 +1651,17 @@
      */
     private static int unsafeEstimateConsecutiveAscii(
         byte[] bytes, long offset, final int maxChars) {
-      int remaining = maxChars;
-      if (remaining < UNSAFE_COUNT_ASCII_THRESHOLD) {
+      if (maxChars < UNSAFE_COUNT_ASCII_THRESHOLD) {
         // Don't bother with small strings.
         return 0;
       }
 
-      // Read bytes until 8-byte aligned so that we can read longs in the loop below.
-      // Byte arrays are already either 8 or 16-byte aligned, so we just need to make sure that
-      // the index (relative to the start of the array) is also 8-byte aligned. We do this by
-      // ANDing the index with 7 to determine the number of bytes that need to be read before
-      // we're 8-byte aligned.
-      final int unaligned = (int) offset & 7;
-      for (int j = unaligned; j > 0; j--) {
-        if (UNSAFE.getByte(bytes, offset++) < 0) {
-          return unaligned - j;
-        }
-      }
-
-      // This simple loop stops when we encounter a byte >= 0x80 (i.e. non-ASCII).
-      // To speed things up further, we're reading longs instead of bytes so we use a mask to
-      // determine if any byte in the current long is non-ASCII.
-      remaining -= unaligned;
-      for (; remaining >= 8 && (UNSAFE.getLong(bytes, offset) & ASCII_MASK_LONG) == 0;
-          offset += 8, remaining -= 8) {}
-      return maxChars - remaining;
+      for (int i = 0; i < maxChars; i++) {
+        if (UnsafeUtil.getByte(bytes, offset++) < 0) {
+          return i;
+        }
+      }
+      return maxChars;
     }
 
     /**
@@ -1714,9 +1678,9 @@
       // Read bytes until 8-byte aligned so that we can read longs in the loop below.
       // We do this by ANDing the address with 7 to determine the number of bytes that need to
       // be read before we're 8-byte aligned.
-      final int unaligned = (int) address & 7;
+      final int unaligned = 8 - ((int) address & 7);
       for (int j = unaligned; j > 0; j--) {
-        if (UNSAFE.getByte(address++) < 0) {
+        if (UnsafeUtil.getByte(address++) < 0) {
           return unaligned - j;
         }
       }
@@ -1725,12 +1689,8 @@
       // To speed things up further, we're reading longs instead of bytes so we use a mask to
       // determine if any byte in the current long is non-ASCII.
       remaining -= unaligned;
-<<<<<<< HEAD
-      for (; remaining >= 8 && (UNSAFE.getLong(address) & ASCII_MASK_LONG) == 0;
-=======
       for (;
           remaining >= 8 && (UnsafeUtil.getLong(address) & ASCII_MASK_LONG) == 0;
->>>>>>> 1ee15bae
           address += 8, remaining -= 8) {}
       return maxChars - remaining;
     }
@@ -1746,12 +1706,7 @@
         // TODO(nathanmittler): Consider checking 8 bytes at a time after some threshold?
         // Maybe after seeing a few in a row that are ASCII, go back to fast mode?
         int byte1 = 0;
-<<<<<<< HEAD
-        for (; remaining > 0 && (byte1 = UNSAFE.getByte(bytes, offset++)) >= 0; --remaining) {
-        }
-=======
         for (; remaining > 0 && (byte1 = UnsafeUtil.getByte(bytes, offset++)) >= 0; --remaining) {}
->>>>>>> 1ee15bae
         if (remaining == 0) {
           return COMPLETE;
         }
@@ -1768,12 +1723,7 @@
 
           // Simultaneously checks for illegal trailing-byte in
           // leading position and overlong 2-byte form.
-<<<<<<< HEAD
-          if (byte1 < (byte) 0xC2
-              || UNSAFE.getByte(bytes, offset++) > (byte) 0xBF) {
-=======
           if (byte1 < (byte) 0xC2 || UnsafeUtil.getByte(bytes, offset++) > (byte) 0xBF) {
->>>>>>> 1ee15bae
             return MALFORMED;
           }
         } else if (byte1 < (byte) 0xF0) {
@@ -1785,13 +1735,13 @@
           remaining -= 2;
 
           final int byte2;
-          if ((byte2 = UNSAFE.getByte(bytes, offset++)) > (byte) 0xBF
+          if ((byte2 = UnsafeUtil.getByte(bytes, offset++)) > (byte) 0xBF
               // overlong? 5 most significant bits must not all be zero
               || (byte1 == (byte) 0xE0 && byte2 < (byte) 0xA0)
               // check for illegal surrogate codepoints
               || (byte1 == (byte) 0xED && byte2 >= (byte) 0xA0)
               // byte3 trailing-byte test
-              || UNSAFE.getByte(bytes, offset++) > (byte) 0xBF) {
+              || UnsafeUtil.getByte(bytes, offset++) > (byte) 0xBF) {
             return MALFORMED;
           }
         } else {
@@ -1803,16 +1753,16 @@
           remaining -= 3;
 
           final int byte2;
-          if ((byte2 = UNSAFE.getByte(bytes, offset++)) > (byte) 0xBF
+          if ((byte2 = UnsafeUtil.getByte(bytes, offset++)) > (byte) 0xBF
               // Check that 1 <= plane <= 16.  Tricky optimized form of:
               // if (byte1 > (byte) 0xF4 ||
               //     byte1 == (byte) 0xF0 && byte2 < (byte) 0x90 ||
               //     byte1 == (byte) 0xF4 && byte2 > (byte) 0x8F)
               || (((byte1 << 28) + (byte2 - (byte) 0x90)) >> 30) != 0
               // byte3 trailing-byte test
-              || UNSAFE.getByte(bytes, offset++) > (byte) 0xBF
+              || UnsafeUtil.getByte(bytes, offset++) > (byte) 0xBF
               // byte4 trailing-byte test
-              || UNSAFE.getByte(bytes, offset++) > (byte) 0xBF) {
+              || UnsafeUtil.getByte(bytes, offset++) > (byte) 0xBF) {
             return MALFORMED;
           }
         }
@@ -1830,12 +1780,7 @@
         // TODO(nathanmittler): Consider checking 8 bytes at a time after some threshold?
         // Maybe after seeing a few in a row that are ASCII, go back to fast mode?
         int byte1 = 0;
-<<<<<<< HEAD
-        for (; remaining > 0 && (byte1 = UNSAFE.getByte(address++)) >= 0; --remaining) {
-        }
-=======
         for (; remaining > 0 && (byte1 = UnsafeUtil.getByte(address++)) >= 0; --remaining) {}
->>>>>>> 1ee15bae
         if (remaining == 0) {
           return COMPLETE;
         }
@@ -1852,7 +1797,7 @@
 
           // Simultaneously checks for illegal trailing-byte in
           // leading position and overlong 2-byte form.
-          if (byte1 < (byte) 0xC2 || UNSAFE.getByte(address++) > (byte) 0xBF) {
+          if (byte1 < (byte) 0xC2 || UnsafeUtil.getByte(address++) > (byte) 0xBF) {
             return MALFORMED;
           }
         } else if (byte1 < (byte) 0xF0) {
@@ -1864,14 +1809,14 @@
           }
           remaining -= 2;
 
-          final byte byte2 = UNSAFE.getByte(address++);
+          final byte byte2 = UnsafeUtil.getByte(address++);
           if (byte2 > (byte) 0xBF
               // overlong? 5 most significant bits must not all be zero
               || (byte1 == (byte) 0xE0 && byte2 < (byte) 0xA0)
               // check for illegal surrogate codepoints
               || (byte1 == (byte) 0xED && byte2 >= (byte) 0xA0)
               // byte3 trailing-byte test
-              || UNSAFE.getByte(address++) > (byte) 0xBF) {
+              || UnsafeUtil.getByte(address++) > (byte) 0xBF) {
             return MALFORMED;
           }
         } else {
@@ -1883,7 +1828,7 @@
           }
           remaining -= 3;
 
-          final byte byte2 = UNSAFE.getByte(address++);
+          final byte byte2 = UnsafeUtil.getByte(address++);
           if (byte2 > (byte) 0xBF
               // Check that 1 <= plane <= 16.  Tricky optimized form of:
               // if (byte1 > (byte) 0xF4 ||
@@ -1891,9 +1836,9 @@
               //     byte1 == (byte) 0xF4 && byte2 > (byte) 0x8F)
               || (((byte1 << 28) + (byte2 - (byte) 0x90)) >> 30) != 0
               // byte3 trailing-byte test
-              || UNSAFE.getByte(address++) > (byte) 0xBF
+              || UnsafeUtil.getByte(address++) > (byte) 0xBF
               // byte4 trailing-byte test
-              || UNSAFE.getByte(address++) > (byte) 0xBF) {
+              || UnsafeUtil.getByte(address++) > (byte) 0xBF) {
             return MALFORMED;
           }
         }
@@ -1905,24 +1850,12 @@
       switch (remaining) {
         case 0:
           return incompleteStateFor(byte1);
-<<<<<<< HEAD
-        }
-        case 1: {
-          return incompleteStateFor(byte1, UNSAFE.getByte(bytes, offset));
-        }
-        case 2: {
-          return incompleteStateFor(byte1, UNSAFE.getByte(bytes, offset),
-              UNSAFE.getByte(bytes, offset + 1));
-        }
-        default: {
-=======
         case 1:
           return incompleteStateFor(byte1, UnsafeUtil.getByte(bytes, offset));
         case 2:
           return incompleteStateFor(
               byte1, UnsafeUtil.getByte(bytes, offset), UnsafeUtil.getByte(bytes, offset + 1));
         default:
->>>>>>> 1ee15bae
           throw new AssertionError();
       }
     }
@@ -1931,121 +1864,14 @@
       switch (remaining) {
         case 0:
           return incompleteStateFor(byte1);
-<<<<<<< HEAD
-        }
-        case 1: {
-          return incompleteStateFor(byte1, UNSAFE.getByte(address));
-        }
-        case 2: {
-          return incompleteStateFor(byte1, UNSAFE.getByte(address), UNSAFE.getByte(address + 1));
-        }
-        default: {
-=======
         case 1:
           return incompleteStateFor(byte1, UnsafeUtil.getByte(address));
         case 2:
           return incompleteStateFor(
               byte1, UnsafeUtil.getByte(address), UnsafeUtil.getByte(address + 1));
         default:
->>>>>>> 1ee15bae
           throw new AssertionError();
       }
-    }
-
-    /**
-     * Gets the field with the given name within the class, or {@code null} if not found. If
-     * found, the field is made accessible.
-     */
-    private static Field field(Class<?> clazz, String fieldName) {
-      Field field;
-      try {
-        field = clazz.getDeclaredField(fieldName);
-        field.setAccessible(true);
-      } catch (Throwable t) {
-        // Failed to access the fields.
-        field = null;
-      }
-      logger.log(Level.FINEST, "{0}.{1}: {2}",
-          new Object[] {clazz.getName(), fieldName, (field != null ? "available" : "unavailable")});
-      return field;
-    }
-
-    /**
-     * Returns the offset of the provided field, or {@code -1} if {@code sun.misc.Unsafe} is not
-     * available.
-     */
-    private static long fieldOffset(Field field) {
-      return field == null || UNSAFE == null ? -1 : UNSAFE.objectFieldOffset(field);
-    }
-
-    /**
-     * Get the base offset for byte arrays, or {@code -1} if {@code sun.misc.Unsafe} is not
-     * available.
-     */
-    private static <T> int byteArrayBaseOffset() {
-      return UNSAFE == null ? -1 : UNSAFE.arrayBaseOffset(byte[].class);
-    }
-
-    /**
-     * Gets the offset of the {@code address} field of the given direct {@link ByteBuffer}.
-     */
-    private static long addressOffset(ByteBuffer buffer) {
-      return UNSAFE.getLong(buffer, BUFFER_ADDRESS_OFFSET);
-    }
-
-    /**
-     * Gets the {@code sun.misc.Unsafe} instance, or {@code null} if not available on this
-     * platform.
-     */
-    private static sun.misc.Unsafe getUnsafe() {
-      sun.misc.Unsafe unsafe = null;
-      try {
-        unsafe = AccessController.doPrivileged(new PrivilegedExceptionAction<sun.misc.Unsafe>() {
-          @Override
-          public sun.misc.Unsafe run() throws Exception {
-            Class<sun.misc.Unsafe> k = sun.misc.Unsafe.class;
-
-            // Check that this platform supports all of the required unsafe methods.
-            checkRequiredMethods(k);
-
-            for (Field f : k.getDeclaredFields()) {
-              f.setAccessible(true);
-              Object x = f.get(null);
-              if (k.isInstance(x)) {
-                return k.cast(x);
-              }
-            }
-            // The sun.misc.Unsafe field does not exist.
-            return null;
-          }
-        });
-      } catch (Throwable e) {
-        // Catching Throwable here due to the fact that Google AppEngine raises NoClassDefFoundError
-        // for Unsafe.
-      }
-
-      logger.log(Level.FINEST, "sun.misc.Unsafe: {}",
-          unsafe != null ? "available" : "unavailable");
-      return unsafe;
-    }
-
-    /**
-     * Verifies that all required methods of {@code sun.misc.Unsafe} are available on this platform.
-     */
-    private static void checkRequiredMethods(Class<sun.misc.Unsafe> clazz)
-        throws NoSuchMethodException, SecurityException {
-      // Needed for Unsafe byte[] access
-      clazz.getMethod("arrayBaseOffset", Class.class);
-      clazz.getMethod("getByte", Object.class, long.class);
-      clazz.getMethod("putByte", Object.class, long.class, byte.class);
-      clazz.getMethod("getLong", Object.class, long.class);
-
-      // Needed for Unsafe Direct ByteBuffer access
-      clazz.getMethod("objectFieldOffset", Field.class);
-      clazz.getMethod("getByte", long.class);
-      clazz.getMethod("getLong", Object.class, long.class);
-      clazz.getMethod("putByte", long.class, byte.class);
-      clazz.getMethod("getLong", long.class);
     }
   }
 

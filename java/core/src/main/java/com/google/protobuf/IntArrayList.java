--- conflicted
+++ resolved
@@ -30,46 +30,34 @@
 
 package com.google.protobuf;
 
+import static com.google.protobuf.Internal.checkNotNull;
+
 import com.google.protobuf.Internal.IntList;
-
 import java.util.Arrays;
 import java.util.Collection;
 import java.util.RandomAccess;
 
 /**
  * An implementation of {@link IntList} on top of a primitive array.
- * 
+ *
  * @author dweis@google.com (Daniel Weis)
  */
-<<<<<<< HEAD
-final class IntArrayList extends AbstractProtobufList<Integer> implements IntList, RandomAccess {
-  
-  private static final IntArrayList EMPTY_LIST = new IntArrayList();
-=======
 final class IntArrayList extends AbstractProtobufList<Integer>
     implements IntList, RandomAccess, PrimitiveNonBoxingCollection {
 
   private static final IntArrayList EMPTY_LIST = new IntArrayList(new int[0], 0);
 
->>>>>>> 1ee15bae
   static {
     EMPTY_LIST.makeImmutable();
   }
-  
+
   public static IntArrayList emptyList() {
     return EMPTY_LIST;
   }
-<<<<<<< HEAD
-  
-  /**
-   * The backing store for the list.
-   */
-=======
 
   /** The backing store for the list. */
->>>>>>> 1ee15bae
   private int[] array;
-  
+
   /**
    * The size of the list distinct from the length of the array. That is, it is the number of
    * elements set in the list.
@@ -84,11 +72,11 @@
   /**
    * Constructs a new mutable {@code IntArrayList} containing the same elements as {@code other}.
    */
-  private IntArrayList(int[] array, int size) {
-    this.array = array;
+  private IntArrayList(int[] other, int size) {
+    array = other;
     this.size = size;
   }
-  
+
   @Override
   protected void removeRange(int fromIndex, int toIndex) {
     ensureIsMutable();
@@ -113,14 +101,14 @@
     if (size != other.size) {
       return false;
     }
-    
+
     final int[] arr = other.array;
     for (int i = 0; i < size; i++) {
       if (array[i] != arr[i]) {
         return false;
       }
     }
-    
+
     return true;
   }
 
@@ -140,7 +128,7 @@
     }
     return new IntArrayList(Arrays.copyOf(array, capacity), size);
   }
-  
+
   @Override
   public Integer get(int index) {
     return getInt(index);
@@ -188,7 +176,7 @@
     if (index < 0 || index > size) {
       throw new IndexOutOfBoundsException(makeOutOfBoundsExceptionMessage(index));
     }
-    
+
     if (size < array.length) {
       // Shift everything over to make room
       System.arraycopy(array, index, array, index + 1, size - index);
@@ -196,10 +184,10 @@
       // Resize to 1.5x the size
       int length = ((size * 3) / 2) + 1;
       int[] newArray = new int[length];
-      
+
       // Copy the first part directly
       System.arraycopy(array, 0, newArray, 0, index);
-      
+
       // Copy the rest shifted over by one to make room
       System.arraycopy(array, index, newArray, index + 1, size - index);
       array = newArray;
@@ -213,38 +201,36 @@
   @Override
   public boolean addAll(Collection<? extends Integer> collection) {
     ensureIsMutable();
-    
-    if (collection == null) {
-      throw new NullPointerException();
-    }
-    
+
+    checkNotNull(collection);
+
     // We specialize when adding another IntArrayList to avoid boxing elements.
     if (!(collection instanceof IntArrayList)) {
       return super.addAll(collection);
     }
-    
+
     IntArrayList list = (IntArrayList) collection;
     if (list.size == 0) {
       return false;
     }
-    
+
     int overflow = Integer.MAX_VALUE - size;
     if (overflow < list.size) {
       // We can't actually represent a list this large.
       throw new OutOfMemoryError();
     }
-    
+
     int newSize = size + list.size;
     if (newSize > array.length) {
       array = Arrays.copyOf(array, newSize);
     }
-    
+
     System.arraycopy(list.array, 0, array, size, list.size);
     size = newSize;
     modCount++;
     return true;
   }
-  
+
   @Override
   public boolean remove(Object o) {
     ensureIsMutable();
@@ -275,7 +261,7 @@
   /**
    * Ensures that the provided {@code index} is within the range of {@code [0, size]}. Throws an
    * {@link IndexOutOfBoundsException} if it is not.
-   * 
+   *
    * @param index the index to verify is in range
    */
   private void ensureIndexInRange(int index) {

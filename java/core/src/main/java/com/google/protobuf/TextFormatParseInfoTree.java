--- conflicted
+++ resolved
@@ -41,15 +41,9 @@
 /**
  * Data structure which is populated with the locations of each field value parsed from the text.
  *
-<<<<<<< HEAD
- * <p>The locations of primary fields values are retrieved by {@code getLocation} or
- * {@code getLocations}.  The locations of sub message values are within nested
- * {@code TextFormatParseInfoTree}s and are retrieve by {@getNestedTree} or {code @getNestedTrees}.
-=======
  * <p>The locations of primary fields values are retrieved by {@code getLocation} or {@code
  * getLocations}. The locations of sub message values are within nested {@code
  * TextFormatParseInfoTree}s and are retrieve by {@code getNestedTree} or {@code getNestedTrees}.
->>>>>>> 1ee15bae
  *
  * <p>The {@code TextFormatParseInfoTree} is created by a Builder.
  */
@@ -199,7 +193,7 @@
      * Set for a sub message.
      *
      * <p>A new builder is created for a sub message. The builder that is returned is a new builder.
-     * The return is <emph>not</emph> the invoked {@code builder.getBuilderForSubMessageField}.
+     * The return is <em>not</em> the invoked {@code builder.getBuilderForSubMessageField}.
      *
      * @param fieldDescriptor the field whose value is the submessage
      * @return a new Builder for the sub message

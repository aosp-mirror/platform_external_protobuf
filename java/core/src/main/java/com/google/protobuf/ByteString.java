--- conflicted
+++ resolved
@@ -52,14 +52,12 @@
 import java.util.NoSuchElementException;
 
 /**
- * Immutable sequence of bytes.  Substring is supported by sharing the reference
- * to the immutable underlying bytes, as with {@link String}.  Concatenation is
- * likewise supported without copying (long strings) by building a tree of
- * pieces in {@link RopeByteString}.
- * <p>
- * Like {@link String}, the contents of a {@link ByteString} can never be
- * observed to change, not even in the presence of a data race or incorrect
- * API usage in the client code.
+ * Immutable sequence of bytes. Substring is supported by sharing the reference to the immutable
+ * underlying bytes. Concatenation is likewise supported without copying (long strings) by building
+ * a tree of pieces in {@link RopeByteString}.
+ *
+ * <p>Like {@link String}, the contents of a {@link ByteString} can never be observed to change, not
+ * even in the presence of a data race or incorrect API usage in the client code.
  *
  * @author crazybob@google.com Bob Lee
  * @author kenton@google.com Kenton Varda
@@ -85,19 +83,9 @@
 
   /** Empty {@code ByteString}. */
   public static final ByteString EMPTY = new LiteralByteString(Internal.EMPTY_BYTE_ARRAY);
-  
-  /** 
+
+  /**
    * An interface to efficiently copy {@code byte[]}.
-<<<<<<< HEAD
-   * 
-   * <p>One of the noticable costs of copying a byte[] into a new array using 
-   * {@code System.arraycopy} is nullification of a new buffer before the copy. It has been shown 
-   * the Hotspot VM is capable to intrisicfy {@code Arrays.copyOfRange} operation to avoid this
-   * expensive nullification and provide substantial performance gain. Unfortunately this does not
-   * hold on Android runtimes and could make the copy slightly slower due to additional code in
-   * the {@code Arrays.copyOfRange}. Thus we provide two different implementation for array copier
-   * for Hotspot and Android runtimes. 
-=======
    *
    * <p>One of the noticeable costs of copying a byte[] into a new array using {@code
    * System.arraycopy} is nullification of a new buffer before the copy. It has been shown the
@@ -106,13 +94,12 @@
    * hold on Android runtimes and could make the copy slightly slower due to additional code in the
    * {@code Arrays.copyOfRange}. Thus we provide two different implementation for array copier for
    * Hotspot and Android runtimes.
->>>>>>> 1ee15bae
    */
   private interface ByteArrayCopier {
     /** Copies the specified range of the specified array into a new array */
     byte[] copyFrom(byte[] bytes, int offset, int size);
   }
-  
+
   /** Implementation of {@code ByteArrayCopier} which uses {@link System#arraycopy}. */
   private static final class SystemByteArrayCopier implements ByteArrayCopier {
     @Override
@@ -122,7 +109,7 @@
       return copy;
     }
   }
-  
+
   /** Implementation of {@code ByteArrayCopier} which uses {@link Arrays#copyOfRange}. */
   private static final class ArraysByteArrayCopier implements ByteArrayCopier {
     @Override
@@ -130,24 +117,12 @@
       return Arrays.copyOfRange(bytes, offset, offset + size);
     }
   }
-  
+
   private static final ByteArrayCopier byteArrayCopier;
-<<<<<<< HEAD
-  static {
-    boolean isAndroid = true;
-    try {
-      Class.forName("android.content.Context");
-    } catch (ClassNotFoundException e) {
-      isAndroid = false;
-    }
-    
-    byteArrayCopier = isAndroid ? new SystemByteArrayCopier() : new ArraysByteArrayCopier();
-=======
 
   static {
     byteArrayCopier =
         Android.isOnAndroidDevice() ? new SystemByteArrayCopier() : new ArraysByteArrayCopier();
->>>>>>> 1ee15bae
   }
 
   /**
@@ -387,9 +362,6 @@
   public static ByteString copyFrom(byte[] bytes) {
     return copyFrom(bytes, 0, bytes.length);
   }
-<<<<<<< HEAD
-  
-=======
 
   /** Wraps the given bytes into a {@code ByteString}. Intended for internal only usage. */
   static ByteString wrap(ByteBuffer buffer) {
@@ -401,7 +373,6 @@
     }
   }
 
->>>>>>> 1ee15bae
   /**
    * Wraps the given bytes into a {@code ByteString}. Intended for internal only usage to force a
    * classload of ByteString before LiteralByteString.
@@ -486,27 +457,6 @@
   // InputStream -> ByteString
 
   /**
-<<<<<<< HEAD
-   * Completely reads the given stream's bytes into a
-   * {@code ByteString}, blocking if necessary until all bytes are
-   * read through to the end of the stream.
-   *
-   * <b>Performance notes:</b> The returned {@code ByteString} is an
-   * immutable tree of byte arrays ("chunks") of the stream data.  The
-   * first chunk is small, with subsequent chunks each being double
-   * the size, up to 8K.
-   * 
-   * <p>Each byte read from the input stream will be copied twice to ensure
-   * that the resulting ByteString is truly immutable.
-   *
-   * @param streamToDrain The source stream, which is read completely
-   *     but not closed.
-   * @return A new {@code ByteString} which is made up of chunks of
-   *     various sizes, depending on the behavior of the underlying
-   *     stream.
-   * @throws IOException IOException is thrown if there is a problem
-   *     reading the underlying stream.
-=======
    * Completely reads the given stream's bytes into a {@code ByteString}, blocking if necessary
    * until all bytes are read through to the end of the stream.
    *
@@ -521,7 +471,6 @@
    * @return A new {@code ByteString} which is made up of chunks of various sizes, depending on the
    *     behavior of the underlying stream.
    * @throws IOException IOException is thrown if there is a problem reading the underlying stream.
->>>>>>> 1ee15bae
    */
   public static ByteString readFrom(InputStream streamToDrain) throws IOException {
     return readFrom(streamToDrain, MIN_READ_FROM_CHUNK_SIZE, MAX_READ_FROM_CHUNK_SIZE);
@@ -651,7 +600,9 @@
   // Create a balanced concatenation of the next "length" elements from the
   // iterable.
   private static ByteString balancedConcat(Iterator<ByteString> iterator, int length) {
-    assert length >= 1;
+    if (length < 1) {
+      throw new IllegalArgumentException(String.format("length (%s) must be >= 1", length));
+    }
     ByteString result;
     if (length == 1) {
       result = iterator.next();
@@ -780,6 +731,7 @@
    * @see UnsafeByteOperations#unsafeWriteTo(ByteString, ByteOutput)
    */
   abstract void writeTo(ByteOutput byteOutput) throws IOException;
+
 
   /**
    * Constructs a read-only {@code java.nio.ByteBuffer} whose content is equal to the contents of
@@ -909,6 +861,7 @@
     protected final boolean isBalanced() {
       return true;
     }
+
 
     /**
      * Check equality of the substring of given length of this object starting at zero with another
@@ -1303,7 +1256,7 @@
     return String.format(
         "<ByteString@%s size=%d>", Integer.toHexString(System.identityHashCode(this)), size());
   }
-  
+
   /**
    * This class implements a {@link com.google.protobuf.ByteString} backed by a single array of
    * bytes, contiguous in memory. It supports substring by pointing to only a sub-range of the
@@ -1533,7 +1486,7 @@
       return 0;
     }
   }
-  
+
   /**
    * This class is used to represent the substring of a {@link ByteString} over a single byte array.
    * In terms of the public API of {@link ByteString}, you end up here by calling {@link

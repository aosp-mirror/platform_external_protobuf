// Protocol Buffers - Google's data interchange format
// Copyright 2008 Google Inc.  All rights reserved.
// https://developers.google.com/protocol-buffers/
//
// Redistribution and use in source and binary forms, with or without
// modification, are permitted provided that the following conditions are
// met:
//
//     * Redistributions of source code must retain the above copyright
// notice, this list of conditions and the following disclaimer.
//     * Redistributions in binary form must reproduce the above
// copyright notice, this list of conditions and the following disclaimer
// in the documentation and/or other materials provided with the
// distribution.
//     * Neither the name of Google Inc. nor the names of its
// contributors may be used to endorse or promote products derived from
// this software without specific prior written permission.
//
// THIS SOFTWARE IS PROVIDED BY THE COPYRIGHT HOLDERS AND CONTRIBUTORS
// "AS IS" AND ANY EXPRESS OR IMPLIED WARRANTIES, INCLUDING, BUT NOT
// LIMITED TO, THE IMPLIED WARRANTIES OF MERCHANTABILITY AND FITNESS FOR
// A PARTICULAR PURPOSE ARE DISCLAIMED. IN NO EVENT SHALL THE COPYRIGHT
// OWNER OR CONTRIBUTORS BE LIABLE FOR ANY DIRECT, INDIRECT, INCIDENTAL,
// SPECIAL, EXEMPLARY, OR CONSEQUENTIAL DAMAGES (INCLUDING, BUT NOT
// LIMITED TO, PROCUREMENT OF SUBSTITUTE GOODS OR SERVICES; LOSS OF USE,
// DATA, OR PROFITS; OR BUSINESS INTERRUPTION) HOWEVER CAUSED AND ON ANY
// THEORY OF LIABILITY, WHETHER IN CONTRACT, STRICT LIABILITY, OR TORT
// (INCLUDING NEGLIGENCE OR OTHERWISE) ARISING IN ANY WAY OUT OF THE USE
// OF THIS SOFTWARE, EVEN IF ADVISED OF THE POSSIBILITY OF SUCH DAMAGE.

package com.google.protobuf;

import com.google.protobuf.Descriptors.FieldDescriptor;

import java.io.IOException;
import java.util.ArrayList;
import java.util.List;
import java.util.Map;
import java.util.TreeMap;

/**
 * Reflection utility methods shared by both mutable and immutable messages.
 *
 * @author liujisi@google.com (Pherl Liu)
 */
class MessageReflection {

  static void writeMessageTo(
      Message message,
      Map<FieldDescriptor, Object> fields,
      CodedOutputStream output,
      boolean alwaysWriteRequiredFields)
      throws IOException {
    final boolean isMessageSet =
        message.getDescriptorForType().getOptions().getMessageSetWireFormat();
    if (alwaysWriteRequiredFields) {
      fields = new TreeMap<FieldDescriptor, Object>(fields);
      for (final FieldDescriptor field : message.getDescriptorForType().getFields()) {
        if (field.isRequired() && !fields.containsKey(field)) {
          fields.put(field, message.getField(field));
        }
      }
    }
    for (final Map.Entry<Descriptors.FieldDescriptor, Object> entry : fields.entrySet()) {
      final Descriptors.FieldDescriptor field = entry.getKey();
      final Object value = entry.getValue();
      if (isMessageSet
          && field.isExtension()
          && field.getType() == Descriptors.FieldDescriptor.Type.MESSAGE
          && !field.isRepeated()) {
        output.writeMessageSetExtension(field.getNumber(), (Message) value);
      } else {
        FieldSet.writeField(field, value, output);
      }
    }

    final UnknownFieldSet unknownFields = message.getUnknownFields();
    if (isMessageSet) {
      unknownFields.writeAsMessageSetTo(output);
    } else {
      unknownFields.writeTo(output);
    }
  }

  static int getSerializedSize(Message message, Map<FieldDescriptor, Object> fields) {
    int size = 0;
    final boolean isMessageSet =
        message.getDescriptorForType().getOptions().getMessageSetWireFormat();

    for (final Map.Entry<Descriptors.FieldDescriptor, Object> entry : fields.entrySet()) {
      final Descriptors.FieldDescriptor field = entry.getKey();
      final Object value = entry.getValue();
      if (isMessageSet
          && field.isExtension()
          && field.getType() == Descriptors.FieldDescriptor.Type.MESSAGE
          && !field.isRepeated()) {
        size +=
            CodedOutputStream.computeMessageSetExtensionSize(field.getNumber(), (Message) value);
      } else {
        size += FieldSet.computeFieldSize(field, value);
      }
    }

    final UnknownFieldSet unknownFields = message.getUnknownFields();
    if (isMessageSet) {
      size += unknownFields.getSerializedSizeAsMessageSet();
    } else {
      size += unknownFields.getSerializedSize();
    }
    return size;
  }

  static String delimitWithCommas(List<String> parts) {
    StringBuilder result = new StringBuilder();
    for (String part : parts) {
      if (result.length() > 0) {
        result.append(", ");
      }
      result.append(part);
    }
    return result.toString();
  }

  @SuppressWarnings("unchecked")
  static boolean isInitialized(MessageOrBuilder message) {
    // Check that all required fields are present.
    for (final Descriptors.FieldDescriptor field : message.getDescriptorForType().getFields()) {
      if (field.isRequired()) {
        if (!message.hasField(field)) {
          return false;
        }
      }
    }

    // Check that embedded messages are initialized.
    for (final Map.Entry<Descriptors.FieldDescriptor, Object> entry :
        message.getAllFields().entrySet()) {
      final Descriptors.FieldDescriptor field = entry.getKey();
      if (field.getJavaType() == Descriptors.FieldDescriptor.JavaType.MESSAGE) {
        if (field.isRepeated()) {
          for (final Message element : (List<Message>) entry.getValue()) {
            if (!element.isInitialized()) {
              return false;
            }
          }
        } else {
          if (!((Message) entry.getValue()).isInitialized()) {
            return false;
          }
        }
      }
    }

    return true;
  }

  private static String subMessagePrefix(
      final String prefix, final Descriptors.FieldDescriptor field, final int index) {
    final StringBuilder result = new StringBuilder(prefix);
    if (field.isExtension()) {
      result.append('(').append(field.getFullName()).append(')');
    } else {
      result.append(field.getName());
    }
    if (index != -1) {
      result.append('[').append(index).append(']');
    }
    result.append('.');
    return result.toString();
  }

  private static void findMissingFields(
      final MessageOrBuilder message, final String prefix, final List<String> results) {
    for (final Descriptors.FieldDescriptor field : message.getDescriptorForType().getFields()) {
      if (field.isRequired() && !message.hasField(field)) {
        results.add(prefix + field.getName());
      }
    }

    for (final Map.Entry<Descriptors.FieldDescriptor, Object> entry :
        message.getAllFields().entrySet()) {
      final Descriptors.FieldDescriptor field = entry.getKey();
      final Object value = entry.getValue();

      if (field.getJavaType() == Descriptors.FieldDescriptor.JavaType.MESSAGE) {
        if (field.isRepeated()) {
          int i = 0;
          for (final Object element : (List) value) {
            findMissingFields(
                (MessageOrBuilder) element, subMessagePrefix(prefix, field, i++), results);
          }
        } else {
          if (message.hasField(field)) {
            findMissingFields(
                (MessageOrBuilder) value, subMessagePrefix(prefix, field, -1), results);
          }
        }
      }
    }
  }

  /**
   * Populates {@code this.missingFields} with the full "path" of each missing required field in the
   * given message.
   */
  static List<String> findMissingFields(final MessageOrBuilder message) {
    final List<String> results = new ArrayList<String>();
    findMissingFields(message, "", results);
    return results;
  }

  static interface MergeTarget {
    enum ContainerType {
      MESSAGE,
      EXTENSION_SET
    }

    /** Returns the descriptor for the target. */
    public Descriptors.Descriptor getDescriptorForType();

    public ContainerType getContainerType();

    public ExtensionRegistry.ExtensionInfo findExtensionByName(
        ExtensionRegistry registry, String name);

    public ExtensionRegistry.ExtensionInfo findExtensionByNumber(
        ExtensionRegistry registry, Descriptors.Descriptor containingType, int fieldNumber);

    /**
     * Obtains the value of the given field, or the default value if it is not set. For primitive
     * fields, the boxed primitive value is returned. For enum fields, the EnumValueDescriptor for
     * the value is returned. For embedded message fields, the sub-message is returned. For repeated
     * fields, a java.util.List is returned.
     */
    public Object getField(Descriptors.FieldDescriptor field);

    /**
     * Returns true if the given field is set. This is exactly equivalent to calling the generated
     * "has" accessor method corresponding to the field.
     *
     * @throws IllegalArgumentException The field is a repeated field, or {@code
     *     field.getContainingType() != getDescriptorForType()}.
     */
    boolean hasField(Descriptors.FieldDescriptor field);

    /**
     * Sets a field to the given value. The value must be of the correct type for this field, i.e.
     * the same type that {@link Message#getField(Descriptors.FieldDescriptor)} would return.
     */
    MergeTarget setField(Descriptors.FieldDescriptor field, Object value);

    /**
     * Clears the field. This is exactly equivalent to calling the generated "clear" accessor method
     * corresponding to the field.
     */
    MergeTarget clearField(Descriptors.FieldDescriptor field);

    /**
     * Sets an element of a repeated field to the given value. The value must be of the correct type
     * for this field, i.e. the same type that {@link
     * Message#getRepeatedField(Descriptors.FieldDescriptor, int)} would return.
     *
     * @throws IllegalArgumentException The field is not a repeated field, or {@code
     *     field.getContainingType() != getDescriptorForType()}.
     */
    MergeTarget setRepeatedField(Descriptors.FieldDescriptor field, int index, Object value);

    /**
     * Like {@code setRepeatedField}, but appends the value as a new element.
     *
     * @throws IllegalArgumentException The field is not a repeated field, or {@code
     *     field.getContainingType() != getDescriptorForType()}.
     */
    MergeTarget addRepeatedField(Descriptors.FieldDescriptor field, Object value);

    /**
     * Returns true if the given oneof is set.
     *
     * @throws IllegalArgumentException if {@code oneof.getContainingType() !=
     *     getDescriptorForType()}.
     */
    boolean hasOneof(Descriptors.OneofDescriptor oneof);

    /**
     * Clears the oneof. This is exactly equivalent to calling the generated "clear" accessor method
     * corresponding to the oneof.
     */
    MergeTarget clearOneof(Descriptors.OneofDescriptor oneof);

    /** Obtains the FieldDescriptor if the given oneof is set. Returns null if no field is set. */
    Descriptors.FieldDescriptor getOneofFieldDescriptor(Descriptors.OneofDescriptor oneof);

    /**
     * Parse the input stream into a sub field group defined based on either FieldDescriptor or the
     * default instance.
     */
    Object parseGroup(
        CodedInputStream input,
        ExtensionRegistryLite registry,
        Descriptors.FieldDescriptor descriptor,
        Message defaultInstance)
        throws IOException;

    /**
     * Parse the input stream into a sub field message defined based on either FieldDescriptor or
     * the default instance.
     */
    Object parseMessage(
        CodedInputStream input,
        ExtensionRegistryLite registry,
        Descriptors.FieldDescriptor descriptor,
        Message defaultInstance)
        throws IOException;

    /**
     * Parse from a ByteString into a sub field message defined based on either FieldDescriptor or
     * the default instance. There isn't a varint indicating the length of the message at the
     * beginning of the input ByteString.
     */
    Object parseMessageFromBytes(
        ByteString bytes,
        ExtensionRegistryLite registry,
        Descriptors.FieldDescriptor descriptor,
        Message defaultInstance)
        throws IOException;

    /** Returns the UTF8 validation level for the field. */
    WireFormat.Utf8Validation getUtf8Validation(Descriptors.FieldDescriptor descriptor);

    /**
     * Returns a new merge target for a sub-field. When defaultInstance is provided, it indicates
     * the descriptor is for an extension type, and implementations should create a new instance
     * from the defaultInstance prototype directly.
     */
    MergeTarget newMergeTargetForField(
        Descriptors.FieldDescriptor descriptor, Message defaultInstance);

    /**
     * Returns an empty merge target for a sub-field. When defaultInstance is provided, it indicates
     * the descriptor is for an extension type, and implementations should create a new instance
     * from the defaultInstance prototype directly.
     */
    MergeTarget newEmptyTargetForField(
        Descriptors.FieldDescriptor descriptor, Message defaultInstance);

    /** Finishes the merge and returns the underlying object. */
    Object finish();
    
  }

  static class BuilderAdapter implements MergeTarget {

    private final Message.Builder builder;

    @Override
    public Descriptors.Descriptor getDescriptorForType() {
      return builder.getDescriptorForType();
    }

    public BuilderAdapter(Message.Builder builder) {
      this.builder = builder;
    }

    @Override
    public Object getField(Descriptors.FieldDescriptor field) {
      return builder.getField(field);
    }

    @Override
    public boolean hasField(Descriptors.FieldDescriptor field) {
      return builder.hasField(field);
    }

    @Override
    public MergeTarget setField(Descriptors.FieldDescriptor field, Object value) {
      builder.setField(field, value);
      return this;
    }

    @Override
    public MergeTarget clearField(Descriptors.FieldDescriptor field) {
      builder.clearField(field);
      return this;
    }

    @Override
    public MergeTarget setRepeatedField(
        Descriptors.FieldDescriptor field, int index, Object value) {
      builder.setRepeatedField(field, index, value);
      return this;
    }

    @Override
    public MergeTarget addRepeatedField(Descriptors.FieldDescriptor field, Object value) {
      builder.addRepeatedField(field, value);
      return this;
    }

    @Override
    public boolean hasOneof(Descriptors.OneofDescriptor oneof) {
      return builder.hasOneof(oneof);
    }

    @Override
    public MergeTarget clearOneof(Descriptors.OneofDescriptor oneof) {
      builder.clearOneof(oneof);
      return this;
    }

    @Override
    public Descriptors.FieldDescriptor getOneofFieldDescriptor(Descriptors.OneofDescriptor oneof) {
      return builder.getOneofFieldDescriptor(oneof);
    }

    @Override
    public ContainerType getContainerType() {
      return ContainerType.MESSAGE;
    }

    @Override
    public ExtensionRegistry.ExtensionInfo findExtensionByName(
        ExtensionRegistry registry, String name) {
      return registry.findImmutableExtensionByName(name);
    }

    @Override
    public ExtensionRegistry.ExtensionInfo findExtensionByNumber(
        ExtensionRegistry registry, Descriptors.Descriptor containingType, int fieldNumber) {
      return registry.findImmutableExtensionByNumber(containingType, fieldNumber);
    }

    @Override
    public Object parseGroup(
        CodedInputStream input,
        ExtensionRegistryLite extensionRegistry,
        Descriptors.FieldDescriptor field,
        Message defaultInstance)
        throws IOException {
      Message.Builder subBuilder;
      // When default instance is not null. The field is an extension field.
      if (defaultInstance != null) {
        subBuilder = defaultInstance.newBuilderForType();
      } else {
        subBuilder = builder.newBuilderForField(field);
      }
      if (!field.isRepeated()) {
        Message originalMessage = (Message) getField(field);
        if (originalMessage != null) {
          subBuilder.mergeFrom(originalMessage);
        }
      }
      input.readGroup(field.getNumber(), subBuilder, extensionRegistry);
      return subBuilder.buildPartial();
    }

    @Override
    public Object parseMessage(
        CodedInputStream input,
        ExtensionRegistryLite extensionRegistry,
        Descriptors.FieldDescriptor field,
        Message defaultInstance)
        throws IOException {
      Message.Builder subBuilder;
      // When default instance is not null. The field is an extension field.
      if (defaultInstance != null) {
        subBuilder = defaultInstance.newBuilderForType();
      } else {
        subBuilder = builder.newBuilderForField(field);
      }
      if (!field.isRepeated()) {
        Message originalMessage = (Message) getField(field);
        if (originalMessage != null) {
          subBuilder.mergeFrom(originalMessage);
        }
      }
      input.readMessage(subBuilder, extensionRegistry);
      return subBuilder.buildPartial();
    }

    @Override
    public Object parseMessageFromBytes(
        ByteString bytes,
        ExtensionRegistryLite extensionRegistry,
        Descriptors.FieldDescriptor field,
        Message defaultInstance)
        throws IOException {
      Message.Builder subBuilder;
      // When default instance is not null. The field is an extension field.
      if (defaultInstance != null) {
        subBuilder = defaultInstance.newBuilderForType();
      } else {
        subBuilder = builder.newBuilderForField(field);
      }
      if (!field.isRepeated()) {
        Message originalMessage = (Message) getField(field);
        if (originalMessage != null) {
          subBuilder.mergeFrom(originalMessage);
        }
      }
      subBuilder.mergeFrom(bytes, extensionRegistry);
      return subBuilder.buildPartial();
    }

    @Override
    public MergeTarget newMergeTargetForField(
        Descriptors.FieldDescriptor field, Message defaultInstance) {
      Message.Builder subBuilder;
      if (defaultInstance != null) {
        subBuilder = defaultInstance.newBuilderForType();
      } else {
        subBuilder = builder.newBuilderForField(field);
      }
      if (!field.isRepeated()) {
        Message originalMessage = (Message) getField(field);
        if (originalMessage != null) {
          subBuilder.mergeFrom(originalMessage);
        }
      }
      return new BuilderAdapter(subBuilder);
    }

    @Override
    public MergeTarget newEmptyTargetForField(
        Descriptors.FieldDescriptor field, Message defaultInstance) {
      Message.Builder subBuilder;
      if (defaultInstance != null) {
        subBuilder = defaultInstance.newBuilderForType();
      } else {
        subBuilder = builder.newBuilderForField(field);
      }
      return new BuilderAdapter(subBuilder);
    }

    @Override
    public WireFormat.Utf8Validation getUtf8Validation(Descriptors.FieldDescriptor descriptor) {
      if (descriptor.needsUtf8Check()) {
        return WireFormat.Utf8Validation.STRICT;
      }
      // TODO(liujisi): support lazy strings for repeated fields.
      if (!descriptor.isRepeated() && builder instanceof GeneratedMessage.Builder) {
        return WireFormat.Utf8Validation.LAZY;
      }
      return WireFormat.Utf8Validation.LOOSE;
    }

    @Override
    public Object finish() {
      return builder.buildPartial();
    }
    
  }


  static class ExtensionAdapter implements MergeTarget {

    private final FieldSet<Descriptors.FieldDescriptor> extensions;

    ExtensionAdapter(FieldSet<Descriptors.FieldDescriptor> extensions) {
      this.extensions = extensions;
    }

    @Override
    public Descriptors.Descriptor getDescriptorForType() {
      throw new UnsupportedOperationException("getDescriptorForType() called on FieldSet object");
    }

    @Override
    public Object getField(Descriptors.FieldDescriptor field) {
      return extensions.getField(field);
    }

    @Override
    public boolean hasField(Descriptors.FieldDescriptor field) {
      return extensions.hasField(field);
    }

    @Override
    public MergeTarget setField(Descriptors.FieldDescriptor field, Object value) {
      extensions.setField(field, value);
      return this;
    }

    @Override
    public MergeTarget clearField(Descriptors.FieldDescriptor field) {
      extensions.clearField(field);
      return this;
    }

    @Override
    public MergeTarget setRepeatedField(
        Descriptors.FieldDescriptor field, int index, Object value) {
      extensions.setRepeatedField(field, index, value);
      return this;
    }

    @Override
    public MergeTarget addRepeatedField(Descriptors.FieldDescriptor field, Object value) {
      extensions.addRepeatedField(field, value);
      return this;
    }

    @Override
    public boolean hasOneof(Descriptors.OneofDescriptor oneof) {
      return false;
    }

    @Override
    public MergeTarget clearOneof(Descriptors.OneofDescriptor oneof) {
      // Nothing to clear.
      return this;
    }

    @Override
    public Descriptors.FieldDescriptor getOneofFieldDescriptor(Descriptors.OneofDescriptor oneof) {
      return null;
    }

    @Override
    public ContainerType getContainerType() {
      return ContainerType.EXTENSION_SET;
    }

    @Override
    public ExtensionRegistry.ExtensionInfo findExtensionByName(
        ExtensionRegistry registry, String name) {
      return registry.findImmutableExtensionByName(name);
    }

    @Override
    public ExtensionRegistry.ExtensionInfo findExtensionByNumber(
        ExtensionRegistry registry, Descriptors.Descriptor containingType, int fieldNumber) {
      return registry.findImmutableExtensionByNumber(containingType, fieldNumber);
    }

    @Override
    public Object parseGroup(
        CodedInputStream input,
        ExtensionRegistryLite registry,
        Descriptors.FieldDescriptor field,
        Message defaultInstance)
        throws IOException {
      Message.Builder subBuilder = defaultInstance.newBuilderForType();
      if (!field.isRepeated()) {
        Message originalMessage = (Message) getField(field);
        if (originalMessage != null) {
          subBuilder.mergeFrom(originalMessage);
        }
      }
      input.readGroup(field.getNumber(), subBuilder, registry);
      return subBuilder.buildPartial();
    }

    @Override
    public Object parseMessage(
        CodedInputStream input,
        ExtensionRegistryLite registry,
        Descriptors.FieldDescriptor field,
        Message defaultInstance)
        throws IOException {
      Message.Builder subBuilder = defaultInstance.newBuilderForType();
      if (!field.isRepeated()) {
        Message originalMessage = (Message) getField(field);
        if (originalMessage != null) {
          subBuilder.mergeFrom(originalMessage);
        }
      }
      input.readMessage(subBuilder, registry);
      return subBuilder.buildPartial();
    }

    @Override
    public Object parseMessageFromBytes(
        ByteString bytes,
        ExtensionRegistryLite registry,
        Descriptors.FieldDescriptor field,
        Message defaultInstance)
        throws IOException {
      Message.Builder subBuilder = defaultInstance.newBuilderForType();
      if (!field.isRepeated()) {
        Message originalMessage = (Message) getField(field);
        if (originalMessage != null) {
          subBuilder.mergeFrom(originalMessage);
        }
      }
      subBuilder.mergeFrom(bytes, registry);
      return subBuilder.buildPartial();
    }

    @Override
    public MergeTarget newMergeTargetForField(
        Descriptors.FieldDescriptor descriptor, Message defaultInstance) {
      throw new UnsupportedOperationException("newMergeTargetForField() called on FieldSet object");
    }

    @Override
    public MergeTarget newEmptyTargetForField(
        Descriptors.FieldDescriptor descriptor, Message defaultInstance) {
      throw new UnsupportedOperationException("newEmptyTargetForField() called on FieldSet object");
    }

    @Override
    public WireFormat.Utf8Validation getUtf8Validation(Descriptors.FieldDescriptor descriptor) {
      if (descriptor.needsUtf8Check()) {
        return WireFormat.Utf8Validation.STRICT;
      }
      // TODO(liujisi): support lazy strings for ExtesnsionSet.
      return WireFormat.Utf8Validation.LOOSE;
    }

    @Override
    public Object finish() {
      throw new UnsupportedOperationException("finish() called on FieldSet object");
    }
    
  }

  /**
   * Parses a single field into MergeTarget. The target can be Message.Builder,
   * FieldSet or MutableMessage.
   *
   * Package-private because it is used by GeneratedMessage.ExtendableMessage.
   *
   * @param tag The tag, which should have already been read.
   * @return {@code true} unless the tag is an end-group tag.
   */
  static boolean mergeFieldFrom(
      CodedInputStream input,
      UnknownFieldSet.Builder unknownFields,
      ExtensionRegistryLite extensionRegistry,
      Descriptors.Descriptor type,
      MergeTarget target,
<<<<<<< HEAD
      int tag) throws IOException {
    if (type.getOptions().getMessageSetWireFormat() &&
        tag == WireFormat.MESSAGE_SET_ITEM_TAG) {
=======
      int tag)
      throws IOException {
    if (type.getOptions().getMessageSetWireFormat() && tag == WireFormat.MESSAGE_SET_ITEM_TAG) {
>>>>>>> 1ee15bae
      mergeMessageSetExtensionFromCodedStream(
          input, unknownFields, extensionRegistry, type, target);
      return true;
    }

    final int wireType = WireFormat.getTagWireType(tag);
    final int fieldNumber = WireFormat.getTagFieldNumber(tag);

    final Descriptors.FieldDescriptor field;
    Message defaultInstance = null;

    if (type.isExtensionNumber(fieldNumber)) {
      // extensionRegistry may be either ExtensionRegistry or
      // ExtensionRegistryLite.  Since the type we are parsing is a full
      // message, only a full ExtensionRegistry could possibly contain
      // extensions of it.  Otherwise we will treat the registry as if it
      // were empty.
      if (extensionRegistry instanceof ExtensionRegistry) {
        final ExtensionRegistry.ExtensionInfo extension =
            target.findExtensionByNumber((ExtensionRegistry) extensionRegistry, type, fieldNumber);
        if (extension == null) {
          field = null;
        } else {
          field = extension.descriptor;
          defaultInstance = extension.defaultInstance;
          if (defaultInstance == null
              && field.getJavaType() == Descriptors.FieldDescriptor.JavaType.MESSAGE) {
            throw new IllegalStateException(
                "Message-typed extension lacked default instance: " + field.getFullName());
          }
        }
      } else {
        field = null;
      }
    } else if (target.getContainerType() == MergeTarget.ContainerType.MESSAGE) {
      field = type.findFieldByNumber(fieldNumber);
    } else {
      field = null;
    }

    boolean unknown = false;
    boolean packed = false;
    if (field == null) {
      unknown = true; // Unknown field.
    } else if (wireType
        == FieldSet.getWireFormatForFieldType(field.getLiteType(), /* isPacked= */ false)) {
      packed = false;
    } else if (field.isPackable()
        && wireType
            == FieldSet.getWireFormatForFieldType(field.getLiteType(), /* isPacked= */ true)) {
      packed = true;
    } else {
      unknown = true; // Unknown wire type.
    }

<<<<<<< HEAD
    if (unknown) {  // Unknown field or wrong wire type.  Skip.
      return unknownFields.mergeFieldFrom(tag, input);
=======
    if (unknown) { // Unknown field or wrong wire type.  Skip.
      if (unknownFields != null) {
        return unknownFields.mergeFieldFrom(tag, input);
      } else {
        return input.skipField(tag);
      }
>>>>>>> 1ee15bae
    }

    if (packed) {
      final int length = input.readRawVarint32();
      final int limit = input.pushLimit(length);
      if (field.getLiteType() == WireFormat.FieldType.ENUM) {
        while (input.getBytesUntilLimit() > 0) {
          final int rawValue = input.readEnum();
          if (field.getFile().supportsUnknownEnumValue()) {
            target.addRepeatedField(
                field, field.getEnumType().findValueByNumberCreatingIfUnknown(rawValue));
          } else {
            final Object value = field.getEnumType().findValueByNumber(rawValue);
            if (value == null) {
              // If the number isn't recognized as a valid value for this
              // enum, drop it (don't even add it to unknownFields).
              return true;
            }
            target.addRepeatedField(field, value);
          }
        }
      } else {
        while (input.getBytesUntilLimit() > 0) {
          final Object value =
              WireFormat.readPrimitiveField(
                  input, field.getLiteType(), target.getUtf8Validation(field));
          target.addRepeatedField(field, value);
        }
      }
      input.popLimit(limit);
    } else {
      final Object value;
      switch (field.getType()) {
        case GROUP:
          {
            value = target.parseGroup(input, extensionRegistry, field, defaultInstance);
            break;
          }
        case MESSAGE:
          {
            value = target.parseMessage(input, extensionRegistry, field, defaultInstance);
            break;
          }
        case ENUM:
          final int rawValue = input.readEnum();
          if (field.getFile().supportsUnknownEnumValue()) {
            value = field.getEnumType().findValueByNumberCreatingIfUnknown(rawValue);
          } else {
            value = field.getEnumType().findValueByNumber(rawValue);
            // If the number isn't recognized as a valid value for this enum,
            // drop it.
            if (value == null) {
              unknownFields.mergeVarintField(fieldNumber, rawValue);
              return true;
            }
          }
          break;
        default:
          value =
              WireFormat.readPrimitiveField(
                  input, field.getLiteType(), target.getUtf8Validation(field));
          break;
      }

      if (field.isRepeated()) {
        target.addRepeatedField(field, value);
      } else {
        target.setField(field, value);
      }
    }

    return true;
  }

  /** Called by {@code #mergeFieldFrom()} to parse a MessageSet extension into MergeTarget. */
  private static void mergeMessageSetExtensionFromCodedStream(
      CodedInputStream input,
      UnknownFieldSet.Builder unknownFields,
      ExtensionRegistryLite extensionRegistry,
      Descriptors.Descriptor type,
      MergeTarget target)
      throws IOException {

    // The wire format for MessageSet is:
    //   message MessageSet {
    //     repeated group Item = 1 {
    //       required int32 typeId = 2;
    //       required bytes message = 3;
    //     }
    //   }
    // "typeId" is the extension's field number.  The extension can only be
    // a message type, where "message" contains the encoded bytes of that
    // message.
    //
    // In practice, we will probably never see a MessageSet item in which
    // the message appears before the type ID, or where either field does not
    // appear exactly once.  However, in theory such cases are valid, so we
    // should be prepared to accept them.

    int typeId = 0;
    ByteString rawBytes = null; // If we encounter "message" before "typeId"
    ExtensionRegistry.ExtensionInfo extension = null;

    // Read bytes from input, if we get it's type first then parse it eagerly,
    // otherwise we store the raw bytes in a local variable.
    while (true) {
      final int tag = input.readTag();
      if (tag == 0) {
        break;
      }

      if (tag == WireFormat.MESSAGE_SET_TYPE_ID_TAG) {
        typeId = input.readUInt32();
        if (typeId != 0) {
          // extensionRegistry may be either ExtensionRegistry or
          // ExtensionRegistryLite. Since the type we are parsing is a full
          // message, only a full ExtensionRegistry could possibly contain
          // extensions of it. Otherwise we will treat the registry as if it
          // were empty.
          if (extensionRegistry instanceof ExtensionRegistry) {
            extension =
                target.findExtensionByNumber((ExtensionRegistry) extensionRegistry, type, typeId);
          }
        }

      } else if (tag == WireFormat.MESSAGE_SET_MESSAGE_TAG) {
        if (typeId != 0) {
          if (extension != null && ExtensionRegistryLite.isEagerlyParseMessageSets()) {
            // We already know the type, so we can parse directly from the
            // input with no copying.  Hooray!
            eagerlyMergeMessageSetExtension(input, extension, extensionRegistry, target);
            rawBytes = null;
            continue;
          }
        }
        // We haven't seen a type ID yet or we want parse message lazily.
        rawBytes = input.readBytes();

      } else { // Unknown tag. Skip it.
        if (!input.skipField(tag)) {
          break; // End of group
        }
      }
    }
    input.checkLastTagWas(WireFormat.MESSAGE_SET_ITEM_END_TAG);

    // Process the raw bytes.
    if (rawBytes != null && typeId != 0) { // Zero is not a valid type ID.
      if (extension != null) { // We known the type
        mergeMessageSetExtensionFromBytes(rawBytes, extension, extensionRegistry, target);
      } else { // We don't know how to parse this. Ignore it.
<<<<<<< HEAD
        if (rawBytes != null) {
          unknownFields.mergeField(typeId, UnknownFieldSet.Field.newBuilder()
              .addLengthDelimited(rawBytes).build());
=======
        if (rawBytes != null && unknownFields != null) {
          unknownFields.mergeField(
              typeId, UnknownFieldSet.Field.newBuilder().addLengthDelimited(rawBytes).build());
>>>>>>> 1ee15bae
        }
      }
    }
  }

  private static void mergeMessageSetExtensionFromBytes(
      ByteString rawBytes,
      ExtensionRegistry.ExtensionInfo extension,
      ExtensionRegistryLite extensionRegistry,
      MergeTarget target)
      throws IOException {

    Descriptors.FieldDescriptor field = extension.descriptor;
    boolean hasOriginalValue = target.hasField(field);

    if (hasOriginalValue || ExtensionRegistryLite.isEagerlyParseMessageSets()) {
      // If the field already exists, we just parse the field.
      Object value =
          target.parseMessageFromBytes(
              rawBytes, extensionRegistry, field, extension.defaultInstance);
      target.setField(field, value);
    } else {
      // Use LazyField to load MessageSet lazily.
      LazyField lazyField = new LazyField(extension.defaultInstance, extensionRegistry, rawBytes);
      target.setField(field, lazyField);
    }
  }

  private static void eagerlyMergeMessageSetExtension(
      CodedInputStream input,
      ExtensionRegistry.ExtensionInfo extension,
      ExtensionRegistryLite extensionRegistry,
      MergeTarget target)
      throws IOException {
    Descriptors.FieldDescriptor field = extension.descriptor;
    Object value = target.parseMessage(input, extensionRegistry, field, extension.defaultInstance);
    target.setField(field, value);
  }
}<|MERGE_RESOLUTION|>--- conflicted
+++ resolved
@@ -31,7 +31,6 @@
 package com.google.protobuf;
 
 import com.google.protobuf.Descriptors.FieldDescriptor;
-
 import java.io.IOException;
 import java.util.ArrayList;
 import java.util.List;
@@ -345,7 +344,6 @@
 
     /** Finishes the merge and returns the underlying object. */
     Object finish();
-    
   }
 
   static class BuilderAdapter implements MergeTarget {
@@ -547,7 +545,6 @@
     public Object finish() {
       return builder.buildPartial();
     }
-    
   }
 
 
@@ -711,16 +708,17 @@
     public Object finish() {
       throw new UnsupportedOperationException("finish() called on FieldSet object");
     }
-    
   }
 
   /**
-   * Parses a single field into MergeTarget. The target can be Message.Builder,
-   * FieldSet or MutableMessage.
+   * Parses a single field into MergeTarget. The target can be Message.Builder, FieldSet or
+   * MutableMessage.
    *
-   * Package-private because it is used by GeneratedMessage.ExtendableMessage.
+   * <p>Package-private because it is used by GeneratedMessage.ExtendableMessage.
    *
    * @param tag The tag, which should have already been read.
+   * @param unknownFields If not null, unknown fields will be merged to this {@link
+   *     UnknownFieldSet}, otherwise unknown fields will be discarded.
    * @return {@code true} unless the tag is an end-group tag.
    */
   static boolean mergeFieldFrom(
@@ -729,15 +727,9 @@
       ExtensionRegistryLite extensionRegistry,
       Descriptors.Descriptor type,
       MergeTarget target,
-<<<<<<< HEAD
-      int tag) throws IOException {
-    if (type.getOptions().getMessageSetWireFormat() &&
-        tag == WireFormat.MESSAGE_SET_ITEM_TAG) {
-=======
       int tag)
       throws IOException {
     if (type.getOptions().getMessageSetWireFormat() && tag == WireFormat.MESSAGE_SET_ITEM_TAG) {
->>>>>>> 1ee15bae
       mergeMessageSetExtensionFromCodedStream(
           input, unknownFields, extensionRegistry, type, target);
       return true;
@@ -793,17 +785,12 @@
       unknown = true; // Unknown wire type.
     }
 
-<<<<<<< HEAD
-    if (unknown) {  // Unknown field or wrong wire type.  Skip.
-      return unknownFields.mergeFieldFrom(tag, input);
-=======
     if (unknown) { // Unknown field or wrong wire type.  Skip.
       if (unknownFields != null) {
         return unknownFields.mergeFieldFrom(tag, input);
       } else {
         return input.skipField(tag);
       }
->>>>>>> 1ee15bae
     }
 
     if (packed) {
@@ -856,7 +843,9 @@
             // If the number isn't recognized as a valid value for this enum,
             // drop it.
             if (value == null) {
-              unknownFields.mergeVarintField(fieldNumber, rawValue);
+              if (unknownFields != null) {
+                unknownFields.mergeVarintField(fieldNumber, rawValue);
+              }
               return true;
             }
           }
@@ -955,15 +944,9 @@
       if (extension != null) { // We known the type
         mergeMessageSetExtensionFromBytes(rawBytes, extension, extensionRegistry, target);
       } else { // We don't know how to parse this. Ignore it.
-<<<<<<< HEAD
-        if (rawBytes != null) {
-          unknownFields.mergeField(typeId, UnknownFieldSet.Field.newBuilder()
-              .addLengthDelimited(rawBytes).build());
-=======
         if (rawBytes != null && unknownFields != null) {
           unknownFields.mergeField(
               typeId, UnknownFieldSet.Field.newBuilder().addLengthDelimited(rawBytes).build());
->>>>>>> 1ee15bae
         }
       }
     }

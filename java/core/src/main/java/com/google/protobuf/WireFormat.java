// Protocol Buffers - Google's data interchange format
// Copyright 2008 Google Inc.  All rights reserved.
// https://developers.google.com/protocol-buffers/
//
// Redistribution and use in source and binary forms, with or without
// modification, are permitted provided that the following conditions are
// met:
//
//     * Redistributions of source code must retain the above copyright
// notice, this list of conditions and the following disclaimer.
//     * Redistributions in binary form must reproduce the above
// copyright notice, this list of conditions and the following disclaimer
// in the documentation and/or other materials provided with the
// distribution.
//     * Neither the name of Google Inc. nor the names of its
// contributors may be used to endorse or promote products derived from
// this software without specific prior written permission.
//
// THIS SOFTWARE IS PROVIDED BY THE COPYRIGHT HOLDERS AND CONTRIBUTORS
// "AS IS" AND ANY EXPRESS OR IMPLIED WARRANTIES, INCLUDING, BUT NOT
// LIMITED TO, THE IMPLIED WARRANTIES OF MERCHANTABILITY AND FITNESS FOR
// A PARTICULAR PURPOSE ARE DISCLAIMED. IN NO EVENT SHALL THE COPYRIGHT
// OWNER OR CONTRIBUTORS BE LIABLE FOR ANY DIRECT, INDIRECT, INCIDENTAL,
// SPECIAL, EXEMPLARY, OR CONSEQUENTIAL DAMAGES (INCLUDING, BUT NOT
// LIMITED TO, PROCUREMENT OF SUBSTITUTE GOODS OR SERVICES; LOSS OF USE,
// DATA, OR PROFITS; OR BUSINESS INTERRUPTION) HOWEVER CAUSED AND ON ANY
// THEORY OF LIABILITY, WHETHER IN CONTRACT, STRICT LIABILITY, OR TORT
// (INCLUDING NEGLIGENCE OR OTHERWISE) ARISING IN ANY WAY OUT OF THE USE
// OF THIS SOFTWARE, EVEN IF ADVISED OF THE POSSIBILITY OF SUCH DAMAGE.

package com.google.protobuf;

import java.io.IOException;

/**
 * This class is used internally by the Protocol Buffer library and generated message
 * implementations. It is public only because those generated messages do not reside in the {@code
 * protobuf} package. Others should not use this class directly.
 *
 * <p>This class contains constants and helper functions useful for dealing with the Protocol Buffer
 * wire format.
 *
 * @author kenton@google.com Kenton Varda
 */
public final class WireFormat {
  // Do not allow instantiation.
  private WireFormat() {}

<<<<<<< HEAD
  public static final int WIRETYPE_VARINT           = 0;
  public static final int WIRETYPE_FIXED64          = 1;
=======
  static final int FIXED32_SIZE = 4;
  static final int FIXED64_SIZE = 8;
  static final int MAX_VARINT32_SIZE = 5;
  static final int MAX_VARINT64_SIZE = 10;
  static final int MAX_VARINT_SIZE = 10;

  public static final int WIRETYPE_VARINT = 0;
  public static final int WIRETYPE_FIXED64 = 1;
>>>>>>> 1ee15bae
  public static final int WIRETYPE_LENGTH_DELIMITED = 2;
  public static final int WIRETYPE_START_GROUP = 3;
  public static final int WIRETYPE_END_GROUP = 4;
  public static final int WIRETYPE_FIXED32 = 5;

  static final int TAG_TYPE_BITS = 3;
  static final int TAG_TYPE_MASK = (1 << TAG_TYPE_BITS) - 1;

  /** Given a tag value, determines the wire type (the lower 3 bits). */
  public static int getTagWireType(final int tag) {
    return tag & TAG_TYPE_MASK;
  }

  /** Given a tag value, determines the field number (the upper 29 bits). */
  public static int getTagFieldNumber(final int tag) {
    return tag >>> TAG_TYPE_BITS;
  }

  /** Makes a tag value given a field number and wire type. */
  static int makeTag(final int fieldNumber, final int wireType) {
    return (fieldNumber << TAG_TYPE_BITS) | wireType;
  }

  /**
   * Lite equivalent to {@link Descriptors.FieldDescriptor.JavaType}. This is only here to support
   * the lite runtime and should not be used by users.
   */
  public enum JavaType {
    INT(0),
    LONG(0L),
    FLOAT(0F),
    DOUBLE(0D),
    BOOLEAN(false),
    STRING(""),
    BYTE_STRING(ByteString.EMPTY),
    ENUM(null),
    MESSAGE(null);

    JavaType(final Object defaultDefault) {
      this.defaultDefault = defaultDefault;
    }

    /** The default default value for fields of this type, if it's a primitive type. */
    Object getDefaultDefault() {
      return defaultDefault;
    }

    private final Object defaultDefault;
  }

  /**
   * Lite equivalent to {@link Descriptors.FieldDescriptor.Type}. This is only here to support the
   * lite runtime and should not be used by users.
   */
  public enum FieldType {
    DOUBLE(JavaType.DOUBLE, WIRETYPE_FIXED64),
    FLOAT(JavaType.FLOAT, WIRETYPE_FIXED32),
    INT64(JavaType.LONG, WIRETYPE_VARINT),
    UINT64(JavaType.LONG, WIRETYPE_VARINT),
    INT32(JavaType.INT, WIRETYPE_VARINT),
    FIXED64(JavaType.LONG, WIRETYPE_FIXED64),
    FIXED32(JavaType.INT, WIRETYPE_FIXED32),
    BOOL(JavaType.BOOLEAN, WIRETYPE_VARINT),
    STRING(JavaType.STRING, WIRETYPE_LENGTH_DELIMITED) {
      @Override
      public boolean isPackable() {
        return false;
      }
    },
    GROUP(JavaType.MESSAGE, WIRETYPE_START_GROUP) {
      @Override
      public boolean isPackable() {
        return false;
      }
    },
    MESSAGE(JavaType.MESSAGE, WIRETYPE_LENGTH_DELIMITED) {
      @Override
      public boolean isPackable() {
        return false;
      }
    },
    BYTES(JavaType.BYTE_STRING, WIRETYPE_LENGTH_DELIMITED) {
      @Override
      public boolean isPackable() {
        return false;
      }
    },
    UINT32(JavaType.INT, WIRETYPE_VARINT),
    ENUM(JavaType.ENUM, WIRETYPE_VARINT),
    SFIXED32(JavaType.INT, WIRETYPE_FIXED32),
    SFIXED64(JavaType.LONG, WIRETYPE_FIXED64),
    SINT32(JavaType.INT, WIRETYPE_VARINT),
    SINT64(JavaType.LONG, WIRETYPE_VARINT);

    FieldType(final JavaType javaType, final int wireType) {
      this.javaType = javaType;
      this.wireType = wireType;
    }

    private final JavaType javaType;
    private final int wireType;

    public JavaType getJavaType() {
      return javaType;
    }

    public int getWireType() {
      return wireType;
    }

    public boolean isPackable() {
      return true;
    }
  }

  // Field numbers for fields in MessageSet wire format.
  static final int MESSAGE_SET_ITEM = 1;
  static final int MESSAGE_SET_TYPE_ID = 2;
  static final int MESSAGE_SET_MESSAGE = 3;

  // Tag numbers.
  static final int MESSAGE_SET_ITEM_TAG = makeTag(MESSAGE_SET_ITEM, WIRETYPE_START_GROUP);
  static final int MESSAGE_SET_ITEM_END_TAG = makeTag(MESSAGE_SET_ITEM, WIRETYPE_END_GROUP);
  static final int MESSAGE_SET_TYPE_ID_TAG = makeTag(MESSAGE_SET_TYPE_ID, WIRETYPE_VARINT);
  static final int MESSAGE_SET_MESSAGE_TAG =
      makeTag(MESSAGE_SET_MESSAGE, WIRETYPE_LENGTH_DELIMITED);

  /**
   * Validation level for handling incoming string field data which potentially contain non-UTF8
   * bytes.
   */
  enum Utf8Validation {
    /** Eagerly parses to String; silently accepts invalid UTF8 bytes. */
    LOOSE {
      @Override
      Object readString(CodedInputStream input) throws IOException {
        return input.readString();
      }
    },
    /** Eagerly parses to String; throws an IOException on invalid bytes. */
    STRICT {
      @Override
      Object readString(CodedInputStream input) throws IOException {
        return input.readStringRequireUtf8();
      }
    },
    /** Keep data as ByteString; validation/conversion to String is lazy. */
    LAZY {
      @Override
      Object readString(CodedInputStream input) throws IOException {
        return input.readBytes();
      }
    };

    /** Read a string field from the input with the proper UTF8 validation. */
    abstract Object readString(CodedInputStream input) throws IOException;
  }

  /**
   * Read a field of any primitive type for immutable messages from a CodedInputStream. Enums,
   * groups, and embedded messages are not handled by this method.
   *
   * @param input The stream from which to read.
   * @param type Declared type of the field.
   * @param utf8Validation Different string UTF8 validation level for handling string fields.
   * @return An object representing the field's value, of the exact type which would be returned by
   *     {@link Message#getField(Descriptors.FieldDescriptor)} for this field.
   */
  static Object readPrimitiveField(
      CodedInputStream input, FieldType type, Utf8Validation utf8Validation) throws IOException {
    switch (type) {
      case DOUBLE:
        return input.readDouble();
      case FLOAT:
        return input.readFloat();
      case INT64:
        return input.readInt64();
      case UINT64:
        return input.readUInt64();
      case INT32:
        return input.readInt32();
      case FIXED64:
        return input.readFixed64();
      case FIXED32:
        return input.readFixed32();
      case BOOL:
        return input.readBool();
      case BYTES:
        return input.readBytes();
      case UINT32:
        return input.readUInt32();
      case SFIXED32:
        return input.readSFixed32();
      case SFIXED64:
        return input.readSFixed64();
      case SINT32:
        return input.readSInt32();
      case SINT64:
        return input.readSInt64();

      case STRING:
        return utf8Validation.readString(input);
      case GROUP:
        throw new IllegalArgumentException("readPrimitiveField() cannot handle nested groups.");
      case MESSAGE:
        throw new IllegalArgumentException("readPrimitiveField() cannot handle embedded messages.");
      case ENUM:
        // We don't handle enums because we don't know what to do if the
        // value is not recognized.
        throw new IllegalArgumentException("readPrimitiveField() cannot handle enums.");
    }

    throw new RuntimeException("There is no way to get here, but the compiler thinks otherwise.");
  }
}<|MERGE_RESOLUTION|>--- conflicted
+++ resolved
@@ -46,10 +46,6 @@
   // Do not allow instantiation.
   private WireFormat() {}
 
-<<<<<<< HEAD
-  public static final int WIRETYPE_VARINT           = 0;
-  public static final int WIRETYPE_FIXED64          = 1;
-=======
   static final int FIXED32_SIZE = 4;
   static final int FIXED64_SIZE = 8;
   static final int MAX_VARINT32_SIZE = 5;
@@ -58,7 +54,6 @@
 
   public static final int WIRETYPE_VARINT = 0;
   public static final int WIRETYPE_FIXED64 = 1;
->>>>>>> 1ee15bae
   public static final int WIRETYPE_LENGTH_DELIMITED = 2;
   public static final int WIRETYPE_START_GROUP = 3;
   public static final int WIRETYPE_END_GROUP = 4;

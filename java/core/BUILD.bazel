--- conflicted
+++ resolved
@@ -187,13 +187,9 @@
     srcs = ["src/main/resources/google/protobuf/java_features.proto"],
     strip_import_prefix = "/java/core/src/main/resources",
     visibility = [
-<<<<<<< HEAD
-        "//java/kotlin:__pkg__",
-=======
         "//:__pkg__",
         "//editions:__pkg__",
         "//java/__subpackages__",
->>>>>>> 3a748ad9
         "//pkg:__pkg__",
     ],
     deps = ["//:descriptor_proto"],

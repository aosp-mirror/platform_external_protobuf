--- conflicted
+++ resolved
@@ -4,11 +4,7 @@
   <parent>
     <groupId>com.google.protobuf</groupId>
     <artifactId>protobuf-parent</artifactId>
-<<<<<<< HEAD
-    <version>3.9.1</version>
-=======
     <version>3.20.1</version>
->>>>>>> fb6f8da0
   </parent>
 
   <artifactId>protobuf-java</artifactId>

<?xml version="1.0" encoding="UTF-8"?>
<project xmlns="http://maven.apache.org/POM/4.0.0" xmlns:xsi="http://www.w3.org/2001/XMLSchema-instance" xsi:schemaLocation="http://maven.apache.org/POM/4.0.0 http://maven.apache.org/maven-v4_0_0.xsd">
  <modelVersion>4.0.0</modelVersion>
  <parent>
    <groupId>com.google.protobuf</groupId>
    <artifactId>protobuf-parent</artifactId>
<<<<<<< HEAD
    <version>3.0.0-beta-3</version>
=======
    <version>3.7.0-rc-2</version>
>>>>>>> 1ee15bae
  </parent>

  <artifactId>protobuf-java-util</artifactId>
  <packaging>bundle</packaging>

  <name>Protocol Buffers [Util]</name>
  <description>Utilities for Protocol Buffers</description>

  <dependencies>
    <dependency>
      <groupId>${project.groupId}</groupId>
      <artifactId>protobuf-java</artifactId>
    </dependency>
    <dependency>
      <groupId>com.google.guava</groupId>
      <artifactId>guava</artifactId>
    </dependency>
    <dependency>
      <groupId>com.google.errorprone</groupId>
      <artifactId>error_prone_annotations</artifactId>
      <version>2.3.2</version>
    </dependency>
    <dependency>
      <groupId>com.google.guava</groupId>
      <artifactId>guava-testlib</artifactId>
      <scope>test</scope>
    </dependency>
    <dependency>
      <groupId>com.google.code.gson</groupId>
      <artifactId>gson</artifactId>
      <version>2.3</version>
    </dependency>
    <dependency>
      <groupId>junit</groupId>
      <artifactId>junit</artifactId>
    </dependency>
    <dependency>
      <groupId>org.easymock</groupId>
      <artifactId>easymock</artifactId>
    </dependency>
    <dependency>
      <groupId>org.easymock</groupId>
      <artifactId>easymockclassextension</artifactId>
    </dependency>
  </dependencies>

  <properties>
    <!-- Use the core proto dir so that we can call the core generation script -->
    <test.proto.dir>../core/src/test/proto</test.proto.dir>
  </properties>

  <build>
    <plugins>
      <plugin>
        <artifactId>maven-antrun-plugin</artifactId>
        <executions>
          <!-- Generate the test protos -->
          <execution>
            <id>generate-test-sources</id>
            <phase>generate-test-sources</phase>
            <configuration>
              <target>
                <!-- Generate all of the test protos from the core module -->
                <ant antfile="../core/generate-test-sources-build.xml"/>

                <!-- Generate additional test protos for this module -->
                <exec executable="${protoc}">
                  <arg value="--java_out=${generated.testsources.dir}"/>
                  <arg value="--proto_path=${protobuf.source.dir}"/>
                  <arg value="--proto_path=src/test/proto"/>
                  <arg value="src/test/proto/com/google/protobuf/util/json_test.proto"/>
                </exec>
              </target>
            </configuration>
            <goals>
              <goal>run</goal>
            </goals>
          </execution>
        </executions>
      </plugin>

      <plugin>
        <artifactId>maven-compiler-plugin</artifactId>
        <configuration>
          <!-- Add the generated test sources to the build -->
          <generatedTestSourcesDirectory>${generated.testsources.dir}</generatedTestSourcesDirectory>
        </configuration>
      </plugin>

      <!-- Configure the OSGI bundle -->
      <plugin>
        <groupId>org.apache.felix</groupId>
        <artifactId>maven-bundle-plugin</artifactId>
        <extensions>true</extensions>
        <configuration>
          <instructions>
            <Bundle-DocURL>https://developers.google.com/protocol-buffers/</Bundle-DocURL>
            <Bundle-SymbolicName>com.google.protobuf.util</Bundle-SymbolicName>
            <Export-Package>com.google.protobuf.util;version=${project.version}</Export-Package>
          </instructions>
        </configuration>
      </plugin>

      <!-- Configure the fat jar to include all dependencies -->
      <plugin>
        <artifactId>maven-assembly-plugin</artifactId>
        <configuration>
          <descriptorRefs>
            <descriptorRef>jar-with-dependencies</descriptorRef>
          </descriptorRefs>
        </configuration>
      </plugin>
    </plugins>
  </build>
</project><|MERGE_RESOLUTION|>--- conflicted
+++ resolved
@@ -4,11 +4,7 @@
   <parent>
     <groupId>com.google.protobuf</groupId>
     <artifactId>protobuf-parent</artifactId>
-<<<<<<< HEAD
-    <version>3.0.0-beta-3</version>
-=======
     <version>3.7.0-rc-2</version>
->>>>>>> 1ee15bae
   </parent>
 
   <artifactId>protobuf-java-util</artifactId>
@@ -39,7 +35,7 @@
     <dependency>
       <groupId>com.google.code.gson</groupId>
       <artifactId>gson</artifactId>
-      <version>2.3</version>
+      <version>2.7</version>
     </dependency>
     <dependency>
       <groupId>junit</groupId>
@@ -90,12 +86,24 @@
         </executions>
       </plugin>
 
+      <!-- Add the generated test sources to the build -->
       <plugin>
-        <artifactId>maven-compiler-plugin</artifactId>
-        <configuration>
-          <!-- Add the generated test sources to the build -->
-          <generatedTestSourcesDirectory>${generated.testsources.dir}</generatedTestSourcesDirectory>
-        </configuration>
+        <groupId>org.codehaus.mojo</groupId>
+        <artifactId>build-helper-maven-plugin</artifactId>
+        <executions>
+          <execution>
+            <id>add-generated-test-sources</id>
+            <phase>generate-test-sources</phase>
+            <goals>
+              <goal>add-test-source</goal>
+            </goals>
+            <configuration>
+              <sources>
+                <source>${generated.testsources.dir}</source>
+              </sources>
+            </configuration>
+          </execution>
+        </executions>
       </plugin>
 
       <!-- Configure the OSGI bundle -->

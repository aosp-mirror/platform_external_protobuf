--- conflicted
+++ resolved
@@ -36,12 +36,8 @@
 import protobuf_unittest.UnittestProto.NestedTestAllTypes;
 import protobuf_unittest.UnittestProto.TestAllTypes;
 import protobuf_unittest.UnittestProto.TestAllTypes.NestedMessage;
-<<<<<<< HEAD
-
-=======
 import protobuf_unittest.UnittestProto.TestRequired;
 import protobuf_unittest.UnittestProto.TestRequiredMessage;
->>>>>>> 1ee15bae
 import junit.framework.TestCase;
 
 public class FieldMaskTreeTest extends TestCase {
@@ -296,15 +292,12 @@
         clearedSource, builder, options, useDynamicMessage);
     assertEquals(false, builder.hasPayload());
 
-<<<<<<< HEAD
-=======
     // Skip a message field if they are unset in both source and target.
     builder = NestedTestAllTypes.newBuilder();
     merge(new FieldMaskTree().addFieldPath("payload.optional_int32"),
         clearedSource, builder, options, useDynamicMessage);
     assertEquals(false, builder.hasPayload());
 
->>>>>>> 1ee15bae
     // Change to replace message fields.
     options.setReplaceMessageFields(true);
     builder = NestedTestAllTypes.newBuilder();

--- conflicted
+++ resolved
@@ -35,10 +35,10 @@
 import com.google.protobuf.Descriptors.FieldDescriptor;
 import com.google.protobuf.FieldMask;
 import com.google.protobuf.Message;
-
 import java.util.ArrayList;
 import java.util.List;
 import java.util.Map.Entry;
+import java.util.SortedMap;
 import java.util.TreeMap;
 import java.util.logging.Logger;
 
@@ -60,22 +60,26 @@
  * intersection to two FieldMasks and traverse all fields specified by the
  * FieldMask in a message tree.
  */
-class FieldMaskTree {
+final class FieldMaskTree {
   private static final Logger logger = Logger.getLogger(FieldMaskTree.class.getName());
 
   private static final String FIELD_PATH_SEPARATOR_REGEX = "\\.";
 
-  private static class Node {
-    public TreeMap<String, Node> children = new TreeMap<String, Node>();
+  private static final class Node {
+    final SortedMap<String, Node> children = new TreeMap<String, Node>();
   }
 
   private final Node root = new Node();
 
-  /** Creates an empty FieldMaskTree. */
-  public FieldMaskTree() {}
-
-  /** Creates a FieldMaskTree for a given FieldMask. */
-  public FieldMaskTree(FieldMask mask) {
+  /**
+   * Creates an empty FieldMaskTree.
+   */
+  FieldMaskTree() {}
+
+  /**
+   * Creates a FieldMaskTree for a given FieldMask.
+   */
+  FieldMaskTree(FieldMask mask) {
     mergeFromFieldMask(mask);
   }
 
@@ -92,12 +96,8 @@
    * exists, which will turn the tree node for "foo.bar" to a leaf node. Likewise, if the field path
    * to add is a sub-path of an existing leaf node, nothing will be changed in the tree.
    */
-<<<<<<< HEAD
-  public FieldMaskTree addFieldPath(String path) {
-=======
   @CanIgnoreReturnValue
   FieldMaskTree addFieldPath(String path) {
->>>>>>> 1ee15bae
     String[] parts = path.split(FIELD_PATH_SEPARATOR_REGEX);
     if (parts.length == 0) {
       return this;
@@ -125,24 +125,19 @@
     return this;
   }
 
-<<<<<<< HEAD
-  /**
-   * Merges all field paths in a FieldMask into this tree.
-   */
-  public FieldMaskTree mergeFromFieldMask(FieldMask mask) {
-=======
   /** Merges all field paths in a FieldMask into this tree. */
   @CanIgnoreReturnValue
   FieldMaskTree mergeFromFieldMask(FieldMask mask) {
->>>>>>> 1ee15bae
     for (String path : mask.getPathsList()) {
       addFieldPath(path);
     }
     return this;
   }
 
-  /** Converts this tree to a FieldMask. */
-  public FieldMask toFieldMask() {
+  /**
+   * Converts this tree to a FieldMask.
+   */
+  FieldMask toFieldMask() {
     if (root.children.isEmpty()) {
       return FieldMask.getDefaultInstance();
     }
@@ -151,7 +146,9 @@
     return FieldMask.newBuilder().addAllPaths(paths).build();
   }
 
-  /** Gathers all field paths in a sub-tree. */
+  /**
+   * Gathers all field paths in a sub-tree.
+   */
   private void getFieldPaths(Node node, String path, List<String> paths) {
     if (node.children.isEmpty()) {
       paths.add(path);
@@ -164,10 +161,9 @@
   }
 
   /**
-   * Adds the intersection of this tree with the given {@code path} to
-   * {@code output}.
-   */
-  public void intersectFieldPath(String path, FieldMaskTree output) {
+   * Adds the intersection of this tree with the given {@code path} to {@code output}.
+   */
+  void intersectFieldPath(String path, FieldMaskTree output) {
     if (root.children.isEmpty()) {
       return;
     }
@@ -198,11 +194,9 @@
   }
 
   /**
-   * Merges all fields specified by this FieldMaskTree from {@code source} to
-   * {@code destination}.
-   */
-  public void merge(
-      Message source, Message.Builder destination, FieldMaskUtil.MergeOptions options) {
+   * Merges all fields specified by this FieldMaskTree from {@code source} to {@code destination}.
+   */
+  void merge(Message source, Message.Builder destination, FieldMaskUtil.MergeOptions options) {
     if (source.getDescriptorForType() != destination.getDescriptorForType()) {
       throw new IllegalArgumentException("Cannot merge messages of different types.");
     }
@@ -212,8 +206,8 @@
     merge(root, "", source, destination, options);
   }
 
-  /** Merges all fields specified by a sub-tree from {@code source} to
-   * {@code destination}.
+  /**
+   * Merges all fields specified by a sub-tree from {@code source} to {@code destination}.
    */
   private void merge(
       Node node,
@@ -221,7 +215,12 @@
       Message source,
       Message.Builder destination,
       FieldMaskUtil.MergeOptions options) {
-    assert source.getDescriptorForType() == destination.getDescriptorForType();
+    if (source.getDescriptorForType() != destination.getDescriptorForType()) {
+      throw new IllegalArgumentException(
+          String.format(
+              "source (%s) and destination (%s) descriptor must be equal",
+              source.getDescriptorForType(), destination.getDescriptorForType()));
+    }
 
     Descriptor descriptor = source.getDescriptorForType();
     for (Entry<String, Node> entry : node.children.entrySet()) {
@@ -243,14 +242,11 @@
                   + "singular message field and cannot have sub-fields.");
           continue;
         }
-<<<<<<< HEAD
-=======
         if (!source.hasField(field) && !destination.hasField(field)) {
           // If the message field is not present in both source and destination, skip recursing
           // so we don't create unnecessary empty messages.
           continue;
         }
->>>>>>> 1ee15bae
         String childPath = path.isEmpty() ? entry.getKey() : path + "." + entry.getKey();
         Message.Builder childBuilder = ((Message) destination.getField(field)).toBuilder();
         merge(entry.getValue(), childPath, (Message) source.getField(field), childBuilder, options);

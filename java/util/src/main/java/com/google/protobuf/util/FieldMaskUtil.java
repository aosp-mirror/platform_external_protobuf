--- conflicted
+++ resolved
@@ -32,6 +32,9 @@
 
 import static com.google.common.base.Preconditions.checkArgument;
 
+import com.google.common.base.CaseFormat;
+import com.google.common.base.Joiner;
+import com.google.common.base.Splitter;
 import com.google.common.primitives.Ints;
 import com.google.errorprone.annotations.CanIgnoreReturnValue;
 import com.google.protobuf.Descriptors.Descriptor;
@@ -39,12 +42,9 @@
 import com.google.protobuf.FieldMask;
 import com.google.protobuf.Internal;
 import com.google.protobuf.Message;
-<<<<<<< HEAD
-
-=======
 import java.util.ArrayList;
->>>>>>> 1ee15bae
 import java.util.Arrays;
+import java.util.List;
 
 /**
  * Utility helper functions to work with {@link com.google.protobuf.FieldMask}.
@@ -53,7 +53,7 @@
   private static final String FIELD_PATH_SEPARATOR = ",";
   private static final String FIELD_PATH_SEPARATOR_REGEX = ",";
   private static final String FIELD_SEPARATOR_REGEX = "\\.";
-  
+
   private FieldMaskUtil() {}
 
   /**
@@ -83,19 +83,17 @@
    */
   public static FieldMask fromString(String value) {
     // TODO(xiaofeng): Consider using com.google.common.base.Splitter here instead.
-    return fromStringList(
-        null, Arrays.asList(value.split(FIELD_PATH_SEPARATOR_REGEX)));
+    return fromStringList(null, Arrays.asList(value.split(FIELD_PATH_SEPARATOR_REGEX)));
   }
 
   /**
    * Parses from a string to a FieldMask and validates all field paths.
-   * 
+   *
    * @throws IllegalArgumentException if any of the field path is invalid.
    */
   public static FieldMask fromString(Class<? extends Message> type, String value) {
     // TODO(xiaofeng): Consider using com.google.common.base.Splitter here instead.
-    return fromStringList(
-        type, Arrays.asList(value.split(FIELD_PATH_SEPARATOR_REGEX)));
+    return fromStringList(type, Arrays.asList(value.split(FIELD_PATH_SEPARATOR_REGEX)));
   }
 
   /**
@@ -104,8 +102,7 @@
    * @throws IllegalArgumentException if any of the field path is not valid.
    */
   // TODO(xiaofeng): Consider renaming fromStrings()
-  public static FieldMask fromStringList(
-      Class<? extends Message> type, Iterable<String> paths) {
+  public static FieldMask fromStringList(Class<? extends Message> type, Iterable<String> paths) {
     FieldMask.Builder builder = FieldMask.newBuilder();
     for (String path : paths) {
       if (path.isEmpty()) {
@@ -113,8 +110,7 @@
         continue;
       }
       if (type != null && !isValid(type, path)) {
-        throw new IllegalArgumentException(
-            path + " is not a valid path for " + type);
+        throw new IllegalArgumentException(path + " is not a valid path for " + type);
       }
       builder.addPaths(path);
     }
@@ -151,15 +147,45 @@
   }
 
   /**
+   * Converts a field mask to a Proto3 JSON string, that is converting from snake case to camel
+   * case and joining all paths into one string with commas.
+   */
+  public static String toJsonString(FieldMask fieldMask) {
+    List<String> paths = new ArrayList<String>(fieldMask.getPathsCount());
+    for (String path : fieldMask.getPathsList()) {
+      if (path.isEmpty()) {
+        continue;
+      }
+      paths.add(CaseFormat.LOWER_UNDERSCORE.to(CaseFormat.LOWER_CAMEL, path));
+    }
+    return Joiner.on(FIELD_PATH_SEPARATOR).join(paths);
+  }
+
+  /**
+   * Converts a field mask from a Proto3 JSON string, that is splitting the paths along commas and
+   * converting from camel case to snake case.
+   */
+  public static FieldMask fromJsonString(String value) {
+    Iterable<String> paths = Splitter.on(FIELD_PATH_SEPARATOR).split(value);
+    FieldMask.Builder builder = FieldMask.newBuilder();
+    for (String path : paths) {
+      if (path.isEmpty()) {
+        continue;
+      }
+      builder.addPaths(CaseFormat.LOWER_CAMEL.to(CaseFormat.LOWER_UNDERSCORE, path));
+    }
+    return builder.build();
+  }
+
+  /**
    * Checks whether paths in a given fields mask are valid.
    */
   public static boolean isValid(Class<? extends Message> type, FieldMask fieldMask) {
-    Descriptor descriptor =
-        Internal.getDefaultInstance(type).getDescriptorForType();
-    
+    Descriptor descriptor = Internal.getDefaultInstance(type).getDescriptorForType();
+
     return isValid(descriptor, fieldMask);
   }
-  
+
   /**
    * Checks whether paths in a given fields mask are valid.
    */
@@ -176,9 +202,8 @@
    * Checks whether a given field path is valid.
    */
   public static boolean isValid(Class<? extends Message> type, String path) {
-    Descriptor descriptor =
-        Internal.getDefaultInstance(type).getDescriptorForType();
-    
+    Descriptor descriptor = Internal.getDefaultInstance(type).getDescriptorForType();
+
     return isValid(descriptor, path);
   }
 
@@ -198,8 +223,7 @@
       if (field == null) {
         return false;
       }
-      if (!field.isRepeated()
-          && field.getJavaType() == FieldDescriptor.JavaType.MESSAGE) {
+      if (!field.isRepeated() && field.getJavaType() == FieldDescriptor.JavaType.MESSAGE) {
         descriptor = field.getMessageType();
       } else {
         descriptor = null;
@@ -207,7 +231,7 @@
     }
     return true;
   }
-  
+
   /**
    * Converts a FieldMask to its canonical form. In the canonical form of a
    * FieldMask, all field paths are sorted alphabetically and redundant field
@@ -253,15 +277,8 @@
 
     /**
      * Whether to replace message fields (i.e., discard existing content in
-<<<<<<< HEAD
-     * destination message fields) when merging.
-     * Default behavior is to merge the source message field into the
-     * destination message field.
-     */ 
-=======
      * destination message fields).
      */
->>>>>>> 1ee15bae
     public boolean replaceMessageFields() {
       return replaceMessageFields;
     }
@@ -283,9 +300,6 @@
       return replacePrimitiveFields;
     }
 
-<<<<<<< HEAD
-    public void setReplaceMessageFields(boolean value) {
-=======
     /**
      * Specify whether to replace message fields. Defaults to false.
      *
@@ -295,13 +309,10 @@
      */
     @CanIgnoreReturnValue
     public MergeOptions setReplaceMessageFields(boolean value) {
->>>>>>> 1ee15bae
       replaceMessageFields = value;
-    }
-
-<<<<<<< HEAD
-    public void setReplaceRepeatedFields(boolean value) {
-=======
+      return this;
+    }
+
     /**
      * Specify whether to replace repeated fields. Defaults to false.
      *
@@ -311,13 +322,10 @@
      */
     @CanIgnoreReturnValue
     public MergeOptions setReplaceRepeatedFields(boolean value) {
->>>>>>> 1ee15bae
       replaceRepeatedFields = value;
-    }
-
-<<<<<<< HEAD
-    public void setReplacePrimitiveFields(boolean value) {
-=======
+      return this;
+    }
+
     /**
      * Specify whether to replace primitive (non-repeated and non-message) fields in destination
      * message fields with the source primitive fields. Defaults to false.
@@ -331,8 +339,8 @@
      */
     @CanIgnoreReturnValue
     public MergeOptions setReplacePrimitiveFields(boolean value) {
->>>>>>> 1ee15bae
       replacePrimitiveFields = value;
+      return this;
     }
   }
 
@@ -340,16 +348,15 @@
    * Merges fields specified by a FieldMask from one message to another with the
    * specified merge options.
    */
-  public static void merge(FieldMask mask, Message source,
-      Message.Builder destination, MergeOptions options) {
+  public static void merge(
+      FieldMask mask, Message source, Message.Builder destination, MergeOptions options) {
     new FieldMaskTree(mask).merge(source, destination, options);
   }
 
   /**
    * Merges fields specified by a FieldMask from one message to another.
    */
-  public static void merge(FieldMask mask, Message source,
-      Message.Builder destination) {
+  public static void merge(FieldMask mask, Message source, Message.Builder destination) {
     merge(mask, source, destination, new MergeOptions());
   }
 }
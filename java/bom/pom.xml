<?xml version="1.0" encoding="UTF-8"?>
<project xmlns="http://maven.apache.org/POM/4.0.0" xmlns:xsi="http://www.w3.org/2001/XMLSchema-instance" xsi:schemaLocation="http://maven.apache.org/POM/4.0.0                              http://maven.apache.org/xsd/maven-4.0.0.xsd">
  <modelVersion>4.0.0</modelVersion>

  <groupId>com.google.protobuf</groupId>
  <artifactId>protobuf-bom</artifactId>
<<<<<<< HEAD
  <version>4.26.2</version>
=======
  <version>4.28.4</version>
>>>>>>> 3a748ad9
  <packaging>pom</packaging>

  <name>Protocol Buffers [BOM]</name>
  <description>A compatible set of open source libraries for working with protocol buffers.</description>
  <url>https://developers.google.com/protocol-buffers/</url>

  <organization>
    <name>Google LLC</name>
    <url>https://protobuf.dev</url>
  </organization>

  <developers>
    <developer>
      <id>protobuf</id>
      <name>Protocol Buffers</name>
      <email>protobuf@googlegroups.com</email>
      <organization>Google</organization>
      <organizationUrl>https://protobuf.dev</organizationUrl>
      <timezone>America/Los_Angeles</timezone>
    </developer>
  </developers>

  <licenses>
    <license>
      <name>BSD-3-Clause</name>
      <url>https://opensource.org/licenses/BSD-3-Clause</url>
    </license>
  </licenses>

  <scm>
    <url>https://github.com/protocolbuffers/protobuf</url>
    <connection>scm:git:https://github.com/protocolbuffers/protobuf.git</connection>
  </scm>

  <properties>
    <project.build.sourceEncoding>UTF-8</project.build.sourceEncoding>
  </properties>

  <distributionManagement>
    <snapshotRepository>
      <id>sonatype-nexus-staging</id>
      <url>https://oss.sonatype.org/content/repositories/snapshots</url>
    </snapshotRepository>
    <repository>
      <id>sonatype-nexus-staging</id>
      <url>https://oss.sonatype.org/service/local/staging/deploy/maven2/</url>
    </repository>
  </distributionManagement>

  <dependencyManagement>
    <dependencies>
      <dependency>
        <groupId>com.google.protobuf</groupId>
        <artifactId>protobuf-java</artifactId>
        <version>${project.version}</version>
      </dependency>
      <dependency>
        <groupId>com.google.protobuf</groupId>
        <artifactId>protobuf-java-util</artifactId>
        <version>${project.version}</version>
      </dependency>
      <dependency>
        <groupId>com.google.protobuf</groupId>
        <artifactId>protobuf-kotlin</artifactId>
        <version>${project.version}</version>
      </dependency>
    </dependencies>
  </dependencyManagement>

  <profiles>
    <profile>
      <!-- If you see the error message
           gpg: signing failed: Inappropriate ioctl for device
           when signing run the command
           export GPG_TTY=$(tty)
           and try again. -->
      <id>release</id>
      <build>
        <plugins>
          <plugin>
            <artifactId>maven-gpg-plugin</artifactId>
            <version>1.6</version>
            <executions>
              <execution>
                <id>sign-artifacts</id>
                <phase>verify</phase>
                <goals>
                  <goal>sign</goal>
                </goals>
               </execution>
            </executions>
          </plugin>
          <plugin>
            <groupId>org.sonatype.plugins</groupId>
	    <artifactId>nexus-staging-maven-plugin</artifactId>
            <version>1.6.6</version>
            <extensions>true</extensions>
            <configuration>
              <nexusUrl>https://oss.sonatype.org/</nexusUrl>
              <serverId>sonatype-nexus-staging</serverId>
              <autoReleaseAfterClose>false</autoReleaseAfterClose>
            </configuration>
          </plugin>
        </plugins>
      </build>
    </profile>
  </profiles>
</project><|MERGE_RESOLUTION|>--- conflicted
+++ resolved
@@ -4,11 +4,7 @@
 
   <groupId>com.google.protobuf</groupId>
   <artifactId>protobuf-bom</artifactId>
-<<<<<<< HEAD
-  <version>4.26.2</version>
-=======
   <version>4.28.4</version>
->>>>>>> 3a748ad9
   <packaging>pom</packaging>
 
   <name>Protocol Buffers [BOM]</name>
